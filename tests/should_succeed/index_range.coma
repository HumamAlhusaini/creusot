--- conflicted
+++ resolved
@@ -218,17 +218,10 @@
   let%span sindex_range70 = "index_range.rs" 38 4 38 51
   let%span sindex_range71 = "index_range.rs" 35 4 35 51
   let%span sindex_range72 = "index_range.rs" 7 4 12 22
-<<<<<<< HEAD
   let%span svec73 = "../../creusot-contracts/src/std/vec.rs" 168 27 168 46
   let%span svec74 = "../../creusot-contracts/src/std/vec.rs" 169 26 169 54
-  let%span sslice75 = "../../creusot-contracts/src/std/slice.rs" 246 0 355 1
+  let%span sslice75 = "../../creusot-contracts/src/std/slice.rs" 246 0 368 1
   let%span svec76 = "../../creusot-contracts/src/std/vec.rs" 175 26 175 42
-=======
-  let%span svec73 = "../../creusot-contracts/src/std/vec.rs" 167 27 167 46
-  let%span svec74 = "../../creusot-contracts/src/std/vec.rs" 168 26 168 54
-  let%span sslice75 = "../../creusot-contracts/src/std/slice.rs" 246 0 368 1
-  let%span svec76 = "../../creusot-contracts/src/std/vec.rs" 174 26 174 42
->>>>>>> b6d0b3f9
   let%span sslice77 = "../../creusot-contracts/src/std/slice.rs" 263 18 263 100
   let%span sslice78 = "../../creusot-contracts/src/std/slice.rs" 264 18 264 55
   let%span soption79 = "../../creusot-contracts/src/std/option.rs" 51 26 51 51
@@ -879,17 +872,10 @@
   let%span sindex_range43 = "index_range.rs" 91 4 91 32
   let%span sindex_range44 = "index_range.rs" 86 4 86 51
   let%span sindex_range45 = "index_range.rs" 7 4 12 22
-<<<<<<< HEAD
   let%span svec46 = "../../creusot-contracts/src/std/vec.rs" 168 27 168 46
   let%span svec47 = "../../creusot-contracts/src/std/vec.rs" 169 26 169 54
-  let%span sslice48 = "../../creusot-contracts/src/std/slice.rs" 246 0 355 1
+  let%span sslice48 = "../../creusot-contracts/src/std/slice.rs" 246 0 368 1
   let%span svec49 = "../../creusot-contracts/src/std/vec.rs" 175 26 175 42
-=======
-  let%span svec46 = "../../creusot-contracts/src/std/vec.rs" 167 27 167 46
-  let%span svec47 = "../../creusot-contracts/src/std/vec.rs" 168 26 168 54
-  let%span sslice48 = "../../creusot-contracts/src/std/slice.rs" 246 0 368 1
-  let%span svec49 = "../../creusot-contracts/src/std/vec.rs" 174 26 174 42
->>>>>>> b6d0b3f9
   let%span sslice50 = "../../creusot-contracts/src/std/slice.rs" 263 18 263 100
   let%span sslice51 = "../../creusot-contracts/src/std/slice.rs" 264 18 264 55
   let%span soption52 = "../../creusot-contracts/src/std/option.rs" 51 26 51 51
@@ -1397,17 +1383,10 @@
   let%span sindex_range45 = "index_range.rs" 128 4 128 32
   let%span sindex_range46 = "index_range.rs" 123 4 123 51
   let%span sindex_range47 = "index_range.rs" 7 4 12 22
-<<<<<<< HEAD
   let%span svec48 = "../../creusot-contracts/src/std/vec.rs" 168 27 168 46
   let%span svec49 = "../../creusot-contracts/src/std/vec.rs" 169 26 169 54
-  let%span sslice50 = "../../creusot-contracts/src/std/slice.rs" 246 0 355 1
+  let%span sslice50 = "../../creusot-contracts/src/std/slice.rs" 246 0 368 1
   let%span svec51 = "../../creusot-contracts/src/std/vec.rs" 175 26 175 42
-=======
-  let%span svec48 = "../../creusot-contracts/src/std/vec.rs" 167 27 167 46
-  let%span svec49 = "../../creusot-contracts/src/std/vec.rs" 168 26 168 54
-  let%span sslice50 = "../../creusot-contracts/src/std/slice.rs" 246 0 368 1
-  let%span svec51 = "../../creusot-contracts/src/std/vec.rs" 174 26 174 42
->>>>>>> b6d0b3f9
   let%span sslice52 = "../../creusot-contracts/src/std/slice.rs" 263 18 263 100
   let%span sslice53 = "../../creusot-contracts/src/std/slice.rs" 264 18 264 55
   let%span soption54 = "../../creusot-contracts/src/std/option.rs" 51 26 51 51
@@ -1924,10 +1903,9 @@
   let%span sindex_range41 = "index_range.rs" 166 4 166 25
   let%span sindex_range42 = "index_range.rs" 162 4 162 90
   let%span sindex_range43 = "index_range.rs" 7 4 12 22
-<<<<<<< HEAD
   let%span svec44 = "../../creusot-contracts/src/std/vec.rs" 168 27 168 46
   let%span svec45 = "../../creusot-contracts/src/std/vec.rs" 169 26 169 54
-  let%span sslice46 = "../../creusot-contracts/src/std/slice.rs" 246 0 355 1
+  let%span sslice46 = "../../creusot-contracts/src/std/slice.rs" 246 0 368 1
   let%span svec47 = "../../creusot-contracts/src/std/vec.rs" 158 27 158 46
   let%span svec48 = "../../creusot-contracts/src/std/vec.rs" 159 26 159 54
   let%span svec49 = "../../creusot-contracts/src/std/vec.rs" 160 26 160 57
@@ -1935,18 +1913,6 @@
   let%span svec51 = "../../creusot-contracts/src/std/vec.rs" 162 26 162 55
   let%span svec52 = "../../creusot-contracts/src/std/vec.rs" 89 26 89 48
   let%span svec53 = "../../creusot-contracts/src/std/vec.rs" 21 14 21 41
-=======
-  let%span svec44 = "../../creusot-contracts/src/std/vec.rs" 167 27 167 46
-  let%span svec45 = "../../creusot-contracts/src/std/vec.rs" 168 26 168 54
-  let%span sslice46 = "../../creusot-contracts/src/std/slice.rs" 246 0 368 1
-  let%span svec47 = "../../creusot-contracts/src/std/vec.rs" 157 27 157 46
-  let%span svec48 = "../../creusot-contracts/src/std/vec.rs" 158 26 158 54
-  let%span svec49 = "../../creusot-contracts/src/std/vec.rs" 159 26 159 57
-  let%span svec50 = "../../creusot-contracts/src/std/vec.rs" 160 26 160 62
-  let%span svec51 = "../../creusot-contracts/src/std/vec.rs" 161 26 161 55
-  let%span svec52 = "../../creusot-contracts/src/std/vec.rs" 88 26 88 48
-  let%span svec53 = "../../creusot-contracts/src/std/vec.rs" 20 14 20 41
->>>>>>> b6d0b3f9
   let%span sindex54 = "../../creusot-contracts/src/logic/ops/index.rs" 29 8 29 31
   let%span sslice55 = "../../creusot-contracts/src/std/slice.rs" 210 20 210 24
   let%span smodel56 = "../../creusot-contracts/src/model.rs" 54 8 54 22
@@ -2407,17 +2373,10 @@
   let%span sindex_range40 = "index_range.rs" 192 4 192 36
   let%span sindex_range41 = "index_range.rs" 187 4 187 51
   let%span sindex_range42 = "index_range.rs" 7 4 12 22
-<<<<<<< HEAD
   let%span svec43 = "../../creusot-contracts/src/std/vec.rs" 168 27 168 46
   let%span svec44 = "../../creusot-contracts/src/std/vec.rs" 169 26 169 54
-  let%span sslice45 = "../../creusot-contracts/src/std/slice.rs" 246 0 355 1
+  let%span sslice45 = "../../creusot-contracts/src/std/slice.rs" 246 0 368 1
   let%span svec46 = "../../creusot-contracts/src/std/vec.rs" 175 26 175 42
-=======
-  let%span svec43 = "../../creusot-contracts/src/std/vec.rs" 167 27 167 46
-  let%span svec44 = "../../creusot-contracts/src/std/vec.rs" 168 26 168 54
-  let%span sslice45 = "../../creusot-contracts/src/std/slice.rs" 246 0 368 1
-  let%span svec46 = "../../creusot-contracts/src/std/vec.rs" 174 26 174 42
->>>>>>> b6d0b3f9
   let%span sslice47 = "../../creusot-contracts/src/std/slice.rs" 263 18 263 100
   let%span sslice48 = "../../creusot-contracts/src/std/slice.rs" 264 18 264 55
   let%span soption49 = "../../creusot-contracts/src/std/option.rs" 51 26 51 51
