--- conflicted
+++ resolved
@@ -1,5 +1,4 @@
 module M_linked_list__qyi10858349784728989480__new [#"linked_list.rs" 72 4 72 27] (* List<T> *)
-<<<<<<< HEAD
   let%span slinked_list0 = "linked_list.rs" 72 20 72 27
   let%span slinked_list1 = "linked_list.rs" 71 14 71 35
   let%span sptr2 = "../../creusot-contracts/src/std/ptr.rs" 121 22 121 44
@@ -13,26 +12,7 @@
   let%span slinked_list10 = "linked_list.rs" 26 12 36 69
   let%span sboxed11 = "../../creusot-contracts/src/std/boxed.rs" 33 8 33 18
   let%span sseq12 = "../../creusot-contracts/src/logic/seq.rs" 629 20 629 95
-  let%span sptr_own13 = "../../creusot-contracts/src/ptr_own.rs" 44 20 44 66
-=======
-  let%span slinked_list0 = "linked_list.rs" 73 22 73 38
-  let%span slinked_list1 = "linked_list.rs" 73 46 73 62
-  let%span slinked_list2 = "linked_list.rs" 73 69 73 79
-  let%span slinked_list3 = "linked_list.rs" 72 20 72 27
-  let%span slinked_list4 = "linked_list.rs" 71 14 71 35
-  let%span sptr5 = "../../creusot-contracts/src/std/ptr.rs" 121 22 121 44
-  let%span sseq6 = "../../creusot-contracts/src/logic/seq.rs" 427 4 427 34
-  let%span sseq7 = "../../creusot-contracts/src/logic/seq.rs" 425 14 425 36
-  let%span slinked_list8 = "linked_list.rs" 48 12 48 74
-  let%span sptr9 = "../../creusot-contracts/src/std/ptr.rs" 80 14 80 48
-  let%span sptr10 = "../../creusot-contracts/src/std/ptr.rs" 82 8 82 30
-  let%span sghost11 = "../../creusot-contracts/src/ghost.rs" 224 4 224 12
-  let%span slinked_list12 = "linked_list.rs" 67 4 67 41
-  let%span slinked_list13 = "linked_list.rs" 26 12 36 69
-  let%span sboxed14 = "../../creusot-contracts/src/std/boxed.rs" 33 8 33 18
-  let%span sseq15 = "../../creusot-contracts/src/logic/seq.rs" 629 20 629 95
-  let%span sptr_own16 = "../../creusot-contracts/src/ptr_own.rs" 51 8 51 35
->>>>>>> 76dd9c8e
+  let%span sptr_own13 = "../../creusot-contracts/src/ptr_own.rs" 51 8 51 35
   
   use creusot.prelude.Opaque
   
@@ -67,7 +47,7 @@
   function ptr'0 (self : t_PtrOwn'0) : Opaque.ptr
   
   predicate invariant'4 (self : t_PtrOwn'0) =
-    [%#sptr_own16] not is_null_logic'0 (ptr'0 self)
+    [%#sptr_own13] not is_null_logic'0 (ptr'0 self)
   
   predicate inv'8 (_1 : t_T'0)
   
@@ -85,14 +65,6 @@
   
   axiom inv_axiom'6 [@rewrite] : forall x : t_Cell'0 [inv'6 x] . inv'6 x = invariant'5 x
   
-<<<<<<< HEAD
-  function val'0 (self : t_PtrOwn'0) : t_Cell'0
-  
-  predicate invariant'4 (self : t_PtrOwn'0) =
-    [%#sptr_own13] not is_null_logic'0 (ptr'0 self) /\ inv'6 (val'0 self)
-  
-=======
->>>>>>> 76dd9c8e
   predicate inv'5 (_1 : t_PtrOwn'0)
   
   axiom inv_axiom'5 [@rewrite] : forall x : t_PtrOwn'0 [inv'5 x] . inv'5 x
@@ -210,14 +182,13 @@
 
 end
 module M_linked_list__qyi10858349784728989480__push_back [#"linked_list.rs" 77 4 77 37] (* List<T> *)
-<<<<<<< HEAD
   let%span slinked_list0 = "linked_list.rs" 77 26 77 30
   let%span slinked_list1 = "linked_list.rs" 77 32 77 33
   let%span slinked_list2 = "linked_list.rs" 76 14 76 47
   let%span sptr3 = "../../creusot-contracts/src/std/ptr.rs" 121 22 121 44
-  let%span sptr_own4 = "../../creusot-contracts/src/ptr_own.rs" 61 20 61 23
-  let%span sptr_own5 = "../../creusot-contracts/src/ptr_own.rs" 61 4 61 68
-  let%span sptr_own6 = "../../creusot-contracts/src/ptr_own.rs" 60 14 60 67
+  let%span sptr_own4 = "../../creusot-contracts/src/ptr_own.rs" 68 20 68 23
+  let%span sptr_own5 = "../../creusot-contracts/src/ptr_own.rs" 68 4 68 68
+  let%span sptr_own6 = "../../creusot-contracts/src/ptr_own.rs" 67 14 67 67
   let%span sptr7 = "../../creusot-contracts/src/std/ptr.rs" 107 18 107 48
   let%span sghost8 = "../../creusot-contracts/src/ghost.rs" 69 14 69 18
   let%span sghost9 = "../../creusot-contracts/src/ghost.rs" 69 4 69 36
@@ -238,12 +209,12 @@
   let%span sghost24 = "../../creusot-contracts/src/ghost.rs" 185 15 185 16
   let%span sghost25 = "../../creusot-contracts/src/ghost.rs" 185 4 185 28
   let%span sghost26 = "../../creusot-contracts/src/ghost.rs" 183 14 183 28
-  let%span sptr_own27 = "../../creusot-contracts/src/ptr_own.rs" 83 34 83 37
-  let%span sptr_own28 = "../../creusot-contracts/src/ptr_own.rs" 78 15 78 31
-  let%span sptr_own29 = "../../creusot-contracts/src/ptr_own.rs" 83 4 83 74
-  let%span sptr_own30 = "../../creusot-contracts/src/ptr_own.rs" 79 14 79 35
-  let%span sptr_own31 = "../../creusot-contracts/src/ptr_own.rs" 81 14 81 53
-  let%span sptr_own32 = "../../creusot-contracts/src/ptr_own.rs" 82 14 82 52
+  let%span sptr_own27 = "../../creusot-contracts/src/ptr_own.rs" 104 41 104 44
+  let%span sptr_own28 = "../../creusot-contracts/src/ptr_own.rs" 99 15 99 31
+  let%span sptr_own29 = "../../creusot-contracts/src/ptr_own.rs" 104 4 104 81
+  let%span sptr_own30 = "../../creusot-contracts/src/ptr_own.rs" 100 14 100 35
+  let%span sptr_own31 = "../../creusot-contracts/src/ptr_own.rs" 102 14 102 53
+  let%span sptr_own32 = "../../creusot-contracts/src/ptr_own.rs" 103 14 103 52
   let%span sghost33 = "../../creusot-contracts/src/ghost.rs" 210 22 210 26
   let%span sghost34 = "../../creusot-contracts/src/ghost.rs" 210 4 210 32
   let%span sghost35 = "../../creusot-contracts/src/ghost.rs" 208 14 208 31
@@ -258,66 +229,11 @@
   let%span sresolve44 = "../../creusot-contracts/src/resolve.rs" 54 20 54 34
   let%span slinked_list45 = "linked_list.rs" 67 4 67 41
   let%span sseq46 = "../../creusot-contracts/src/logic/seq.rs" 629 20 629 95
-  let%span sptr_own47 = "../../creusot-contracts/src/ptr_own.rs" 44 20 44 66
+  let%span sptr_own47 = "../../creusot-contracts/src/ptr_own.rs" 51 8 51 35
   let%span sinvariant48 = "../../creusot-contracts/src/invariant.rs" 35 20 35 44
   let%span sboxed49 = "../../creusot-contracts/src/std/boxed.rs" 33 8 33 18
   let%span sinvariant50 = "../../creusot-contracts/src/invariant.rs" 25 8 25 18
   let%span slinked_list51 = "linked_list.rs" 26 12 36 69
-=======
-  let%span slinked_list0 = "linked_list.rs" 78 47 78 63
-  let%span slinked_list1 = "linked_list.rs" 77 26 77 30
-  let%span slinked_list2 = "linked_list.rs" 77 32 77 33
-  let%span slinked_list3 = "linked_list.rs" 76 14 76 47
-  let%span sptr4 = "../../creusot-contracts/src/std/ptr.rs" 121 22 121 44
-  let%span sptr_own5 = "../../creusot-contracts/src/ptr_own.rs" 68 20 68 23
-  let%span sptr_own6 = "../../creusot-contracts/src/ptr_own.rs" 68 4 68 68
-  let%span sptr_own7 = "../../creusot-contracts/src/ptr_own.rs" 67 14 67 67
-  let%span sptr8 = "../../creusot-contracts/src/std/ptr.rs" 107 18 107 48
-  let%span sghost9 = "../../creusot-contracts/src/ghost.rs" 69 14 69 18
-  let%span sghost10 = "../../creusot-contracts/src/ghost.rs" 69 4 69 36
-  let%span sghost11 = "../../creusot-contracts/src/ghost.rs" 68 14 68 35
-  let%span sseq12 = "../../creusot-contracts/src/logic/seq.rs" 451 22 451 26
-  let%span sseq13 = "../../creusot-contracts/src/logic/seq.rs" 450 14 450 34
-  let%span slinked_list14 = "linked_list.rs" 56 10 56 25
-  let%span sghost15 = "../../creusot-contracts/src/ghost.rs" 85 22 85 26
-  let%span sghost16 = "../../creusot-contracts/src/ghost.rs" 85 4 85 48
-  let%span sghost17 = "../../creusot-contracts/src/ghost.rs" 84 14 84 36
-  let%span sseq18 = "../../creusot-contracts/src/logic/seq.rs" 553 30 553 34
-  let%span sseq19 = "../../creusot-contracts/src/logic/seq.rs" 553 4 553 65
-  let%span sseq20 = "../../creusot-contracts/src/logic/seq.rs" 547 14 550 5
-  let%span sseq21 = "../../creusot-contracts/src/logic/seq.rs" 551 14 551 76
-  let%span sseq22 = "../../creusot-contracts/src/logic/seq.rs" 552 14 552 44
-  let%span soption23 = "../../creusot-contracts/src/std/option.rs" 89 27 89 39
-  let%span soption24 = "../../creusot-contracts/src/std/option.rs" 90 26 90 46
-  let%span sghost25 = "../../creusot-contracts/src/ghost.rs" 185 15 185 16
-  let%span sghost26 = "../../creusot-contracts/src/ghost.rs" 185 4 185 28
-  let%span sghost27 = "../../creusot-contracts/src/ghost.rs" 183 14 183 28
-  let%span sptr_own28 = "../../creusot-contracts/src/ptr_own.rs" 104 41 104 44
-  let%span sptr_own29 = "../../creusot-contracts/src/ptr_own.rs" 99 15 99 31
-  let%span sptr_own30 = "../../creusot-contracts/src/ptr_own.rs" 104 4 104 81
-  let%span sptr_own31 = "../../creusot-contracts/src/ptr_own.rs" 100 14 100 35
-  let%span sptr_own32 = "../../creusot-contracts/src/ptr_own.rs" 102 14 102 53
-  let%span sptr_own33 = "../../creusot-contracts/src/ptr_own.rs" 103 14 103 52
-  let%span sghost34 = "../../creusot-contracts/src/ghost.rs" 210 22 210 26
-  let%span sghost35 = "../../creusot-contracts/src/ghost.rs" 210 4 210 32
-  let%span sghost36 = "../../creusot-contracts/src/ghost.rs" 208 14 208 31
-  let%span sseq37 = "../../creusot-contracts/src/logic/seq.rs" 494 32 494 36
-  let%span sseq38 = "../../creusot-contracts/src/logic/seq.rs" 494 38 494 39
-  let%span sseq39 = "../../creusot-contracts/src/logic/seq.rs" 493 14 493 40
-  let%span slinked_list40 = "linked_list.rs" 48 12 48 74
-  let%span sptr41 = "../../creusot-contracts/src/std/ptr.rs" 80 14 80 48
-  let%span sptr42 = "../../creusot-contracts/src/std/ptr.rs" 82 8 82 30
-  let%span sghost43 = "../../creusot-contracts/src/ghost.rs" 224 4 224 12
-  let%span sseq44 = "../../creusot-contracts/src/logic/seq.rs" 86 8 86 82
-  let%span sresolve45 = "../../creusot-contracts/src/resolve.rs" 54 20 54 34
-  let%span slinked_list46 = "linked_list.rs" 67 4 67 41
-  let%span sseq47 = "../../creusot-contracts/src/logic/seq.rs" 629 20 629 95
-  let%span sptr_own48 = "../../creusot-contracts/src/ptr_own.rs" 51 8 51 35
-  let%span sinvariant49 = "../../creusot-contracts/src/invariant.rs" 35 20 35 44
-  let%span sboxed50 = "../../creusot-contracts/src/std/boxed.rs" 33 8 33 18
-  let%span sinvariant51 = "../../creusot-contracts/src/invariant.rs" 25 8 25 18
-  let%span slinked_list52 = "linked_list.rs" 26 12 36 69
->>>>>>> 76dd9c8e
   
   use creusot.prelude.Opaque
   
@@ -347,11 +263,7 @@
     end
   
   predicate invariant'6 (self : t_Cell'0) =
-<<<<<<< HEAD
-    [%#sboxed49] inv'21 self
-=======
-    [%#sboxed50] inv'3 self
->>>>>>> 76dd9c8e
+    [%#sboxed49] inv'3 self
   
   predicate inv'9 (_1 : t_Cell'0)
   
@@ -366,11 +278,7 @@
   function ptr'0 (self : t_PtrOwn'0) : Opaque.ptr
   
   predicate invariant'1 (self : t_PtrOwn'0) =
-<<<<<<< HEAD
-    [%#sptr_own47] not is_null_logic'0 (ptr'0 self) /\ inv'8 (val'0 self)
-=======
-    [%#sptr_own48] not is_null_logic'0 (ptr'0 self)
->>>>>>> 76dd9c8e
+    [%#sptr_own47] not is_null_logic'0 (ptr'0 self)
   
   predicate inv'2 (_1 : t_PtrOwn'0)
   
@@ -402,19 +310,12 @@
   function inner_logic'0 (self : t_GhostBox'0) : t_PtrOwn'0 =
     [%#sghost42] self.t_GhostBox__0'0
   
-<<<<<<< HEAD
-  let rec from_box'0 (val':t_Cell'0) (return'  (ret:(Opaque.ptr, t_GhostBox'0)))= {[@expl:from_box 'val' type invariant] [%#sptr_own4] inv'8 val'}
-    any
-    [ return' (result:(Opaque.ptr, t_GhostBox'0))-> {[%#sptr_own5] inv'9 result}
+  function val'0 (self : t_PtrOwn'0) : t_Cell'0
+  
+  let rec from_box'0 (val':t_Cell'0) (return'  (ret:(Opaque.ptr, t_GhostBox'0)))= {[@expl:from_box 'val' type invariant] [%#sptr_own4] inv'9 val'}
+    any
+    [ return' (result:(Opaque.ptr, t_GhostBox'0))-> {[%#sptr_own5] inv'10 result}
       {[%#sptr_own6] ptr'0 (inner_logic'0 (let (_, a) = result in a)) = (let (a, _) = result in a)
-=======
-  function val'0 (self : t_PtrOwn'0) : t_Cell'0
-  
-  let rec from_box'0 (val':t_Cell'0) (return'  (ret:(Opaque.ptr, t_GhostBox'0)))= {[@expl:from_box 'val' type invariant] [%#sptr_own5] inv'9 val'}
-    any
-    [ return' (result:(Opaque.ptr, t_GhostBox'0))-> {[%#sptr_own6] inv'10 result}
-      {[%#sptr_own7] ptr'0 (inner_logic'0 (let (_, a) = result in a)) = (let (a, _) = result in a)
->>>>>>> 76dd9c8e
       /\ val'0 (inner_logic'0 (let (_, a) = result in a)) = val'}
       (! return' {result}) ]
   
@@ -438,11 +339,7 @@
   use seq.Seq
   
   predicate invariant'0 (self : Seq.seq t_PtrOwn'0) =
-<<<<<<< HEAD
-    [%#sseq46] forall i : int . 0 <= i /\ i < Seq.length self  -> inv'19 (Seq.get self i)
-=======
-    [%#sseq47] forall i : int . 0 <= i /\ i < Seq.length self  -> inv'20 (Seq.get self i)
->>>>>>> 76dd9c8e
+    [%#sseq46] forall i : int . 0 <= i /\ i < Seq.length self  -> inv'20 (Seq.get self i)
   
   predicate inv'1 (_1 : Seq.seq t_PtrOwn'0)
   
@@ -476,27 +373,15 @@
   
   axiom inv_axiom'11 [@rewrite] : forall x : Seq.seq t_PtrOwn'0 [inv'12 x] . inv'12 x = invariant'8 x
   
-<<<<<<< HEAD
-  let rec deref'0 (self:t_GhostBox'1) (return'  (ret:Seq.seq t_PtrOwn'0))= {[@expl:deref 'self' type invariant] [%#sghost8] inv'10 self}
-    any
-    [ return' (result:Seq.seq t_PtrOwn'0)-> {[%#sghost9] inv'11 result}
+  let rec deref'0 (self:t_GhostBox'1) (return'  (ret:Seq.seq t_PtrOwn'0))= {[@expl:deref 'self' type invariant] [%#sghost8] inv'11 self}
+    any
+    [ return' (result:Seq.seq t_PtrOwn'0)-> {[%#sghost9] inv'12 result}
       {[%#sghost10] self.t_GhostBox__0'1 = result}
       (! return' {result}) ]
   
   
-  let rec len_ghost'0 (self:Seq.seq t_PtrOwn'0) (return'  (ret:int))= {[@expl:len_ghost 'self' type invariant] [%#sseq11] inv'11 self}
+  let rec len_ghost'0 (self:Seq.seq t_PtrOwn'0) (return'  (ret:int))= {[@expl:len_ghost 'self' type invariant] [%#sseq11] inv'12 self}
     any [ return' (result:int)-> {[%#sseq12] result = Seq.length self} (! return' {result}) ] 
-=======
-  let rec deref'0 (self:t_GhostBox'1) (return'  (ret:Seq.seq t_PtrOwn'0))= {[@expl:deref 'self' type invariant] [%#sghost9] inv'11 self}
-    any
-    [ return' (result:Seq.seq t_PtrOwn'0)-> {[%#sghost10] inv'12 result}
-      {[%#sghost11] self.t_GhostBox__0'1 = result}
-      (! return' {result}) ]
-  
-  
-  let rec len_ghost'0 (self:Seq.seq t_PtrOwn'0) (return'  (ret:int))= {[@expl:len_ghost 'self' type invariant] [%#sseq12] inv'12 self}
-    any [ return' (result:int)-> {[%#sseq13] result = Seq.length self} (! return' {result}) ] 
->>>>>>> 76dd9c8e
   
   let rec minus_one'0 (x:int) (return'  (ret:int))= any
     [ return' (result:int)-> {[%#slinked_list13] result = x - 1} (! return' {result}) ]
@@ -518,17 +403,10 @@
   
   axiom inv_axiom'4 [@rewrite] : forall x : MutBorrow.t (Seq.seq t_PtrOwn'0) [inv'4 x] . inv'4 x = invariant'2 x
   
-<<<<<<< HEAD
-  let rec deref_mut'0 (self:MutBorrow.t t_GhostBox'1) (return'  (ret:MutBorrow.t (Seq.seq t_PtrOwn'0)))= {[@expl:deref_mut 'self' type invariant] [%#sghost14] inv'12 self}
-    any
-    [ return' (result:MutBorrow.t (Seq.seq t_PtrOwn'0))-> {[%#sghost15] inv'3 result}
+  let rec deref_mut'0 (self:MutBorrow.t t_GhostBox'1) (return'  (ret:MutBorrow.t (Seq.seq t_PtrOwn'0)))= {[@expl:deref_mut 'self' type invariant] [%#sghost14] inv'13 self}
+    any
+    [ return' (result:MutBorrow.t (Seq.seq t_PtrOwn'0))-> {[%#sghost15] inv'4 result}
       {[%#sghost16] result
-=======
-  let rec deref_mut'0 (self:MutBorrow.t t_GhostBox'1) (return'  (ret:MutBorrow.t (Seq.seq t_PtrOwn'0)))= {[@expl:deref_mut 'self' type invariant] [%#sghost15] inv'13 self}
-    any
-    [ return' (result:MutBorrow.t (Seq.seq t_PtrOwn'0))-> {[%#sghost16] inv'4 result}
-      {[%#sghost17] result
->>>>>>> 76dd9c8e
       = MutBorrow.borrow_logic (self.current).t_GhostBox__0'1 (self.final).t_GhostBox__0'1 (MutBorrow.inherit_id (MutBorrow.get_id self) 1)}
       (! return' {result}) ]
   
@@ -561,17 +439,10 @@
   function get'0 (self : Seq.seq t_PtrOwn'0) (ix : int) : t_Option'1 =
     [%#sseq43] if 0 <= ix /\ ix < Seq.length self then C_Some'1 (Seq.get self ix) else C_None'1
   
-<<<<<<< HEAD
-  let rec get_mut_ghost'0 (self:MutBorrow.t (Seq.seq t_PtrOwn'0)) (index:int) (return'  (ret:t_Option'0))= {[@expl:get_mut_ghost 'self' type invariant] [%#sseq17] inv'3 self}
-    any
-    [ return' (result:t_Option'0)-> {[%#sseq18] inv'13 result}
+  let rec get_mut_ghost'0 (self:MutBorrow.t (Seq.seq t_PtrOwn'0)) (index:int) (return'  (ret:t_Option'0))= {[@expl:get_mut_ghost 'self' type invariant] [%#sseq17] inv'4 self}
+    any
+    [ return' (result:t_Option'0)-> {[%#sseq18] inv'14 result}
       {[%#sseq19] match result with
-=======
-  let rec get_mut_ghost'0 (self:MutBorrow.t (Seq.seq t_PtrOwn'0)) (index:int) (return'  (ret:t_Option'0))= {[@expl:get_mut_ghost 'self' type invariant] [%#sseq18] inv'4 self}
-    any
-    [ return' (result:t_Option'0)-> {[%#sseq19] inv'14 result}
-      {[%#sseq20] match result with
->>>>>>> 76dd9c8e
         | C_None'0 -> get'0 self.current index = C_None'1 /\ self.current = self.final
         | C_Some'0 r -> get'0 self.current index = C_Some'1 (r.current) /\ r.final = Seq.get self.final index
         end}
@@ -580,19 +451,11 @@
       (! return' {result}) ]
   
   
-<<<<<<< HEAD
-  let rec unwrap'0 (self:t_Option'0) (return'  (ret:MutBorrow.t t_PtrOwn'0))= {[@expl:unwrap 'self' type invariant] inv'13 self}
+  let rec unwrap'0 (self:t_Option'0) (return'  (ret:MutBorrow.t t_PtrOwn'0))= {[@expl:unwrap 'self' type invariant] inv'14 self}
     {[@expl:unwrap requires] [%#soption22] self <> C_None'0}
     any
-    [ return' (result:MutBorrow.t t_PtrOwn'0)-> {inv'4 result}
+    [ return' (result:MutBorrow.t t_PtrOwn'0)-> {inv'5 result}
       {[%#soption23] C_Some'0 result = self}
-=======
-  let rec unwrap'0 (self:t_Option'0) (return'  (ret:MutBorrow.t t_PtrOwn'0))= {[@expl:unwrap 'self' type invariant] inv'14 self}
-    {[@expl:unwrap requires] [%#soption23] self <> C_None'0}
-    any
-    [ return' (result:MutBorrow.t t_PtrOwn'0)-> {inv'5 result}
-      {[%#soption24] C_Some'0 result = self}
->>>>>>> 76dd9c8e
       (! return' {result}) ]
   
   
@@ -600,11 +463,7 @@
     { t_GhostBox__0'2: MutBorrow.t t_PtrOwn'0 }
   
   predicate invariant'12 (self : MutBorrow.t t_PtrOwn'0) =
-<<<<<<< HEAD
-    [%#sboxed49] inv'4 self
-=======
-    [%#sboxed50] inv'5 self
->>>>>>> 76dd9c8e
+    [%#sboxed49] inv'5 self
   
   predicate inv'21 (_1 : MutBorrow.t t_PtrOwn'0)
   
@@ -617,17 +476,10 @@
     | {t_GhostBox__0'2 = a_0} -> inv'21 a_0
     end
   
-<<<<<<< HEAD
-  let rec new'0 (x:MutBorrow.t t_PtrOwn'0) (return'  (ret:t_GhostBox'2))= {[@expl:new 'x' type invariant] [%#sghost24] inv'4 x}
-    any
-    [ return' (result:t_GhostBox'2)-> {[%#sghost25] inv'14 result}
+  let rec new'0 (x:MutBorrow.t t_PtrOwn'0) (return'  (ret:t_GhostBox'2))= {[@expl:new 'x' type invariant] [%#sghost24] inv'5 x}
+    any
+    [ return' (result:t_GhostBox'2)-> {[%#sghost25] inv'15 result}
       {[%#sghost26] result.t_GhostBox__0'2 = x}
-=======
-  let rec new'0 (x:MutBorrow.t t_PtrOwn'0) (return'  (ret:t_GhostBox'2))= {[@expl:new 'x' type invariant] [%#sghost25] inv'5 x}
-    any
-    [ return' (result:t_GhostBox'2)-> {[%#sghost26] inv'15 result}
-      {[%#sghost27] result.t_GhostBox__0'2 = x}
->>>>>>> 76dd9c8e
       (! return' {result}) ]
   
   
@@ -635,33 +487,19 @@
     [%#sghost42] self.t_GhostBox__0'2
   
   predicate invariant'4 (self : MutBorrow.t t_Cell'0) =
-<<<<<<< HEAD
-    [%#sinvariant48] inv'21 self.current /\ inv'21 self.final
-=======
-    [%#sinvariant49] inv'3 self.current /\ inv'3 self.final
->>>>>>> 76dd9c8e
+    [%#sinvariant48] inv'3 self.current /\ inv'3 self.final
   
   predicate inv'6 (_1 : MutBorrow.t t_Cell'0)
   
   axiom inv_axiom'6 [@rewrite] : forall x : MutBorrow.t t_Cell'0 [inv'6 x] . inv'6 x = invariant'4 x
   
-<<<<<<< HEAD
-  let rec as_mut'0 (ptr:Opaque.ptr) (own:t_GhostBox'2) (return'  (ret:MutBorrow.t t_Cell'0))= {[@expl:as_mut 'own' type invariant] [%#sptr_own27] inv'14 own}
+  let rec as_mut'0 (ptr:Opaque.ptr) (own:t_GhostBox'2) (return'  (ret:MutBorrow.t t_Cell'0))= {[@expl:as_mut 'own' type invariant] [%#sptr_own27] inv'15 own}
     {[@expl:as_mut requires] [%#sptr_own28] ptr = ptr'0 (inner_logic'1 own).current}
     any
-    [ return' (result:MutBorrow.t t_Cell'0)-> {[%#sptr_own29] inv'5 result}
+    [ return' (result:MutBorrow.t t_Cell'0)-> {[%#sptr_own29] inv'6 result}
       {[%#sptr_own30] result.current = val'0 (inner_logic'1 own).current}
       {[%#sptr_own31] ptr'0 (inner_logic'1 own).final = ptr'0 (inner_logic'1 own).current}
       {[%#sptr_own32] val'0 (inner_logic'1 own).final = result.final}
-=======
-  let rec as_mut'0 (ptr:Opaque.ptr) (own:t_GhostBox'2) (return'  (ret:MutBorrow.t t_Cell'0))= {[@expl:as_mut 'own' type invariant] [%#sptr_own28] inv'15 own}
-    {[@expl:as_mut requires] [%#sptr_own29] ptr = ptr'0 (inner_logic'1 own).current}
-    any
-    [ return' (result:MutBorrow.t t_Cell'0)-> {[%#sptr_own30] inv'6 result}
-      {[%#sptr_own31] result.current = val'0 (inner_logic'1 own).current}
-      {[%#sptr_own32] ptr'0 (inner_logic'1 own).final = ptr'0 (inner_logic'1 own).current}
-      {[%#sptr_own33] val'0 (inner_logic'1 own).final = result.final}
->>>>>>> 76dd9c8e
       (! return' {result}) ]
   
   
@@ -683,11 +521,7 @@
   predicate resolve'2 (_1 : MutBorrow.t t_Cell'0) =
     resolve'6 _1
   
-<<<<<<< HEAD
-  let rec into_inner'0 (self:t_GhostBox'0) (return'  (ret:t_PtrOwn'0))= {[@expl:into_inner 'self' type invariant] [%#sghost33] inv'15 self}
-=======
-  let rec into_inner'0 (self:t_GhostBox'0) (return'  (ret:t_PtrOwn'0))= {[@expl:into_inner 'self' type invariant] [%#sghost34] inv'16 self}
->>>>>>> 76dd9c8e
+  let rec into_inner'0 (self:t_GhostBox'0) (return'  (ret:t_PtrOwn'0))= {[@expl:into_inner 'self' type invariant] [%#sghost33] inv'16 self}
     any
     [ return' (result:t_PtrOwn'0)-> {[%#sghost34] inv'2 result}
       {[%#sghost35] result = self.t_GhostBox__0'0}
@@ -696,15 +530,9 @@
   
   use seq.Seq
   
-<<<<<<< HEAD
-  let rec push_back_ghost'0 (self:MutBorrow.t (Seq.seq t_PtrOwn'0)) (x:t_PtrOwn'0) (return'  (ret:()))= {[@expl:push_back_ghost 'self' type invariant] [%#sseq36] inv'3 self}
+  let rec push_back_ghost'0 (self:MutBorrow.t (Seq.seq t_PtrOwn'0)) (x:t_PtrOwn'0) (return'  (ret:()))= {[@expl:push_back_ghost 'self' type invariant] [%#sseq36] inv'4 self}
     {[@expl:push_back_ghost 'x' type invariant] [%#sseq37] inv'2 x}
     any [ return' (result:())-> {[%#sseq38] self.final = Seq.snoc self.current x} (! return' {result}) ] 
-=======
-  let rec push_back_ghost'0 (self:MutBorrow.t (Seq.seq t_PtrOwn'0)) (x:t_PtrOwn'0) (return'  (ret:()))= {[@expl:push_back_ghost 'self' type invariant] [%#sseq37] inv'4 self}
-    {[@expl:push_back_ghost 'x' type invariant] [%#sseq38] inv'2 x}
-    any [ return' (result:())-> {[%#sseq39] self.final = Seq.snoc self.current x} (! return' {result}) ] 
->>>>>>> 76dd9c8e
   
   function inner_logic'2 (self : t_GhostBox'1) : Seq.seq t_PtrOwn'0 =
     [%#sghost42] self.t_GhostBox__0'1
@@ -756,17 +584,10 @@
   
   axiom inv_axiom'17 [@rewrite] : forall x : t_GhostBox'3 [inv'18 x] . inv'18 x = true
   
-<<<<<<< HEAD
-  let rec new'1 (x:()) (return'  (ret:t_GhostBox'3))= {[@expl:new 'x' type invariant] [%#sghost24] inv'16 x}
-    any
-    [ return' (result:t_GhostBox'3)-> {[%#sghost25] inv'17 result}
+  let rec new'1 (x:()) (return'  (ret:t_GhostBox'3))= {[@expl:new 'x' type invariant] [%#sghost24] inv'17 x}
+    any
+    [ return' (result:t_GhostBox'3)-> {[%#sghost25] inv'18 result}
       {[%#sghost26] result.t_GhostBox__0'3 = x}
-=======
-  let rec new'1 (x:()) (return'  (ret:t_GhostBox'3))= {[@expl:new 'x' type invariant] [%#sghost25] inv'17 x}
-    any
-    [ return' (result:t_GhostBox'3)-> {[%#sghost26] inv'18 result}
-      {[%#sghost27] result.t_GhostBox__0'3 = x}
->>>>>>> 76dd9c8e
       (! return' {result}) ]
   
   
@@ -792,13 +613,8 @@
   
   meta "compute_max_steps" 1000000
   
-<<<<<<< HEAD
-  let rec push_back'0[#"linked_list.rs" 77 4 77 37] (self:MutBorrow.t t_List'0) (x:t_T'0) (return'  (ret:()))= {[@expl:push_back 'self' type invariant] [%#slinked_list0] inv'6 self}
-    {[@expl:push_back 'x' type invariant] [%#slinked_list1] inv'7 x}
-=======
-  let rec push_back'0[#"linked_list.rs" 77 4 77 37] (self:MutBorrow.t t_List'0) (x:t_T'0) (return'  (ret:()))= {[@expl:push_back 'self' type invariant] [%#slinked_list1] inv'7 self}
-    {[@expl:push_back 'x' type invariant] [%#slinked_list2] inv'8 x}
->>>>>>> 76dd9c8e
+  let rec push_back'0[#"linked_list.rs" 77 4 77 37] (self:MutBorrow.t t_List'0) (x:t_T'0) (return'  (ret:()))= {[@expl:push_back 'self' type invariant] [%#slinked_list0] inv'7 self}
+    {[@expl:push_back 'x' type invariant] [%#slinked_list1] inv'8 x}
     (! bb0
     [ bb0 = bb1
     | bb1 = s0 [ s0 = null'0 (fun (_ret':Opaque.ptr) ->  [ &_7 <- _ret' ] s1) | s1 = bb2 ] 
