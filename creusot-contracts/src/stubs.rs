use crate::*;

#[creusot::no_translate]
#[rustc_diagnostic_item = "fin"]
pub fn fin<T: ?Sized>(_: &mut T) -> Box<T> {
    panic!()
}

#[creusot::no_translate]
#[rustc_diagnostic_item = "equal"]
pub fn equal<T: ?Sized>(_: T, _: T) -> bool {
    panic!();
}

#[creusot::no_translate]
#[rustc_diagnostic_item = "neq"]
pub fn neq<T: ?Sized>(_: T, _: T) -> bool {
    panic!();
}

#[creusot::no_translate]
#[rustc_diagnostic_item = "exists"]
pub fn exists<Tup: std::marker::Tuple, F: Fn<Tup, Output = bool>>(_: F) -> bool {
    panic!()
}

#[creusot::no_translate]
#[rustc_diagnostic_item = "forall"]
pub fn forall<Tup: std::marker::Tuple, F: Fn<Tup, Output = bool>>(_: F) -> bool {
    panic!()
}

#[creusot::no_translate]
#[rustc_diagnostic_item = "trigger"]
pub fn trigger<T, Trigger>(_: Trigger, _: T) -> T {
    panic!()
}

#[creusot::no_translate]
#[rustc_diagnostic_item = "implication"]
pub fn implication(_: bool, _: bool) -> bool {
    panic!();
}

#[creusot::no_translate]
#[rustc_diagnostic_item = "old"]
pub fn old<T: ?Sized>(_: T) -> Box<T> {
    panic!()
}

#[creusot::no_translate]
#[rustc_diagnostic_item = "dead"]
pub fn dead<T: ?Sized>() -> Box<T> {
    panic!()
}

#[creusot::no_translate]
#[rustc_diagnostic_item = "variant_check"]
pub fn variant_check<R: crate::well_founded::WellFounded>(_: R) -> R {
    panic!()
}

#[creusot::no_translate]
#[rustc_diagnostic_item = "closure_result_constraint"]
pub fn closure_result<R: ?Sized>(_: R, _: R) {}

#[crate::pure]
#[creusot::no_translate]
#[rustc_diagnostic_item = "snapshot_from_fn"]
pub fn snapshot_from_fn<T: ?Sized, F: Fn() -> crate::Snapshot<T>>(_: F) -> crate::Snapshot<T> {
    panic!()
}

#[logic]
#[trusted]
#[creusot::no_translate]
<<<<<<< HEAD
#[creusot::builtins = "identity"]
=======
#[creusot::builtins = "creusot.prelude.Mapping.from_fn"]
>>>>>>> 8de22653
pub fn mapping_from_fn<A, B, F: FnOnce(A) -> B>(_: F) -> crate::logic::Mapping<A, B> {
    dead
}<|MERGE_RESOLUTION|>--- conflicted
+++ resolved
@@ -74,11 +74,7 @@
 #[logic]
 #[trusted]
 #[creusot::no_translate]
-<<<<<<< HEAD
 #[creusot::builtins = "identity"]
-=======
-#[creusot::builtins = "creusot.prelude.Mapping.from_fn"]
->>>>>>> 8de22653
 pub fn mapping_from_fn<A, B, F: FnOnce(A) -> B>(_: F) -> crate::logic::Mapping<A, B> {
     dead
 }