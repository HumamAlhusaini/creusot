--- conflicted
+++ resolved
@@ -10,16 +10,6 @@
   let%span svec8 = "../../../../creusot-contracts/src/std/vec.rs" 18 14 18 41
   let%span smodel9 = "../../../../creusot-contracts/src/model.rs" 106 8 106 22
   
-  use seq.Seq
-  
-  use prelude.prelude.UIntSize
-  
-  constant v_MAX'0 : usize = (18446744073709551615 : usize)
-  
-  use prelude.prelude.UIntSize
-  
-  use prelude.prelude.Int
-  
   use prelude.prelude.Opaque
   
   type t_NonNull'0  =
@@ -27,6 +17,8 @@
   
   type t_Unique'0  =
     { t_Unique__pointer'0: t_NonNull'0; t_Unique__qy95zmarker'0: () }
+  
+  use prelude.prelude.UIntSize
   
   type t_Cap'0  =
     { t_Cap__0'0: usize }
@@ -37,13 +29,21 @@
   type t_Vec'0  =
     { t_Vec__buf'0: t_RawVec'0; t_Vec__len'0: usize }
   
+  predicate inv'0 (_1 : t_Vec'0)
+  
+  use seq.Seq
+  
+  constant v_MAX'0 : usize = (18446744073709551615 : usize)
+  
+  use prelude.prelude.UIntSize
+  
+  use prelude.prelude.Int
+  
   use seq.Seq
   
   function view'0 (self : t_Vec'0) : Seq.seq bool
   
   axiom view'0_spec : forall self : t_Vec'0 . [%#svec8] Seq.length (view'0 self) <= UIntSize.to_int (v_MAX'0 : usize)
-  
-  predicate inv'0 (_1 : t_Vec'0)
   
   axiom inv_axiom'0 [@rewrite] : forall x : t_Vec'0 [inv'0 x] . inv'0 x = true
   
@@ -64,15 +64,10 @@
   function view'1 (self : borrowed (t_Vec'0)) : Seq.seq bool =
     [%#smodel9] view'0 self.current
   
-<<<<<<< HEAD
   use seq.Seq
   
-  let rec push'0 (self:borrowed (t_Vec'0)) (value:bool) (return'  (ret:()))= {[@expl:precondition] inv'2 value}
-    {[@expl:precondition] inv'1 self}
-=======
-  let rec push'0 (self:borrowed (Vec'0.t_Vec bool (Global'0.t_Global))) (value:bool) (return'  (ret:()))= {[@expl:push 'self' type invariant] inv'1 self}
+  let rec push'0 (self:borrowed (t_Vec'0)) (value:bool) (return'  (ret:()))= {[@expl:push 'self' type invariant] inv'1 self}
     {[@expl:push 'value' type invariant] inv'2 value}
->>>>>>> 34cd6190
     any [ return' (result:())-> {[%#svec7] view'0 self.final = Seq.snoc (view'1 self) value} (! return' {result}) ] 
   
   use prelude.prelude.Intrinsic
@@ -114,11 +109,7 @@
     | & _12 : () = any_l ()
     | & _13 : borrowed (t_Vec'0) = any_l () ]
     
-<<<<<<< HEAD
-    [ return' (result:t_Vec'0)-> {[@expl:postcondition] [%#s01_resolve_unsoundness5] Seq.length (view'0 result)
-=======
-    [ return' (result:Vec'0.t_Vec bool (Global'0.t_Global))-> {[@expl:make_vec_of_size ensures] [%#s01_resolve_unsoundness5] Seq.length (view'0 result)
->>>>>>> 34cd6190
+    [ return' (result:t_Vec'0)-> {[@expl:make_vec_of_size ensures] [%#s01_resolve_unsoundness5] Seq.length (view'0 result)
       = UIntSize.to_int n}
       (! return' {result}) ]
     
