module M_hillel__right_pad [#"hillel.rs" 17 0 17 59]
  let%span shillel0 = "hillel.rs" 18 18 18 35
  let%span shillel1 = "hillel.rs" 20 16 20 44
  let%span shillel2 = "hillel.rs" 20 4 20 46
  let%span shillel3 = "hillel.rs" 17 22 17 25
  let%span shillel4 = "hillel.rs" 17 52 17 55
  let%span shillel5 = "hillel.rs" 11 10 11 62
  let%span shillel6 = "hillel.rs" 12 10 12 62
  let%span shillel7 = "hillel.rs" 13 0 13 62
  let%span shillel8 = "hillel.rs" 14 0 14 55
  let%span shillel9 = "hillel.rs" 15 0 15 75
  let%span shillel10 = "hillel.rs" 16 0 16 75
  let%span ssnapshot11 = "../../../creusot-contracts/src/snapshot.rs" 26 20 26 39
  let%span smodel12 = "../../../creusot-contracts/src/model.rs" 106 8 106 22
  let%span sops13 = "../../../creusot-contracts/src/logic/ops.rs" 20 8 20 31
<<<<<<< HEAD
  let%span svec14 = "../../../creusot-contracts/src/std/vec.rs" 84 26 84 48
  let%span svec15 = "../../../creusot-contracts/src/std/vec.rs" 88 26 88 51
  let%span svec16 = "../../../creusot-contracts/src/std/vec.rs" 18 14 18 41
  let%span smodel17 = "../../../creusot-contracts/src/model.rs" 88 8 88 22
=======
  let%span svec14 = "../../../creusot-contracts/src/std/vec.rs" 86 26 86 48
  let%span svec15 = "../../../creusot-contracts/src/std/vec.rs" 90 26 90 56
  let%span svec16 = "../../../creusot-contracts/src/std/vec.rs" 19 14 19 41
  let%span smodel17 = "../../../creusot-contracts/src/model.rs" 91 8 91 22
>>>>>>> 2c8506fb
  let%span sresolve18 = "../../../creusot-contracts/src/resolve.rs" 41 20 41 34
  let%span svec19 = "../../../creusot-contracts/src/std/vec.rs" 66 20 66 41
  let%span sinvariant20 = "../../../creusot-contracts/src/invariant.rs" 34 20 34 44
  let%span sinvariant21 = "../../../creusot-contracts/src/invariant.rs" 24 8 24 18
<<<<<<< HEAD
  let%span sseq22 = "../../../creusot-contracts/src/logic/seq.rs" 388 8 388 97
=======
  let%span sseq22 = "../../../creusot-contracts/src/logic/seq.rs" 459 8 459 97
>>>>>>> 2c8506fb
  let%span sboxed23 = "../../../creusot-contracts/src/std/boxed.rs" 28 8 28 18
  
  use prelude.prelude.Snapshot
  
  use prelude.prelude.Borrow
  
  use prelude.prelude.Opaque
  
  type t_NonNull'0  =
    { t_NonNull__pointer'0: opaque_ptr }
  
  type t_Unique'0  =
    { t_Unique__pointer'0: t_NonNull'0; t_Unique__qy95zmarker'0: () }
  
  use prelude.prelude.UIntSize
  
  type t_Cap'0  =
    { t_Cap__0'0: usize }
  
  type t_RawVec'0  =
    { t_RawVec__ptr'0: t_Unique'0; t_RawVec__cap'0: t_Cap'0; t_RawVec__alloc'0: () }
  
  type t_Vec'0  =
    { t_Vec__buf'0: t_RawVec'0; t_Vec__len'0: usize }
  
  use prelude.prelude.Snapshot
  
  type t_T'0
  
  use seq.Seq
  
  use prelude.prelude.Snapshot
  
  use seq.Seq
  
  constant v_MAX'0 : usize = (18446744073709551615 : usize)
  
  use prelude.prelude.UIntSize
  
  use prelude.prelude.Int
  
  function view'2 (self : t_Vec'0) : Seq.seq t_T'0
  
  axiom view'2_spec : forall self : t_Vec'0 . [%#svec16] Seq.length (view'2 self) <= UIntSize.to_int (v_MAX'0 : usize)
  
  function view'1 (self : borrowed (t_Vec'0)) : Seq.seq t_T'0 =
    [%#smodel12] view'2 self.current
  
  function view'3 (self : borrowed (t_Vec'0)) : Seq.seq t_T'0 =
    [%#smodel17] view'1 self
  
  function view'0 (self : Snapshot.snap_ty (borrowed (t_Vec'0))) : Seq.seq t_T'0 =
    [%#ssnapshot11] view'3 (Snapshot.inner self)
  
  use seq.Seq
  
  function index_logic'0 [@inline:trivial] (self : t_Vec'0) (ix : int) : t_T'0 =
    [%#sops13] Seq.get (view'2 self) ix
  
  predicate inv'3 (_1 : t_Vec'0)
  
  function view'4 (self : t_Vec'0) : Seq.seq t_T'0 =
    [%#smodel17] view'2 self
  
  predicate inv'0 (_1 : t_Vec'0)
  
  predicate inv'4 (_1 : Seq.seq t_T'0)
  
  predicate invariant'0 (self : t_Vec'0) =
    [%#svec19] inv'4 (view'2 self)
  
  axiom inv_axiom'0 [@rewrite] : forall x : t_Vec'0 [inv'0 x] . inv'0 x = invariant'0 x
  
  predicate inv'1 (_1 : borrowed (t_Vec'0))
  
  predicate invariant'1 (self : borrowed (t_Vec'0)) =
    [%#sinvariant20] inv'0 self.current /\ inv'0 self.final
  
  axiom inv_axiom'1 [@rewrite] : forall x : borrowed (t_Vec'0) [inv'1 x] . inv'1 x = invariant'1 x
  
  predicate invariant'2 (self : t_Vec'0) =
    [%#sinvariant21] inv'0 self
  
  axiom inv_axiom'2 [@rewrite] : forall x : t_Vec'0 [inv'3 x] . inv'3 x = invariant'2 x
  
  use seq.Seq
  
  predicate inv'5 (_1 : t_T'0)
  
  predicate invariant'3 (self : Seq.seq t_T'0) =
    [%#sseq22] forall i : int . 0 <= i /\ i < Seq.length self  -> inv'5 (Seq.get self i)
  
  axiom inv_axiom'3 [@rewrite] : forall x : Seq.seq t_T'0 [inv'4 x] . inv'4 x = invariant'3 x
  
  predicate inv'2 (_1 : t_T'0)
  
  predicate invariant'4 (self : t_T'0) =
    [%#sboxed23] inv'2 self
  
  axiom inv_axiom'4 [@rewrite] : forall x : t_T'0 [inv'5 x] . inv'5 x = invariant'4 x
  
  let rec len'0 (self:t_Vec'0) (return'  (ret:usize))= {[@expl:precondition] inv'3 self}
    any
    [ return' (result:usize)-> {[%#svec14] UIntSize.to_int result = Seq.length (view'4 self)} (! return' {result}) ]
    
  
  use seq.Seq
  
  let rec push'0 (self:borrowed (t_Vec'0)) (value:t_T'0) (return'  (ret:()))= {[@expl:precondition] inv'2 value}
    {[@expl:precondition] inv'1 self}
    any [ return' (result:())-> {[%#svec15] view'2 self.final = Seq.snoc (view'1 self) value} (! return' {result}) ] 
  
  predicate resolve'1 (self : borrowed (t_Vec'0)) =
    [%#sresolve18] self.final = self.current
  
  predicate resolve'0 (_1 : borrowed (t_Vec'0)) =
    resolve'1 _1
  
  use prelude.prelude.Intrinsic
  
  meta "compute_max_steps" 1000000
  
  let rec right_pad'0 (str:borrowed (t_Vec'0)) (len:usize) (pad:t_T'0) (return'  (ret:()))= {[%#shillel4] inv'2 pad}
    {[%#shillel3] inv'1 str}
    (! bb0
    [ bb0 = s0 [ s0 =  [ &old_str <- [%#shillel0] Snapshot.new str ] s1 | s1 = bb1 ] 
    | bb1 = s0 [ s0 =  [ &old_2_0 <- Snapshot.new str ] s1 | s1 = bb2 ] 
    | bb2 = bb2
      [ bb2 = {[@expl:loop invariant] (Snapshot.inner old_2_0).final = str.final}
        {[@expl:loop invariant] [%#shillel2] forall i : int . Seq.length (view'0 old_str) <= i
        /\ i < Seq.length (view'1 str)  -> index_logic'0 str.current i = pad}
        {[@expl:loop invariant] [%#shillel2] forall i : int . 0 <= i /\ i < Seq.length (view'0 old_str)
         -> index_logic'0 str.current i = index_logic'0 (Snapshot.inner old_str).current i}
        {[@expl:loop invariant] [%#shillel2] Seq.length (view'1 str) > UIntSize.to_int len
         -> Seq.length (view'1 str) = Seq.length (view'0 old_str)}
        {[@expl:loop invariant] [%#shillel2] Seq.length (view'0 old_str) < UIntSize.to_int len
         -> Seq.length (view'1 str) <= UIntSize.to_int len}
        {[@expl:loop invariant] [%#shillel1] Seq.length (view'0 old_str) <= Seq.length (view'1 str)}
        (! s0) [ s0 = bb3 ] 
        [ bb3 = s0 [ s0 = len'0 {str.current} (fun (_ret':usize) ->  [ &_19 <- _ret' ] s1) | s1 = bb4 ] 
        | bb4 = s0
          [ s0 = UIntSize.lt {_19} {len} (fun (_ret':bool) ->  [ &_18 <- _ret' ] s1)
          | s1 = any [ br0 -> {_18 = false} (! bb7) | br1 -> {_18} (! bb5) ]  ]
          
        | bb5 = s0
          [ s0 = {inv'0 str.current}
            Borrow.borrow_mut <t_Vec'0> {str.current}
              (fun (_ret':borrowed (t_Vec'0)) ->
                 [ &_23 <- _ret' ] 
                -{inv'0 _ret'.final}-
                 [ &str <- { str with current = _ret'.final } ] 
                s1)
          | s1 = push'0 {_23} {pad} (fun (_ret':()) ->  [ &_22 <- _ret' ] s2)
          | s2 = bb6 ]
          
        | bb6 = bb2 ]
         ]
      
    | bb7 = s0 [ s0 = {[@expl:type invariant] inv'1 str} s1 | s1 = -{resolve'0 str}- s2 | s2 = return' {_0} ]  ]
    )
    [ & _0 : () = any_l ()
    | & str : borrowed (t_Vec'0) = str
    | & len : usize = len
    | & pad : t_T'0 = pad
    | & old_str : Snapshot.snap_ty (borrowed (t_Vec'0)) = any_l ()
    | & _18 : bool = any_l ()
    | & _19 : usize = any_l ()
    | & _22 : () = any_l ()
    | & _23 : borrowed (t_Vec'0) = any_l ()
    | & old_2_0 : Snapshot.snap_ty (borrowed (t_Vec'0)) = any_l () ]
    
    [ return' (result:())-> {[@expl:postcondition] [%#shillel10] forall i : int . Seq.length (view'1 str) <= i
      /\ i < UIntSize.to_int len  -> index_logic'0 str.final i = pad}
      {[@expl:postcondition] [%#shillel9] forall i : int . 0 <= i /\ i < Seq.length (view'1 str)
       -> index_logic'0 str.final i = index_logic'0 str.current i}
      {[@expl:postcondition] [%#shillel8] UIntSize.to_int len > Seq.length (view'1 str)
       -> Seq.length (view'2 str.final) = UIntSize.to_int len}
      {[@expl:postcondition] [%#shillel7] UIntSize.to_int len <= Seq.length (view'1 str)
       -> Seq.length (view'2 str.final) = Seq.length (view'1 str)}
      {[@expl:postcondition] [%#shillel6] Seq.length (view'2 str.final) = UIntSize.to_int len
      \/ Seq.length (view'2 str.final) = Seq.length (view'1 str)}
      {[@expl:postcondition] [%#shillel5] Seq.length (view'2 str.final) >= UIntSize.to_int len
      /\ Seq.length (view'2 str.final) >= Seq.length (view'1 str)}
      (! return' {result}) ]
    
end
module M_hillel__left_pad [#"hillel.rs" 34 0 34 58]
  let%span shillel0 = "hillel.rs" 35 18 35 35
  let%span shillel1 = "hillel.rs" 36 31 36 46
  let%span shillel2 = "hillel.rs" 38 16 38 44
  let%span shillel3 = "hillel.rs" 38 4 38 46
  let%span shillel4 = "hillel.rs" 41 16 41 49
  let%span shillel5 = "hillel.rs" 45 19 45 20
  let%span shillel6 = "hillel.rs" 46 12 46 32
  let%span shillel7 = "hillel.rs" 34 21 34 24
  let%span shillel8 = "hillel.rs" 34 51 34 54
  let%span shillel9 = "hillel.rs" 30 10 30 62
  let%span shillel10 = "hillel.rs" 31 10 31 62
  let%span shillel11 = "hillel.rs" 32 0 32 90
  let%span shillel12 = "hillel.rs" 33 0 33 106
  let%span ssnapshot13 = "../../../creusot-contracts/src/snapshot.rs" 26 20 26 39
  let%span smodel14 = "../../../creusot-contracts/src/model.rs" 106 8 106 22
  let%span sops15 = "../../../creusot-contracts/src/logic/ops.rs" 20 8 20 31
  let%span svec16 = "../../../creusot-contracts/src/std/vec.rs" 84 26 84 48
  let%span svec17 = "../../../creusot-contracts/src/std/vec.rs" 108 26 108 59
  let%span svec18 = "../../../creusot-contracts/src/std/vec.rs" 109 16 109 89
  let%span svec19 = "../../../creusot-contracts/src/std/vec.rs" 110 26 110 52
  let%span svec20 = "../../../creusot-contracts/src/std/vec.rs" 111 16 111 105
  let%span svec21 = "../../../creusot-contracts/src/std/vec.rs" 18 14 18 41
  let%span smodel22 = "../../../creusot-contracts/src/model.rs" 88 8 88 22
  let%span sresolve23 = "../../../creusot-contracts/src/resolve.rs" 41 20 41 34
  let%span svec24 = "../../../creusot-contracts/src/std/vec.rs" 66 20 66 41
  let%span sinvariant25 = "../../../creusot-contracts/src/invariant.rs" 34 20 34 44
  let%span sinvariant26 = "../../../creusot-contracts/src/invariant.rs" 24 8 24 18
<<<<<<< HEAD
  let%span sseq27 = "../../../creusot-contracts/src/logic/seq.rs" 388 8 388 97
=======
  let%span sseq27 = "../../../creusot-contracts/src/logic/seq.rs" 459 8 459 97
>>>>>>> 2c8506fb
  let%span sboxed28 = "../../../creusot-contracts/src/std/boxed.rs" 28 8 28 18
  
  use prelude.prelude.Snapshot
  
  use prelude.prelude.Snapshot
  
  use prelude.prelude.Borrow
  
  use prelude.prelude.Opaque
  
  type t_NonNull'0  =
    { t_NonNull__pointer'0: opaque_ptr }
  
  type t_Unique'0  =
    { t_Unique__pointer'0: t_NonNull'0; t_Unique__qy95zmarker'0: () }
  
  use prelude.prelude.UIntSize
  
  type t_Cap'0  =
    { t_Cap__0'0: usize }
  
  type t_RawVec'0  =
    { t_RawVec__ptr'0: t_Unique'0; t_RawVec__cap'0: t_Cap'0; t_RawVec__alloc'0: () }
  
  type t_Vec'0  =
    { t_Vec__buf'0: t_RawVec'0; t_Vec__len'0: usize }
  
  use prelude.prelude.Snapshot
  
  type t_T'0
  
  use seq.Seq
  
  use prelude.prelude.Snapshot
  
  use seq.Seq
  
  constant v_MAX'0 : usize = (18446744073709551615 : usize)
  
  use prelude.prelude.UIntSize
  
  use prelude.prelude.Int
  
  function view'2 (self : t_Vec'0) : Seq.seq t_T'0
  
  axiom view'2_spec : forall self : t_Vec'0 . [%#svec21] Seq.length (view'2 self) <= UIntSize.to_int (v_MAX'0 : usize)
  
  function view'1 (self : borrowed (t_Vec'0)) : Seq.seq t_T'0 =
    [%#smodel14] view'2 self.current
  
  function view'3 (self : borrowed (t_Vec'0)) : Seq.seq t_T'0 =
    [%#smodel22] view'1 self
  
  function view'0 (self : Snapshot.snap_ty (borrowed (t_Vec'0))) : Seq.seq t_T'0 =
    [%#ssnapshot13] view'3 (Snapshot.inner self)
  
  use prelude.prelude.Snapshot
  
  use seq.Seq
  
  function index_logic'0 [@inline:trivial] (self : t_Vec'0) (ix : int) : t_T'0 =
    [%#sops15] Seq.get (view'2 self) ix
  
  predicate inv'3 (_1 : t_Vec'0)
  
  function view'4 (self : t_Vec'0) : Seq.seq t_T'0 =
    [%#smodel22] view'2 self
  
  predicate inv'0 (_1 : t_Vec'0)
  
  predicate inv'4 (_1 : Seq.seq t_T'0)
  
  predicate invariant'0 (self : t_Vec'0) =
    [%#svec24] inv'4 (view'2 self)
  
  axiom inv_axiom'0 [@rewrite] : forall x : t_Vec'0 [inv'0 x] . inv'0 x = invariant'0 x
  
  predicate inv'1 (_1 : borrowed (t_Vec'0))
  
  predicate invariant'1 (self : borrowed (t_Vec'0)) =
    [%#sinvariant25] inv'0 self.current /\ inv'0 self.final
  
  axiom inv_axiom'1 [@rewrite] : forall x : borrowed (t_Vec'0) [inv'1 x] . inv'1 x = invariant'1 x
  
  predicate invariant'2 (self : t_Vec'0) =
    [%#sinvariant26] inv'0 self
  
  axiom inv_axiom'2 [@rewrite] : forall x : t_Vec'0 [inv'3 x] . inv'3 x = invariant'2 x
  
  use seq.Seq
  
  predicate inv'5 (_1 : t_T'0)
  
  predicate invariant'3 (self : Seq.seq t_T'0) =
    [%#sseq27] forall i : int . 0 <= i /\ i < Seq.length self  -> inv'5 (Seq.get self i)
  
  axiom inv_axiom'3 [@rewrite] : forall x : Seq.seq t_T'0 [inv'4 x] . inv'4 x = invariant'3 x
  
  predicate inv'2 (_1 : t_T'0)
  
  predicate invariant'4 (self : t_T'0) =
    [%#sboxed28] inv'2 self
  
  axiom inv_axiom'4 [@rewrite] : forall x : t_T'0 [inv'5 x] . inv'5 x = invariant'4 x
  
  let rec len'0 (self:t_Vec'0) (return'  (ret:usize))= {[@expl:precondition] inv'3 self}
    any
    [ return' (result:usize)-> {[%#svec16] UIntSize.to_int result = Seq.length (view'4 self)} (! return' {result}) ]
    
  
  let rec insert'0 (self:borrowed (t_Vec'0)) (index:usize) (element:t_T'0) (return'  (ret:()))= {[@expl:precondition] inv'2 element}
    {[@expl:precondition] inv'1 self}
    any
    [ return' (result:())-> {[%#svec20] forall i : int . UIntSize.to_int index < i /\ i < Seq.length (view'2 self.final)
       -> index_logic'0 self.final i = index_logic'0 self.current (i - 1)}
      {[%#svec19] index_logic'0 self.final (UIntSize.to_int index) = element}
      {[%#svec18] forall i : int . 0 <= i /\ i < UIntSize.to_int index
       -> index_logic'0 self.final i = index_logic'0 self.current i}
      {[%#svec17] Seq.length (view'2 self.final) = Seq.length (view'1 self) + 1}
      (! return' {result}) ]
    
  
  predicate resolve'1 (self : borrowed (t_Vec'0)) =
    [%#sresolve23] self.final = self.current
  
  predicate resolve'0 (_1 : borrowed (t_Vec'0)) =
    resolve'1 _1
  
  use prelude.prelude.Intrinsic
  
  use prelude.prelude.Snapshot
  
  meta "compute_max_steps" 1000000
  
  let rec left_pad'0 (str:borrowed (t_Vec'0)) (len:usize) (pad:t_T'0) (return'  (ret:()))= {[%#shillel8] inv'2 pad}
    {[%#shillel7] inv'1 str}
    (! bb0
    [ bb0 = s0 [ s0 =  [ &old_str <- [%#shillel0] Snapshot.new str ] s1 | s1 = bb1 ] 
    | bb1 = s0 [ s0 =  [ &c <- [%#shillel1] Snapshot.new 0 ] s1 | s1 = bb2 ] 
    | bb2 = s0 [ s0 =  [ &old_3_0 <- Snapshot.new str ] s1 | s1 = bb3 ] 
    | bb3 = bb3
      [ bb3 = {[@expl:loop invariant] (Snapshot.inner old_3_0).final = str.final}
        {[@expl:loop invariant] [%#shillel3] forall i : int . 0 <= i /\ i < Snapshot.inner c
         -> index_logic'0 str.current i = pad}
        {[@expl:loop invariant] [%#shillel3] forall i : int . Snapshot.inner c <= i /\ i < Seq.length (view'1 str)
         -> index_logic'0 str.current i = index_logic'0 (Snapshot.inner old_str).current (i - Snapshot.inner c)}
        {[@expl:loop invariant] [%#shillel4] Snapshot.inner c = Seq.length (view'1 str) - Seq.length (view'0 old_str)}
        {[@expl:loop invariant] [%#shillel3] Seq.length (view'1 str) > UIntSize.to_int len
         -> Seq.length (view'1 str) = Seq.length (view'0 old_str)}
        {[@expl:loop invariant] [%#shillel3] Seq.length (view'0 old_str) < UIntSize.to_int len
         -> Seq.length (view'1 str) <= UIntSize.to_int len}
        {[@expl:loop invariant] [%#shillel2] Seq.length (view'0 old_str) <= Seq.length (view'1 str)}
        (! s0) [ s0 = bb4 ] 
        [ bb4 = s0 [ s0 = len'0 {str.current} (fun (_ret':usize) ->  [ &_20 <- _ret' ] s1) | s1 = bb5 ] 
        | bb5 = s0
          [ s0 = UIntSize.lt {_20} {len} (fun (_ret':bool) ->  [ &_19 <- _ret' ] s1)
          | s1 = any [ br0 -> {_19 = false} (! bb9) | br1 -> {_19} (! bb6) ]  ]
          
        | bb6 = s0
          [ s0 = {inv'0 str.current}
            Borrow.borrow_mut <t_Vec'0> {str.current}
              (fun (_ret':borrowed (t_Vec'0)) ->
                 [ &_24 <- _ret' ] 
                -{inv'0 _ret'.final}-
                 [ &str <- { str with current = _ret'.final } ] 
                s1)
          | s1 = insert'0 {_24} {[%#shillel5] (0 : usize)} {pad} (fun (_ret':()) ->  [ &_23 <- _ret' ] s2)
          | s2 = bb7 ]
          
        | bb7 = s0 [ s0 =  [ &_26 <- [%#shillel6] Snapshot.new (1 + Snapshot.inner c) ] s1 | s1 = bb8 ] 
        | bb8 = s0 [ s0 =  [ &c <- _26 ] s1 | s1 = bb3 ]  ]
         ]
      
    | bb9 = s0 [ s0 = {[@expl:type invariant] inv'1 str} s1 | s1 = -{resolve'0 str}- s2 | s2 = return' {_0} ]  ]
    )
    [ & _0 : () = any_l ()
    | & str : borrowed (t_Vec'0) = str
    | & len : usize = len
    | & pad : t_T'0 = pad
    | & old_str : Snapshot.snap_ty (borrowed (t_Vec'0)) = any_l ()
    | & c : Snapshot.snap_ty int = any_l ()
    | & _19 : bool = any_l ()
    | & _20 : usize = any_l ()
    | & _23 : () = any_l ()
    | & _24 : borrowed (t_Vec'0) = any_l ()
    | & _26 : Snapshot.snap_ty int = any_l ()
    | & old_3_0 : Snapshot.snap_ty (borrowed (t_Vec'0)) = any_l () ]
    
    [ return' (result:())-> {[@expl:postcondition] [%#shillel12] forall i : int . 0 <= i /\ i < Seq.length (view'1 str)
       -> index_logic'0 str.final (i + (Seq.length (view'2 str.final) - Seq.length (view'1 str)))
      = index_logic'0 str.current i}
      {[@expl:postcondition] [%#shillel11] forall i : int . 0 <= i
      /\ i < Seq.length (view'2 str.final) - Seq.length (view'1 str)  -> index_logic'0 str.final i = pad}
      {[@expl:postcondition] [%#shillel10] Seq.length (view'2 str.final) = UIntSize.to_int len
      \/ Seq.length (view'2 str.final) = Seq.length (view'1 str)}
      {[@expl:postcondition] [%#shillel9] Seq.length (view'2 str.final) >= UIntSize.to_int len
      /\ Seq.length (view'2 str.final) >= Seq.length (view'1 str)}
      (! return' {result}) ]
    
end
module M_hillel__subset_push [#"hillel.rs" 73 0 73 37]
<<<<<<< HEAD
  let%span shillel0 = "hillel.rs" 72 10 72 36
  let%span shillel1 = "hillel.rs" 71 0 71 8
  let%span shillel2 = "hillel.rs" 66 4 68 5
  let%span shillel3 = "hillel.rs" 59 4 61 5
=======
  type t
  
  let%span shillel0 = "hillel.rs" 72 10 72 41
  let%span shillel1 = "hillel.rs" 66 4 68 5
  let%span shillel2 = "hillel.rs" 59 4 61 5
>>>>>>> 2c8506fb
  
  use seq.Seq
  
  type t_T'0
  
  use seq.Seq
  
  use prelude.prelude.Int
  
  use seq.Seq
  
  use seq.Seq
  
  predicate contains'0 [#"hillel.rs" 58 0 58 44] (seq : Seq.seq t_T'0) (elem : t_T'0) =
    [%#shillel3] exists i : int . 0 <= i /\ i < Seq.length seq /\ Seq.get seq i = elem
  
  predicate is_subset'0 [#"hillel.rs" 65 0 65 49] (sub : Seq.seq t_T'0) (sup : Seq.seq t_T'0) =
    [%#shillel2] forall i : int . 0 <= i /\ i < Seq.length sub  -> contains'0 sup (Seq.get sub i)
  
  constant s  : Seq.seq t_T'0
  
  constant elem  : t_T'0
  
  function subset_push'0 [#"hillel.rs" 73 0 73 37] (s : Seq.seq t_T'0) (elem : t_T'0) : ()
  
  goal vc_subset_push'0 : [%#shillel0] is_subset'0 s (Seq.snoc s elem)
end
module M_hillel__insert_unique [#"hillel.rs" 80 0 80 62]
  let%span shillel0 = "hillel.rs" 81 4 81 47
  let%span shillel1 = "hillel.rs" 82 20 82 94
  let%span shillel2 = "hillel.rs" 83 20 83 37
  let%span shillel3 = "hillel.rs" 85 4 85 111
  let%span shillel4 = "hillel.rs" 85 4 85 111
  let%span shillel5 = "hillel.rs" 85 4 85 111
  let%span shillel6 = "hillel.rs" 85 4 85 111
  let%span shillel7 = "hillel.rs" 87 24 87 57
  let%span shillel8 = "hillel.rs" 89 28 89 73
  let%span shillel9 = "hillel.rs" 94 18 94 37
  let%span shillel10 = "hillel.rs" 95 20 95 76
  let%span shillel11 = "hillel.rs" 75 11 75 38
  let%span shillel12 = "hillel.rs" 80 36 80 39
  let%span shillel13 = "hillel.rs" 80 54 80 58
  let%span shillel14 = "hillel.rs" 76 10 76 40
  let%span shillel15 = "hillel.rs" 77 10 77 58
  let%span shillel16 = "hillel.rs" 78 10 78 87
  let%span shillel17 = "hillel.rs" 79 10 79 58
  let%span shillel18 = "hillel.rs" 72 10 72 41
  let%span shillel19 = "hillel.rs" 71 0 71 8
  let%span smodel20 = "../../../creusot-contracts/src/model.rs" 97 8 97 28
  let%span shillel21 = "hillel.rs" 66 4 68 5
  let%span svec22 = "../../../creusot-contracts/src/std/vec.rs" 170 26 170 42
  let%span sslice23 = "../../../creusot-contracts/src/std/slice.rs" 245 0 354 1
  let%span siter24 = "../../../creusot-contracts/src/std/iter.rs" 101 0 214 1
  let%span sslice25 = "../../../creusot-contracts/src/std/slice.rs" 405 12 405 66
  let%span sops26 = "../../../creusot-contracts/src/logic/ops.rs" 86 8 86 33
  let%span smodel27 = "../../../creusot-contracts/src/model.rs" 79 8 79 28
  let%span siter28 = "../../../creusot-contracts/src/std/iter.rs" 107 26 110 17
  let%span sops29 = "../../../creusot-contracts/src/logic/ops.rs" 20 8 20 31
  let%span scmp30 = "../../../creusot-contracts/src/std/cmp.rs" 11 26 11 75
  let%span shillel31 = "hillel.rs" 59 4 61 5
  let%span shillel32 = "hillel.rs" 52 4 54 5
<<<<<<< HEAD
  let%span svec33 = "../../../creusot-contracts/src/std/vec.rs" 88 26 88 51
  let%span svec34 = "../../../creusot-contracts/src/std/vec.rs" 29 14 29 47
  let%span svec35 = "../../../creusot-contracts/src/std/vec.rs" 30 4 31 53
  let%span smodel36 = "../../../creusot-contracts/src/model.rs" 88 8 88 22
  let%span siter37 = "../../../creusot-contracts/src/std/iter.rs" 86 20 86 24
  let%span siter38 = "../../../creusot-contracts/src/std/iter.rs" 92 8 92 19
  let%span sslice39 = "../../../creusot-contracts/src/std/slice.rs" 413 14 413 45
  let%span sslice40 = "../../../creusot-contracts/src/std/slice.rs" 420 15 420 32
  let%span sslice41 = "../../../creusot-contracts/src/std/slice.rs" 421 15 421 32
  let%span sslice42 = "../../../creusot-contracts/src/std/slice.rs" 422 14 422 42
  let%span sslice43 = "../../../creusot-contracts/src/std/slice.rs" 96 14 96 41
  let%span sslice44 = "../../../creusot-contracts/src/std/slice.rs" 97 4 97 82
  let%span sslice45 = "../../../creusot-contracts/src/std/slice.rs" 398 20 398 61
  let%span sresolve46 = "../../../creusot-contracts/src/resolve.rs" 41 20 41 34
  let%span svec47 = "../../../creusot-contracts/src/std/vec.rs" 18 14 18 41
  let%span smodel48 = "../../../creusot-contracts/src/model.rs" 106 8 106 22
  let%span sslice49 = "../../../creusot-contracts/src/std/slice.rs" 28 14 28 41
  let%span sslice50 = "../../../creusot-contracts/src/std/slice.rs" 29 14 29 42
  let%span sseq51 = "../../../creusot-contracts/src/logic/seq.rs" 388 8 388 97
  let%span sops52 = "../../../creusot-contracts/src/logic/ops.rs" 42 8 42 31
  let%span sinvariant53 = "../../../creusot-contracts/src/invariant.rs" 34 20 34 44
  let%span svec54 = "../../../creusot-contracts/src/std/vec.rs" 66 20 66 41
  let%span sinvariant55 = "../../../creusot-contracts/src/invariant.rs" 24 8 24 18
  let%span sboxed56 = "../../../creusot-contracts/src/std/boxed.rs" 28 8 28 18
  let%span sslice57 = "../../../creusot-contracts/src/std/slice.rs" 18 20 18 30
=======
  let%span svec33 = "../../../creusot-contracts/src/std/vec.rs" 90 26 90 56
  let%span svec34 = "../../../creusot-contracts/src/std/vec.rs" 31 14 31 47
  let%span svec35 = "../../../creusot-contracts/src/std/vec.rs" 32 4 33 53
  let%span smodel36 = "../../../creusot-contracts/src/model.rs" 91 8 91 22
  let%span siter37 = "../../../creusot-contracts/src/std/iter.rs" 86 20 86 24
  let%span siter38 = "../../../creusot-contracts/src/std/iter.rs" 92 8 92 19
  let%span sslice39 = "../../../creusot-contracts/src/std/slice.rs" 418 14 418 45
  let%span sslice40 = "../../../creusot-contracts/src/std/slice.rs" 416 4 416 10
  let%span sslice41 = "../../../creusot-contracts/src/std/slice.rs" 425 15 425 32
  let%span sslice42 = "../../../creusot-contracts/src/std/slice.rs" 426 15 426 32
  let%span sslice43 = "../../../creusot-contracts/src/std/slice.rs" 427 14 427 42
  let%span sslice44 = "../../../creusot-contracts/src/std/slice.rs" 423 4 423 10
  let%span sslice45 = "../../../creusot-contracts/src/std/slice.rs" 100 14 100 41
  let%span sslice46 = "../../../creusot-contracts/src/std/slice.rs" 101 4 101 82
  let%span sslice47 = "../../../creusot-contracts/src/std/slice.rs" 403 20 403 61
  let%span sresolve48 = "../../../creusot-contracts/src/resolve.rs" 41 20 41 34
  let%span svec49 = "../../../creusot-contracts/src/std/vec.rs" 19 14 19 41
  let%span smodel50 = "../../../creusot-contracts/src/model.rs" 109 8 109 22
  let%span sslice51 = "../../../creusot-contracts/src/std/slice.rs" 29 14 29 41
  let%span sslice52 = "../../../creusot-contracts/src/std/slice.rs" 30 14 30 42
  let%span sseq53 = "../../../creusot-contracts/src/logic/seq.rs" 459 8 459 97
  let%span sops54 = "../../../creusot-contracts/src/logic/ops.rs" 42 8 42 31
  let%span sinvariant55 = "../../../creusot-contracts/src/invariant.rs" 34 20 34 44
  let%span svec56 = "../../../creusot-contracts/src/std/vec.rs" 68 20 68 41
  let%span sinvariant57 = "../../../creusot-contracts/src/invariant.rs" 24 8 24 18
  let%span sboxed58 = "../../../creusot-contracts/src/std/boxed.rs" 28 8 28 18
  let%span sslice59 = "../../../creusot-contracts/src/std/slice.rs" 18 20 18 30
>>>>>>> 2c8506fb
  
  use seq.Seq
  
  type t_DeepModelTy'0
  
  use seq.Seq
  
  use prelude.prelude.Int
  
  use seq.Seq
  
  use seq.Seq
  
  predicate contains'0 [#"hillel.rs" 58 0 58 44] (seq : Seq.seq t_DeepModelTy'0) (elem : t_DeepModelTy'0) =
    [%#shillel31] exists i : int . 0 <= i /\ i < Seq.length seq /\ Seq.get seq i = elem
  
  predicate is_subset'0 [#"hillel.rs" 65 0 65 49] (sub : Seq.seq t_DeepModelTy'0) (sup : Seq.seq t_DeepModelTy'0) =
    [%#shillel21] forall i : int . 0 <= i /\ i < Seq.length sub  -> contains'0 sup (Seq.get sub i)
  
  function subset_push'0 [#"hillel.rs" 73 0 73 37] (s : Seq.seq t_DeepModelTy'0) (elem : t_DeepModelTy'0) : () =
    [%#shillel19] ()
  
  axiom subset_push'0_spec : forall s : Seq.seq t_DeepModelTy'0, elem : t_DeepModelTy'0 . [%#shillel18] is_subset'0 s (Seq.snoc s elem)
  
  use prelude.prelude.Snapshot
  
  use prelude.prelude.Borrow
  
  use prelude.prelude.Opaque
  
  type t_NonNull'0  =
    { t_NonNull__pointer'0: opaque_ptr }
  
  type t_Unique'0  =
    { t_Unique__pointer'0: t_NonNull'0; t_Unique__qy95zmarker'0: () }
  
  use prelude.prelude.UIntSize
  
  type t_Cap'0  =
    { t_Cap__0'0: usize }
  
  type t_RawVec'0  =
    { t_RawVec__ptr'0: t_Unique'0; t_RawVec__cap'0: t_Cap'0; t_RawVec__alloc'0: () }
  
  type t_Vec'0  =
    { t_Vec__buf'0: t_RawVec'0; t_Vec__len'0: usize }
  
  use seq.Seq
  
  constant v_MAX'0 : usize = (18446744073709551615 : usize)
  
  use prelude.prelude.UIntSize
  
  type t_T'0
  
  use seq.Seq
  
  function view'3 (self : t_Vec'0) : Seq.seq t_T'0
  
  axiom view'3_spec : forall self : t_Vec'0 . [%#svec47] Seq.length (view'3 self) <= UIntSize.to_int (v_MAX'0 : usize)
  
  use seq.Seq
  
  function index_logic'1 [@inline:trivial] (self : t_Vec'0) (ix : int) : t_T'0 =
    [%#sops29] Seq.get (view'3 self) ix
  
  function deep_model'1 (self : t_T'0) : t_DeepModelTy'0
  
  function deep_model'3 (self : t_Vec'0) : Seq.seq t_DeepModelTy'0
  
  axiom deep_model'3_spec : forall self : t_Vec'0 . ([%#svec35] forall i : int . 0 <= i /\ i < Seq.length (view'3 self)
   -> Seq.get (deep_model'3 self) i = deep_model'1 (index_logic'1 self i))
  && ([%#svec34] Seq.length (view'3 self) = Seq.length (deep_model'3 self))
  
  function deep_model'0 (self : borrowed (t_Vec'0)) : Seq.seq t_DeepModelTy'0 =
    [%#smodel20] deep_model'3 self.current
  
  use prelude.prelude.Snapshot
  
  predicate inv'5 (_1 : t_Vec'0)
  
  use prelude.prelude.Slice
  
  use prelude.prelude.Slice
  
  function view'5 (self : slice t_T'0) : Seq.seq t_T'0
  
  axiom view'5_spec : forall self : slice t_T'0 . ([%#sslice50] view'5 self = Slice.id self)
  && ([%#sslice49] Seq.length (view'5 self) <= UIntSize.to_int (v_MAX'0 : usize))
  
  function view'0 (self : slice t_T'0) : Seq.seq t_T'0 =
    [%#smodel36] view'5 self
  
  function view'1 (self : t_Vec'0) : Seq.seq t_T'0 =
    [%#smodel36] view'3 self
  
  predicate inv'6 (_1 : slice t_T'0)
  
  use seq.Seq
  
  predicate inv'0 (_1 : Seq.seq t_T'0)
  
  use seq.Seq
  
  use seq.Seq
  
  predicate inv'9 (_1 : t_T'0)
  
  predicate invariant'0 (self : Seq.seq t_T'0) =
    [%#sseq51] forall i : int . 0 <= i /\ i < Seq.length self  -> inv'9 (Seq.get self i)
  
  axiom inv_axiom'0 [@rewrite] : forall x : Seq.seq t_T'0 [inv'0 x] . inv'0 x = invariant'0 x
  
  type t_Iter'0  =
    { t_Iter__ptr'0: t_NonNull'0; t_Iter__end_or_len'0: opaque_ptr; t_Iter__qy95zmarker'0: () }
  
  predicate inv'1 (_1 : t_Iter'0)
  
  axiom inv_axiom'1 [@rewrite] : forall x : t_Iter'0 [inv'1 x] . inv'1 x = true
  
  predicate inv'3 (_1 : borrowed (t_Vec'0))
  
  predicate inv'4 (_1 : t_Vec'0)
  
  predicate invariant'1 (self : borrowed (t_Vec'0)) =
    [%#sinvariant53] inv'4 self.current /\ inv'4 self.final
  
  axiom inv_axiom'2 [@rewrite] : forall x : borrowed (t_Vec'0) [inv'3 x] . inv'3 x = invariant'1 x
  
  predicate inv'11 (_1 : Seq.seq t_T'0)
  
  predicate invariant'2 (self : t_Vec'0) =
    [%#svec54] inv'11 (view'3 self)
  
  axiom inv_axiom'3 [@rewrite] : forall x : t_Vec'0 [inv'4 x] . inv'4 x = invariant'2 x
  
  predicate invariant'3 (self : t_Vec'0) =
    [%#sinvariant55] inv'4 self
  
  axiom inv_axiom'4 [@rewrite] : forall x : t_Vec'0 [inv'5 x] . inv'5 x = invariant'3 x
  
  predicate inv'12 (_1 : slice t_T'0)
  
  predicate invariant'4 (self : slice t_T'0) =
    [%#sinvariant55] inv'12 self
  
  axiom inv_axiom'5 [@rewrite] : forall x : slice t_T'0 [inv'6 x] . inv'6 x = invariant'4 x
  
  type t_Option'0  =
    | C_None'0
    | C_Some'0 t_T'0
  
  predicate inv'7 (_1 : t_Option'0)
  
  predicate inv'10 (_1 : t_T'0)
  
  axiom inv_axiom'6 [@rewrite] : forall x : t_Option'0 [inv'7 x] . inv'7 x
  = match x with
    | C_None'0 -> true
    | C_Some'0 a_0 -> inv'10 a_0
    end
  
  predicate inv'8 (_1 : t_T'0)
  
  predicate invariant'5 (self : t_T'0) =
    [%#sinvariant55] inv'10 self
  
  axiom inv_axiom'7 [@rewrite] : forall x : t_T'0 [inv'8 x] . inv'8 x = invariant'5 x
  
  predicate invariant'6 (self : t_T'0) =
    [%#sboxed56] inv'10 self
  
  axiom inv_axiom'8 [@rewrite] : forall x : t_T'0 [inv'9 x] . inv'9 x = invariant'6 x
  
  predicate inv'2 (_1 : t_T'0)
  
  predicate invariant'7 (self : t_T'0) =
    [%#sinvariant55] inv'2 self
  
  axiom inv_axiom'9 [@rewrite] : forall x : t_T'0 [inv'10 x] . inv'10 x = invariant'7 x
  
  use seq.Seq
  
  predicate inv'13 (_1 : t_T'0)
  
  predicate invariant'8 (self : Seq.seq t_T'0) =
    [%#sseq51] forall i : int . 0 <= i /\ i < Seq.length self  -> inv'13 (Seq.get self i)
  
  axiom inv_axiom'10 [@rewrite] : forall x : Seq.seq t_T'0 [inv'11 x] . inv'11 x = invariant'8 x
  
  predicate invariant'9 (self : slice t_T'0) =
    [%#sslice57] inv'11 (view'5 self)
  
  axiom inv_axiom'11 [@rewrite] : forall x : slice t_T'0 [inv'12 x] . inv'12 x = invariant'9 x
  
  predicate invariant'10 (self : t_T'0) =
    [%#sboxed56] inv'2 self
  
  axiom inv_axiom'12 [@rewrite] : forall x : t_T'0 [inv'13 x] . inv'13 x = invariant'10 x
  
  let rec deref'0 (self:t_Vec'0) (return'  (ret:slice t_T'0))= {[@expl:precondition] inv'5 self}
    any [ return' (result:slice t_T'0)-> {inv'6 result} {[%#svec22] view'0 result = view'1 self} (! return' {result}) ] 
  
  function view'2 (self : t_Iter'0) : slice t_T'0
  
  let rec iter'0 (self:slice t_T'0) (return'  (ret:t_Iter'0))= {[@expl:precondition] inv'6 self}
    any [ return' (result:t_Iter'0)-> {[%#sslice23] view'2 result = self} (! return' {result}) ] 
  
  predicate into_iter_pre'0 (self : t_Iter'0) =
    [%#siter37] true
  
  predicate into_iter_post'0 (self : t_Iter'0) (res : t_Iter'0) =
    [%#siter38] self = res
  
  let rec into_iter'0 (self:t_Iter'0) (return'  (ret:t_Iter'0))= {[@expl:precondition] inv'1 self}
    {[@expl:precondition] [%#siter24] into_iter_pre'0 self}
    any [ return' (result:t_Iter'0)-> {inv'1 result} {[%#siter24] into_iter_post'0 self result} (! return' {result}) ] 
  
  use prelude.prelude.Snapshot
  
  use seq.Seq
  
  use prelude.prelude.Snapshot
  
  use prelude.prelude.Snapshot
  
  use prelude.prelude.Snapshot
  
  use prelude.prelude.Snapshot
  
  use seq.Seq
  
  function index_logic'2 [@inline:trivial] (self : slice t_T'0) (ix : int) : t_T'0 =
    [%#sops52] Seq.get (view'5 self) ix
  
  function to_ref_seq'0 (self : slice t_T'0) : Seq.seq t_T'0
  
  axiom to_ref_seq'0_spec : forall self : slice t_T'0 . ([%#sslice44] forall i : int . 0 <= i
  /\ i < Seq.length (to_ref_seq'0 self)  -> Seq.get (to_ref_seq'0 self) i = index_logic'2 self i)
  && ([%#sslice43] Seq.length (to_ref_seq'0 self) = Seq.length (view'0 self))
  
  use seq.Seq
  
  predicate produces'0 (self : t_Iter'0) (visited : Seq.seq t_T'0) (tl : t_Iter'0) =
    [%#sslice25] to_ref_seq'0 (view'2 self) = Seq.(++) visited (to_ref_seq'0 (view'2 tl))
  
  use prelude.prelude.Snapshot
  
  function index_logic'0 [@inline:trivial] (self : Snapshot.snap_ty (Seq.seq t_T'0)) (ix : int) : t_T'0 =
    [%#sops26] Seq.get (Snapshot.inner self) ix
  
  function deep_model'2 (self : t_T'0) : t_DeepModelTy'0 =
    [%#smodel27] deep_model'1 self
  
  predicate resolve'3 (self : borrowed (t_Iter'0)) =
    [%#sresolve46] self.final = self.current
  
  function view'6 (self : borrowed (t_Iter'0)) : slice t_T'0 =
    [%#smodel48] view'2 self.current
  
  use seq.Seq
  
  predicate completed'0 (self : borrowed (t_Iter'0)) =
    [%#sslice45] resolve'3 self /\ view'5 (view'6 self) = (Seq.empty  : Seq.seq t_T'0)
  
  use seq.Seq
  
  let rec next'0 (self:borrowed (t_Iter'0)) (return'  (ret:t_Option'0))= any
    [ return' (result:t_Option'0)-> {inv'7 result}
      {[%#siter28] match result with
        | C_None'0 -> completed'0 self
        | C_Some'0 v -> produces'0 self.current (Seq.singleton v) self.final
        end}
      (! return' {result}) ]
    
  
  predicate resolve'0 (_1 : borrowed (t_Iter'0)) =
    resolve'3 _1
  
  let rec v_Some'0 (input:t_Option'0) (ret  (field_0:t_T'0))= any
    [ good (field_0:t_T'0)-> {C_Some'0 field_0 = input} (! ret {field_0})
    | bad -> {forall field_0 : t_T'0 [C_Some'0 field_0 : t_Option'0] . C_Some'0 field_0 <> input} (! {false} any) ]
    
  
  use prelude.prelude.Snapshot
  
  function deep_model'4 (self : t_T'0) : t_DeepModelTy'0 =
    [%#smodel27] deep_model'2 self
  
  let rec eq'0 (self:t_T'0) (other:t_T'0) (return'  (ret:bool))= {[@expl:precondition] inv'8 other}
    {[@expl:precondition] inv'8 self}
    any [ return' (result:bool)-> {[%#scmp30] result = (deep_model'4 self = deep_model'4 other)} (! return' {result}) ] 
  
  predicate resolve'1 (_1 : t_T'0)
  
  predicate resolve'4 (self : borrowed (t_Vec'0)) =
    [%#sresolve46] self.final = self.current
  
  predicate resolve'2 (_1 : borrowed (t_Vec'0)) =
    resolve'4 _1
  
  predicate is_unique'0 [#"hillel.rs" 51 0 51 34] (s : Seq.seq t_DeepModelTy'0) =
    [%#shillel32] forall i : int, j : int . 0 <= i /\ i < Seq.length s /\ 0 <= j /\ j < Seq.length s
     -> Seq.get s i = Seq.get s j  -> i = j
  
  function view'4 (self : borrowed (t_Vec'0)) : Seq.seq t_T'0 =
    [%#smodel48] view'3 self.current
  
  use seq.Seq
  
  let rec push'0 (self:borrowed (t_Vec'0)) (value:t_T'0) (return'  (ret:()))= {[@expl:precondition] inv'2 value}
    {[@expl:precondition] inv'3 self}
    any [ return' (result:())-> {[%#svec33] view'3 self.final = Seq.snoc (view'4 self) value} (! return' {result}) ] 
  
  use prelude.prelude.Intrinsic
  
  use prelude.prelude.Snapshot
  
  use prelude.prelude.Snapshot
  
  use prelude.prelude.Snapshot
  
  function produces_refl'0 (self : t_Iter'0) : ()
  
  axiom produces_refl'0_spec : forall self : t_Iter'0 . [%#sslice39] produces'0 self (Seq.empty  : Seq.seq t_T'0) self
  
  function produces_trans'0 (a : t_Iter'0) (ab : Seq.seq t_T'0) (b : t_Iter'0) (bc : Seq.seq t_T'0) (c : t_Iter'0) : ()
  
  axiom produces_trans'0_spec : forall a : t_Iter'0, ab : Seq.seq t_T'0, b : t_Iter'0, bc : Seq.seq t_T'0, c : t_Iter'0 . ([%#sslice40] produces'0 a ab b)
   -> ([%#sslice41] produces'0 b bc c)  -> ([%#sslice42] produces'0 a (Seq.(++) ab bc) c)
  
  meta "compute_max_steps" 1000000
  
  let rec insert_unique'0 (vec:borrowed (t_Vec'0)) (elem:t_T'0) (return'  (ret:()))= {[%#shillel13] inv'2 elem}
    {[%#shillel12] inv'3 vec}
    {[%#shillel11] is_unique'0 (deep_model'0 vec)}
    (! bb0
    [ bb0 = bb1
    | bb1 = bb2
    | bb2 = s0 [ s0 =  [ &_8 <- [%#shillel0] Snapshot.new () ] s1 | s1 = bb3 ] 
    | bb3 = s0
      [ s0 = {[@expl:assertion] [%#shillel1] is_subset'0 (deep_model'0 vec) (Seq.snoc (deep_model'0 vec) (deep_model'1 elem))}
        s1
      | s1 = bb4 ]
      
    | bb4 = s0 [ s0 =  [ &ghost_vec <- [%#shillel2] Snapshot.new vec ] s1 | s1 = bb5 ] 
    | bb5 = s0 [ s0 = deref'0 {vec.current} (fun (_ret':slice t_T'0) ->  [ &_18 <- _ret' ] s1) | s1 = bb6 ] 
    | bb6 = s0 [ s0 = iter'0 {_18} (fun (_ret':t_Iter'0) ->  [ &_16 <- _ret' ] s1) | s1 = bb7 ] 
    | bb7 = s0 [ s0 = into_iter'0 {_16} (fun (_ret':t_Iter'0) ->  [ &iter <- _ret' ] s1) | s1 = bb8 ] 
    | bb8 = s0 [ s0 =  [ &iter_old <- [%#shillel3] Snapshot.new iter ] s1 | s1 = bb9 ] 
    | bb9 = s0 [ s0 =  [ &produced <- [%#shillel4] Snapshot.new (Seq.empty  : Seq.seq t_T'0) ] s1 | s1 = bb10 ] 
    | bb10 = bb11
    | bb11 = bb12
    | bb12 = bb12
      [ bb12 = {[@expl:loop invariant] [%#shillel5] forall j : int . 0 <= j /\ j < Seq.length (Snapshot.inner produced)
         -> deep_model'2 (index_logic'0 produced j) <> deep_model'1 elem}
        {[@expl:loop invariant] [%#shillel5] produces'0 (Snapshot.inner iter_old) (Snapshot.inner produced) iter}
        {[@expl:loop invariant] [%#shillel5] inv'1 iter}
        {[@expl:loop invariant] [%#shillel5] inv'0 (Snapshot.inner produced)}
        (! s0) [ s0 = bb13 ] 
        [ bb13 = s0
          [ s0 = Borrow.borrow_mut <t_Iter'0> {iter}
              (fun (_ret':borrowed (t_Iter'0)) ->  [ &_31 <- _ret' ]  [ &iter <- _ret'.final ] s1)
          | s1 = Borrow.borrow_final <t_Iter'0> {_31.current} {Borrow.get_id _31}
              (fun (_ret':borrowed (t_Iter'0)) ->  [ &_30 <- _ret' ]  [ &_31 <- { _31 with current = _ret'.final } ] s2)
          | s2 = next'0 {_30} (fun (_ret':t_Option'0) ->  [ &_29 <- _ret' ] s3)
          | s3 = bb14 ]
          
        | bb14 = s0
          [ s0 = -{resolve'0 _31}- s1
          | s1 = any [ br0 -> {_29 = C_None'0 } (! bb17) | br1 (x0:t_T'0)-> {_29 = C_Some'0 x0} (! bb16) ]  ]
          
        | bb16 = bb18
        | bb18 = s0
          [ s0 = v_Some'0 {_29} (fun (r0'0:t_T'0) ->  [ &__creusot_proc_iter_elem <- r0'0 ] s1)
          | s1 = 
            [ &_34 <- [%#shillel6] Snapshot.new (Seq.(++) (Snapshot.inner produced) (Seq.singleton __creusot_proc_iter_elem)) ]
            
            s2
          | s2 = bb19 ]
          
        | bb19 = s0
          [ s0 =  [ &produced <- _34 ] s1
          | s1 =  [ &e <- __creusot_proc_iter_elem ] s2
          | s2 = {[@expl:assertion] [%#shillel7] e
            = index_logic'1 (Snapshot.inner ghost_vec).current (Seq.length (Snapshot.inner produced) - 1)}
            s3
          | s3 = eq'0 {e} {elem} (fun (_ret':bool) ->  [ &_39 <- _ret' ] s4)
          | s4 = bb20 ]
          
        | bb20 = any [ br0 -> {_39 = false} (! bb23) | br1 -> {_39} (! bb21) ] 
        | bb23 = bb12 ]
         ]
      
    | bb21 = s0
      [ s0 = {[@expl:type invariant] inv'2 elem} s1
      | s1 = -{resolve'1 elem}- s2
      | s2 = {[@expl:type invariant] inv'3 vec} s3
      | s3 = -{resolve'2 vec}- s4
      | s4 = {[@expl:assertion] [%#shillel8] contains'0 (deep_model'0 vec) (deep_model'1 elem)} s5
      | s5 = bb22 ]
      
    | bb22 = bb26
    | bb17 = s0
      [ s0 = {[@expl:assertion] [%#shillel9] vec.final = (Snapshot.inner ghost_vec).final} s1
      | s1 = {[@expl:assertion] [%#shillel10] is_unique'0 (Seq.snoc (deep_model'0 vec) (deep_model'1 elem))} s2
      | s2 = bb24 ]
      
    | bb24 = s0
      [ s0 = {inv'4 vec.current}
        Borrow.borrow_final <t_Vec'0> {vec.current} {Borrow.get_id vec}
          (fun (_ret':borrowed (t_Vec'0)) ->
             [ &_52 <- _ret' ] 
            -{inv'4 _ret'.final}-
             [ &vec <- { vec with current = _ret'.final } ] 
            s1)
      | s1 = push'0 {_52} {elem} (fun (_ret':()) ->  [ &_51 <- _ret' ] s2)
      | s2 = bb25 ]
      
    | bb25 = s0 [ s0 = {[@expl:type invariant] inv'3 vec} s1 | s1 = -{resolve'2 vec}- s2 | s2 = bb26 ] 
    | bb26 = return' {_0} ]
    )
    [ & _0 : () = any_l ()
    | & vec : borrowed (t_Vec'0) = vec
    | & elem : t_T'0 = elem
    | & _8 : Snapshot.snap_ty () = any_l ()
    | & ghost_vec : Snapshot.snap_ty (borrowed (t_Vec'0)) = any_l ()
    | & iter : t_Iter'0 = any_l ()
    | & _16 : t_Iter'0 = any_l ()
    | & _18 : slice t_T'0 = any_l ()
    | & iter_old : Snapshot.snap_ty (t_Iter'0) = any_l ()
    | & produced : Snapshot.snap_ty (Seq.seq t_T'0) = any_l ()
    | & _29 : t_Option'0 = any_l ()
    | & _30 : borrowed (t_Iter'0) = any_l ()
    | & _31 : borrowed (t_Iter'0) = any_l ()
    | & __creusot_proc_iter_elem : t_T'0 = any_l ()
    | & _34 : Snapshot.snap_ty (Seq.seq t_T'0) = any_l ()
    | & e : t_T'0 = any_l ()
    | & _39 : bool = any_l ()
    | & _51 : () = any_l ()
    | & _52 : borrowed (t_Vec'0) = any_l () ]
    
    [ return' (result:())-> {[@expl:postcondition] [%#shillel17] contains'0 (deep_model'3 vec.final) (deep_model'1 elem)}
      {[@expl:postcondition] [%#shillel16] is_subset'0 (deep_model'3 vec.final) (Seq.snoc (deep_model'0 vec) (deep_model'1 elem))}
      {[@expl:postcondition] [%#shillel15] is_subset'0 (deep_model'0 vec) (deep_model'3 vec.final)}
      {[@expl:postcondition] [%#shillel14] is_unique'0 (deep_model'3 vec.final)}
      (! return' {result}) ]
    
end
module M_hillel__unique [#"hillel.rs" 102 0 102 56]
  let%span shillel0 = "hillel.rs" 103 21 103 31
  let%span shillel1 = "hillel.rs" 104 40 104 64
  let%span shillel2 = "hillel.rs" 110 13 110 14
  let%span shillel3 = "hillel.rs" 106 4 106 29
  let%span shillel4 = "hillel.rs" 106 4 106 29
  let%span shillel5 = "hillel.rs" 106 4 106 29
  let%span shillel6 = "hillel.rs" 106 16 106 27
  let%span shillel7 = "hillel.rs" 107 16 107 46
  let%span shillel8 = "hillel.rs" 108 16 108 64
  let%span shillel9 = "hillel.rs" 109 16 109 95
  let%span shillel10 = "hillel.rs" 106 4 106 29
  let%span shillel11 = "hillel.rs" 111 22 111 28
  let%span shillel12 = "hillel.rs" 113 18 113 55
  let%span shillel13 = "hillel.rs" 116 20 116 95
  let%span shillel14 = "hillel.rs" 117 20 117 88
  let%span shillel15 = "hillel.rs" 102 36 102 39
  let%span shillel16 = "hillel.rs" 99 10 99 40
  let%span shillel17 = "hillel.rs" 100 10 100 58
  let%span shillel18 = "hillel.rs" 101 10 101 58
  let%span shillel19 = "hillel.rs" 102 50 102 56
  let%span svec20 = "../../../creusot-contracts/src/std/vec.rs" 75 26 75 44
  let%span sslice21 = "../../../creusot-contracts/src/std/slice.rs" 245 0 354 1
  let%span siter22 = "../../../creusot-contracts/src/std/iter.rs" 101 0 214 1
  let%span srange23 = "../../../creusot-contracts/src/std/iter/range.rs" 22 8 28 9
  let%span svec24 = "../../../creusot-contracts/src/std/vec.rs" 29 14 29 47
  let%span svec25 = "../../../creusot-contracts/src/std/vec.rs" 30 4 31 53
  let%span shillel26 = "hillel.rs" 52 4 54 5
  let%span smodel27 = "../../../creusot-contracts/src/model.rs" 79 8 79 28
  let%span shillel28 = "hillel.rs" 66 4 68 5
  let%span siter29 = "../../../creusot-contracts/src/std/iter.rs" 107 26 110 17
  let%span shillel30 = "hillel.rs" 75 11 75 38
  let%span shillel31 = "hillel.rs" 80 36 80 39
  let%span shillel32 = "hillel.rs" 80 54 80 58
  let%span shillel33 = "hillel.rs" 76 10 76 40
  let%span shillel34 = "hillel.rs" 77 10 77 58
  let%span shillel35 = "hillel.rs" 78 10 78 87
  let%span shillel36 = "hillel.rs" 79 10 79 58
  let%span smodel37 = "../../../creusot-contracts/src/model.rs" 88 8 88 22
  let%span svec38 = "../../../creusot-contracts/src/std/vec.rs" 18 14 18 41
  let%span siter39 = "../../../creusot-contracts/src/std/iter.rs" 86 20 86 24
  let%span siter40 = "../../../creusot-contracts/src/std/iter.rs" 92 8 92 19
  let%span srange41 = "../../../creusot-contracts/src/std/iter/range.rs" 33 15 33 24
  let%span srange42 = "../../../creusot-contracts/src/std/iter/range.rs" 34 14 34 45
  let%span srange43 = "../../../creusot-contracts/src/std/iter/range.rs" 39 15 39 21
  let%span srange44 = "../../../creusot-contracts/src/std/iter/range.rs" 40 15 40 21
  let%span srange45 = "../../../creusot-contracts/src/std/iter/range.rs" 41 15 41 21
  let%span srange46 = "../../../creusot-contracts/src/std/iter/range.rs" 42 15 42 32
  let%span srange47 = "../../../creusot-contracts/src/std/iter/range.rs" 43 15 43 32
  let%span srange48 = "../../../creusot-contracts/src/std/iter/range.rs" 44 14 44 42
  let%span snum49 = "../../../creusot-contracts/src/std/num.rs" 21 16 21 35
  let%span sops50 = "../../../creusot-contracts/src/logic/ops.rs" 20 8 20 31
  let%span sslice51 = "../../../creusot-contracts/src/std/slice.rs" 40 14 40 44
  let%span sslice52 = "../../../creusot-contracts/src/std/slice.rs" 41 4 41 98
  let%span shillel53 = "hillel.rs" 59 4 61 5
  let%span srange54 = "../../../creusot-contracts/src/std/iter/range.rs" 15 12 15 78
  let%span sresolve55 = "../../../creusot-contracts/src/resolve.rs" 41 20 41 34
  let%span smodel56 = "../../../creusot-contracts/src/model.rs" 97 8 97 28
  let%span sslice57 = "../../../creusot-contracts/src/std/slice.rs" 28 14 28 41
  let%span sslice58 = "../../../creusot-contracts/src/std/slice.rs" 29 14 29 42
  let%span svec59 = "../../../creusot-contracts/src/std/vec.rs" 66 20 66 41
  let%span sops60 = "../../../creusot-contracts/src/logic/ops.rs" 42 8 42 31
  let%span sinvariant61 = "../../../creusot-contracts/src/invariant.rs" 34 20 34 44
  let%span sinvariant62 = "../../../creusot-contracts/src/invariant.rs" 24 8 24 18
<<<<<<< HEAD
  let%span sseq63 = "../../../creusot-contracts/src/logic/seq.rs" 388 8 388 97
=======
  let%span sseq63 = "../../../creusot-contracts/src/logic/seq.rs" 459 8 459 97
>>>>>>> 2c8506fb
  let%span sslice64 = "../../../creusot-contracts/src/std/slice.rs" 18 20 18 30
  let%span sboxed65 = "../../../creusot-contracts/src/std/boxed.rs" 28 8 28 18
  
  use seq.Seq
  
  use prelude.prelude.UIntSize
  
  constant v_MAX'0 : usize = (18446744073709551615 : usize)
  
  use prelude.prelude.UIntSize
  
  use prelude.prelude.Int
  
  use prelude.prelude.Opaque
  
  type t_NonNull'0  =
    { t_NonNull__pointer'0: opaque_ptr }
  
  type t_Unique'0  =
    { t_Unique__pointer'0: t_NonNull'0; t_Unique__qy95zmarker'0: () }
  
  type t_Cap'0  =
    { t_Cap__0'0: usize }
  
  type t_RawVec'0  =
    { t_RawVec__ptr'0: t_Unique'0; t_RawVec__cap'0: t_Cap'0; t_RawVec__alloc'0: () }
  
  type t_Vec'0  =
    { t_Vec__buf'0: t_RawVec'0; t_Vec__len'0: usize }
  
  type t_T'0
  
  use seq.Seq
  
  function view'1 (self : t_Vec'0) : Seq.seq t_T'0
  
  axiom view'1_spec : forall self : t_Vec'0 . [%#svec38] Seq.length (view'1 self) <= UIntSize.to_int (v_MAX'0 : usize)
  
  predicate inv'2 (_1 : t_Vec'0)
  
  use seq.Seq
  
  predicate inv'0 (_1 : Seq.seq usize)
  
  axiom inv_axiom'0 [@rewrite] : forall x : Seq.seq usize [inv'0 x] . inv'0 x = true
  
  type t_Range'0  =
    { t_Range__start'0: usize; t_Range__end'0: usize }
  
  predicate inv'1 (_1 : t_Range'0)
  
  axiom inv_axiom'1 [@rewrite] : forall x : t_Range'0 [inv'1 x] . inv'1 x = true
  
  predicate inv'8 (_1 : Seq.seq t_T'0)
  
  predicate invariant'0 (self : t_Vec'0) =
    [%#svec59] inv'8 (view'1 self)
  
  axiom inv_axiom'2 [@rewrite] : forall x : t_Vec'0 [inv'2 x] . inv'2 x = invariant'0 x
  
  use prelude.prelude.Borrow
  
  predicate inv'3 (_1 : borrowed (t_Vec'0))
  
  predicate invariant'1 (self : borrowed (t_Vec'0)) =
    [%#sinvariant61] inv'2 self.current /\ inv'2 self.final
  
  axiom inv_axiom'3 [@rewrite] : forall x : borrowed (t_Vec'0) [inv'3 x] . inv'3 x = invariant'1 x
  
  use prelude.prelude.Slice
  
  predicate inv'4 (_1 : slice t_T'0)
  
  predicate inv'9 (_1 : slice t_T'0)
  
  predicate invariant'2 (self : slice t_T'0) =
    [%#sinvariant62] inv'9 self
  
  axiom inv_axiom'4 [@rewrite] : forall x : slice t_T'0 [inv'4 x] . inv'4 x = invariant'2 x
  
  predicate inv'5 (_1 : borrowed (t_Range'0))
  
  axiom inv_axiom'5 [@rewrite] : forall x : borrowed (t_Range'0) [inv'5 x] . inv'5 x = true
  
  type t_Option'0  =
    | C_None'0
    | C_Some'0 usize
  
  predicate inv'6 (_1 : t_Option'0)
  
  axiom inv_axiom'6 [@rewrite] : forall x : t_Option'0 [inv'6 x] . inv'6 x = true
  
  use seq.Seq
  
  predicate inv'10 (_1 : t_T'0)
  
  predicate invariant'3 (self : Seq.seq t_T'0) =
    [%#sseq63] forall i : int . 0 <= i /\ i < Seq.length self  -> inv'10 (Seq.get self i)
  
  axiom inv_axiom'7 [@rewrite] : forall x : Seq.seq t_T'0 [inv'8 x] . inv'8 x = invariant'3 x
  
  use prelude.prelude.Slice
  
  function view'2 (self : slice t_T'0) : Seq.seq t_T'0
  
  axiom view'2_spec : forall self : slice t_T'0 . ([%#sslice58] view'2 self = Slice.id self)
  && ([%#sslice57] Seq.length (view'2 self) <= UIntSize.to_int (v_MAX'0 : usize))
  
  predicate invariant'4 (self : slice t_T'0) =
    [%#sslice64] inv'8 (view'2 self)
  
  axiom inv_axiom'8 [@rewrite] : forall x : slice t_T'0 [inv'9 x] . inv'9 x = invariant'4 x
  
  predicate inv'7 (_1 : t_T'0)
  
  predicate invariant'5 (self : t_T'0) =
    [%#sboxed65] inv'7 self
  
  axiom inv_axiom'9 [@rewrite] : forall x : t_T'0 [inv'10 x] . inv'10 x = invariant'5 x
  
  let rec new'0 (_1:()) (return'  (ret:t_Vec'0))= any
    [ return' (result:t_Vec'0)-> {inv'2 result} {[%#svec20] Seq.length (view'1 result) = 0} (! return' {result}) ]
    
  
  use seq.Seq
  
  use prelude.prelude.Snapshot
  
  function view'0 (self : slice t_T'0) : Seq.seq t_T'0 =
    [%#smodel37] view'2 self
  
  let rec len'0 (self:slice t_T'0) (return'  (ret:usize))= {[@expl:precondition] inv'4 self}
    any
    [ return' (result:usize)-> {[%#sslice21] Seq.length (view'0 self) = UIntSize.to_int result} (! return' {result}) ]
    
  
  predicate into_iter_pre'0 (self : t_Range'0) =
    [%#siter39] true
  
  predicate into_iter_post'0 (self : t_Range'0) (res : t_Range'0) =
    [%#siter40] self = res
  
  let rec into_iter'0 (self:t_Range'0) (return'  (ret:t_Range'0))= {[@expl:precondition] inv'1 self}
    {[@expl:precondition] [%#siter22] into_iter_pre'0 self}
    any [ return' (result:t_Range'0)-> {inv'1 result} {[%#siter22] into_iter_post'0 self result} (! return' {result}) ] 
  
  use prelude.prelude.Snapshot
  
  use seq.Seq
  
  use prelude.prelude.Snapshot
  
  use prelude.prelude.Snapshot
  
  use prelude.prelude.Snapshot
  
  use prelude.prelude.Snapshot
  
  function deep_model'2 (self : usize) : int =
    [%#snum49] UIntSize.to_int self
  
  use seq.Seq
  
  use seq.Seq
  
  predicate produces'0 (self : t_Range'0) (visited : Seq.seq usize) (o : t_Range'0) =
    [%#srange23] self.t_Range__end'0 = o.t_Range__end'0
    /\ deep_model'2 self.t_Range__start'0 <= deep_model'2 o.t_Range__start'0
    /\ (Seq.length visited > 0  -> deep_model'2 o.t_Range__start'0 <= deep_model'2 o.t_Range__end'0)
    /\ Seq.length visited = deep_model'2 o.t_Range__start'0 - deep_model'2 self.t_Range__start'0
    /\ (forall i : int . 0 <= i /\ i < Seq.length visited
     -> deep_model'2 (Seq.get visited i) = deep_model'2 self.t_Range__start'0 + i)
  
  use seq.Seq
  
  use seq.Seq
  
  use seq.Seq
  
  function index_logic'0 [@inline:trivial] (self : t_Vec'0) (ix : int) : t_T'0 =
    [%#sops50] Seq.get (view'1 self) ix
  
  type t_DeepModelTy'0
  
  function deep_model'3 (self : t_T'0) : t_DeepModelTy'0
  
  use seq.Seq
  
  function deep_model'0 (self : t_Vec'0) : Seq.seq t_DeepModelTy'0
  
  axiom deep_model'0_spec : forall self : t_Vec'0 . ([%#svec25] forall i : int . 0 <= i /\ i < Seq.length (view'1 self)
   -> Seq.get (deep_model'0 self) i = deep_model'3 (index_logic'0 self i))
  && ([%#svec24] Seq.length (view'1 self) = Seq.length (deep_model'0 self))
  
  predicate is_unique'0 [#"hillel.rs" 51 0 51 34] (s : Seq.seq t_DeepModelTy'0) =
    [%#shillel26] forall i : int, j : int . 0 <= i /\ i < Seq.length s /\ 0 <= j /\ j < Seq.length s
     -> Seq.get s i = Seq.get s j  -> i = j
  
  function index_logic'1 [@inline:trivial] (self : slice t_T'0) (ix : int) : t_T'0 =
    [%#sops60] Seq.get (view'2 self) ix
  
  function deep_model'4 (self : slice t_T'0) : Seq.seq t_DeepModelTy'0
  
  axiom deep_model'4_spec : forall self : slice t_T'0 . ([%#sslice52] forall i : int . 0 <= i
  /\ i < Seq.length (deep_model'4 self)  -> Seq.get (deep_model'4 self) i = deep_model'3 (index_logic'1 self i))
  && ([%#sslice51] Seq.length (view'0 self) = Seq.length (deep_model'4 self))
  
  function deep_model'1 (self : slice t_T'0) : Seq.seq t_DeepModelTy'0 =
    [%#smodel27] deep_model'4 self
  
  predicate contains'0 [#"hillel.rs" 58 0 58 44] (seq : Seq.seq t_DeepModelTy'0) (elem : t_DeepModelTy'0) =
    [%#shillel53] exists i : int . 0 <= i /\ i < Seq.length seq /\ Seq.get seq i = elem
  
  predicate is_subset'0 [#"hillel.rs" 65 0 65 49] (sub : Seq.seq t_DeepModelTy'0) (sup : Seq.seq t_DeepModelTy'0) =
    [%#shillel28] forall i : int . 0 <= i /\ i < Seq.length sub  -> contains'0 sup (Seq.get sub i)
  
  use seq.Seq
  
  predicate resolve'2 (self : borrowed (t_Range'0)) =
    [%#sresolve55] self.final = self.current
  
  predicate completed'0 (self : borrowed (t_Range'0)) =
    [%#srange54] resolve'2 self
    /\ deep_model'2 (self.current).t_Range__start'0 >= deep_model'2 (self.current).t_Range__end'0
  
  use seq.Seq
  
  let rec next'0 (self:borrowed (t_Range'0)) (return'  (ret:t_Option'0))= {[@expl:precondition] inv'5 self}
    any
    [ return' (result:t_Option'0)-> {inv'6 result}
      {[%#siter29] match result with
        | C_None'0 -> completed'0 self
        | C_Some'0 v -> produces'0 self.current (Seq.singleton v) self.final
        end}
      (! return' {result}) ]
    
  
  predicate resolve'0 (_1 : borrowed (t_Range'0)) =
    resolve'2 _1
  
  let rec v_Some'0 (input:t_Option'0) (ret  (field_0:usize))= any
    [ good (field_0:usize)-> {C_Some'0 field_0 = input} (! ret {field_0})
    | bad -> {forall field_0 : usize [C_Some'0 field_0 : t_Option'0] . C_Some'0 field_0 <> input} (! {false} any) ]
    
  
  use seq.Seq
  
  function deep_model'5 (self : borrowed (t_Vec'0)) : Seq.seq t_DeepModelTy'0 =
    [%#smodel56] deep_model'0 self.current
  
  use seq.Seq
  
  let rec insert_unique'0 (vec:borrowed (t_Vec'0)) (elem:t_T'0) (return'  (ret:()))= {[@expl:precondition] [%#shillel32] inv'7 elem}
    {[@expl:precondition] [%#shillel31] inv'3 vec}
    {[@expl:precondition] [%#shillel30] is_unique'0 (deep_model'5 vec)}
    any
    [ return' (result:())-> {[%#shillel36] contains'0 (deep_model'0 vec.final) (deep_model'3 elem)}
      {[%#shillel35] is_subset'0 (deep_model'0 vec.final) (Seq.snoc (deep_model'5 vec) (deep_model'3 elem))}
      {[%#shillel34] is_subset'0 (deep_model'5 vec) (deep_model'0 vec.final)}
      {[%#shillel33] is_unique'0 (deep_model'0 vec.final)}
      (! return' {result}) ]
    
  
  predicate resolve'3 (self : borrowed (t_Vec'0)) =
    [%#sresolve55] self.final = self.current
  
  predicate resolve'1 (_1 : borrowed (t_Vec'0)) =
    resolve'3 _1
  
  use prelude.prelude.Snapshot
  
  use seq.Seq
  
  use seq.Seq
  
  use prelude.prelude.Intrinsic
  
  use prelude.prelude.Snapshot
  
  use prelude.prelude.Snapshot
  
  use prelude.prelude.Snapshot
  
  function produces_refl'0 (self : t_Range'0) : ()
  
  axiom produces_refl'0_spec : forall self : t_Range'0 . ([%#srange41] inv'1 self)
   -> ([%#srange42] produces'0 self (Seq.empty  : Seq.seq usize) self)
  
  function produces_trans'0 (a : t_Range'0) (ab : Seq.seq usize) (b : t_Range'0) (bc : Seq.seq usize) (c : t_Range'0) : ()
    
  
  axiom produces_trans'0_spec : forall a : t_Range'0, ab : Seq.seq usize, b : t_Range'0, bc : Seq.seq usize, c : t_Range'0 . ([%#srange43] inv'1 a)
   -> ([%#srange44] inv'1 b)
   -> ([%#srange45] inv'1 c)
   -> ([%#srange46] produces'0 a ab b)
   -> ([%#srange47] produces'0 b bc c)  -> ([%#srange48] produces'0 a (Seq.(++) ab bc) c)
  
  meta "compute_max_steps" 1000000
  
  let rec unique'0 (str:slice t_T'0) (return'  (ret:t_Vec'0))= {[%#shillel15] inv'4 str}
    (! bb0
    [ bb0 = s0 [ s0 = new'0 {[%#shillel0] ()} (fun (_ret':t_Vec'0) ->  [ &unique <- _ret' ] s1) | s1 = bb1 ] 
    | bb1 = s0 [ s0 =  [ &sub_str <- [%#shillel1] Snapshot.new (Seq.empty  : Seq.seq t_T'0) ] s1 | s1 = bb2 ] 
    | bb2 = s0 [ s0 = len'0 {str} (fun (_ret':usize) ->  [ &_11 <- _ret' ] s1) | s1 = bb3 ] 
    | bb3 = s0
      [ s0 =  [ &_10 <- { t_Range__start'0 = ([%#shillel2] (0 : usize)); t_Range__end'0 = _11 } ] s1
      | s1 = into_iter'0 {_10} (fun (_ret':t_Range'0) ->  [ &iter <- _ret' ] s2)
      | s2 = bb4 ]
      
    | bb4 = s0 [ s0 =  [ &iter_old <- [%#shillel3] Snapshot.new iter ] s1 | s1 = bb5 ] 
    | bb5 = s0 [ s0 =  [ &produced <- [%#shillel4] Snapshot.new (Seq.empty  : Seq.seq usize) ] s1 | s1 = bb6 ] 
    | bb6 = bb7
    | bb7 = bb8
    | bb8 = bb9
    | bb9 = bb10
    | bb10 = bb11
    | bb11 = bb11
      [ bb11 = {[@expl:loop invariant] [%#shillel9] is_subset'0 (Seq.([..]) (deep_model'1 str) 0 (Seq.length (Snapshot.inner produced))) (deep_model'0 unique)}
        {[@expl:loop invariant] [%#shillel8] is_subset'0 (deep_model'0 unique) (deep_model'1 str)}
        {[@expl:loop invariant] [%#shillel7] is_unique'0 (deep_model'0 unique)}
        {[@expl:loop invariant] [%#shillel6] inv'2 unique}
        {[@expl:loop invariant] [%#shillel5] produces'0 (Snapshot.inner iter_old) (Snapshot.inner produced) iter}
        {[@expl:loop invariant] [%#shillel5] inv'1 iter}
        {[@expl:loop invariant] [%#shillel5] inv'0 (Snapshot.inner produced)}
        (! s0) [ s0 = bb12 ] 
        [ bb12 = s0
          [ s0 = Borrow.borrow_mut <t_Range'0> {iter}
              (fun (_ret':borrowed (t_Range'0)) ->  [ &_27 <- _ret' ]  [ &iter <- _ret'.final ] s1)
          | s1 = Borrow.borrow_final <t_Range'0> {_27.current} {Borrow.get_id _27}
              (fun (_ret':borrowed (t_Range'0)) ->
                 [ &_26 <- _ret' ] 
                 [ &_27 <- { _27 with current = _ret'.final } ] 
                s2)
          | s2 = next'0 {_26} (fun (_ret':t_Option'0) ->  [ &_25 <- _ret' ] s3)
          | s3 = bb13 ]
          
        | bb13 = s0
          [ s0 = -{resolve'0 _27}- s1
          | s1 = any [ br0 -> {_25 = C_None'0 } (! bb16) | br1 (x0:usize)-> {_25 = C_Some'0 x0} (! bb15) ]  ]
          
        | bb15 = bb17
        | bb17 = s0
          [ s0 = v_Some'0 {_25} (fun (r0'0:usize) ->  [ &__creusot_proc_iter_elem <- r0'0 ] s1)
          | s1 = 
            [ &_30 <- [%#shillel10] Snapshot.new (Seq.(++) (Snapshot.inner produced) (Seq.singleton __creusot_proc_iter_elem)) ]
            
            s2
          | s2 = bb18 ]
          
        | bb18 = s0
          [ s0 =  [ &produced <- _30 ] s1
          | s1 =  [ &i <- __creusot_proc_iter_elem ] s2
          | s2 =  [ &_34 <- i ] s3
          | s3 =  [ &_35 <- Slice.length str ] s4
          | s4 = UIntSize.lt {_34} {_35} (fun (_ret':bool) ->  [ &_36 <- _ret' ] s5)
          | s5 = {[@expl:index in bounds] [%#shillel11] _36} s6
          | s6 = bb19 ]
          
        | bb19 = s0
          [ s0 = Slice.get <t_T'0> {str} {_34} (fun (r'0:t_T'0) ->  [ &elem <- r'0 ] s1)
          | s1 = {inv'2 unique}
            Borrow.borrow_mut <t_Vec'0> {unique}
              (fun (_ret':borrowed (t_Vec'0)) ->
                 [ &_39 <- _ret' ] 
                -{inv'2 _ret'.final}-
                 [ &unique <- _ret'.final ] 
                s2)
          | s2 = {inv'2 _39.current}
            Borrow.borrow_final <t_Vec'0> {_39.current} {Borrow.get_id _39}
              (fun (_ret':borrowed (t_Vec'0)) ->
                 [ &_38 <- _ret' ] 
                -{inv'2 _ret'.final}-
                 [ &_39 <- { _39 with current = _ret'.final } ] 
                s3)
          | s3 = insert_unique'0 {_38} {elem} (fun (_ret':()) ->  [ &_37 <- _ret' ] s4)
          | s4 = bb20 ]
          
        | bb20 = s0
          [ s0 = {[@expl:type invariant] inv'3 _39} s1
          | s1 = -{resolve'1 _39}- s2
          | s2 =  [ &_41 <- [%#shillel12] Snapshot.new (Seq.snoc (Snapshot.inner sub_str) elem) ] s3
          | s3 = bb21 ]
          
        | bb21 = s0 [ s0 =  [ &sub_str <- _41 ] s1 | s1 = bb11 ]  ]
         ]
      
    | bb16 = s0
      [ s0 = {[@expl:assertion] [%#shillel13] is_subset'0 (Seq.([..]) (deep_model'1 str) 0 (Seq.length (view'0 str))) (deep_model'0 unique)}
        s1
      | s1 = bb22 ]
      
    | bb22 = s0
      [ s0 = {[@expl:assertion] [%#shillel14] Seq.(==) (Seq.([..]) (deep_model'1 str) 0 (Seq.length (view'0 str))) (deep_model'1 str)}
        s1
      | s1 =  [ &_0 <- unique ] s2
      | s2 = bb23 ]
      
    | bb23 = return' {_0} ]
    )
    [ & _0 : t_Vec'0 = any_l ()
    | & str : slice t_T'0 = str
    | & unique : t_Vec'0 = any_l ()
    | & sub_str : Snapshot.snap_ty (Seq.seq t_T'0) = any_l ()
    | & iter : t_Range'0 = any_l ()
    | & _10 : t_Range'0 = any_l ()
    | & _11 : usize = any_l ()
    | & iter_old : Snapshot.snap_ty (t_Range'0) = any_l ()
    | & produced : Snapshot.snap_ty (Seq.seq usize) = any_l ()
    | & _25 : t_Option'0 = any_l ()
    | & _26 : borrowed (t_Range'0) = any_l ()
    | & _27 : borrowed (t_Range'0) = any_l ()
    | & __creusot_proc_iter_elem : usize = any_l ()
    | & _30 : Snapshot.snap_ty (Seq.seq usize) = any_l ()
    | & i : usize = any_l ()
    | & elem : t_T'0 = any_l ()
    | & _34 : usize = any_l ()
    | & _35 : usize = any_l ()
    | & _36 : bool = any_l ()
    | & _37 : () = any_l ()
    | & _38 : borrowed (t_Vec'0) = any_l ()
    | & _39 : borrowed (t_Vec'0) = any_l ()
    | & _41 : Snapshot.snap_ty (Seq.seq t_T'0) = any_l () ]
    
    [ return' (result:t_Vec'0)-> {[@expl:postcondition] [%#shillel19] inv'2 result}
      {[@expl:postcondition] [%#shillel18] is_subset'0 (deep_model'1 str) (deep_model'0 result)}
      {[@expl:postcondition] [%#shillel17] is_subset'0 (deep_model'0 result) (deep_model'1 str)}
      {[@expl:postcondition] [%#shillel16] is_unique'0 (deep_model'0 result)}
      (! return' {result}) ]
    
end
module M_hillel__sum_range [#"hillel.rs" 125 0 125 54]
  let%span shillel0 = "hillel.rs" 123 11 123 53
  let%span shillel1 = "hillel.rs" 124 10 124 21
  let%span shillel2 = "hillel.rs" 122 10 122 19
  let%span shillel3 = "hillel.rs" 121 0 121 8
  
  use prelude.prelude.Int
  
  use seq.Seq
  
  use prelude.prelude.UInt32
  
  use seq.Seq
  
  use seq.Seq
  
  use prelude.prelude.UInt32
  
  constant seq  : Seq.seq uint32
  
  constant from  : int
  
  constant to'  : int
  
  function sum_range'0 [#"hillel.rs" 125 0 125 54] (seq : Seq.seq uint32) (from : int) (to' : int) : int
  
  goal vc_sum_range'0 : ([%#shillel0] 0 <= from /\ from <= to' /\ to' <= Seq.length seq)
   -> (if to' - from > 0 then
    (([%#shillel0] 0 <= from + 1 /\ from + 1 <= to' /\ to' <= Seq.length seq)
    /\ 0 <= ([%#shillel2] to' - from) /\ ([%#shillel2] to' - (from + 1)) < ([%#shillel2] to' - from))
    /\ (([%#shillel1] sum_range'0 seq (from + 1) to' >= 0)
     -> ([%#shillel1] UInt32.to_int (Seq.get seq from) + sum_range'0 seq (from + 1) to' >= 0))
  else
    [%#shillel1] 0 >= 0
  )
end
module M_hillel__sum_range_split [#"hillel.rs" 137 0 137 61]
  let%span shillel0 = "hillel.rs" 135 11 135 63
  let%span shillel1 = "hillel.rs" 136 10 136 85
  let%span shillel2 = "hillel.rs" 134 10 134 18
  let%span shillel3 = "hillel.rs" 138 4 140 5
  let%span shillel4 = "hillel.rs" 123 11 123 53
  let%span shillel5 = "hillel.rs" 124 10 124 21
  let%span shillel6 = "hillel.rs" 122 10 122 19
  let%span shillel7 = "hillel.rs" 121 0 121 8
  
  use prelude.prelude.Int
  
  use seq.Seq
  
  use prelude.prelude.UInt32
  
  use seq.Seq
  
  use seq.Seq
  
  use prelude.prelude.UInt32
  
  function sum_range'0 [#"hillel.rs" 125 0 125 54] (seq : Seq.seq uint32) (from : int) (to' : int) : int
  
  axiom sum_range'0_def : forall seq : Seq.seq uint32, from : int, to' : int . sum_range'0 seq from to'
  = ([%#shillel7] if to' - from > 0 then UInt32.to_int (Seq.get seq from) + sum_range'0 seq (from + 1) to' else 0)
  
  axiom sum_range'0_spec : forall seq : Seq.seq uint32, from : int, to' : int . ([%#shillel4] 0 <= from
  /\ from <= to' /\ to' <= Seq.length seq)  -> ([%#shillel5] sum_range'0 seq from to' >= 0)
  
  constant seq  : Seq.seq uint32
  
  constant from  : int
  
  constant to'  : int
  
  constant i  : int
  
  function sum_range_split'0 [#"hillel.rs" 137 0 137 61] (seq : Seq.seq uint32) (from : int) (to' : int) (i : int) : ()
  
  goal vc_sum_range_split'0 : ([%#shillel0] 0 <= from /\ from <= i /\ i <= to' /\ to' <= Seq.length seq)
   -> (if i > from then
    (([%#shillel0] 0 <= from + 1 /\ from + 1 <= i /\ i <= to' /\ to' <= Seq.length seq)
    /\ 0 <= ([%#shillel2] i - from) /\ ([%#shillel2] i - (from + 1)) < ([%#shillel2] i - from))
    /\ (([%#shillel1] sum_range'0 seq (from + 1) to' = sum_range'0 seq (from + 1) i + sum_range'0 seq i to')
     -> (let _ = sum_range_split'0 seq (from + 1) to' i in [%#shillel1] sum_range'0 seq from to'
    = sum_range'0 seq from i + sum_range'0 seq i to'))
  else
    [%#shillel1] sum_range'0 seq from to' = sum_range'0 seq from i + sum_range'0 seq i to'
  )
end
module M_hillel__score [#"hillel.rs" 147 0 147 38]
  let%span shillel0 = "hillel.rs" 144 11 144 35
  let%span shillel1 = "hillel.rs" 145 10 145 64
  let%span shillel2 = "hillel.rs" 146 0 146 79
  let%span shillel3 = "hillel.rs" 135 11 135 63
  let%span shillel4 = "hillel.rs" 136 10 136 85
  let%span shillel5 = "hillel.rs" 134 10 134 18
  let%span shillel6 = "hillel.rs" 123 11 123 53
  let%span shillel7 = "hillel.rs" 124 10 124 21
  let%span shillel8 = "hillel.rs" 122 10 122 19
  let%span shillel9 = "hillel.rs" 148 4 148 41
  let%span shillel10 = "hillel.rs" 121 0 121 8
  let%span shillel11 = "hillel.rs" 138 4 140 5
  let%span sint12 = "../../../creusot-contracts/src/logic/int.rs" 69 4 69 12
  
  use prelude.prelude.Int
  
  use seq.Seq
  
  use prelude.prelude.UInt32
  
  use seq.Seq
  
  use seq.Seq
  
  use prelude.prelude.UInt32
  
  function sum_range'0 [#"hillel.rs" 125 0 125 54] (seq : Seq.seq uint32) (from : int) (to' : int) : int
  
  axiom sum_range'0_def : forall seq : Seq.seq uint32, from : int, to' : int . sum_range'0 seq from to'
  = ([%#shillel10] if to' - from > 0 then UInt32.to_int (Seq.get seq from) + sum_range'0 seq (from + 1) to' else 0)
  
  axiom sum_range'0_spec : forall seq : Seq.seq uint32, from : int, to' : int . ([%#shillel6] 0 <= from
  /\ from <= to' /\ to' <= Seq.length seq)  -> ([%#shillel7] sum_range'0 seq from to' >= 0)
  
  function sum_range_split'0 [#"hillel.rs" 137 0 137 61] (seq : Seq.seq uint32) (from : int) (to' : int) (i : int) : ()
  
  axiom sum_range_split'0_def : forall seq : Seq.seq uint32, from : int, to' : int, i : int . sum_range_split'0 seq from to' i
  = ([%#shillel11] if i > from then let _ = sum_range_split'0 seq (from + 1) to' i in () else ())
  
  axiom sum_range_split'0_spec : forall seq : Seq.seq uint32, from : int, to' : int, i : int . ([%#shillel3] 0 <= from
  /\ from <= i /\ i <= to' /\ to' <= Seq.length seq)
   -> ([%#shillel4] sum_range'0 seq from to' = sum_range'0 seq from i + sum_range'0 seq i to')
  
  function abs_diff'0 (self : int) (other : int) : int =
    [%#sint12] if self < other then other - self else self - other
  
  constant seq  : Seq.seq uint32
  
  constant i  : int
  
  function score'0 [#"hillel.rs" 147 0 147 38] (seq : Seq.seq uint32) (i : int) : int
  
  goal vc_score'0 : ([%#shillel0] 0 <= i /\ i <= Seq.length seq)
   -> ([%#shillel3] 0 <= 0 /\ 0 <= i /\ i <= Seq.length seq /\ Seq.length seq <= Seq.length seq)
  /\ (([%#shillel4] sum_range'0 seq 0 (Seq.length seq) = sum_range'0 seq 0 i + sum_range'0 seq i (Seq.length seq))
   -> (let _ = sum_range_split'0 seq 0 (Seq.length seq) i in ([%#shillel6] 0 <= 0 /\ 0 <= i /\ i <= Seq.length seq)
  /\ (([%#shillel7] sum_range'0 seq 0 i >= 0)
   -> ([%#shillel6] 0 <= i /\ i <= Seq.length seq /\ Seq.length seq <= Seq.length seq)
  /\ (([%#shillel7] sum_range'0 seq i (Seq.length seq) >= 0)
   -> (let result = abs_diff'0 (sum_range'0 seq 0 i) (sum_range'0 seq i (Seq.length seq)) in ([%#shillel2] 0 = i
  \/ i = Seq.length seq  -> result = sum_range'0 seq 0 (Seq.length seq))
  && ([%#shillel1] 0 <= result /\ result <= sum_range'0 seq 0 (Seq.length seq)))))))
end
module M_hillel__fulcrum [#"hillel.rs" 159 0 159 30]
  let%span shillel0 = "hillel.rs" 160 25 160 26
  let%span shillel1 = "hillel.rs" 162 4 162 60
  let%span shillel2 = "hillel.rs" 162 4 162 60
  let%span shillel3 = "hillel.rs" 162 4 162 60
  let%span shillel4 = "hillel.rs" 162 16 162 58
  let%span shillel5 = "hillel.rs" 163 16 163 52
  let%span shillel6 = "hillel.rs" 162 4 162 60
  let%span shillel7 = "hillel.rs" 168 20 168 56
  let%span shillel8 = "hillel.rs" 170 27 170 28
  let%span shillel9 = "hillel.rs" 173 23 173 24
  let%span shillel10 = "hillel.rs" 179 13 179 14
  let%span shillel11 = "hillel.rs" 174 4 174 58
  let%span shillel12 = "hillel.rs" 174 4 174 58
  let%span shillel13 = "hillel.rs" 174 4 174 58
  let%span shillel14 = "hillel.rs" 174 16 174 56
  let%span shillel15 = "hillel.rs" 175 16 175 30
  let%span shillel16 = "hillel.rs" 176 16 176 61
  let%span shillel17 = "hillel.rs" 177 16 177 46
  let%span shillel18 = "hillel.rs" 174 4 174 58
  let%span shillel19 = "hillel.rs" 186 15 186 19
  let%span shillel20 = "hillel.rs" 155 11 155 45
  let%span shillel21 = "hillel.rs" 156 11 156 23
  let%span shillel22 = "hillel.rs" 157 10 157 44
  let%span shillel23 = "hillel.rs" 158 0 158 88
  let%span siter24 = "../../../creusot-contracts/src/std/iter.rs" 101 0 214 1
  let%span sslice25 = "../../../creusot-contracts/src/std/slice.rs" 405 12 405 66
  let%span smodel26 = "../../../creusot-contracts/src/model.rs" 88 8 88 22
  let%span shillel27 = "hillel.rs" 123 11 123 53
  let%span shillel28 = "hillel.rs" 124 10 124 21
  let%span shillel29 = "hillel.rs" 122 10 122 19
  let%span shillel30 = "hillel.rs" 121 0 121 8
  let%span siter31 = "../../../creusot-contracts/src/std/iter.rs" 107 26 110 17
  let%span sslice32 = "../../../creusot-contracts/src/std/slice.rs" 245 0 354 1
  let%span srange33 = "../../../creusot-contracts/src/std/iter/range.rs" 22 8 28 9
  let%span shillel34 = "hillel.rs" 144 11 144 35
  let%span shillel35 = "hillel.rs" 145 10 145 64
  let%span shillel36 = "hillel.rs" 146 0 146 79
  let%span shillel37 = "hillel.rs" 148 4 148 41
  let%span snum38 = "../../../creusot-contracts/src/std/num.rs" 220 26 220 59
  let%span sslice39 = "../../../creusot-contracts/src/std/slice.rs" 360 20 360 24
  let%span sslice40 = "../../../creusot-contracts/src/std/slice.rs" 366 20 366 32
  let%span sslice41 = "../../../creusot-contracts/src/std/slice.rs" 413 14 413 45
  let%span sslice42 = "../../../creusot-contracts/src/std/slice.rs" 420 15 420 32
  let%span sslice43 = "../../../creusot-contracts/src/std/slice.rs" 421 15 421 32
  let%span sslice44 = "../../../creusot-contracts/src/std/slice.rs" 422 14 422 42
  let%span sslice45 = "../../../creusot-contracts/src/std/slice.rs" 96 14 96 41
  let%span sslice46 = "../../../creusot-contracts/src/std/slice.rs" 97 4 97 82
  let%span sslice47 = "../../../creusot-contracts/src/std/slice.rs" 28 14 28 41
  let%span sslice48 = "../../../creusot-contracts/src/std/slice.rs" 29 14 29 42
  let%span sslice49 = "../../../creusot-contracts/src/std/slice.rs" 398 20 398 61
  let%span sresolve50 = "../../../creusot-contracts/src/resolve.rs" 41 20 41 34
  let%span siter51 = "../../../creusot-contracts/src/std/iter.rs" 86 20 86 24
  let%span siter52 = "../../../creusot-contracts/src/std/iter.rs" 92 8 92 19
  let%span srange53 = "../../../creusot-contracts/src/std/iter/range.rs" 33 15 33 24
  let%span srange54 = "../../../creusot-contracts/src/std/iter/range.rs" 34 14 34 45
  let%span srange55 = "../../../creusot-contracts/src/std/iter/range.rs" 39 15 39 21
  let%span srange56 = "../../../creusot-contracts/src/std/iter/range.rs" 40 15 40 21
  let%span srange57 = "../../../creusot-contracts/src/std/iter/range.rs" 41 15 41 21
  let%span srange58 = "../../../creusot-contracts/src/std/iter/range.rs" 42 15 42 32
  let%span srange59 = "../../../creusot-contracts/src/std/iter/range.rs" 43 15 43 32
  let%span srange60 = "../../../creusot-contracts/src/std/iter/range.rs" 44 14 44 42
  let%span snum61 = "../../../creusot-contracts/src/std/num.rs" 21 16 21 35
  let%span shillel62 = "hillel.rs" 135 11 135 63
  let%span shillel63 = "hillel.rs" 136 10 136 85
  let%span shillel64 = "hillel.rs" 134 10 134 18
  let%span shillel65 = "hillel.rs" 138 4 140 5
  let%span sint66 = "../../../creusot-contracts/src/logic/int.rs" 69 4 69 12
  let%span srange67 = "../../../creusot-contracts/src/std/iter/range.rs" 15 12 15 78
  let%span sops68 = "../../../creusot-contracts/src/logic/ops.rs" 42 8 42 31
  let%span smodel69 = "../../../creusot-contracts/src/model.rs" 106 8 106 22
  
  use prelude.prelude.UInt32
  
  use prelude.prelude.Borrow
  
  use prelude.prelude.Slice
  
  predicate into_iter_pre'0 (self : slice uint32) =
    [%#sslice39] true
  
  predicate inv'4 (_1 : slice uint32)
  
  use prelude.prelude.Opaque
  
  type t_NonNull'0  =
    { t_NonNull__pointer'0: opaque_ptr }
  
  type t_Iter'0  =
    { t_Iter__ptr'0: t_NonNull'0; t_Iter__end_or_len'0: opaque_ptr; t_Iter__qy95zmarker'0: () }
  
  function view'1 (self : t_Iter'0) : slice uint32
  
  predicate into_iter_post'0 (self : slice uint32) (res : t_Iter'0) =
    [%#sslice40] self = view'1 res
  
  use seq.Seq
  
  predicate inv'0 (_1 : Seq.seq uint32)
  
  axiom inv_axiom'0 [@rewrite] : forall x : Seq.seq uint32 [inv'0 x] . inv'0 x = true
  
  predicate inv'1 (_1 : t_Iter'0)
  
  axiom inv_axiom'1 [@rewrite] : forall x : t_Iter'0 [inv'1 x] . inv'1 x = true
  
  use prelude.prelude.UIntSize
  
  use seq.Seq
  
  predicate inv'2 (_1 : Seq.seq usize)
  
  axiom inv_axiom'2 [@rewrite] : forall x : Seq.seq usize [inv'2 x] . inv'2 x = true
  
  type t_Range'0  =
    { t_Range__start'0: usize; t_Range__end'0: usize }
  
  predicate inv'3 (_1 : t_Range'0)
  
  axiom inv_axiom'3 [@rewrite] : forall x : t_Range'0 [inv'3 x] . inv'3 x = true
  
  axiom inv_axiom'4 [@rewrite] : forall x : slice uint32 [inv'4 x] . inv'4 x = true
  
  type t_Option'0  =
    | C_None'0
    | C_Some'0 uint32
  
  predicate inv'5 (_1 : t_Option'0)
  
  axiom inv_axiom'5 [@rewrite] : forall x : t_Option'0 [inv'5 x] . inv'5 x = true
  
  predicate inv'6 (_1 : borrowed (t_Range'0))
  
  axiom inv_axiom'6 [@rewrite] : forall x : borrowed (t_Range'0) [inv'6 x] . inv'6 x = true
  
  type t_Option'1  =
    | C_None'1
    | C_Some'1 usize
  
  predicate inv'7 (_1 : t_Option'1)
  
  axiom inv_axiom'7 [@rewrite] : forall x : t_Option'1 [inv'7 x] . inv'7 x = true
  
  let rec into_iter'0 (self:slice uint32) (return'  (ret:t_Iter'0))= {[@expl:precondition] inv'4 self}
    {[@expl:precondition] [%#siter24] into_iter_pre'0 self}
    any [ return' (result:t_Iter'0)-> {[%#siter24] into_iter_post'0 self result} (! return' {result}) ] 
  
  use prelude.prelude.Snapshot
  
  use seq.Seq
  
  use prelude.prelude.Snapshot
  
  use prelude.prelude.Snapshot
  
  use prelude.prelude.Snapshot
  
  use prelude.prelude.Snapshot
  
  use seq.Seq
  
  use seq.Seq
  
  use seq.Seq
  
  constant v_MAX'0 : usize = (18446744073709551615 : usize)
  
  use prelude.prelude.UIntSize
  
  use prelude.prelude.Int
  
  use prelude.prelude.Slice
  
  function view'2 (self : slice uint32) : Seq.seq uint32
  
  axiom view'2_spec : forall self : slice uint32 . ([%#sslice48] view'2 self = Slice.id self)
  && ([%#sslice47] Seq.length (view'2 self) <= UIntSize.to_int (v_MAX'0 : usize))
  
  function view'0 (self : slice uint32) : Seq.seq uint32 =
    [%#smodel26] view'2 self
  
  use seq.Seq
  
  use seq.Seq
  
  function index_logic'0 [@inline:trivial] (self : slice uint32) (ix : int) : uint32 =
    [%#sops68] Seq.get (view'2 self) ix
  
  function to_ref_seq'0 (self : slice uint32) : Seq.seq uint32
  
  axiom to_ref_seq'0_spec : forall self : slice uint32 . ([%#sslice46] forall i : int . 0 <= i
  /\ i < Seq.length (to_ref_seq'0 self)  -> Seq.get (to_ref_seq'0 self) i = index_logic'0 self i)
  && ([%#sslice45] Seq.length (to_ref_seq'0 self) = Seq.length (view'0 self))
  
  use seq.Seq
  
  predicate produces'0 (self : t_Iter'0) (visited : Seq.seq uint32) (tl : t_Iter'0) =
    [%#sslice25] to_ref_seq'0 (view'1 self) = Seq.(++) visited (to_ref_seq'0 (view'1 tl))
  
  use prelude.prelude.UInt32
  
  function sum_range'0 [#"hillel.rs" 125 0 125 54] (seq : Seq.seq uint32) (from : int) (to' : int) : int
  
  axiom sum_range'0_def : forall seq : Seq.seq uint32, from : int, to' : int . sum_range'0 seq from to'
  = ([%#shillel30] if to' - from > 0 then UInt32.to_int (Seq.get seq from) + sum_range'0 seq (from + 1) to' else 0)
  
  axiom sum_range'0_spec : forall seq : Seq.seq uint32, from : int, to' : int . ([%#shillel27] 0 <= from
  /\ from <= to' /\ to' <= Seq.length seq)  -> ([%#shillel28] sum_range'0 seq from to' >= 0)
  
  predicate resolve'2 (self : borrowed (t_Iter'0)) =
    [%#sresolve50] self.final = self.current
  
  function view'3 (self : borrowed (t_Iter'0)) : slice uint32 =
    [%#smodel69] view'1 self.current
  
  use seq.Seq
  
  predicate completed'0 (self : borrowed (t_Iter'0)) =
    [%#sslice49] resolve'2 self /\ view'2 (view'3 self) = (Seq.empty  : Seq.seq uint32)
  
  use seq.Seq
  
  let rec next'0 (self:borrowed (t_Iter'0)) (return'  (ret:t_Option'0))= any
    [ return' (result:t_Option'0)-> {inv'5 result}
      {[%#siter31] match result with
        | C_None'0 -> completed'0 self
        | C_Some'0 v -> produces'0 self.current (Seq.singleton v) self.final
        end}
      (! return' {result}) ]
    
  
  predicate resolve'0 (_1 : borrowed (t_Iter'0)) =
    resolve'2 _1
  
  let rec v_Some'0 (input:t_Option'0) (ret  (field_0:uint32))= any
    [ good (field_0:uint32)-> {C_Some'0 field_0 = input} (! ret {field_0})
    | bad -> {forall field_0 : uint32 [C_Some'0 field_0 : t_Option'0] . C_Some'0 field_0 <> input} (! {false} any) ]
    
  
  let rec len'0 (self:slice uint32) (return'  (ret:usize))= {[@expl:precondition] inv'4 self}
    any
    [ return' (result:usize)-> {[%#sslice32] Seq.length (view'0 self) = UIntSize.to_int result} (! return' {result}) ]
    
  
  predicate into_iter_pre'1 (self : t_Range'0) =
    [%#siter51] true
  
  predicate into_iter_post'1 (self : t_Range'0) (res : t_Range'0) =
    [%#siter52] self = res
  
  let rec into_iter'1 (self:t_Range'0) (return'  (ret:t_Range'0))= {[@expl:precondition] inv'3 self}
    {[@expl:precondition] [%#siter24] into_iter_pre'1 self}
    any [ return' (result:t_Range'0)-> {inv'3 result} {[%#siter24] into_iter_post'1 self result} (! return' {result}) ] 
  
  use prelude.prelude.Snapshot
  
  use seq.Seq
  
  use prelude.prelude.Snapshot
  
  use prelude.prelude.Snapshot
  
  use prelude.prelude.Snapshot
  
  use prelude.prelude.Snapshot
  
  function deep_model'0 (self : usize) : int =
    [%#snum61] UIntSize.to_int self
  
  use seq.Seq
  
  use seq.Seq
  
  predicate produces'1 (self : t_Range'0) (visited : Seq.seq usize) (o : t_Range'0) =
    [%#srange33] self.t_Range__end'0 = o.t_Range__end'0
    /\ deep_model'0 self.t_Range__start'0 <= deep_model'0 o.t_Range__start'0
    /\ (Seq.length visited > 0  -> deep_model'0 o.t_Range__start'0 <= deep_model'0 o.t_Range__end'0)
    /\ Seq.length visited = deep_model'0 o.t_Range__start'0 - deep_model'0 self.t_Range__start'0
    /\ (forall i : int . 0 <= i /\ i < Seq.length visited
     -> deep_model'0 (Seq.get visited i) = deep_model'0 self.t_Range__start'0 + i)
  
  function sum_range_split'0 [#"hillel.rs" 137 0 137 61] (seq : Seq.seq uint32) (from : int) (to' : int) (i : int) : ()
  
  axiom sum_range_split'0_def : forall seq : Seq.seq uint32, from : int, to' : int, i : int . sum_range_split'0 seq from to' i
  = ([%#shillel65] if i > from then let _ = sum_range_split'0 seq (from + 1) to' i in () else ())
  
  axiom sum_range_split'0_spec : forall seq : Seq.seq uint32, from : int, to' : int, i : int . ([%#shillel62] 0 <= from
  /\ from <= i /\ i <= to' /\ to' <= Seq.length seq)
   -> ([%#shillel63] sum_range'0 seq from to' = sum_range'0 seq from i + sum_range'0 seq i to')
  
  function abs_diff'1 (self : int) (other : int) : int =
    [%#sint66] if self < other then other - self else self - other
  
  function score'0 [#"hillel.rs" 147 0 147 38] (seq : Seq.seq uint32) (i : int) : int =
    [%#shillel37] let _ = sum_range_split'0 seq 0 (Seq.length seq) i in abs_diff'1 (sum_range'0 seq 0 i) (sum_range'0 seq i (Seq.length seq))
  
  axiom score'0_spec : forall seq : Seq.seq uint32, i : int . ([%#shillel34] 0 <= i /\ i <= Seq.length seq)
   -> ([%#shillel36] 0 = i \/ i = Seq.length seq  -> score'0 seq i = sum_range'0 seq 0 (Seq.length seq))
  && ([%#shillel35] 0 <= score'0 seq i /\ score'0 seq i <= sum_range'0 seq 0 (Seq.length seq))
  
  predicate resolve'3 (self : borrowed (t_Range'0)) =
    [%#sresolve50] self.final = self.current
  
  predicate completed'1 (self : borrowed (t_Range'0)) =
    [%#srange67] resolve'3 self
    /\ deep_model'0 (self.current).t_Range__start'0 >= deep_model'0 (self.current).t_Range__end'0
  
  use seq.Seq
  
  let rec next'1 (self:borrowed (t_Range'0)) (return'  (ret:t_Option'1))= {[@expl:precondition] inv'6 self}
    any
    [ return' (result:t_Option'1)-> {inv'7 result}
      {[%#siter31] match result with
        | C_None'1 -> completed'1 self
        | C_Some'1 v -> produces'1 self.current (Seq.singleton v) self.final
        end}
      (! return' {result}) ]
    
  
  predicate resolve'1 (_1 : borrowed (t_Range'0)) =
    resolve'3 _1
  
  let rec v_Some'1 (input:t_Option'1) (ret  (field_0:usize))= any
    [ good (field_0:usize)-> {C_Some'1 field_0 = input} (! ret {field_0})
    | bad -> {forall field_0 : usize [C_Some'1 field_0 : t_Option'1] . C_Some'1 field_0 <> input} (! {false} any) ]
    
  
  use seq.Seq
  
  let rec abs_diff'0 (self:uint32) (other:uint32) (return'  (ret:uint32))= any
    [ return' (result:uint32)-> {[%#snum38] UInt32.to_int result
      = abs_diff'1 (UInt32.to_int self) (UInt32.to_int other)}
      (! return' {result}) ]
    
  
  use prelude.prelude.Intrinsic
  
  use prelude.prelude.Snapshot
  
  use prelude.prelude.Snapshot
  
  use prelude.prelude.Snapshot
  
  use prelude.prelude.Snapshot
  
  function produces_refl'0 (self : t_Iter'0) : ()
  
  axiom produces_refl'0_spec : forall self : t_Iter'0 . [%#sslice41] produces'0 self (Seq.empty  : Seq.seq uint32) self
  
  function produces_trans'0 (a : t_Iter'0) (ab : Seq.seq uint32) (b : t_Iter'0) (bc : Seq.seq uint32) (c : t_Iter'0) : ()
    
  
  axiom produces_trans'0_spec : forall a : t_Iter'0, ab : Seq.seq uint32, b : t_Iter'0, bc : Seq.seq uint32, c : t_Iter'0 . ([%#sslice42] produces'0 a ab b)
   -> ([%#sslice43] produces'0 b bc c)  -> ([%#sslice44] produces'0 a (Seq.(++) ab bc) c)
  
  function produces_refl'1 (self : t_Range'0) : ()
  
  axiom produces_refl'1_spec : forall self : t_Range'0 . ([%#srange53] inv'3 self)
   -> ([%#srange54] produces'1 self (Seq.empty  : Seq.seq usize) self)
  
  function produces_trans'1 (a : t_Range'0) (ab : Seq.seq usize) (b : t_Range'0) (bc : Seq.seq usize) (c : t_Range'0) : ()
    
  
  axiom produces_trans'1_spec : forall a : t_Range'0, ab : Seq.seq usize, b : t_Range'0, bc : Seq.seq usize, c : t_Range'0 . ([%#srange55] inv'3 a)
   -> ([%#srange56] inv'3 b)
   -> ([%#srange57] inv'3 c)
   -> ([%#srange58] produces'1 a ab b)
   -> ([%#srange59] produces'1 b bc c)  -> ([%#srange60] produces'1 a (Seq.(++) ab bc) c)
  
  meta "compute_max_steps" 1000000
  
  let rec fulcrum'0 (s:slice uint32) (return'  (ret:usize))= {[%#shillel21] Seq.length (view'0 s) > 0}
    {[%#shillel20] sum_range'0 (view'0 s) 0 (Seq.length (view'0 s)) <= 1000}
    (! bb0
    [ bb0 = s0
      [ s0 =  [ &total <- [%#shillel0] (0 : uint32) ] s1
      | s1 = into_iter'0 {s} (fun (_ret':t_Iter'0) ->  [ &iter <- _ret' ] s2)
      | s2 = bb1 ]
      
    | bb1 = s0 [ s0 =  [ &iter_old <- [%#shillel1] Snapshot.new iter ] s1 | s1 = bb2 ] 
    | bb2 = s0 [ s0 =  [ &produced <- [%#shillel2] Snapshot.new (Seq.empty  : Seq.seq uint32) ] s1 | s1 = bb3 ] 
    | bb3 = bb4
    | bb4 = bb4
      [ bb4 = {[@expl:loop invariant] [%#shillel5] UInt32.to_int total
        <= sum_range'0 (view'0 s) 0 (Seq.length (view'0 s))}
        {[@expl:loop invariant] [%#shillel4] UInt32.to_int total
        = sum_range'0 (view'0 s) 0 (Seq.length (Snapshot.inner produced))}
        {[@expl:loop invariant] [%#shillel3] produces'0 (Snapshot.inner iter_old) (Snapshot.inner produced) iter}
        {[@expl:loop invariant] [%#shillel3] inv'1 iter}
        {[@expl:loop invariant] [%#shillel3] inv'0 (Snapshot.inner produced)}
        (! s0) [ s0 = bb5 ] 
        [ bb5 = s0
          [ s0 = Borrow.borrow_mut <t_Iter'0> {iter}
              (fun (_ret':borrowed (t_Iter'0)) ->  [ &_22 <- _ret' ]  [ &iter <- _ret'.final ] s1)
          | s1 = Borrow.borrow_final <t_Iter'0> {_22.current} {Borrow.get_id _22}
              (fun (_ret':borrowed (t_Iter'0)) ->  [ &_21 <- _ret' ]  [ &_22 <- { _22 with current = _ret'.final } ] s2)
          | s2 = next'0 {_21} (fun (_ret':t_Option'0) ->  [ &_20 <- _ret' ] s3)
          | s3 = bb6 ]
          
        | bb6 = s0
          [ s0 = -{resolve'0 _22}- s1
          | s1 = any [ br0 -> {_20 = C_None'0 } (! bb9) | br1 (x0:uint32)-> {_20 = C_Some'0 x0} (! bb8) ]  ]
          
        | bb8 = bb10
        | bb10 = s0
          [ s0 = v_Some'0 {_20} (fun (r0'0:uint32) ->  [ &__creusot_proc_iter_elem <- r0'0 ] s1)
          | s1 = 
            [ &_25 <- [%#shillel6] Snapshot.new (Seq.(++) (Snapshot.inner produced) (Seq.singleton __creusot_proc_iter_elem)) ]
            
            s2
          | s2 = bb11 ]
          
        | bb11 = s0
          [ s0 =  [ &produced <- _25 ] s1
          | s1 =  [ &x <- __creusot_proc_iter_elem ] s2
          | s2 = UInt32.add {total} {x} (fun (_ret':uint32) ->  [ &total <- _ret' ] s3)
          | s3 = bb4 ]
           ]
         ]
      
    | bb9 = s0
      [ s0 = {[@expl:assertion] [%#shillel7] UInt32.to_int total = sum_range'0 (view'0 s) 0 (Seq.length (view'0 s))} s1
      | s1 =  [ &min_i <- [%#shillel8] (0 : usize) ] s2
      | s2 =  [ &min_dist <- total ] s3
      | s3 =  [ &sum <- [%#shillel9] (0 : uint32) ] s4
      | s4 = len'0 {s} (fun (_ret':usize) ->  [ &_38 <- _ret' ] s5)
      | s5 = bb12 ]
      
    | bb12 = s0
      [ s0 =  [ &_37 <- { t_Range__start'0 = ([%#shillel10] (0 : usize)); t_Range__end'0 = _38 } ] s1
      | s1 = into_iter'1 {_37} (fun (_ret':t_Range'0) ->  [ &iter1 <- _ret' ] s2)
      | s2 = bb13 ]
      
    | bb13 = s0 [ s0 =  [ &iter_old1 <- [%#shillel11] Snapshot.new iter1 ] s1 | s1 = bb14 ] 
    | bb14 = s0 [ s0 =  [ &produced1 <- [%#shillel12] Snapshot.new (Seq.empty  : Seq.seq usize) ] s1 | s1 = bb15 ] 
    | bb15 = bb16
    | bb16 = bb16
      [ bb16 = {[@expl:loop invariant] [%#shillel13] forall j : int . 0 <= j
        /\ j < Seq.length (Snapshot.inner produced1)
         -> score'0 (view'0 s) (UIntSize.to_int min_i) <= score'0 (view'0 s) j}
        {[@expl:loop invariant] [%#shillel17] UInt32.to_int min_dist = score'0 (view'0 s) (UIntSize.to_int min_i)}
        {[@expl:loop invariant] [%#shillel16] UIntSize.to_int min_i <= Seq.length (Snapshot.inner produced1)
        /\ UIntSize.to_int min_i < Seq.length (view'0 s)}
        {[@expl:loop invariant] [%#shillel15] UInt32.to_int sum <= UInt32.to_int total}
        {[@expl:loop invariant] [%#shillel14] UInt32.to_int sum
        = sum_range'0 (view'0 s) 0 (Seq.length (Snapshot.inner produced1))}
        {[@expl:loop invariant] [%#shillel13] produces'1 (Snapshot.inner iter_old1) (Snapshot.inner produced1) iter1}
        {[@expl:loop invariant] [%#shillel13] inv'3 iter1}
        {[@expl:loop invariant] [%#shillel13] inv'2 (Snapshot.inner produced1)}
        (! s0) [ s0 = bb17 ] 
        [ bb17 = s0
          [ s0 = Borrow.borrow_mut <t_Range'0> {iter1}
              (fun (_ret':borrowed (t_Range'0)) ->  [ &_54 <- _ret' ]  [ &iter1 <- _ret'.final ] s1)
          | s1 = Borrow.borrow_final <t_Range'0> {_54.current} {Borrow.get_id _54}
              (fun (_ret':borrowed (t_Range'0)) ->
                 [ &_53 <- _ret' ] 
                 [ &_54 <- { _54 with current = _ret'.final } ] 
                s2)
          | s2 = next'1 {_53} (fun (_ret':t_Option'1) ->  [ &_52 <- _ret' ] s3)
          | s3 = bb18 ]
          
        | bb18 = s0
          [ s0 = -{resolve'1 _54}- s1
          | s1 = any [ br0 -> {_52 = C_None'1 } (! bb21) | br1 (x0:usize)-> {_52 = C_Some'1 x0} (! bb20) ]  ]
          
        | bb20 = bb22
        | bb22 = s0
          [ s0 = v_Some'1 {_52} (fun (r0'0:usize) ->  [ &__creusot_proc_iter_elem1 <- r0'0 ] s1)
          | s1 = 
            [ &_57 <- [%#shillel18] Snapshot.new (Seq.(++) (Snapshot.inner produced1) (Seq.singleton __creusot_proc_iter_elem1)) ]
            
            s2
          | s2 = bb23 ]
          
        | bb23 = s0
          [ s0 =  [ &produced1 <- _57 ] s1
          | s1 =  [ &i <- __creusot_proc_iter_elem1 ] s2
          | s2 = UInt32.sub {total} {sum} (fun (_ret':uint32) ->  [ &_62 <- _ret' ] s3)
          | s3 = abs_diff'0 {sum} {_62} (fun (_ret':uint32) ->  [ &dist <- _ret' ] s4)
          | s4 = bb24 ]
          
        | bb24 = s0
          [ s0 = UInt32.lt {dist} {min_dist} (fun (_ret':bool) ->  [ &_66 <- _ret' ] s1)
          | s1 = any [ br0 -> {_66 = false} (! bb26) | br1 -> {_66} (! bb25) ]  ]
          
        | bb25 = s0 [ s0 =  [ &min_i <- i ] s1 | s1 =  [ &min_dist <- dist ] s2 | s2 = bb27 ] 
        | bb26 = bb27
        | bb27 = s0
          [ s0 =  [ &_72 <- i ] s1
          | s1 =  [ &_73 <- Slice.length s ] s2
          | s2 = UIntSize.lt {_72} {_73} (fun (_ret':bool) ->  [ &_74 <- _ret' ] s3)
          | s3 = {[@expl:index in bounds] [%#shillel19] _74} s4
          | s4 = bb28 ]
          
        | bb28 = s0
          [ s0 = Slice.get <uint32> {s} {_72}
              (fun (r'0:uint32) -> UInt32.add {sum} {r'0} (fun (_ret':uint32) ->  [ &sum <- _ret' ] s1))
          | s1 = bb16 ]
           ]
         ]
      
    | bb21 = s0 [ s0 =  [ &_0 <- min_i ] s1 | s1 = return' {_0} ]  ]
    )
    [ & _0 : usize = any_l ()
    | & s : slice uint32 = s
    | & total : uint32 = any_l ()
    | & iter : t_Iter'0 = any_l ()
    | & iter_old : Snapshot.snap_ty (t_Iter'0) = any_l ()
    | & produced : Snapshot.snap_ty (Seq.seq uint32) = any_l ()
    | & _20 : t_Option'0 = any_l ()
    | & _21 : borrowed (t_Iter'0) = any_l ()
    | & _22 : borrowed (t_Iter'0) = any_l ()
    | & __creusot_proc_iter_elem : uint32 = any_l ()
    | & _25 : Snapshot.snap_ty (Seq.seq uint32) = any_l ()
    | & x : uint32 = any_l ()
    | & min_i : usize = any_l ()
    | & min_dist : uint32 = any_l ()
    | & sum : uint32 = any_l ()
    | & iter1 : t_Range'0 = any_l ()
    | & _37 : t_Range'0 = any_l ()
    | & _38 : usize = any_l ()
    | & iter_old1 : Snapshot.snap_ty (t_Range'0) = any_l ()
    | & produced1 : Snapshot.snap_ty (Seq.seq usize) = any_l ()
    | & _52 : t_Option'1 = any_l ()
    | & _53 : borrowed (t_Range'0) = any_l ()
    | & _54 : borrowed (t_Range'0) = any_l ()
    | & __creusot_proc_iter_elem1 : usize = any_l ()
    | & _57 : Snapshot.snap_ty (Seq.seq usize) = any_l ()
    | & i : usize = any_l ()
    | & dist : uint32 = any_l ()
    | & _62 : uint32 = any_l ()
    | & _66 : bool = any_l ()
    | & _72 : usize = any_l ()
    | & _73 : usize = any_l ()
    | & _74 : bool = any_l () ]
    
    [ return' (result:usize)-> {[@expl:postcondition] [%#shillel23] forall i : int . 0 <= i /\ i < Seq.length (view'0 s)
       -> score'0 (view'0 s) (UIntSize.to_int result) <= score'0 (view'0 s) i}
      {[@expl:postcondition] [%#shillel22] 0 <= UIntSize.to_int result
      /\ UIntSize.to_int result < Seq.length (view'0 s)}
      (! return' {result}) ]
    
end<|MERGE_RESOLUTION|>--- conflicted
+++ resolved
@@ -13,26 +13,15 @@
   let%span ssnapshot11 = "../../../creusot-contracts/src/snapshot.rs" 26 20 26 39
   let%span smodel12 = "../../../creusot-contracts/src/model.rs" 106 8 106 22
   let%span sops13 = "../../../creusot-contracts/src/logic/ops.rs" 20 8 20 31
-<<<<<<< HEAD
-  let%span svec14 = "../../../creusot-contracts/src/std/vec.rs" 84 26 84 48
-  let%span svec15 = "../../../creusot-contracts/src/std/vec.rs" 88 26 88 51
+  let%span svec14 = "../../../creusot-contracts/src/std/vec.rs" 83 26 83 48
+  let%span svec15 = "../../../creusot-contracts/src/std/vec.rs" 87 26 87 56
   let%span svec16 = "../../../creusot-contracts/src/std/vec.rs" 18 14 18 41
   let%span smodel17 = "../../../creusot-contracts/src/model.rs" 88 8 88 22
-=======
-  let%span svec14 = "../../../creusot-contracts/src/std/vec.rs" 86 26 86 48
-  let%span svec15 = "../../../creusot-contracts/src/std/vec.rs" 90 26 90 56
-  let%span svec16 = "../../../creusot-contracts/src/std/vec.rs" 19 14 19 41
-  let%span smodel17 = "../../../creusot-contracts/src/model.rs" 91 8 91 22
->>>>>>> 2c8506fb
   let%span sresolve18 = "../../../creusot-contracts/src/resolve.rs" 41 20 41 34
-  let%span svec19 = "../../../creusot-contracts/src/std/vec.rs" 66 20 66 41
+  let%span svec19 = "../../../creusot-contracts/src/std/vec.rs" 65 20 65 41
   let%span sinvariant20 = "../../../creusot-contracts/src/invariant.rs" 34 20 34 44
   let%span sinvariant21 = "../../../creusot-contracts/src/invariant.rs" 24 8 24 18
-<<<<<<< HEAD
-  let%span sseq22 = "../../../creusot-contracts/src/logic/seq.rs" 388 8 388 97
-=======
-  let%span sseq22 = "../../../creusot-contracts/src/logic/seq.rs" 459 8 459 97
->>>>>>> 2c8506fb
+  let%span sseq22 = "../../../creusot-contracts/src/logic/seq.rs" 444 8 444 97
   let%span sboxed23 = "../../../creusot-contracts/src/std/boxed.rs" 28 8 28 18
   
   use prelude.prelude.Snapshot
@@ -236,22 +225,18 @@
   let%span ssnapshot13 = "../../../creusot-contracts/src/snapshot.rs" 26 20 26 39
   let%span smodel14 = "../../../creusot-contracts/src/model.rs" 106 8 106 22
   let%span sops15 = "../../../creusot-contracts/src/logic/ops.rs" 20 8 20 31
-  let%span svec16 = "../../../creusot-contracts/src/std/vec.rs" 84 26 84 48
-  let%span svec17 = "../../../creusot-contracts/src/std/vec.rs" 108 26 108 59
-  let%span svec18 = "../../../creusot-contracts/src/std/vec.rs" 109 16 109 89
-  let%span svec19 = "../../../creusot-contracts/src/std/vec.rs" 110 26 110 52
-  let%span svec20 = "../../../creusot-contracts/src/std/vec.rs" 111 16 111 105
+  let%span svec16 = "../../../creusot-contracts/src/std/vec.rs" 83 26 83 48
+  let%span svec17 = "../../../creusot-contracts/src/std/vec.rs" 107 26 107 59
+  let%span svec18 = "../../../creusot-contracts/src/std/vec.rs" 108 16 108 89
+  let%span svec19 = "../../../creusot-contracts/src/std/vec.rs" 109 26 109 52
+  let%span svec20 = "../../../creusot-contracts/src/std/vec.rs" 110 16 110 105
   let%span svec21 = "../../../creusot-contracts/src/std/vec.rs" 18 14 18 41
   let%span smodel22 = "../../../creusot-contracts/src/model.rs" 88 8 88 22
   let%span sresolve23 = "../../../creusot-contracts/src/resolve.rs" 41 20 41 34
-  let%span svec24 = "../../../creusot-contracts/src/std/vec.rs" 66 20 66 41
+  let%span svec24 = "../../../creusot-contracts/src/std/vec.rs" 65 20 65 41
   let%span sinvariant25 = "../../../creusot-contracts/src/invariant.rs" 34 20 34 44
   let%span sinvariant26 = "../../../creusot-contracts/src/invariant.rs" 24 8 24 18
-<<<<<<< HEAD
-  let%span sseq27 = "../../../creusot-contracts/src/logic/seq.rs" 388 8 388 97
-=======
-  let%span sseq27 = "../../../creusot-contracts/src/logic/seq.rs" 459 8 459 97
->>>>>>> 2c8506fb
+  let%span sseq27 = "../../../creusot-contracts/src/logic/seq.rs" 444 8 444 97
   let%span sboxed28 = "../../../creusot-contracts/src/std/boxed.rs" 28 8 28 18
   
   use prelude.prelude.Snapshot
@@ -453,18 +438,10 @@
     
 end
 module M_hillel__subset_push [#"hillel.rs" 73 0 73 37]
-<<<<<<< HEAD
-  let%span shillel0 = "hillel.rs" 72 10 72 36
+  let%span shillel0 = "hillel.rs" 72 10 72 41
   let%span shillel1 = "hillel.rs" 71 0 71 8
   let%span shillel2 = "hillel.rs" 66 4 68 5
   let%span shillel3 = "hillel.rs" 59 4 61 5
-=======
-  type t
-  
-  let%span shillel0 = "hillel.rs" 72 10 72 41
-  let%span shillel1 = "hillel.rs" 66 4 68 5
-  let%span shillel2 = "hillel.rs" 59 4 61 5
->>>>>>> 2c8506fb
   
   use seq.Seq
   
@@ -515,7 +492,7 @@
   let%span shillel19 = "hillel.rs" 71 0 71 8
   let%span smodel20 = "../../../creusot-contracts/src/model.rs" 97 8 97 28
   let%span shillel21 = "hillel.rs" 66 4 68 5
-  let%span svec22 = "../../../creusot-contracts/src/std/vec.rs" 170 26 170 42
+  let%span svec22 = "../../../creusot-contracts/src/std/vec.rs" 169 26 169 42
   let%span sslice23 = "../../../creusot-contracts/src/std/slice.rs" 245 0 354 1
   let%span siter24 = "../../../creusot-contracts/src/std/iter.rs" 101 0 214 1
   let%span sslice25 = "../../../creusot-contracts/src/std/slice.rs" 405 12 405 66
@@ -526,61 +503,33 @@
   let%span scmp30 = "../../../creusot-contracts/src/std/cmp.rs" 11 26 11 75
   let%span shillel31 = "hillel.rs" 59 4 61 5
   let%span shillel32 = "hillel.rs" 52 4 54 5
-<<<<<<< HEAD
-  let%span svec33 = "../../../creusot-contracts/src/std/vec.rs" 88 26 88 51
+  let%span svec33 = "../../../creusot-contracts/src/std/vec.rs" 87 26 87 56
   let%span svec34 = "../../../creusot-contracts/src/std/vec.rs" 29 14 29 47
   let%span svec35 = "../../../creusot-contracts/src/std/vec.rs" 30 4 31 53
   let%span smodel36 = "../../../creusot-contracts/src/model.rs" 88 8 88 22
   let%span siter37 = "../../../creusot-contracts/src/std/iter.rs" 86 20 86 24
   let%span siter38 = "../../../creusot-contracts/src/std/iter.rs" 92 8 92 19
-  let%span sslice39 = "../../../creusot-contracts/src/std/slice.rs" 413 14 413 45
-  let%span sslice40 = "../../../creusot-contracts/src/std/slice.rs" 420 15 420 32
-  let%span sslice41 = "../../../creusot-contracts/src/std/slice.rs" 421 15 421 32
-  let%span sslice42 = "../../../creusot-contracts/src/std/slice.rs" 422 14 422 42
-  let%span sslice43 = "../../../creusot-contracts/src/std/slice.rs" 96 14 96 41
-  let%span sslice44 = "../../../creusot-contracts/src/std/slice.rs" 97 4 97 82
-  let%span sslice45 = "../../../creusot-contracts/src/std/slice.rs" 398 20 398 61
-  let%span sresolve46 = "../../../creusot-contracts/src/resolve.rs" 41 20 41 34
-  let%span svec47 = "../../../creusot-contracts/src/std/vec.rs" 18 14 18 41
-  let%span smodel48 = "../../../creusot-contracts/src/model.rs" 106 8 106 22
-  let%span sslice49 = "../../../creusot-contracts/src/std/slice.rs" 28 14 28 41
-  let%span sslice50 = "../../../creusot-contracts/src/std/slice.rs" 29 14 29 42
-  let%span sseq51 = "../../../creusot-contracts/src/logic/seq.rs" 388 8 388 97
-  let%span sops52 = "../../../creusot-contracts/src/logic/ops.rs" 42 8 42 31
-  let%span sinvariant53 = "../../../creusot-contracts/src/invariant.rs" 34 20 34 44
-  let%span svec54 = "../../../creusot-contracts/src/std/vec.rs" 66 20 66 41
-  let%span sinvariant55 = "../../../creusot-contracts/src/invariant.rs" 24 8 24 18
-  let%span sboxed56 = "../../../creusot-contracts/src/std/boxed.rs" 28 8 28 18
-  let%span sslice57 = "../../../creusot-contracts/src/std/slice.rs" 18 20 18 30
-=======
-  let%span svec33 = "../../../creusot-contracts/src/std/vec.rs" 90 26 90 56
-  let%span svec34 = "../../../creusot-contracts/src/std/vec.rs" 31 14 31 47
-  let%span svec35 = "../../../creusot-contracts/src/std/vec.rs" 32 4 33 53
-  let%span smodel36 = "../../../creusot-contracts/src/model.rs" 91 8 91 22
-  let%span siter37 = "../../../creusot-contracts/src/std/iter.rs" 86 20 86 24
-  let%span siter38 = "../../../creusot-contracts/src/std/iter.rs" 92 8 92 19
-  let%span sslice39 = "../../../creusot-contracts/src/std/slice.rs" 418 14 418 45
-  let%span sslice40 = "../../../creusot-contracts/src/std/slice.rs" 416 4 416 10
-  let%span sslice41 = "../../../creusot-contracts/src/std/slice.rs" 425 15 425 32
-  let%span sslice42 = "../../../creusot-contracts/src/std/slice.rs" 426 15 426 32
-  let%span sslice43 = "../../../creusot-contracts/src/std/slice.rs" 427 14 427 42
-  let%span sslice44 = "../../../creusot-contracts/src/std/slice.rs" 423 4 423 10
-  let%span sslice45 = "../../../creusot-contracts/src/std/slice.rs" 100 14 100 41
-  let%span sslice46 = "../../../creusot-contracts/src/std/slice.rs" 101 4 101 82
-  let%span sslice47 = "../../../creusot-contracts/src/std/slice.rs" 403 20 403 61
+  let%span sslice39 = "../../../creusot-contracts/src/std/slice.rs" 411 14 411 45
+  let%span sslice40 = "../../../creusot-contracts/src/std/slice.rs" 409 4 409 10
+  let%span sslice41 = "../../../creusot-contracts/src/std/slice.rs" 416 15 416 32
+  let%span sslice42 = "../../../creusot-contracts/src/std/slice.rs" 417 15 417 32
+  let%span sslice43 = "../../../creusot-contracts/src/std/slice.rs" 418 14 418 42
+  let%span sslice44 = "../../../creusot-contracts/src/std/slice.rs" 414 4 414 10
+  let%span sslice45 = "../../../creusot-contracts/src/std/slice.rs" 96 14 96 41
+  let%span sslice46 = "../../../creusot-contracts/src/std/slice.rs" 97 4 97 82
+  let%span sslice47 = "../../../creusot-contracts/src/std/slice.rs" 398 20 398 61
   let%span sresolve48 = "../../../creusot-contracts/src/resolve.rs" 41 20 41 34
-  let%span svec49 = "../../../creusot-contracts/src/std/vec.rs" 19 14 19 41
-  let%span smodel50 = "../../../creusot-contracts/src/model.rs" 109 8 109 22
-  let%span sslice51 = "../../../creusot-contracts/src/std/slice.rs" 29 14 29 41
-  let%span sslice52 = "../../../creusot-contracts/src/std/slice.rs" 30 14 30 42
-  let%span sseq53 = "../../../creusot-contracts/src/logic/seq.rs" 459 8 459 97
+  let%span svec49 = "../../../creusot-contracts/src/std/vec.rs" 18 14 18 41
+  let%span smodel50 = "../../../creusot-contracts/src/model.rs" 106 8 106 22
+  let%span sslice51 = "../../../creusot-contracts/src/std/slice.rs" 28 14 28 41
+  let%span sslice52 = "../../../creusot-contracts/src/std/slice.rs" 29 14 29 42
+  let%span sseq53 = "../../../creusot-contracts/src/logic/seq.rs" 444 8 444 97
   let%span sops54 = "../../../creusot-contracts/src/logic/ops.rs" 42 8 42 31
   let%span sinvariant55 = "../../../creusot-contracts/src/invariant.rs" 34 20 34 44
-  let%span svec56 = "../../../creusot-contracts/src/std/vec.rs" 68 20 68 41
+  let%span svec56 = "../../../creusot-contracts/src/std/vec.rs" 65 20 65 41
   let%span sinvariant57 = "../../../creusot-contracts/src/invariant.rs" 24 8 24 18
   let%span sboxed58 = "../../../creusot-contracts/src/std/boxed.rs" 28 8 28 18
   let%span sslice59 = "../../../creusot-contracts/src/std/slice.rs" 18 20 18 30
->>>>>>> 2c8506fb
   
   use seq.Seq
   
@@ -640,7 +589,7 @@
   
   function view'3 (self : t_Vec'0) : Seq.seq t_T'0
   
-  axiom view'3_spec : forall self : t_Vec'0 . [%#svec47] Seq.length (view'3 self) <= UIntSize.to_int (v_MAX'0 : usize)
+  axiom view'3_spec : forall self : t_Vec'0 . [%#svec49] Seq.length (view'3 self) <= UIntSize.to_int (v_MAX'0 : usize)
   
   use seq.Seq
   
@@ -668,8 +617,8 @@
   
   function view'5 (self : slice t_T'0) : Seq.seq t_T'0
   
-  axiom view'5_spec : forall self : slice t_T'0 . ([%#sslice50] view'5 self = Slice.id self)
-  && ([%#sslice49] Seq.length (view'5 self) <= UIntSize.to_int (v_MAX'0 : usize))
+  axiom view'5_spec : forall self : slice t_T'0 . ([%#sslice52] view'5 self = Slice.id self)
+  && ([%#sslice51] Seq.length (view'5 self) <= UIntSize.to_int (v_MAX'0 : usize))
   
   function view'0 (self : slice t_T'0) : Seq.seq t_T'0 =
     [%#smodel36] view'5 self
@@ -690,7 +639,7 @@
   predicate inv'9 (_1 : t_T'0)
   
   predicate invariant'0 (self : Seq.seq t_T'0) =
-    [%#sseq51] forall i : int . 0 <= i /\ i < Seq.length self  -> inv'9 (Seq.get self i)
+    [%#sseq53] forall i : int . 0 <= i /\ i < Seq.length self  -> inv'9 (Seq.get self i)
   
   axiom inv_axiom'0 [@rewrite] : forall x : Seq.seq t_T'0 [inv'0 x] . inv'0 x = invariant'0 x
   
@@ -706,26 +655,26 @@
   predicate inv'4 (_1 : t_Vec'0)
   
   predicate invariant'1 (self : borrowed (t_Vec'0)) =
-    [%#sinvariant53] inv'4 self.current /\ inv'4 self.final
+    [%#sinvariant55] inv'4 self.current /\ inv'4 self.final
   
   axiom inv_axiom'2 [@rewrite] : forall x : borrowed (t_Vec'0) [inv'3 x] . inv'3 x = invariant'1 x
   
   predicate inv'11 (_1 : Seq.seq t_T'0)
   
   predicate invariant'2 (self : t_Vec'0) =
-    [%#svec54] inv'11 (view'3 self)
+    [%#svec56] inv'11 (view'3 self)
   
   axiom inv_axiom'3 [@rewrite] : forall x : t_Vec'0 [inv'4 x] . inv'4 x = invariant'2 x
   
   predicate invariant'3 (self : t_Vec'0) =
-    [%#sinvariant55] inv'4 self
+    [%#sinvariant57] inv'4 self
   
   axiom inv_axiom'4 [@rewrite] : forall x : t_Vec'0 [inv'5 x] . inv'5 x = invariant'3 x
   
   predicate inv'12 (_1 : slice t_T'0)
   
   predicate invariant'4 (self : slice t_T'0) =
-    [%#sinvariant55] inv'12 self
+    [%#sinvariant57] inv'12 self
   
   axiom inv_axiom'5 [@rewrite] : forall x : slice t_T'0 [inv'6 x] . inv'6 x = invariant'4 x
   
@@ -746,19 +695,19 @@
   predicate inv'8 (_1 : t_T'0)
   
   predicate invariant'5 (self : t_T'0) =
-    [%#sinvariant55] inv'10 self
+    [%#sinvariant57] inv'10 self
   
   axiom inv_axiom'7 [@rewrite] : forall x : t_T'0 [inv'8 x] . inv'8 x = invariant'5 x
   
   predicate invariant'6 (self : t_T'0) =
-    [%#sboxed56] inv'10 self
+    [%#sboxed58] inv'10 self
   
   axiom inv_axiom'8 [@rewrite] : forall x : t_T'0 [inv'9 x] . inv'9 x = invariant'6 x
   
   predicate inv'2 (_1 : t_T'0)
   
   predicate invariant'7 (self : t_T'0) =
-    [%#sinvariant55] inv'2 self
+    [%#sinvariant57] inv'2 self
   
   axiom inv_axiom'9 [@rewrite] : forall x : t_T'0 [inv'10 x] . inv'10 x = invariant'7 x
   
@@ -767,17 +716,17 @@
   predicate inv'13 (_1 : t_T'0)
   
   predicate invariant'8 (self : Seq.seq t_T'0) =
-    [%#sseq51] forall i : int . 0 <= i /\ i < Seq.length self  -> inv'13 (Seq.get self i)
+    [%#sseq53] forall i : int . 0 <= i /\ i < Seq.length self  -> inv'13 (Seq.get self i)
   
   axiom inv_axiom'10 [@rewrite] : forall x : Seq.seq t_T'0 [inv'11 x] . inv'11 x = invariant'8 x
   
   predicate invariant'9 (self : slice t_T'0) =
-    [%#sslice57] inv'11 (view'5 self)
+    [%#sslice59] inv'11 (view'5 self)
   
   axiom inv_axiom'11 [@rewrite] : forall x : slice t_T'0 [inv'12 x] . inv'12 x = invariant'9 x
   
   predicate invariant'10 (self : t_T'0) =
-    [%#sboxed56] inv'2 self
+    [%#sboxed58] inv'2 self
   
   axiom inv_axiom'12 [@rewrite] : forall x : t_T'0 [inv'13 x] . inv'13 x = invariant'10 x
   
@@ -814,13 +763,13 @@
   use seq.Seq
   
   function index_logic'2 [@inline:trivial] (self : slice t_T'0) (ix : int) : t_T'0 =
-    [%#sops52] Seq.get (view'5 self) ix
+    [%#sops54] Seq.get (view'5 self) ix
   
   function to_ref_seq'0 (self : slice t_T'0) : Seq.seq t_T'0
   
-  axiom to_ref_seq'0_spec : forall self : slice t_T'0 . ([%#sslice44] forall i : int . 0 <= i
+  axiom to_ref_seq'0_spec : forall self : slice t_T'0 . ([%#sslice46] forall i : int . 0 <= i
   /\ i < Seq.length (to_ref_seq'0 self)  -> Seq.get (to_ref_seq'0 self) i = index_logic'2 self i)
-  && ([%#sslice43] Seq.length (to_ref_seq'0 self) = Seq.length (view'0 self))
+  && ([%#sslice45] Seq.length (to_ref_seq'0 self) = Seq.length (view'0 self))
   
   use seq.Seq
   
@@ -836,15 +785,15 @@
     [%#smodel27] deep_model'1 self
   
   predicate resolve'3 (self : borrowed (t_Iter'0)) =
-    [%#sresolve46] self.final = self.current
+    [%#sresolve48] self.final = self.current
   
   function view'6 (self : borrowed (t_Iter'0)) : slice t_T'0 =
-    [%#smodel48] view'2 self.current
+    [%#smodel50] view'2 self.current
   
   use seq.Seq
   
   predicate completed'0 (self : borrowed (t_Iter'0)) =
-    [%#sslice45] resolve'3 self /\ view'5 (view'6 self) = (Seq.empty  : Seq.seq t_T'0)
+    [%#sslice47] resolve'3 self /\ view'5 (view'6 self) = (Seq.empty  : Seq.seq t_T'0)
   
   use seq.Seq
   
@@ -877,7 +826,7 @@
   predicate resolve'1 (_1 : t_T'0)
   
   predicate resolve'4 (self : borrowed (t_Vec'0)) =
-    [%#sresolve46] self.final = self.current
+    [%#sresolve48] self.final = self.current
   
   predicate resolve'2 (_1 : borrowed (t_Vec'0)) =
     resolve'4 _1
@@ -887,7 +836,7 @@
      -> Seq.get s i = Seq.get s j  -> i = j
   
   function view'4 (self : borrowed (t_Vec'0)) : Seq.seq t_T'0 =
-    [%#smodel48] view'3 self.current
+    [%#smodel50] view'3 self.current
   
   use seq.Seq
   
@@ -903,14 +852,17 @@
   
   use prelude.prelude.Snapshot
   
-  function produces_refl'0 (self : t_Iter'0) : ()
+  function produces_refl'0 (self : t_Iter'0) : () =
+    [%#sslice40] ()
   
   axiom produces_refl'0_spec : forall self : t_Iter'0 . [%#sslice39] produces'0 self (Seq.empty  : Seq.seq t_T'0) self
   
   function produces_trans'0 (a : t_Iter'0) (ab : Seq.seq t_T'0) (b : t_Iter'0) (bc : Seq.seq t_T'0) (c : t_Iter'0) : ()
-  
-  axiom produces_trans'0_spec : forall a : t_Iter'0, ab : Seq.seq t_T'0, b : t_Iter'0, bc : Seq.seq t_T'0, c : t_Iter'0 . ([%#sslice40] produces'0 a ab b)
-   -> ([%#sslice41] produces'0 b bc c)  -> ([%#sslice42] produces'0 a (Seq.(++) ab bc) c)
+   =
+    [%#sslice44] ()
+  
+  axiom produces_trans'0_spec : forall a : t_Iter'0, ab : Seq.seq t_T'0, b : t_Iter'0, bc : Seq.seq t_T'0, c : t_Iter'0 . ([%#sslice41] produces'0 a ab b)
+   -> ([%#sslice42] produces'0 b bc c)  -> ([%#sslice43] produces'0 a (Seq.(++) ab bc) c)
   
   meta "compute_max_steps" 1000000
   
@@ -1051,7 +1003,7 @@
   let%span shillel17 = "hillel.rs" 100 10 100 58
   let%span shillel18 = "hillel.rs" 101 10 101 58
   let%span shillel19 = "hillel.rs" 102 50 102 56
-  let%span svec20 = "../../../creusot-contracts/src/std/vec.rs" 75 26 75 44
+  let%span svec20 = "../../../creusot-contracts/src/std/vec.rs" 74 26 74 44
   let%span sslice21 = "../../../creusot-contracts/src/std/slice.rs" 245 0 354 1
   let%span siter22 = "../../../creusot-contracts/src/std/iter.rs" 101 0 214 1
   let%span srange23 = "../../../creusot-contracts/src/std/iter/range.rs" 22 8 28 9
@@ -1090,15 +1042,11 @@
   let%span smodel56 = "../../../creusot-contracts/src/model.rs" 97 8 97 28
   let%span sslice57 = "../../../creusot-contracts/src/std/slice.rs" 28 14 28 41
   let%span sslice58 = "../../../creusot-contracts/src/std/slice.rs" 29 14 29 42
-  let%span svec59 = "../../../creusot-contracts/src/std/vec.rs" 66 20 66 41
+  let%span svec59 = "../../../creusot-contracts/src/std/vec.rs" 65 20 65 41
   let%span sops60 = "../../../creusot-contracts/src/logic/ops.rs" 42 8 42 31
   let%span sinvariant61 = "../../../creusot-contracts/src/invariant.rs" 34 20 34 44
   let%span sinvariant62 = "../../../creusot-contracts/src/invariant.rs" 24 8 24 18
-<<<<<<< HEAD
-  let%span sseq63 = "../../../creusot-contracts/src/logic/seq.rs" 388 8 388 97
-=======
-  let%span sseq63 = "../../../creusot-contracts/src/logic/seq.rs" 459 8 459 97
->>>>>>> 2c8506fb
+  let%span sseq63 = "../../../creusot-contracts/src/logic/seq.rs" 444 8 444 97
   let%span sslice64 = "../../../creusot-contracts/src/std/slice.rs" 18 20 18 30
   let%span sboxed65 = "../../../creusot-contracts/src/std/boxed.rs" 28 8 28 18
   
@@ -1722,35 +1670,37 @@
   let%span snum38 = "../../../creusot-contracts/src/std/num.rs" 220 26 220 59
   let%span sslice39 = "../../../creusot-contracts/src/std/slice.rs" 360 20 360 24
   let%span sslice40 = "../../../creusot-contracts/src/std/slice.rs" 366 20 366 32
-  let%span sslice41 = "../../../creusot-contracts/src/std/slice.rs" 413 14 413 45
-  let%span sslice42 = "../../../creusot-contracts/src/std/slice.rs" 420 15 420 32
-  let%span sslice43 = "../../../creusot-contracts/src/std/slice.rs" 421 15 421 32
-  let%span sslice44 = "../../../creusot-contracts/src/std/slice.rs" 422 14 422 42
-  let%span sslice45 = "../../../creusot-contracts/src/std/slice.rs" 96 14 96 41
-  let%span sslice46 = "../../../creusot-contracts/src/std/slice.rs" 97 4 97 82
-  let%span sslice47 = "../../../creusot-contracts/src/std/slice.rs" 28 14 28 41
-  let%span sslice48 = "../../../creusot-contracts/src/std/slice.rs" 29 14 29 42
-  let%span sslice49 = "../../../creusot-contracts/src/std/slice.rs" 398 20 398 61
-  let%span sresolve50 = "../../../creusot-contracts/src/resolve.rs" 41 20 41 34
-  let%span siter51 = "../../../creusot-contracts/src/std/iter.rs" 86 20 86 24
-  let%span siter52 = "../../../creusot-contracts/src/std/iter.rs" 92 8 92 19
-  let%span srange53 = "../../../creusot-contracts/src/std/iter/range.rs" 33 15 33 24
-  let%span srange54 = "../../../creusot-contracts/src/std/iter/range.rs" 34 14 34 45
-  let%span srange55 = "../../../creusot-contracts/src/std/iter/range.rs" 39 15 39 21
-  let%span srange56 = "../../../creusot-contracts/src/std/iter/range.rs" 40 15 40 21
-  let%span srange57 = "../../../creusot-contracts/src/std/iter/range.rs" 41 15 41 21
-  let%span srange58 = "../../../creusot-contracts/src/std/iter/range.rs" 42 15 42 32
-  let%span srange59 = "../../../creusot-contracts/src/std/iter/range.rs" 43 15 43 32
-  let%span srange60 = "../../../creusot-contracts/src/std/iter/range.rs" 44 14 44 42
-  let%span snum61 = "../../../creusot-contracts/src/std/num.rs" 21 16 21 35
-  let%span shillel62 = "hillel.rs" 135 11 135 63
-  let%span shillel63 = "hillel.rs" 136 10 136 85
-  let%span shillel64 = "hillel.rs" 134 10 134 18
-  let%span shillel65 = "hillel.rs" 138 4 140 5
-  let%span sint66 = "../../../creusot-contracts/src/logic/int.rs" 69 4 69 12
-  let%span srange67 = "../../../creusot-contracts/src/std/iter/range.rs" 15 12 15 78
-  let%span sops68 = "../../../creusot-contracts/src/logic/ops.rs" 42 8 42 31
-  let%span smodel69 = "../../../creusot-contracts/src/model.rs" 106 8 106 22
+  let%span sslice41 = "../../../creusot-contracts/src/std/slice.rs" 411 14 411 45
+  let%span sslice42 = "../../../creusot-contracts/src/std/slice.rs" 409 4 409 10
+  let%span sslice43 = "../../../creusot-contracts/src/std/slice.rs" 416 15 416 32
+  let%span sslice44 = "../../../creusot-contracts/src/std/slice.rs" 417 15 417 32
+  let%span sslice45 = "../../../creusot-contracts/src/std/slice.rs" 418 14 418 42
+  let%span sslice46 = "../../../creusot-contracts/src/std/slice.rs" 414 4 414 10
+  let%span sslice47 = "../../../creusot-contracts/src/std/slice.rs" 96 14 96 41
+  let%span sslice48 = "../../../creusot-contracts/src/std/slice.rs" 97 4 97 82
+  let%span sslice49 = "../../../creusot-contracts/src/std/slice.rs" 28 14 28 41
+  let%span sslice50 = "../../../creusot-contracts/src/std/slice.rs" 29 14 29 42
+  let%span sslice51 = "../../../creusot-contracts/src/std/slice.rs" 398 20 398 61
+  let%span sresolve52 = "../../../creusot-contracts/src/resolve.rs" 41 20 41 34
+  let%span siter53 = "../../../creusot-contracts/src/std/iter.rs" 86 20 86 24
+  let%span siter54 = "../../../creusot-contracts/src/std/iter.rs" 92 8 92 19
+  let%span srange55 = "../../../creusot-contracts/src/std/iter/range.rs" 33 15 33 24
+  let%span srange56 = "../../../creusot-contracts/src/std/iter/range.rs" 34 14 34 45
+  let%span srange57 = "../../../creusot-contracts/src/std/iter/range.rs" 39 15 39 21
+  let%span srange58 = "../../../creusot-contracts/src/std/iter/range.rs" 40 15 40 21
+  let%span srange59 = "../../../creusot-contracts/src/std/iter/range.rs" 41 15 41 21
+  let%span srange60 = "../../../creusot-contracts/src/std/iter/range.rs" 42 15 42 32
+  let%span srange61 = "../../../creusot-contracts/src/std/iter/range.rs" 43 15 43 32
+  let%span srange62 = "../../../creusot-contracts/src/std/iter/range.rs" 44 14 44 42
+  let%span snum63 = "../../../creusot-contracts/src/std/num.rs" 21 16 21 35
+  let%span shillel64 = "hillel.rs" 135 11 135 63
+  let%span shillel65 = "hillel.rs" 136 10 136 85
+  let%span shillel66 = "hillel.rs" 134 10 134 18
+  let%span shillel67 = "hillel.rs" 138 4 140 5
+  let%span sint68 = "../../../creusot-contracts/src/logic/int.rs" 69 4 69 12
+  let%span srange69 = "../../../creusot-contracts/src/std/iter/range.rs" 15 12 15 78
+  let%span sops70 = "../../../creusot-contracts/src/logic/ops.rs" 42 8 42 31
+  let%span smodel71 = "../../../creusot-contracts/src/model.rs" 106 8 106 22
   
   use prelude.prelude.UInt32
   
@@ -1855,8 +1805,8 @@
   
   function view'2 (self : slice uint32) : Seq.seq uint32
   
-  axiom view'2_spec : forall self : slice uint32 . ([%#sslice48] view'2 self = Slice.id self)
-  && ([%#sslice47] Seq.length (view'2 self) <= UIntSize.to_int (v_MAX'0 : usize))
+  axiom view'2_spec : forall self : slice uint32 . ([%#sslice50] view'2 self = Slice.id self)
+  && ([%#sslice49] Seq.length (view'2 self) <= UIntSize.to_int (v_MAX'0 : usize))
   
   function view'0 (self : slice uint32) : Seq.seq uint32 =
     [%#smodel26] view'2 self
@@ -1866,13 +1816,13 @@
   use seq.Seq
   
   function index_logic'0 [@inline:trivial] (self : slice uint32) (ix : int) : uint32 =
-    [%#sops68] Seq.get (view'2 self) ix
+    [%#sops70] Seq.get (view'2 self) ix
   
   function to_ref_seq'0 (self : slice uint32) : Seq.seq uint32
   
-  axiom to_ref_seq'0_spec : forall self : slice uint32 . ([%#sslice46] forall i : int . 0 <= i
+  axiom to_ref_seq'0_spec : forall self : slice uint32 . ([%#sslice48] forall i : int . 0 <= i
   /\ i < Seq.length (to_ref_seq'0 self)  -> Seq.get (to_ref_seq'0 self) i = index_logic'0 self i)
-  && ([%#sslice45] Seq.length (to_ref_seq'0 self) = Seq.length (view'0 self))
+  && ([%#sslice47] Seq.length (to_ref_seq'0 self) = Seq.length (view'0 self))
   
   use seq.Seq
   
@@ -1890,15 +1840,15 @@
   /\ from <= to' /\ to' <= Seq.length seq)  -> ([%#shillel28] sum_range'0 seq from to' >= 0)
   
   predicate resolve'2 (self : borrowed (t_Iter'0)) =
-    [%#sresolve50] self.final = self.current
+    [%#sresolve52] self.final = self.current
   
   function view'3 (self : borrowed (t_Iter'0)) : slice uint32 =
-    [%#smodel69] view'1 self.current
+    [%#smodel71] view'1 self.current
   
   use seq.Seq
   
   predicate completed'0 (self : borrowed (t_Iter'0)) =
-    [%#sslice49] resolve'2 self /\ view'2 (view'3 self) = (Seq.empty  : Seq.seq uint32)
+    [%#sslice51] resolve'2 self /\ view'2 (view'3 self) = (Seq.empty  : Seq.seq uint32)
   
   use seq.Seq
   
@@ -1925,10 +1875,10 @@
     
   
   predicate into_iter_pre'1 (self : t_Range'0) =
-    [%#siter51] true
+    [%#siter53] true
   
   predicate into_iter_post'1 (self : t_Range'0) (res : t_Range'0) =
-    [%#siter52] self = res
+    [%#siter54] self = res
   
   let rec into_iter'1 (self:t_Range'0) (return'  (ret:t_Range'0))= {[@expl:precondition] inv'3 self}
     {[@expl:precondition] [%#siter24] into_iter_pre'1 self}
@@ -1947,7 +1897,7 @@
   use prelude.prelude.Snapshot
   
   function deep_model'0 (self : usize) : int =
-    [%#snum61] UIntSize.to_int self
+    [%#snum63] UIntSize.to_int self
   
   use seq.Seq
   
@@ -1964,14 +1914,14 @@
   function sum_range_split'0 [#"hillel.rs" 137 0 137 61] (seq : Seq.seq uint32) (from : int) (to' : int) (i : int) : ()
   
   axiom sum_range_split'0_def : forall seq : Seq.seq uint32, from : int, to' : int, i : int . sum_range_split'0 seq from to' i
-  = ([%#shillel65] if i > from then let _ = sum_range_split'0 seq (from + 1) to' i in () else ())
-  
-  axiom sum_range_split'0_spec : forall seq : Seq.seq uint32, from : int, to' : int, i : int . ([%#shillel62] 0 <= from
+  = ([%#shillel67] if i > from then let _ = sum_range_split'0 seq (from + 1) to' i in () else ())
+  
+  axiom sum_range_split'0_spec : forall seq : Seq.seq uint32, from : int, to' : int, i : int . ([%#shillel64] 0 <= from
   /\ from <= i /\ i <= to' /\ to' <= Seq.length seq)
-   -> ([%#shillel63] sum_range'0 seq from to' = sum_range'0 seq from i + sum_range'0 seq i to')
+   -> ([%#shillel65] sum_range'0 seq from to' = sum_range'0 seq from i + sum_range'0 seq i to')
   
   function abs_diff'1 (self : int) (other : int) : int =
-    [%#sint66] if self < other then other - self else self - other
+    [%#sint68] if self < other then other - self else self - other
   
   function score'0 [#"hillel.rs" 147 0 147 38] (seq : Seq.seq uint32) (i : int) : int =
     [%#shillel37] let _ = sum_range_split'0 seq 0 (Seq.length seq) i in abs_diff'1 (sum_range'0 seq 0 i) (sum_range'0 seq i (Seq.length seq))
@@ -1981,10 +1931,10 @@
   && ([%#shillel35] 0 <= score'0 seq i /\ score'0 seq i <= sum_range'0 seq 0 (Seq.length seq))
   
   predicate resolve'3 (self : borrowed (t_Range'0)) =
-    [%#sresolve50] self.final = self.current
+    [%#sresolve52] self.final = self.current
   
   predicate completed'1 (self : borrowed (t_Range'0)) =
-    [%#srange67] resolve'3 self
+    [%#srange69] resolve'3 self
     /\ deep_model'0 (self.current).t_Range__start'0 >= deep_model'0 (self.current).t_Range__end'0
   
   use seq.Seq
@@ -2025,29 +1975,32 @@
   
   use prelude.prelude.Snapshot
   
-  function produces_refl'0 (self : t_Iter'0) : ()
+  function produces_refl'0 (self : t_Iter'0) : () =
+    [%#sslice42] ()
   
   axiom produces_refl'0_spec : forall self : t_Iter'0 . [%#sslice41] produces'0 self (Seq.empty  : Seq.seq uint32) self
   
   function produces_trans'0 (a : t_Iter'0) (ab : Seq.seq uint32) (b : t_Iter'0) (bc : Seq.seq uint32) (c : t_Iter'0) : ()
     
-  
-  axiom produces_trans'0_spec : forall a : t_Iter'0, ab : Seq.seq uint32, b : t_Iter'0, bc : Seq.seq uint32, c : t_Iter'0 . ([%#sslice42] produces'0 a ab b)
-   -> ([%#sslice43] produces'0 b bc c)  -> ([%#sslice44] produces'0 a (Seq.(++) ab bc) c)
+   =
+    [%#sslice46] ()
+  
+  axiom produces_trans'0_spec : forall a : t_Iter'0, ab : Seq.seq uint32, b : t_Iter'0, bc : Seq.seq uint32, c : t_Iter'0 . ([%#sslice43] produces'0 a ab b)
+   -> ([%#sslice44] produces'0 b bc c)  -> ([%#sslice45] produces'0 a (Seq.(++) ab bc) c)
   
   function produces_refl'1 (self : t_Range'0) : ()
   
-  axiom produces_refl'1_spec : forall self : t_Range'0 . ([%#srange53] inv'3 self)
-   -> ([%#srange54] produces'1 self (Seq.empty  : Seq.seq usize) self)
+  axiom produces_refl'1_spec : forall self : t_Range'0 . ([%#srange55] inv'3 self)
+   -> ([%#srange56] produces'1 self (Seq.empty  : Seq.seq usize) self)
   
   function produces_trans'1 (a : t_Range'0) (ab : Seq.seq usize) (b : t_Range'0) (bc : Seq.seq usize) (c : t_Range'0) : ()
     
   
-  axiom produces_trans'1_spec : forall a : t_Range'0, ab : Seq.seq usize, b : t_Range'0, bc : Seq.seq usize, c : t_Range'0 . ([%#srange55] inv'3 a)
-   -> ([%#srange56] inv'3 b)
-   -> ([%#srange57] inv'3 c)
-   -> ([%#srange58] produces'1 a ab b)
-   -> ([%#srange59] produces'1 b bc c)  -> ([%#srange60] produces'1 a (Seq.(++) ab bc) c)
+  axiom produces_trans'1_spec : forall a : t_Range'0, ab : Seq.seq usize, b : t_Range'0, bc : Seq.seq usize, c : t_Range'0 . ([%#srange57] inv'3 a)
+   -> ([%#srange58] inv'3 b)
+   -> ([%#srange59] inv'3 c)
+   -> ([%#srange60] produces'1 a ab b)
+   -> ([%#srange61] produces'1 b bc c)  -> ([%#srange62] produces'1 a (Seq.(++) ab bc) c)
   
   meta "compute_max_steps" 1000000
   
