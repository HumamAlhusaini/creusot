module M_trigger2__resolve_seq [#"trigger2.rs" 6 0 6 43]
  let%span strigger20 = "trigger2.rs" 5 0 5 36
  let%span svec1 = "../../../creusot-contracts/src/std/vec.rs" 18 14 18 41
  let%span strigger22 = "trigger2.rs" 7 4 10 5
  let%span svec3 = "../../../creusot-contracts/src/std/vec.rs" 49 8 49 85
  let%span sops4 = "../../../creusot-contracts/src/logic/ops.rs" 20 8 20 31
  let%span sresolve5 = "../../../creusot-contracts/src/resolve.rs" 41 20 41 34
  
  use prelude.prelude.Borrow
  
  use prelude.prelude.Opaque
  
  type t_NonNull'0  =
    { t_NonNull__pointer'0: opaque_ptr }
  
  type t_Unique'0  =
    { t_Unique__pointer'0: t_NonNull'0; t_Unique__qy95zmarker'0: () }
  
  use prelude.prelude.UIntSize
  
  type t_Cap'0  =
    { t_Cap__0'0: usize }
  
  type t_RawVec'0  =
    { t_RawVec__ptr'0: t_Unique'0; t_RawVec__cap'0: t_Cap'0; t_RawVec__alloc'0: () }
  
  type t_Vec'0  =
    { t_Vec__buf'0: t_RawVec'0; t_Vec__len'0: usize }
  
  use prelude.prelude.Int
  
<<<<<<< HEAD
=======
  use T_alloc__raw_vec__RawVec as RawVec'0
  
  type t_Vec 't 'a =
    | C_Vec (RawVec'0.t_RawVec 't 'a) usize
  
  let rec t_Vec < 't > < 'a > (input:t_Vec 't 'a) (ret  (buf:RawVec'0.t_RawVec 't 'a) (len:usize))= any
    [ good (buf:RawVec'0.t_RawVec 't 'a) (len:usize)-> {C_Vec buf len = input} (! ret {buf} {len}) ]
    
end
module T_alloc__alloc__Global
  type t_Global  =
    | C_Global
  
  let rec t_Global (input:t_Global) (ret  )= any [ good -> {C_Global  = input} (! ret) ] 
end
module M_trigger2__resolve_seq [#"trigger2.rs" 6 0 6 43]
  type t
  
  let%span strigger20 = "trigger2.rs" 5 10 5 34
  let%span svec1 = "../../../creusot-contracts/src/std/vec.rs" 19 14 19 41
  let%span strigger22 = "trigger2.rs" 8 8 9 32
  let%span svec3 = "../../../creusot-contracts/src/std/vec.rs" 51 20 51 83
  let%span sops4 = "../../../creusot-contracts/src/logic/ops.rs" 20 8 20 31
  let%span sresolve5 = "../../../creusot-contracts/src/resolve.rs" 41 20 41 34
  
  use seq.Seq
  
>>>>>>> 716d5822
  use seq.Seq
  
  constant v_MAX'0 : usize = (18446744073709551615 : usize)
  
  use prelude.prelude.UIntSize
  
  type t_T'0
  
  use seq.Seq
  
  function view'0 (self : t_Vec'0) : Seq.seq (borrowed t_T'0)
  
  axiom view'0_spec : forall self : t_Vec'0 . [%#svec1] Seq.length (view'0 self) <= UIntSize.to_int (v_MAX'0 : usize)
  
  use seq.Seq
  
  function index_logic'0 [@inline:trivial] (self : t_Vec'0) (ix : int) : borrowed t_T'0 =
    [%#sops4] Seq.get (view'0 self) ix
  
  predicate resolve'3 (self : borrowed t_T'0) =
    [%#sresolve5] self.final = self.current
  
  predicate resolve'2 (_1 : borrowed t_T'0) =
    resolve'3 _1
  
  predicate resolve'1 (self : t_Vec'0) =
    [%#svec3] forall i : int . 0 <= i /\ i < Seq.length (view'0 self)  -> resolve'2 (index_logic'0 self i)
  
  predicate resolve'0 (_1 : t_Vec'0) =
    resolve'1 _1
  
  constant seq  : t_Vec'0
  
  predicate resolve_seq'0 [#"trigger2.rs" 6 0 6 43] (seq : t_Vec'0)
  
  goal vc_resolve_seq'0 : [%#strigger20] resolve'0 seq
   -> ([%#strigger22] forall i : int [Seq.get (view'0 seq) i] . 0 <= i /\ i < Seq.length (view'0 seq)
   -> (Seq.get (view'0 seq) i).current = (Seq.get (view'0 seq) i).final)
end
module M_trigger2__resolve_seq2 [#"trigger2.rs" 16 0 16 48]
<<<<<<< HEAD
  let%span strigger20 = "trigger2.rs" 14 0 14 36
  let%span strigger21 = "trigger2.rs" 5 0 5 36
  let%span strigger22 = "trigger2.rs" 17 4 17 20
  let%span strigger23 = "trigger2.rs" 7 4 10 5
  let%span svec4 = "../../../creusot-contracts/src/std/vec.rs" 49 8 49 85
  let%span svec5 = "../../../creusot-contracts/src/std/vec.rs" 18 14 18 41
  let%span sops6 = "../../../creusot-contracts/src/logic/ops.rs" 20 8 20 31
  let%span sresolve7 = "../../../creusot-contracts/src/resolve.rs" 41 20 41 34
=======
  type t
  
  let%span strigger20 = "trigger2.rs" 14 10 14 34
  let%span strigger21 = "trigger2.rs" 5 10 5 34
  let%span strigger22 = "trigger2.rs" 8 8 9 32
  let%span svec3 = "../../../creusot-contracts/src/std/vec.rs" 51 20 51 83
  let%span svec4 = "../../../creusot-contracts/src/std/vec.rs" 19 14 19 41
  let%span sops5 = "../../../creusot-contracts/src/logic/ops.rs" 20 8 20 31
  let%span sresolve6 = "../../../creusot-contracts/src/resolve.rs" 41 20 41 34
>>>>>>> 716d5822
  
  use prelude.prelude.Borrow
  
  use prelude.prelude.Opaque
  
  type t_NonNull'0  =
    { t_NonNull__pointer'0: opaque_ptr }
  
  type t_Unique'0  =
    { t_Unique__pointer'0: t_NonNull'0; t_Unique__qy95zmarker'0: () }
  
  use prelude.prelude.UIntSize
  
  type t_Cap'0  =
    { t_Cap__0'0: usize }
  
  type t_RawVec'0  =
    { t_RawVec__ptr'0: t_Unique'0; t_RawVec__cap'0: t_Cap'0; t_RawVec__alloc'0: () }
  
  type t_Vec'0  =
    { t_Vec__buf'0: t_RawVec'0; t_Vec__len'0: usize }
  
  use prelude.prelude.Int
  
  use seq.Seq
  
  constant v_MAX'0 : usize = (18446744073709551615 : usize)
  
  use prelude.prelude.UIntSize
  
  type t_T'0
  
  use seq.Seq
  
  function view'0 (self : t_Vec'0) : Seq.seq (borrowed t_T'0)
  
  axiom view'0_spec : forall self : t_Vec'0 . [%#svec5] Seq.length (view'0 self) <= UIntSize.to_int (v_MAX'0 : usize)
  
  use seq.Seq
  
  function index_logic'0 [@inline:trivial] (self : t_Vec'0) (ix : int) : borrowed t_T'0 =
    [%#sops6] Seq.get (view'0 self) ix
  
  predicate resolve'3 (self : borrowed t_T'0) =
    [%#sresolve7] self.final = self.current
  
  predicate resolve'2 (_1 : borrowed t_T'0) =
    resolve'3 _1
  
  predicate resolve'1 (self : t_Vec'0) =
    [%#svec4] forall i : int . 0 <= i /\ i < Seq.length (view'0 self)  -> resolve'2 (index_logic'0 self i)
  
  predicate resolve'0 (_1 : t_Vec'0) =
    resolve'1 _1
  
  predicate resolve_seq'0 [#"trigger2.rs" 6 0 6 43] (seq : t_Vec'0) =
    [%#strigger23] forall i : int [Seq.get (view'0 seq) i] . 0 <= i /\ i < Seq.length (view'0 seq)
     -> (Seq.get (view'0 seq) i).current = (Seq.get (view'0 seq) i).final
  
  axiom resolve_seq'0_spec : forall seq : t_Vec'0 . [%#strigger21] resolve'0 seq  -> resolve_seq'0 seq
  
  constant seq  : t_Vec'0
  
  predicate resolve_seq2'0 [#"trigger2.rs" 16 0 16 48] (seq : t_Vec'0)
  
  goal vc_resolve_seq2'0 : ([%#strigger21] resolve'0 seq  -> resolve_seq'0 seq)
   -> ([%#strigger20] resolve'0 seq  -> resolve_seq'0 seq)
end<|MERGE_RESOLUTION|>--- conflicted
+++ resolved
@@ -1,8 +1,8 @@
 module M_trigger2__resolve_seq [#"trigger2.rs" 6 0 6 43]
-  let%span strigger20 = "trigger2.rs" 5 0 5 36
+  let%span strigger20 = "trigger2.rs" 5 10 5 34
   let%span svec1 = "../../../creusot-contracts/src/std/vec.rs" 18 14 18 41
-  let%span strigger22 = "trigger2.rs" 7 4 10 5
-  let%span svec3 = "../../../creusot-contracts/src/std/vec.rs" 49 8 49 85
+  let%span strigger22 = "trigger2.rs" 8 8 9 32
+  let%span svec3 = "../../../creusot-contracts/src/std/vec.rs" 49 20 49 83
   let%span sops4 = "../../../creusot-contracts/src/logic/ops.rs" 20 8 20 31
   let%span sresolve5 = "../../../creusot-contracts/src/resolve.rs" 41 20 41 34
   
@@ -29,36 +29,6 @@
   
   use prelude.prelude.Int
   
-<<<<<<< HEAD
-=======
-  use T_alloc__raw_vec__RawVec as RawVec'0
-  
-  type t_Vec 't 'a =
-    | C_Vec (RawVec'0.t_RawVec 't 'a) usize
-  
-  let rec t_Vec < 't > < 'a > (input:t_Vec 't 'a) (ret  (buf:RawVec'0.t_RawVec 't 'a) (len:usize))= any
-    [ good (buf:RawVec'0.t_RawVec 't 'a) (len:usize)-> {C_Vec buf len = input} (! ret {buf} {len}) ]
-    
-end
-module T_alloc__alloc__Global
-  type t_Global  =
-    | C_Global
-  
-  let rec t_Global (input:t_Global) (ret  )= any [ good -> {C_Global  = input} (! ret) ] 
-end
-module M_trigger2__resolve_seq [#"trigger2.rs" 6 0 6 43]
-  type t
-  
-  let%span strigger20 = "trigger2.rs" 5 10 5 34
-  let%span svec1 = "../../../creusot-contracts/src/std/vec.rs" 19 14 19 41
-  let%span strigger22 = "trigger2.rs" 8 8 9 32
-  let%span svec3 = "../../../creusot-contracts/src/std/vec.rs" 51 20 51 83
-  let%span sops4 = "../../../creusot-contracts/src/logic/ops.rs" 20 8 20 31
-  let%span sresolve5 = "../../../creusot-contracts/src/resolve.rs" 41 20 41 34
-  
-  use seq.Seq
-  
->>>>>>> 716d5822
   use seq.Seq
   
   constant v_MAX'0 : usize = (18446744073709551615 : usize)
@@ -99,26 +69,14 @@
    -> (Seq.get (view'0 seq) i).current = (Seq.get (view'0 seq) i).final)
 end
 module M_trigger2__resolve_seq2 [#"trigger2.rs" 16 0 16 48]
-<<<<<<< HEAD
-  let%span strigger20 = "trigger2.rs" 14 0 14 36
-  let%span strigger21 = "trigger2.rs" 5 0 5 36
+  let%span strigger20 = "trigger2.rs" 14 10 14 34
+  let%span strigger21 = "trigger2.rs" 5 10 5 34
   let%span strigger22 = "trigger2.rs" 17 4 17 20
-  let%span strigger23 = "trigger2.rs" 7 4 10 5
-  let%span svec4 = "../../../creusot-contracts/src/std/vec.rs" 49 8 49 85
+  let%span strigger23 = "trigger2.rs" 8 8 9 32
+  let%span svec4 = "../../../creusot-contracts/src/std/vec.rs" 49 20 49 83
   let%span svec5 = "../../../creusot-contracts/src/std/vec.rs" 18 14 18 41
   let%span sops6 = "../../../creusot-contracts/src/logic/ops.rs" 20 8 20 31
   let%span sresolve7 = "../../../creusot-contracts/src/resolve.rs" 41 20 41 34
-=======
-  type t
-  
-  let%span strigger20 = "trigger2.rs" 14 10 14 34
-  let%span strigger21 = "trigger2.rs" 5 10 5 34
-  let%span strigger22 = "trigger2.rs" 8 8 9 32
-  let%span svec3 = "../../../creusot-contracts/src/std/vec.rs" 51 20 51 83
-  let%span svec4 = "../../../creusot-contracts/src/std/vec.rs" 19 14 19 41
-  let%span sops5 = "../../../creusot-contracts/src/logic/ops.rs" 20 8 20 31
-  let%span sresolve6 = "../../../creusot-contracts/src/resolve.rs" 41 20 41 34
->>>>>>> 716d5822
   
   use prelude.prelude.Borrow
   
