module M_checked_ops__test_u8_add_example [#"checked_ops.rs" 5 0 5 28]
  let%span schecked_ops0 = "checked_ops.rs" 6 12 6 15
  let%span schecked_ops1 = "checked_ops.rs" 6 28 6 30
  let%span schecked_ops2 = "checked_ops.rs" 6 44 6 46
  let%span schecked_ops3 = "checked_ops.rs" 7 12 7 17
  let%span schecked_ops4 = "checked_ops.rs" 7 30 7 32
  let%span schecked_ops5 = "checked_ops.rs" 9 12 9 15
  let%span schecked_ops6 = "checked_ops.rs" 9 29 9 31
  let%span schecked_ops7 = "checked_ops.rs" 9 36 9 38
  let%span schecked_ops8 = "checked_ops.rs" 10 12 10 17
  let%span schecked_ops9 = "checked_ops.rs" 10 31 10 33
  let%span schecked_ops10 = "checked_ops.rs" 10 38 10 39
  let%span schecked_ops11 = "checked_ops.rs" 12 12 12 15
  let%span schecked_ops12 = "checked_ops.rs" 12 31 12 33
  let%span schecked_ops13 = "checked_ops.rs" 12 38 12 40
  let%span schecked_ops14 = "checked_ops.rs" 13 12 13 17
  let%span schecked_ops15 = "checked_ops.rs" 13 33 13 35
  let%span schecked_ops16 = "checked_ops.rs" 13 40 13 43
  let%span schecked_ops17 = "checked_ops.rs" 15 14 15 17
  let%span schecked_ops18 = "checked_ops.rs" 15 34 15 36
  let%span schecked_ops19 = "checked_ops.rs" 16 21 16 23
  let%span schecked_ops20 = "checked_ops.rs" 16 36 16 41
  let%span schecked_ops21 = "checked_ops.rs" 17 14 17 19
  let%span schecked_ops22 = "checked_ops.rs" 17 36 17 38
  let%span schecked_ops23 = "checked_ops.rs" 18 21 18 22
  let%span schecked_ops24 = "checked_ops.rs" 18 35 18 39
  let%span schecked_ops25 = "checked_ops.rs" 18 4 18 40
  let%span schecked_ops26 = "checked_ops.rs" 16 4 16 42
  let%span schecked_ops27 = "checked_ops.rs" 13 4 13 44
  let%span schecked_ops28 = "checked_ops.rs" 12 4 12 41
  let%span schecked_ops29 = "checked_ops.rs" 10 4 10 40
  let%span schecked_ops30 = "checked_ops.rs" 9 4 9 39
  let%span schecked_ops31 = "checked_ops.rs" 7 4 7 44
  let%span schecked_ops32 = "checked_ops.rs" 6 4 6 47
<<<<<<< HEAD
  let%span snum33 = "../../../creusot-contracts/src/std/num.rs" 128 20 129 89
  let%span snum34 = "../../../creusot-contracts/src/std/num.rs" 132 16 132 89
  let%span soption35 = "../../../creusot-contracts/src/std/option.rs" 31 0 423 1
  let%span soption36 = "../../../creusot-contracts/src/std/option.rs" 51 26 51 51
  let%span snum37 = "../../../creusot-contracts/src/std/num.rs" 140 20 140 93
  let%span snum38 = "../../../creusot-contracts/src/std/num.rs" 143 16 146 18
  let%span snum39 = "../../../creusot-contracts/src/std/num.rs" 150 16 154 18
  let%span snum40 = "../../../creusot-contracts/src/std/num.rs" 155 16 159 18
  let%span snum41 = "../../../creusot-contracts/src/std/num.rs" 167 16 170 18
  let%span snum42 = "../../../creusot-contracts/src/std/num.rs" 172 16 172 85
  let%span snum43 = "../../../creusot-contracts/src/std/num.rs" 173 16 173 85
  let%span snum44 = "../../../creusot-contracts/src/std/num.rs" 182 20 182 95
  let%span snum45 = "../../../creusot-contracts/src/std/num.rs" 185 16 188 18
  let%span snum46 = "../../../creusot-contracts/src/std/num.rs" 192 16 196 18
  let%span snum47 = "../../../creusot-contracts/src/std/num.rs" 197 16 201 18
  let%span snum48 = "../../../creusot-contracts/src/std/num.rs" 204 20 204 98
  
  use prelude.prelude.UInt8
  
  type t_Option'0  =
    | C_None'0
    | C_Some'0 uint8
=======
  let%span snum33 = "../../../creusot-contracts/src/std/num.rs" 129 20 130 89
  let%span snum34 = "../../../creusot-contracts/src/std/num.rs" 133 26 133 87
  let%span soption35 = "../../../creusot-contracts/src/std/option.rs" 31 0 423 1
  let%span soption36 = "../../../creusot-contracts/src/std/option.rs" 51 26 51 51
  let%span snum37 = "../../../creusot-contracts/src/std/num.rs" 141 20 141 93
  let%span snum38 = "../../../creusot-contracts/src/std/num.rs" 145 20 146 51
  let%span snum39 = "../../../creusot-contracts/src/std/num.rs" 152 20 154 92
  let%span snum40 = "../../../creusot-contracts/src/std/num.rs" 157 20 159 92
  let%span snum41 = "../../../creusot-contracts/src/std/num.rs" 169 20 170 51
  let%span snum42 = "../../../creusot-contracts/src/std/num.rs" 173 26 173 83
  let%span snum43 = "../../../creusot-contracts/src/std/num.rs" 174 26 174 83
  let%span snum44 = "../../../creusot-contracts/src/std/num.rs" 183 20 183 95
  let%span snum45 = "../../../creusot-contracts/src/std/num.rs" 187 20 188 53
  let%span snum46 = "../../../creusot-contracts/src/std/num.rs" 194 20 196 94
  let%span snum47 = "../../../creusot-contracts/src/std/num.rs" 199 20 201 94
  let%span snum48 = "../../../creusot-contracts/src/std/num.rs" 205 20 205 98
>>>>>>> 716d5822
  
  use prelude.prelude.UInt8
  
  use prelude.prelude.Int
  
  constant v_MIN'0 : uint8 = (0 : uint8)
  
  constant v_MAX'0 : uint8 = (255 : uint8)
  
  predicate inv'0 (_1 : t_Option'0)
  
  axiom inv_axiom'0 [@rewrite] : forall x : t_Option'0 [inv'0 x] . inv'0 x = true
  
  predicate inv'1 (_1 : uint8)
  
  axiom inv_axiom'1 [@rewrite] : forall x : uint8 [inv'1 x] . inv'1 x = true
  
  use prelude.prelude.Borrow
  
  predicate inv'2 (_1 : t_Option'0)
  
  axiom inv_axiom'2 [@rewrite] : forall x : t_Option'0 [inv'2 x] . inv'2 x = true
  
  let rec checked_add'0 (self:uint8) (rhs:uint8) (return'  (ret:t_Option'0))= any
    [ return' (result:t_Option'0)-> {[%#snum34] forall r : uint8 . result = C_Some'0 r
       -> UInt8.to_int r = UInt8.to_int self + UInt8.to_int rhs}
      {[%#snum33] (result = C_None'0)
      = (UInt8.to_int self + UInt8.to_int rhs < UInt8.to_int (v_MIN'0 : uint8)
      \/ UInt8.to_int self + UInt8.to_int rhs > UInt8.to_int (v_MAX'0 : uint8))}
      (! return' {result}) ]
    
  
  let rec unwrap'0 (self:t_Option'0) (return'  (ret:uint8))= {[@expl:precondition] inv'0 self}
    {[@expl:precondition] [%#soption35] self <> C_None'0}
    any [ return' (result:uint8)-> {inv'1 result} {[%#soption35] C_Some'0 result = self} (! return' {result}) ] 
  
  let rec is_none'0 (self:t_Option'0) (return'  (ret:bool))= {[@expl:precondition] inv'2 self}
    any [ return' (result:bool)-> {[%#soption36] result = (self = C_None'0)} (! return' {result}) ] 
  
  use prelude.prelude.UInt32
  
  constant v_BITS'0 : uint32 = (8 : uint32)
  
  use prelude.prelude.UInt32
  
  use int.Power
  
  use int.EuclideanDivision
  
  let rec wrapping_add'0 (self:uint8) (rhs:uint8) (return'  (ret:uint8))= any
    [ return' (result:uint8)-> {[%#snum40] UInt8.to_int self + UInt8.to_int rhs > UInt8.to_int (v_MAX'0 : uint8)
       -> (exists k : int . k > 0
      /\ UInt8.to_int result
      = UInt8.to_int self + UInt8.to_int rhs
      - k * (UInt8.to_int (v_MAX'0 : uint8) - UInt8.to_int (v_MIN'0 : uint8) + 1))}
      {[%#snum39] UInt8.to_int self + UInt8.to_int rhs < UInt8.to_int (v_MIN'0 : uint8)
       -> (exists k : int . k > 0
      /\ UInt8.to_int result
      = UInt8.to_int self + UInt8.to_int rhs
      + k * (UInt8.to_int (v_MAX'0 : uint8) - UInt8.to_int (v_MIN'0 : uint8) + 1))}
      {[%#snum38] UInt8.to_int self + UInt8.to_int rhs >= UInt8.to_int (v_MIN'0 : uint8)
      /\ UInt8.to_int self + UInt8.to_int rhs <= UInt8.to_int (v_MAX'0 : uint8)
       -> UInt8.to_int result = UInt8.to_int self + UInt8.to_int rhs}
      {[%#snum37] UInt8.to_int result
      = EuclideanDivision.mod (UInt8.to_int self + UInt8.to_int rhs) (Power.power 2 (UInt32.to_int (v_BITS'0 : uint32)))
      + UInt8.to_int (v_MIN'0 : uint8)}
      (! return' {result}) ]
    
  
  let rec saturating_add'0 (self:uint8) (rhs:uint8) (return'  (ret:uint8))= any
    [ return' (result:uint8)-> {[%#snum43] UInt8.to_int self + UInt8.to_int rhs > UInt8.to_int (v_MAX'0 : uint8)
       -> UInt8.to_int result = UInt8.to_int (v_MAX'0 : uint8)}
      {[%#snum42] UInt8.to_int self + UInt8.to_int rhs < UInt8.to_int (v_MIN'0 : uint8)
       -> UInt8.to_int result = UInt8.to_int (v_MIN'0 : uint8)}
      {[%#snum41] UInt8.to_int self + UInt8.to_int rhs >= UInt8.to_int (v_MIN'0 : uint8)
      /\ UInt8.to_int self + UInt8.to_int rhs <= UInt8.to_int (v_MAX'0 : uint8)
       -> UInt8.to_int result = UInt8.to_int self + UInt8.to_int rhs}
      (! return' {result}) ]
    
  
  let rec overflowing_add'0 (self:uint8) (rhs:uint8) (return'  (ret:(uint8, bool)))= any
    [ return' (result:(uint8, bool))-> {[%#snum48] (let (_, a) = result in a)
      = (UInt8.to_int self + UInt8.to_int rhs < UInt8.to_int (v_MIN'0 : uint8)
      \/ UInt8.to_int self + UInt8.to_int rhs > UInt8.to_int (v_MAX'0 : uint8))}
      {[%#snum47] UInt8.to_int self + UInt8.to_int rhs > UInt8.to_int (v_MAX'0 : uint8)
       -> (exists k : int . k > 0
      /\ UInt8.to_int (let (a, _) = result in a)
      = UInt8.to_int self + UInt8.to_int rhs
      - k * (UInt8.to_int (v_MAX'0 : uint8) - UInt8.to_int (v_MIN'0 : uint8) + 1))}
      {[%#snum46] UInt8.to_int self + UInt8.to_int rhs < UInt8.to_int (v_MIN'0 : uint8)
       -> (exists k : int . k > 0
      /\ UInt8.to_int (let (a, _) = result in a)
      = UInt8.to_int self + UInt8.to_int rhs
      + k * (UInt8.to_int (v_MAX'0 : uint8) - UInt8.to_int (v_MIN'0 : uint8) + 1))}
      {[%#snum45] UInt8.to_int self + UInt8.to_int rhs >= UInt8.to_int (v_MIN'0 : uint8)
      /\ UInt8.to_int self + UInt8.to_int rhs <= UInt8.to_int (v_MAX'0 : uint8)
       -> UInt8.to_int (let (a, _) = result in a) = UInt8.to_int self + UInt8.to_int rhs}
      {[%#snum44] UInt8.to_int (let (a, _) = result in a)
      = EuclideanDivision.mod (UInt8.to_int self + UInt8.to_int rhs) (Power.power 2 (UInt32.to_int (v_BITS'0 : uint32)))
      + UInt8.to_int (v_MIN'0 : uint8)}
      (! return' {result}) ]
    
  
  use prelude.prelude.Bool
  
  use prelude.prelude.Intrinsic
  
  meta "compute_max_steps" 1000000
  
  let rec test_u8_add_example'0 (_1:()) (return'  (ret:()))= (! bb0
    [ bb0 = s0
      [ s0 = checked_add'0 {[%#schecked_ops0] (5 : uint8)} {[%#schecked_ops1] (10 : uint8)}
          (fun (_ret':t_Option'0) ->  [ &_4 <- _ret' ] s1)
      | s1 = bb1 ]
      
    | bb1 = s0 [ s0 = unwrap'0 {_4} (fun (_ret':uint8) ->  [ &_3 <- _ret' ] s1) | s1 = bb2 ] 
    | bb2 = s0
      [ s0 = UInt8.eq {_3} {[%#schecked_ops2] (15 : uint8)} (fun (_ret':bool) ->  [ &_2 <- _ret' ] s1)
      | s1 = any [ br0 -> {_2 = false} (! bb4) | br1 -> {_2} (! bb3) ]  ]
      
    | bb3 = s0
      [ s0 = checked_add'0 {[%#schecked_ops3] (250 : uint8)} {[%#schecked_ops4] (10 : uint8)}
          (fun (_ret':t_Option'0) ->  [ &_9 <- _ret' ] s1)
      | s1 = bb5 ]
      
    | bb5 = s0 [ s0 = is_none'0 {_9} (fun (_ret':bool) ->  [ &_7 <- _ret' ] s1) | s1 = bb6 ] 
    | bb6 = any [ br0 -> {_7 = false} (! bb8) | br1 -> {_7} (! bb7) ] 
    | bb7 = s0
      [ s0 = wrapping_add'0 {[%#schecked_ops5] (5 : uint8)} {[%#schecked_ops6] (10 : uint8)}
          (fun (_ret':uint8) ->  [ &_13 <- _ret' ] s1)
      | s1 = bb9 ]
      
    | bb9 = s0
      [ s0 = UInt8.eq {_13} {[%#schecked_ops7] (15 : uint8)} (fun (_ret':bool) ->  [ &_12 <- _ret' ] s1)
      | s1 = any [ br0 -> {_12 = false} (! bb11) | br1 -> {_12} (! bb10) ]  ]
      
    | bb10 = s0
      [ s0 = wrapping_add'0 {[%#schecked_ops8] (250 : uint8)} {[%#schecked_ops9] (10 : uint8)}
          (fun (_ret':uint8) ->  [ &_17 <- _ret' ] s1)
      | s1 = bb12 ]
      
    | bb12 = s0
      [ s0 = UInt8.eq {_17} {[%#schecked_ops10] (4 : uint8)} (fun (_ret':bool) ->  [ &_16 <- _ret' ] s1)
      | s1 = any [ br0 -> {_16 = false} (! bb14) | br1 -> {_16} (! bb13) ]  ]
      
    | bb13 = s0
      [ s0 = saturating_add'0 {[%#schecked_ops11] (5 : uint8)} {[%#schecked_ops12] (10 : uint8)}
          (fun (_ret':uint8) ->  [ &_21 <- _ret' ] s1)
      | s1 = bb15 ]
      
    | bb15 = s0
      [ s0 = UInt8.eq {_21} {[%#schecked_ops13] (15 : uint8)} (fun (_ret':bool) ->  [ &_20 <- _ret' ] s1)
      | s1 = any [ br0 -> {_20 = false} (! bb17) | br1 -> {_20} (! bb16) ]  ]
      
    | bb16 = s0
      [ s0 = saturating_add'0 {[%#schecked_ops14] (250 : uint8)} {[%#schecked_ops15] (10 : uint8)}
          (fun (_ret':uint8) ->  [ &_25 <- _ret' ] s1)
      | s1 = bb18 ]
      
    | bb18 = s0
      [ s0 = UInt8.eq {_25} {[%#schecked_ops16] (255 : uint8)} (fun (_ret':bool) ->  [ &_24 <- _ret' ] s1)
      | s1 = any [ br0 -> {_24 = false} (! bb20) | br1 -> {_24} (! bb19) ]  ]
      
    | bb19 = s0
      [ s0 = overflowing_add'0 {[%#schecked_ops17] (5 : uint8)} {[%#schecked_ops18] (10 : uint8)}
          (fun (_ret':(uint8, bool)) ->  [ &res <- _ret' ] s1)
      | s1 = bb21 ]
      
    | bb21 = s0
      [ s0 = UInt8.eq {let (r'0, _) = res in r'0} {[%#schecked_ops19] (15 : uint8)}
          (fun (_ret':bool) ->  [ &_29 <- _ret' ] s1)
      | s1 = any [ br0 -> {_29 = false} (! bb25) | br1 -> {_29} (! bb22) ]  ]
      
    | bb22 = s0
      [ s0 =  [ &_31 <- Bool.eq (let (_, r'0) = res in r'0) ([%#schecked_ops20] false) ] s1
      | s1 = any [ br0 -> {_31 = false} (! bb24) | br1 -> {_31} (! bb23) ]  ]
      
    | bb23 = s0
      [ s0 = overflowing_add'0 {[%#schecked_ops21] (250 : uint8)} {[%#schecked_ops22] (10 : uint8)}
          (fun (_ret':(uint8, bool)) ->  [ &res1 <- _ret' ] s1)
      | s1 = bb27 ]
      
    | bb27 = s0
      [ s0 = UInt8.eq {let (r'0, _) = res1 in r'0} {[%#schecked_ops23] (4 : uint8)}
          (fun (_ret':bool) ->  [ &_36 <- _ret' ] s1)
      | s1 = any [ br0 -> {_36 = false} (! bb31) | br1 -> {_36} (! bb28) ]  ]
      
    | bb28 = s0
      [ s0 =  [ &_38 <- Bool.eq (let (_, r'0) = res1 in r'0) ([%#schecked_ops24] true) ] s1
      | s1 = any [ br0 -> {_38 = false} (! bb30) | br1 -> {_38} (! bb29) ]  ]
      
    | bb29 = return' {_0}
    | bb30 = bb32
    | bb31 = bb32
    | bb32 = {[%#schecked_ops25] false} any
    | bb24 = bb26
    | bb25 = bb26
    | bb26 = {[%#schecked_ops26] false} any
    | bb20 = {[%#schecked_ops27] false} any
    | bb17 = {[%#schecked_ops28] false} any
    | bb14 = {[%#schecked_ops29] false} any
    | bb11 = {[%#schecked_ops30] false} any
    | bb8 = {[%#schecked_ops31] false} any
    | bb4 = {[%#schecked_ops32] false} any ]
    )
    [ & _0 : () = any_l ()
    | & _2 : bool = any_l ()
    | & _3 : uint8 = any_l ()
    | & _4 : t_Option'0 = any_l ()
    | & _7 : bool = any_l ()
    | & _9 : t_Option'0 = any_l ()
    | & _12 : bool = any_l ()
    | & _13 : uint8 = any_l ()
    | & _16 : bool = any_l ()
    | & _17 : uint8 = any_l ()
    | & _20 : bool = any_l ()
    | & _21 : uint8 = any_l ()
    | & _24 : bool = any_l ()
    | & _25 : uint8 = any_l ()
    | & res : (uint8, bool) = any_l ()
    | & _29 : bool = any_l ()
    | & _31 : bool = any_l ()
    | & res1 : (uint8, bool) = any_l ()
    | & _36 : bool = any_l ()
    | & _38 : bool = any_l () ]
     [ return' (result:())-> (! return' {result}) ] 
end
module M_checked_ops__test_u8_add_overflow [#"checked_ops.rs" 23 0 23 34]
  let%span schecked_ops0 = "checked_ops.rs" 24 12 24 17
  let%span schecked_ops1 = "checked_ops.rs" 25 12 25 17
  let%span schecked_ops2 = "checked_ops.rs" 25 41 25 42
  let%span schecked_ops3 = "checked_ops.rs" 26 12 26 17
  let%span schecked_ops4 = "checked_ops.rs" 26 39 26 42
  let%span schecked_ops5 = "checked_ops.rs" 27 14 27 19
  let%span schecked_ops6 = "checked_ops.rs" 28 25 28 26
  let%span schecked_ops7 = "checked_ops.rs" 28 39 28 43
  let%span schecked_ops8 = "checked_ops.rs" 28 4 28 44
  let%span schecked_ops9 = "checked_ops.rs" 26 4 26 43
  let%span schecked_ops10 = "checked_ops.rs" 25 4 25 43
  let%span schecked_ops11 = "checked_ops.rs" 24 4 24 43
  let%span schecked_ops12 = "checked_ops.rs" 22 11 22 18
<<<<<<< HEAD
  let%span snum13 = "../../../creusot-contracts/src/std/num.rs" 128 20 129 89
  let%span snum14 = "../../../creusot-contracts/src/std/num.rs" 132 16 132 89
  let%span soption15 = "../../../creusot-contracts/src/std/option.rs" 51 26 51 51
  let%span snum16 = "../../../creusot-contracts/src/std/num.rs" 140 20 140 93
  let%span snum17 = "../../../creusot-contracts/src/std/num.rs" 143 16 146 18
  let%span snum18 = "../../../creusot-contracts/src/std/num.rs" 150 16 154 18
  let%span snum19 = "../../../creusot-contracts/src/std/num.rs" 155 16 159 18
  let%span snum20 = "../../../creusot-contracts/src/std/num.rs" 167 16 170 18
  let%span snum21 = "../../../creusot-contracts/src/std/num.rs" 172 16 172 85
  let%span snum22 = "../../../creusot-contracts/src/std/num.rs" 173 16 173 85
  let%span snum23 = "../../../creusot-contracts/src/std/num.rs" 182 20 182 95
  let%span snum24 = "../../../creusot-contracts/src/std/num.rs" 185 16 188 18
  let%span snum25 = "../../../creusot-contracts/src/std/num.rs" 192 16 196 18
  let%span snum26 = "../../../creusot-contracts/src/std/num.rs" 197 16 201 18
  let%span snum27 = "../../../creusot-contracts/src/std/num.rs" 204 20 204 98
=======
  let%span snum13 = "../../../creusot-contracts/src/std/num.rs" 129 20 130 89
  let%span snum14 = "../../../creusot-contracts/src/std/num.rs" 133 26 133 87
  let%span soption15 = "../../../creusot-contracts/src/std/option.rs" 51 26 51 51
  let%span snum16 = "../../../creusot-contracts/src/std/num.rs" 141 20 141 93
  let%span snum17 = "../../../creusot-contracts/src/std/num.rs" 145 20 146 51
  let%span snum18 = "../../../creusot-contracts/src/std/num.rs" 152 20 154 92
  let%span snum19 = "../../../creusot-contracts/src/std/num.rs" 157 20 159 92
  let%span snum20 = "../../../creusot-contracts/src/std/num.rs" 169 20 170 51
  let%span snum21 = "../../../creusot-contracts/src/std/num.rs" 173 26 173 83
  let%span snum22 = "../../../creusot-contracts/src/std/num.rs" 174 26 174 83
  let%span snum23 = "../../../creusot-contracts/src/std/num.rs" 183 20 183 95
  let%span snum24 = "../../../creusot-contracts/src/std/num.rs" 187 20 188 53
  let%span snum25 = "../../../creusot-contracts/src/std/num.rs" 194 20 196 94
  let%span snum26 = "../../../creusot-contracts/src/std/num.rs" 199 20 201 94
  let%span snum27 = "../../../creusot-contracts/src/std/num.rs" 205 20 205 98
>>>>>>> 716d5822
  
  use prelude.prelude.UInt8
  
  type t_Option'0  =
    | C_None'0
    | C_Some'0 uint8
  
  use prelude.prelude.UInt8
  
  use prelude.prelude.Int
  
  constant v_MIN'0 : uint8 = (0 : uint8)
  
  constant v_MAX'0 : uint8 = (255 : uint8)
  
  use prelude.prelude.Borrow
  
  predicate inv'0 (_1 : t_Option'0)
  
  axiom inv_axiom'0 [@rewrite] : forall x : t_Option'0 [inv'0 x] . inv'0 x = true
  
  let rec checked_add'0 (self:uint8) (rhs:uint8) (return'  (ret:t_Option'0))= any
    [ return' (result:t_Option'0)-> {[%#snum14] forall r : uint8 . result = C_Some'0 r
       -> UInt8.to_int r = UInt8.to_int self + UInt8.to_int rhs}
      {[%#snum13] (result = C_None'0)
      = (UInt8.to_int self + UInt8.to_int rhs < UInt8.to_int (v_MIN'0 : uint8)
      \/ UInt8.to_int self + UInt8.to_int rhs > UInt8.to_int (v_MAX'0 : uint8))}
      (! return' {result}) ]
    
  
  let rec is_none'0 (self:t_Option'0) (return'  (ret:bool))= {[@expl:precondition] inv'0 self}
    any [ return' (result:bool)-> {[%#soption15] result = (self = C_None'0)} (! return' {result}) ] 
  
  use prelude.prelude.UInt32
  
  constant v_BITS'0 : uint32 = (8 : uint32)
  
  use prelude.prelude.UInt32
  
  use int.Power
  
  use int.EuclideanDivision
  
  let rec wrapping_add'0 (self:uint8) (rhs:uint8) (return'  (ret:uint8))= any
    [ return' (result:uint8)-> {[%#snum19] UInt8.to_int self + UInt8.to_int rhs > UInt8.to_int (v_MAX'0 : uint8)
       -> (exists k : int . k > 0
      /\ UInt8.to_int result
      = UInt8.to_int self + UInt8.to_int rhs
      - k * (UInt8.to_int (v_MAX'0 : uint8) - UInt8.to_int (v_MIN'0 : uint8) + 1))}
      {[%#snum18] UInt8.to_int self + UInt8.to_int rhs < UInt8.to_int (v_MIN'0 : uint8)
       -> (exists k : int . k > 0
      /\ UInt8.to_int result
      = UInt8.to_int self + UInt8.to_int rhs
      + k * (UInt8.to_int (v_MAX'0 : uint8) - UInt8.to_int (v_MIN'0 : uint8) + 1))}
      {[%#snum17] UInt8.to_int self + UInt8.to_int rhs >= UInt8.to_int (v_MIN'0 : uint8)
      /\ UInt8.to_int self + UInt8.to_int rhs <= UInt8.to_int (v_MAX'0 : uint8)
       -> UInt8.to_int result = UInt8.to_int self + UInt8.to_int rhs}
      {[%#snum16] UInt8.to_int result
      = EuclideanDivision.mod (UInt8.to_int self + UInt8.to_int rhs) (Power.power 2 (UInt32.to_int (v_BITS'0 : uint32)))
      + UInt8.to_int (v_MIN'0 : uint8)}
      (! return' {result}) ]
    
  
  let rec saturating_add'0 (self:uint8) (rhs:uint8) (return'  (ret:uint8))= any
    [ return' (result:uint8)-> {[%#snum22] UInt8.to_int self + UInt8.to_int rhs > UInt8.to_int (v_MAX'0 : uint8)
       -> UInt8.to_int result = UInt8.to_int (v_MAX'0 : uint8)}
      {[%#snum21] UInt8.to_int self + UInt8.to_int rhs < UInt8.to_int (v_MIN'0 : uint8)
       -> UInt8.to_int result = UInt8.to_int (v_MIN'0 : uint8)}
      {[%#snum20] UInt8.to_int self + UInt8.to_int rhs >= UInt8.to_int (v_MIN'0 : uint8)
      /\ UInt8.to_int self + UInt8.to_int rhs <= UInt8.to_int (v_MAX'0 : uint8)
       -> UInt8.to_int result = UInt8.to_int self + UInt8.to_int rhs}
      (! return' {result}) ]
    
  
  let rec overflowing_add'0 (self:uint8) (rhs:uint8) (return'  (ret:(uint8, bool)))= any
    [ return' (result:(uint8, bool))-> {[%#snum27] (let (_, a) = result in a)
      = (UInt8.to_int self + UInt8.to_int rhs < UInt8.to_int (v_MIN'0 : uint8)
      \/ UInt8.to_int self + UInt8.to_int rhs > UInt8.to_int (v_MAX'0 : uint8))}
      {[%#snum26] UInt8.to_int self + UInt8.to_int rhs > UInt8.to_int (v_MAX'0 : uint8)
       -> (exists k : int . k > 0
      /\ UInt8.to_int (let (a, _) = result in a)
      = UInt8.to_int self + UInt8.to_int rhs
      - k * (UInt8.to_int (v_MAX'0 : uint8) - UInt8.to_int (v_MIN'0 : uint8) + 1))}
      {[%#snum25] UInt8.to_int self + UInt8.to_int rhs < UInt8.to_int (v_MIN'0 : uint8)
       -> (exists k : int . k > 0
      /\ UInt8.to_int (let (a, _) = result in a)
      = UInt8.to_int self + UInt8.to_int rhs
      + k * (UInt8.to_int (v_MAX'0 : uint8) - UInt8.to_int (v_MIN'0 : uint8) + 1))}
      {[%#snum24] UInt8.to_int self + UInt8.to_int rhs >= UInt8.to_int (v_MIN'0 : uint8)
      /\ UInt8.to_int self + UInt8.to_int rhs <= UInt8.to_int (v_MAX'0 : uint8)
       -> UInt8.to_int (let (a, _) = result in a) = UInt8.to_int self + UInt8.to_int rhs}
      {[%#snum23] UInt8.to_int (let (a, _) = result in a)
      = EuclideanDivision.mod (UInt8.to_int self + UInt8.to_int rhs) (Power.power 2 (UInt32.to_int (v_BITS'0 : uint32)))
      + UInt8.to_int (v_MIN'0 : uint8)}
      (! return' {result}) ]
    
  
  use prelude.prelude.Bool
  
  use prelude.prelude.Intrinsic
  
  meta "compute_max_steps" 1000000
  
  let rec test_u8_add_overflow'0 (a:uint8) (return'  (ret:()))= {[%#schecked_ops12] UInt8.to_int a <> 0}
    (! bb0
    [ bb0 = s0
      [ s0 = checked_add'0 {[%#schecked_ops0] (255 : uint8)} {a} (fun (_ret':t_Option'0) ->  [ &_6 <- _ret' ] s1)
      | s1 = bb1 ]
      
    | bb1 = s0 [ s0 = is_none'0 {_6} (fun (_ret':bool) ->  [ &_4 <- _ret' ] s1) | s1 = bb2 ] 
    | bb2 = any [ br0 -> {_4 = false} (! bb4) | br1 -> {_4} (! bb3) ] 
    | bb3 = s0
      [ s0 = wrapping_add'0 {[%#schecked_ops1] (255 : uint8)} {a} (fun (_ret':uint8) ->  [ &_11 <- _ret' ] s1)
      | s1 = bb5 ]
      
    | bb5 = s0
      [ s0 = UInt8.sub {a} {[%#schecked_ops2] (1 : uint8)} (fun (_ret':uint8) ->  [ &_13 <- _ret' ] s1)
      | s1 = UInt8.eq {_11} {_13} (fun (_ret':bool) ->  [ &_10 <- _ret' ] s2)
      | s2 = any [ br0 -> {_10 = false} (! bb7) | br1 -> {_10} (! bb6) ]  ]
      
    | bb6 = s0
      [ s0 = saturating_add'0 {[%#schecked_ops3] (255 : uint8)} {a} (fun (_ret':uint8) ->  [ &_18 <- _ret' ] s1)
      | s1 = bb8 ]
      
    | bb8 = s0
      [ s0 = UInt8.eq {_18} {[%#schecked_ops4] (255 : uint8)} (fun (_ret':bool) ->  [ &_17 <- _ret' ] s1)
      | s1 = any [ br0 -> {_17 = false} (! bb10) | br1 -> {_17} (! bb9) ]  ]
      
    | bb9 = s0
      [ s0 = overflowing_add'0 {[%#schecked_ops5] (255 : uint8)} {a}
          (fun (_ret':(uint8, bool)) ->  [ &res <- _ret' ] s1)
      | s1 = bb11 ]
      
    | bb11 = s0
      [ s0 = UInt8.sub {a} {[%#schecked_ops6] (1 : uint8)} (fun (_ret':uint8) ->  [ &_26 <- _ret' ] s1)
      | s1 = UInt8.eq {let (r'0, _) = res in r'0} {_26} (fun (_ret':bool) ->  [ &_24 <- _ret' ] s2)
      | s2 = any [ br0 -> {_24 = false} (! bb15) | br1 -> {_24} (! bb12) ]  ]
      
    | bb12 = s0
      [ s0 =  [ &_28 <- Bool.eq (let (_, r'0) = res in r'0) ([%#schecked_ops7] true) ] s1
      | s1 = any [ br0 -> {_28 = false} (! bb14) | br1 -> {_28} (! bb13) ]  ]
      
    | bb13 = return' {_0}
    | bb14 = bb16
    | bb15 = bb16
    | bb16 = {[%#schecked_ops8] false} any
    | bb10 = {[%#schecked_ops9] false} any
    | bb7 = {[%#schecked_ops10] false} any
    | bb4 = {[%#schecked_ops11] false} any ]
    )
    [ & _0 : () = any_l ()
    | & a : uint8 = a
    | & _4 : bool = any_l ()
    | & _6 : t_Option'0 = any_l ()
    | & _10 : bool = any_l ()
    | & _11 : uint8 = any_l ()
    | & _13 : uint8 = any_l ()
    | & _17 : bool = any_l ()
    | & _18 : uint8 = any_l ()
    | & res : (uint8, bool) = any_l ()
    | & _24 : bool = any_l ()
    | & _26 : uint8 = any_l ()
    | & _28 : bool = any_l () ]
     [ return' (result:())-> (! return' {result}) ] 
end
module M_checked_ops__test_u8_wrapping_add [#"checked_ops.rs" 34 0 34 47]
  let%span schecked_ops0 = "checked_ops.rs" 33 10 33 56
<<<<<<< HEAD
  let%span snum1 = "../../../creusot-contracts/src/std/num.rs" 140 20 140 93
  let%span snum2 = "../../../creusot-contracts/src/std/num.rs" 143 16 146 18
  let%span snum3 = "../../../creusot-contracts/src/std/num.rs" 150 16 154 18
  let%span snum4 = "../../../creusot-contracts/src/std/num.rs" 155 16 159 18
=======
  let%span snum1 = "../../../creusot-contracts/src/std/num.rs" 141 20 141 93
  let%span snum2 = "../../../creusot-contracts/src/std/num.rs" 145 20 146 51
  let%span snum3 = "../../../creusot-contracts/src/std/num.rs" 152 20 154 92
  let%span snum4 = "../../../creusot-contracts/src/std/num.rs" 157 20 159 92
  
  use prelude.prelude.UInt8
  
  use prelude.prelude.Intrinsic
>>>>>>> 716d5822
  
  use prelude.prelude.UInt8
  
  use prelude.prelude.Int
  
  use prelude.prelude.UInt32
  
  constant v_BITS'0 : uint32 = (8 : uint32)
  
  use prelude.prelude.UInt32
  
  use int.Power
  
  use int.EuclideanDivision
  
  use prelude.prelude.UInt8
  
  constant v_MIN'0 : uint8 = (0 : uint8)
  
  constant v_MAX'0 : uint8 = (255 : uint8)
  
  let rec wrapping_add'0 (self:uint8) (rhs:uint8) (return'  (ret:uint8))= any
    [ return' (result:uint8)-> {[%#snum4] UInt8.to_int self + UInt8.to_int rhs > UInt8.to_int (v_MAX'0 : uint8)
       -> (exists k : int . k > 0
      /\ UInt8.to_int result
      = UInt8.to_int self + UInt8.to_int rhs
      - k * (UInt8.to_int (v_MAX'0 : uint8) - UInt8.to_int (v_MIN'0 : uint8) + 1))}
      {[%#snum3] UInt8.to_int self + UInt8.to_int rhs < UInt8.to_int (v_MIN'0 : uint8)
       -> (exists k : int . k > 0
      /\ UInt8.to_int result
      = UInt8.to_int self + UInt8.to_int rhs
      + k * (UInt8.to_int (v_MAX'0 : uint8) - UInt8.to_int (v_MIN'0 : uint8) + 1))}
      {[%#snum2] UInt8.to_int self + UInt8.to_int rhs >= UInt8.to_int (v_MIN'0 : uint8)
      /\ UInt8.to_int self + UInt8.to_int rhs <= UInt8.to_int (v_MAX'0 : uint8)
       -> UInt8.to_int result = UInt8.to_int self + UInt8.to_int rhs}
      {[%#snum1] UInt8.to_int result
      = EuclideanDivision.mod (UInt8.to_int self + UInt8.to_int rhs) (Power.power 2 (UInt32.to_int (v_BITS'0 : uint32)))
      + UInt8.to_int (v_MIN'0 : uint8)}
      (! return' {result}) ]
    
  
  use prelude.prelude.Intrinsic
  
  meta "compute_max_steps" 1000000
  
  let rec test_u8_wrapping_add'0 (a:uint8) (b:uint8) (return'  (ret:uint8))= (! bb0
    [ bb0 = s0 [ s0 = wrapping_add'0 {a} {b} (fun (_ret':uint8) ->  [ &_0 <- _ret' ] s1) | s1 = bb1 ] 
    | bb1 = return' {_0} ]
    ) [ & _0 : uint8 = any_l () | & a : uint8 = a | & b : uint8 = b ] 
    [ return' (result:uint8)-> {[@expl:postcondition] [%#schecked_ops0] UInt8.to_int result
      = UInt8.to_int a + UInt8.to_int b
      \/ UInt8.to_int result = UInt8.to_int a + UInt8.to_int b - 256}
      (! return' {result}) ]
    
end
module M_checked_ops__test_u8_overflowing_add [#"checked_ops.rs" 39 0 39 44]
  let%span schecked_ops0 = "checked_ops.rs" 41 4 41 65
  let%span schecked_ops1 = "checked_ops.rs" 40 4 40 56
<<<<<<< HEAD
  let%span snum2 = "../../../creusot-contracts/src/std/num.rs" 182 20 182 95
  let%span snum3 = "../../../creusot-contracts/src/std/num.rs" 185 16 188 18
  let%span snum4 = "../../../creusot-contracts/src/std/num.rs" 192 16 196 18
  let%span snum5 = "../../../creusot-contracts/src/std/num.rs" 197 16 201 18
  let%span snum6 = "../../../creusot-contracts/src/std/num.rs" 204 20 204 98
  let%span snum7 = "../../../creusot-contracts/src/std/num.rs" 140 20 140 93
  let%span snum8 = "../../../creusot-contracts/src/std/num.rs" 143 16 146 18
  let%span snum9 = "../../../creusot-contracts/src/std/num.rs" 150 16 154 18
  let%span snum10 = "../../../creusot-contracts/src/std/num.rs" 155 16 159 18
  let%span snum11 = "../../../creusot-contracts/src/std/num.rs" 128 20 129 89
  let%span snum12 = "../../../creusot-contracts/src/std/num.rs" 132 16 132 89
=======
  let%span snum2 = "../../../creusot-contracts/src/std/num.rs" 183 20 183 95
  let%span snum3 = "../../../creusot-contracts/src/std/num.rs" 187 20 188 53
  let%span snum4 = "../../../creusot-contracts/src/std/num.rs" 194 20 196 94
  let%span snum5 = "../../../creusot-contracts/src/std/num.rs" 199 20 201 94
  let%span snum6 = "../../../creusot-contracts/src/std/num.rs" 205 20 205 98
  let%span snum7 = "../../../creusot-contracts/src/std/num.rs" 141 20 141 93
  let%span snum8 = "../../../creusot-contracts/src/std/num.rs" 145 20 146 51
  let%span snum9 = "../../../creusot-contracts/src/std/num.rs" 152 20 154 92
  let%span snum10 = "../../../creusot-contracts/src/std/num.rs" 157 20 159 92
  let%span snum11 = "../../../creusot-contracts/src/std/num.rs" 129 20 130 89
  let%span snum12 = "../../../creusot-contracts/src/std/num.rs" 133 26 133 87
>>>>>>> 716d5822
  let%span soption13 = "../../../creusot-contracts/src/std/option.rs" 51 26 51 51
  
  use prelude.prelude.UInt8
  
  use prelude.prelude.Int
  
  use prelude.prelude.UInt32
  
  constant v_BITS'0 : uint32 = (8 : uint32)
  
  use prelude.prelude.UInt32
  
  use int.Power
  
  use int.EuclideanDivision
  
  use prelude.prelude.UInt8
  
  constant v_MIN'0 : uint8 = (0 : uint8)
  
  constant v_MAX'0 : uint8 = (255 : uint8)
  
  use prelude.prelude.Borrow
  
  type t_Option'0  =
    | C_None'0
    | C_Some'0 uint8
  
  predicate inv'0 (_1 : t_Option'0)
  
  axiom inv_axiom'0 [@rewrite] : forall x : t_Option'0 [inv'0 x] . inv'0 x = true
  
  let rec overflowing_add'0 (self:uint8) (rhs:uint8) (return'  (ret:(uint8, bool)))= any
    [ return' (result:(uint8, bool))-> {[%#snum6] (let (_, a) = result in a)
      = (UInt8.to_int self + UInt8.to_int rhs < UInt8.to_int (v_MIN'0 : uint8)
      \/ UInt8.to_int self + UInt8.to_int rhs > UInt8.to_int (v_MAX'0 : uint8))}
      {[%#snum5] UInt8.to_int self + UInt8.to_int rhs > UInt8.to_int (v_MAX'0 : uint8)
       -> (exists k : int . k > 0
      /\ UInt8.to_int (let (a, _) = result in a)
      = UInt8.to_int self + UInt8.to_int rhs
      - k * (UInt8.to_int (v_MAX'0 : uint8) - UInt8.to_int (v_MIN'0 : uint8) + 1))}
      {[%#snum4] UInt8.to_int self + UInt8.to_int rhs < UInt8.to_int (v_MIN'0 : uint8)
       -> (exists k : int . k > 0
      /\ UInt8.to_int (let (a, _) = result in a)
      = UInt8.to_int self + UInt8.to_int rhs
      + k * (UInt8.to_int (v_MAX'0 : uint8) - UInt8.to_int (v_MIN'0 : uint8) + 1))}
      {[%#snum3] UInt8.to_int self + UInt8.to_int rhs >= UInt8.to_int (v_MIN'0 : uint8)
      /\ UInt8.to_int self + UInt8.to_int rhs <= UInt8.to_int (v_MAX'0 : uint8)
       -> UInt8.to_int (let (a, _) = result in a) = UInt8.to_int self + UInt8.to_int rhs}
      {[%#snum2] UInt8.to_int (let (a, _) = result in a)
      = EuclideanDivision.mod (UInt8.to_int self + UInt8.to_int rhs) (Power.power 2 (UInt32.to_int (v_BITS'0 : uint32)))
      + UInt8.to_int (v_MIN'0 : uint8)}
      (! return' {result}) ]
    
  
  let rec wrapping_add'0 (self:uint8) (rhs:uint8) (return'  (ret:uint8))= any
    [ return' (result:uint8)-> {[%#snum10] UInt8.to_int self + UInt8.to_int rhs > UInt8.to_int (v_MAX'0 : uint8)
       -> (exists k : int . k > 0
      /\ UInt8.to_int result
      = UInt8.to_int self + UInt8.to_int rhs
      - k * (UInt8.to_int (v_MAX'0 : uint8) - UInt8.to_int (v_MIN'0 : uint8) + 1))}
      {[%#snum9] UInt8.to_int self + UInt8.to_int rhs < UInt8.to_int (v_MIN'0 : uint8)
       -> (exists k : int . k > 0
      /\ UInt8.to_int result
      = UInt8.to_int self + UInt8.to_int rhs
      + k * (UInt8.to_int (v_MAX'0 : uint8) - UInt8.to_int (v_MIN'0 : uint8) + 1))}
      {[%#snum8] UInt8.to_int self + UInt8.to_int rhs >= UInt8.to_int (v_MIN'0 : uint8)
      /\ UInt8.to_int self + UInt8.to_int rhs <= UInt8.to_int (v_MAX'0 : uint8)
       -> UInt8.to_int result = UInt8.to_int self + UInt8.to_int rhs}
      {[%#snum7] UInt8.to_int result
      = EuclideanDivision.mod (UInt8.to_int self + UInt8.to_int rhs) (Power.power 2 (UInt32.to_int (v_BITS'0 : uint32)))
      + UInt8.to_int (v_MIN'0 : uint8)}
      (! return' {result}) ]
    
  
  let rec checked_add'0 (self:uint8) (rhs:uint8) (return'  (ret:t_Option'0))= any
    [ return' (result:t_Option'0)-> {[%#snum12] forall r : uint8 . result = C_Some'0 r
       -> UInt8.to_int r = UInt8.to_int self + UInt8.to_int rhs}
      {[%#snum11] (result = C_None'0)
      = (UInt8.to_int self + UInt8.to_int rhs < UInt8.to_int (v_MIN'0 : uint8)
      \/ UInt8.to_int self + UInt8.to_int rhs > UInt8.to_int (v_MAX'0 : uint8))}
      (! return' {result}) ]
    
  
  let rec is_none'0 (self:t_Option'0) (return'  (ret:bool))= {[@expl:precondition] inv'0 self}
    any [ return' (result:bool)-> {[%#soption13] result = (self = C_None'0)} (! return' {result}) ] 
  
  use prelude.prelude.Bool
  
  use prelude.prelude.Intrinsic
  
  meta "compute_max_steps" 1000000
  
  let rec test_u8_overflowing_add'0 (a:uint8) (b:uint8) (return'  (ret:()))= (! bb0
    [ bb0 = s0 [ s0 = overflowing_add'0 {a} {b} (fun (_ret':(uint8, bool)) ->  [ &_6 <- _ret' ] s1) | s1 = bb1 ] 
    | bb1 = s0 [ s0 = wrapping_add'0 {a} {b} (fun (_ret':uint8) ->  [ &_9 <- _ret' ] s1) | s1 = bb2 ] 
    | bb2 = s0
      [ s0 = UInt8.eq {let (r'0, _) = _6 in r'0} {_9} (fun (_ret':bool) ->  [ &_4 <- _ret' ] s1)
      | s1 = any [ br0 -> {_4 = false} (! bb4) | br1 -> {_4} (! bb3) ]  ]
      
    | bb3 = s0 [ s0 = overflowing_add'0 {a} {b} (fun (_ret':(uint8, bool)) ->  [ &_16 <- _ret' ] s1) | s1 = bb5 ] 
    | bb5 = s0 [ s0 = checked_add'0 {a} {b} (fun (_ret':t_Option'0) ->  [ &_21 <- _ret' ] s1) | s1 = bb6 ] 
    | bb6 = s0 [ s0 = is_none'0 {_21} (fun (_ret':bool) ->  [ &_19 <- _ret' ] s1) | s1 = bb7 ] 
    | bb7 = s0
      [ s0 =  [ &_14 <- Bool.eq (let (_, r'0) = _16 in r'0) _19 ] s1
      | s1 = any [ br0 -> {_14 = false} (! bb9) | br1 -> {_14} (! bb8) ]  ]
      
    | bb8 = return' {_0}
    | bb9 = {[%#schecked_ops0] false} any
    | bb4 = {[%#schecked_ops1] false} any ]
    )
    [ & _0 : () = any_l ()
    | & a : uint8 = a
    | & b : uint8 = b
    | & _4 : bool = any_l ()
    | & _6 : (uint8, bool) = any_l ()
    | & _9 : uint8 = any_l ()
    | & _14 : bool = any_l ()
    | & _16 : (uint8, bool) = any_l ()
    | & _19 : bool = any_l ()
    | & _21 : t_Option'0 = any_l () ]
     [ return' (result:())-> (! return' {result}) ] 
end
module M_checked_ops__test_u8_sub_example [#"checked_ops.rs" 45 0 45 28]
  let%span schecked_ops0 = "checked_ops.rs" 46 12 46 15
  let%span schecked_ops1 = "checked_ops.rs" 46 28 46 30
  let%span schecked_ops2 = "checked_ops.rs" 47 12 47 17
  let%span schecked_ops3 = "checked_ops.rs" 47 30 47 32
  let%span schecked_ops4 = "checked_ops.rs" 47 46 47 49
  let%span schecked_ops5 = "checked_ops.rs" 49 12 49 15
  let%span schecked_ops6 = "checked_ops.rs" 49 29 49 31
  let%span schecked_ops7 = "checked_ops.rs" 49 36 49 39
  let%span schecked_ops8 = "checked_ops.rs" 50 12 50 17
  let%span schecked_ops9 = "checked_ops.rs" 50 31 50 33
  let%span schecked_ops10 = "checked_ops.rs" 50 38 50 41
  let%span schecked_ops11 = "checked_ops.rs" 52 12 52 15
  let%span schecked_ops12 = "checked_ops.rs" 52 31 52 33
  let%span schecked_ops13 = "checked_ops.rs" 52 38 52 39
  let%span schecked_ops14 = "checked_ops.rs" 53 12 53 17
  let%span schecked_ops15 = "checked_ops.rs" 53 33 53 35
  let%span schecked_ops16 = "checked_ops.rs" 53 40 53 43
  let%span schecked_ops17 = "checked_ops.rs" 55 14 55 17
  let%span schecked_ops18 = "checked_ops.rs" 55 34 55 36
  let%span schecked_ops19 = "checked_ops.rs" 56 21 56 24
  let%span schecked_ops20 = "checked_ops.rs" 56 37 56 41
  let%span schecked_ops21 = "checked_ops.rs" 57 14 57 19
  let%span schecked_ops22 = "checked_ops.rs" 57 36 57 38
  let%span schecked_ops23 = "checked_ops.rs" 58 21 58 24
  let%span schecked_ops24 = "checked_ops.rs" 58 37 58 42
  let%span schecked_ops25 = "checked_ops.rs" 58 4 58 43
  let%span schecked_ops26 = "checked_ops.rs" 56 4 56 42
  let%span schecked_ops27 = "checked_ops.rs" 53 4 53 44
  let%span schecked_ops28 = "checked_ops.rs" 52 4 52 40
  let%span schecked_ops29 = "checked_ops.rs" 50 4 50 42
  let%span schecked_ops30 = "checked_ops.rs" 49 4 49 40
  let%span schecked_ops31 = "checked_ops.rs" 47 4 47 50
  let%span schecked_ops32 = "checked_ops.rs" 46 4 46 42
<<<<<<< HEAD
  let%span snum33 = "../../../creusot-contracts/src/std/num.rs" 128 20 129 89
  let%span snum34 = "../../../creusot-contracts/src/std/num.rs" 132 16 132 89
  let%span soption35 = "../../../creusot-contracts/src/std/option.rs" 51 26 51 51
  let%span soption36 = "../../../creusot-contracts/src/std/option.rs" 31 0 423 1
  let%span snum37 = "../../../creusot-contracts/src/std/num.rs" 140 20 140 93
  let%span snum38 = "../../../creusot-contracts/src/std/num.rs" 143 16 146 18
  let%span snum39 = "../../../creusot-contracts/src/std/num.rs" 150 16 154 18
  let%span snum40 = "../../../creusot-contracts/src/std/num.rs" 155 16 159 18
  let%span snum41 = "../../../creusot-contracts/src/std/num.rs" 167 16 170 18
  let%span snum42 = "../../../creusot-contracts/src/std/num.rs" 172 16 172 85
  let%span snum43 = "../../../creusot-contracts/src/std/num.rs" 173 16 173 85
  let%span snum44 = "../../../creusot-contracts/src/std/num.rs" 182 20 182 95
  let%span snum45 = "../../../creusot-contracts/src/std/num.rs" 185 16 188 18
  let%span snum46 = "../../../creusot-contracts/src/std/num.rs" 192 16 196 18
  let%span snum47 = "../../../creusot-contracts/src/std/num.rs" 197 16 201 18
  let%span snum48 = "../../../creusot-contracts/src/std/num.rs" 204 20 204 98
=======
  let%span snum33 = "../../../creusot-contracts/src/std/num.rs" 129 20 130 89
  let%span snum34 = "../../../creusot-contracts/src/std/num.rs" 133 26 133 87
  let%span soption35 = "../../../creusot-contracts/src/std/option.rs" 51 26 51 51
  let%span soption36 = "../../../creusot-contracts/src/std/option.rs" 31 0 423 1
  let%span snum37 = "../../../creusot-contracts/src/std/num.rs" 141 20 141 93
  let%span snum38 = "../../../creusot-contracts/src/std/num.rs" 145 20 146 51
  let%span snum39 = "../../../creusot-contracts/src/std/num.rs" 152 20 154 92
  let%span snum40 = "../../../creusot-contracts/src/std/num.rs" 157 20 159 92
  let%span snum41 = "../../../creusot-contracts/src/std/num.rs" 169 20 170 51
  let%span snum42 = "../../../creusot-contracts/src/std/num.rs" 173 26 173 83
  let%span snum43 = "../../../creusot-contracts/src/std/num.rs" 174 26 174 83
  let%span snum44 = "../../../creusot-contracts/src/std/num.rs" 183 20 183 95
  let%span snum45 = "../../../creusot-contracts/src/std/num.rs" 187 20 188 53
  let%span snum46 = "../../../creusot-contracts/src/std/num.rs" 194 20 196 94
  let%span snum47 = "../../../creusot-contracts/src/std/num.rs" 199 20 201 94
  let%span snum48 = "../../../creusot-contracts/src/std/num.rs" 205 20 205 98
>>>>>>> 716d5822
  
  use prelude.prelude.UInt8
  
  type t_Option'0  =
    | C_None'0
    | C_Some'0 uint8
  
  use prelude.prelude.UInt8
  
  use prelude.prelude.Int
  
  constant v_MIN'0 : uint8 = (0 : uint8)
  
  constant v_MAX'0 : uint8 = (255 : uint8)
  
  use prelude.prelude.Borrow
  
  predicate inv'0 (_1 : t_Option'0)
  
  axiom inv_axiom'0 [@rewrite] : forall x : t_Option'0 [inv'0 x] . inv'0 x = true
  
  predicate inv'1 (_1 : t_Option'0)
  
  axiom inv_axiom'1 [@rewrite] : forall x : t_Option'0 [inv'1 x] . inv'1 x = true
  
  predicate inv'2 (_1 : uint8)
  
  axiom inv_axiom'2 [@rewrite] : forall x : uint8 [inv'2 x] . inv'2 x = true
  
  let rec checked_sub'0 (self:uint8) (rhs:uint8) (return'  (ret:t_Option'0))= any
    [ return' (result:t_Option'0)-> {[%#snum34] forall r : uint8 . result = C_Some'0 r
       -> UInt8.to_int r = UInt8.to_int self - UInt8.to_int rhs}
      {[%#snum33] (result = C_None'0)
      = (UInt8.to_int self - UInt8.to_int rhs < UInt8.to_int (v_MIN'0 : uint8)
      \/ UInt8.to_int self - UInt8.to_int rhs > UInt8.to_int (v_MAX'0 : uint8))}
      (! return' {result}) ]
    
  
  let rec is_none'0 (self:t_Option'0) (return'  (ret:bool))= {[@expl:precondition] inv'0 self}
    any [ return' (result:bool)-> {[%#soption35] result = (self = C_None'0)} (! return' {result}) ] 
  
  let rec unwrap'0 (self:t_Option'0) (return'  (ret:uint8))= {[@expl:precondition] inv'1 self}
    {[@expl:precondition] [%#soption36] self <> C_None'0}
    any [ return' (result:uint8)-> {inv'2 result} {[%#soption36] C_Some'0 result = self} (! return' {result}) ] 
  
  use prelude.prelude.UInt32
  
  constant v_BITS'0 : uint32 = (8 : uint32)
  
  use prelude.prelude.UInt32
  
  use int.Power
  
  use int.EuclideanDivision
  
  let rec wrapping_sub'0 (self:uint8) (rhs:uint8) (return'  (ret:uint8))= any
    [ return' (result:uint8)-> {[%#snum40] UInt8.to_int self - UInt8.to_int rhs > UInt8.to_int (v_MAX'0 : uint8)
       -> (exists k : int . k > 0
      /\ UInt8.to_int result
      = UInt8.to_int self - UInt8.to_int rhs
      - k * (UInt8.to_int (v_MAX'0 : uint8) - UInt8.to_int (v_MIN'0 : uint8) + 1))}
      {[%#snum39] UInt8.to_int self - UInt8.to_int rhs < UInt8.to_int (v_MIN'0 : uint8)
       -> (exists k : int . k > 0
      /\ UInt8.to_int result
      = UInt8.to_int self - UInt8.to_int rhs
      + k * (UInt8.to_int (v_MAX'0 : uint8) - UInt8.to_int (v_MIN'0 : uint8) + 1))}
      {[%#snum38] UInt8.to_int self - UInt8.to_int rhs >= UInt8.to_int (v_MIN'0 : uint8)
      /\ UInt8.to_int self - UInt8.to_int rhs <= UInt8.to_int (v_MAX'0 : uint8)
       -> UInt8.to_int result = UInt8.to_int self - UInt8.to_int rhs}
      {[%#snum37] UInt8.to_int result
      = EuclideanDivision.mod (UInt8.to_int self - UInt8.to_int rhs) (Power.power 2 (UInt32.to_int (v_BITS'0 : uint32)))
      + UInt8.to_int (v_MIN'0 : uint8)}
      (! return' {result}) ]
    
  
  let rec saturating_sub'0 (self:uint8) (rhs:uint8) (return'  (ret:uint8))= any
    [ return' (result:uint8)-> {[%#snum43] UInt8.to_int self - UInt8.to_int rhs > UInt8.to_int (v_MAX'0 : uint8)
       -> UInt8.to_int result = UInt8.to_int (v_MAX'0 : uint8)}
      {[%#snum42] UInt8.to_int self - UInt8.to_int rhs < UInt8.to_int (v_MIN'0 : uint8)
       -> UInt8.to_int result = UInt8.to_int (v_MIN'0 : uint8)}
      {[%#snum41] UInt8.to_int self - UInt8.to_int rhs >= UInt8.to_int (v_MIN'0 : uint8)
      /\ UInt8.to_int self - UInt8.to_int rhs <= UInt8.to_int (v_MAX'0 : uint8)
       -> UInt8.to_int result = UInt8.to_int self - UInt8.to_int rhs}
      (! return' {result}) ]
    
  
  let rec overflowing_sub'0 (self:uint8) (rhs:uint8) (return'  (ret:(uint8, bool)))= any
    [ return' (result:(uint8, bool))-> {[%#snum48] (let (_, a) = result in a)
      = (UInt8.to_int self - UInt8.to_int rhs < UInt8.to_int (v_MIN'0 : uint8)
      \/ UInt8.to_int self - UInt8.to_int rhs > UInt8.to_int (v_MAX'0 : uint8))}
      {[%#snum47] UInt8.to_int self - UInt8.to_int rhs > UInt8.to_int (v_MAX'0 : uint8)
       -> (exists k : int . k > 0
      /\ UInt8.to_int (let (a, _) = result in a)
      = UInt8.to_int self - UInt8.to_int rhs
      - k * (UInt8.to_int (v_MAX'0 : uint8) - UInt8.to_int (v_MIN'0 : uint8) + 1))}
      {[%#snum46] UInt8.to_int self - UInt8.to_int rhs < UInt8.to_int (v_MIN'0 : uint8)
       -> (exists k : int . k > 0
      /\ UInt8.to_int (let (a, _) = result in a)
      = UInt8.to_int self - UInt8.to_int rhs
      + k * (UInt8.to_int (v_MAX'0 : uint8) - UInt8.to_int (v_MIN'0 : uint8) + 1))}
      {[%#snum45] UInt8.to_int self - UInt8.to_int rhs >= UInt8.to_int (v_MIN'0 : uint8)
      /\ UInt8.to_int self - UInt8.to_int rhs <= UInt8.to_int (v_MAX'0 : uint8)
       -> UInt8.to_int (let (a, _) = result in a) = UInt8.to_int self - UInt8.to_int rhs}
      {[%#snum44] UInt8.to_int (let (a, _) = result in a)
      = EuclideanDivision.mod (UInt8.to_int self - UInt8.to_int rhs) (Power.power 2 (UInt32.to_int (v_BITS'0 : uint32)))
      + UInt8.to_int (v_MIN'0 : uint8)}
      (! return' {result}) ]
    
  
  use prelude.prelude.Bool
  
  use prelude.prelude.Intrinsic
  
  meta "compute_max_steps" 1000000
  
  let rec test_u8_sub_example'0 (_1:()) (return'  (ret:()))= (! bb0
    [ bb0 = s0
      [ s0 = checked_sub'0 {[%#schecked_ops0] (5 : uint8)} {[%#schecked_ops1] (10 : uint8)}
          (fun (_ret':t_Option'0) ->  [ &_4 <- _ret' ] s1)
      | s1 = bb1 ]
      
    | bb1 = s0 [ s0 = is_none'0 {_4} (fun (_ret':bool) ->  [ &_2 <- _ret' ] s1) | s1 = bb2 ] 
    | bb2 = any [ br0 -> {_2 = false} (! bb4) | br1 -> {_2} (! bb3) ] 
    | bb3 = s0
      [ s0 = checked_sub'0 {[%#schecked_ops2] (250 : uint8)} {[%#schecked_ops3] (10 : uint8)}
          (fun (_ret':t_Option'0) ->  [ &_9 <- _ret' ] s1)
      | s1 = bb5 ]
      
    | bb5 = s0 [ s0 = unwrap'0 {_9} (fun (_ret':uint8) ->  [ &_8 <- _ret' ] s1) | s1 = bb6 ] 
    | bb6 = s0
      [ s0 = UInt8.eq {_8} {[%#schecked_ops4] (240 : uint8)} (fun (_ret':bool) ->  [ &_7 <- _ret' ] s1)
      | s1 = any [ br0 -> {_7 = false} (! bb8) | br1 -> {_7} (! bb7) ]  ]
      
    | bb7 = s0
      [ s0 = wrapping_sub'0 {[%#schecked_ops5] (5 : uint8)} {[%#schecked_ops6] (10 : uint8)}
          (fun (_ret':uint8) ->  [ &_13 <- _ret' ] s1)
      | s1 = bb9 ]
      
    | bb9 = s0
      [ s0 = UInt8.eq {_13} {[%#schecked_ops7] (251 : uint8)} (fun (_ret':bool) ->  [ &_12 <- _ret' ] s1)
      | s1 = any [ br0 -> {_12 = false} (! bb11) | br1 -> {_12} (! bb10) ]  ]
      
    | bb10 = s0
      [ s0 = wrapping_sub'0 {[%#schecked_ops8] (250 : uint8)} {[%#schecked_ops9] (10 : uint8)}
          (fun (_ret':uint8) ->  [ &_17 <- _ret' ] s1)
      | s1 = bb12 ]
      
    | bb12 = s0
      [ s0 = UInt8.eq {_17} {[%#schecked_ops10] (240 : uint8)} (fun (_ret':bool) ->  [ &_16 <- _ret' ] s1)
      | s1 = any [ br0 -> {_16 = false} (! bb14) | br1 -> {_16} (! bb13) ]  ]
      
    | bb13 = s0
      [ s0 = saturating_sub'0 {[%#schecked_ops11] (5 : uint8)} {[%#schecked_ops12] (10 : uint8)}
          (fun (_ret':uint8) ->  [ &_21 <- _ret' ] s1)
      | s1 = bb15 ]
      
    | bb15 = s0
      [ s0 = UInt8.eq {_21} {[%#schecked_ops13] (0 : uint8)} (fun (_ret':bool) ->  [ &_20 <- _ret' ] s1)
      | s1 = any [ br0 -> {_20 = false} (! bb17) | br1 -> {_20} (! bb16) ]  ]
      
    | bb16 = s0
      [ s0 = saturating_sub'0 {[%#schecked_ops14] (250 : uint8)} {[%#schecked_ops15] (10 : uint8)}
          (fun (_ret':uint8) ->  [ &_25 <- _ret' ] s1)
      | s1 = bb18 ]
      
    | bb18 = s0
      [ s0 = UInt8.eq {_25} {[%#schecked_ops16] (240 : uint8)} (fun (_ret':bool) ->  [ &_24 <- _ret' ] s1)
      | s1 = any [ br0 -> {_24 = false} (! bb20) | br1 -> {_24} (! bb19) ]  ]
      
    | bb19 = s0
      [ s0 = overflowing_sub'0 {[%#schecked_ops17] (5 : uint8)} {[%#schecked_ops18] (10 : uint8)}
          (fun (_ret':(uint8, bool)) ->  [ &res <- _ret' ] s1)
      | s1 = bb21 ]
      
    | bb21 = s0
      [ s0 = UInt8.eq {let (r'0, _) = res in r'0} {[%#schecked_ops19] (251 : uint8)}
          (fun (_ret':bool) ->  [ &_29 <- _ret' ] s1)
      | s1 = any [ br0 -> {_29 = false} (! bb25) | br1 -> {_29} (! bb22) ]  ]
      
    | bb22 = s0
      [ s0 =  [ &_31 <- Bool.eq (let (_, r'0) = res in r'0) ([%#schecked_ops20] true) ] s1
      | s1 = any [ br0 -> {_31 = false} (! bb24) | br1 -> {_31} (! bb23) ]  ]
      
    | bb23 = s0
      [ s0 = overflowing_sub'0 {[%#schecked_ops21] (250 : uint8)} {[%#schecked_ops22] (10 : uint8)}
          (fun (_ret':(uint8, bool)) ->  [ &res1 <- _ret' ] s1)
      | s1 = bb27 ]
      
    | bb27 = s0
      [ s0 = UInt8.eq {let (r'0, _) = res1 in r'0} {[%#schecked_ops23] (240 : uint8)}
          (fun (_ret':bool) ->  [ &_36 <- _ret' ] s1)
      | s1 = any [ br0 -> {_36 = false} (! bb31) | br1 -> {_36} (! bb28) ]  ]
      
    | bb28 = s0
      [ s0 =  [ &_38 <- Bool.eq (let (_, r'0) = res1 in r'0) ([%#schecked_ops24] false) ] s1
      | s1 = any [ br0 -> {_38 = false} (! bb30) | br1 -> {_38} (! bb29) ]  ]
      
    | bb29 = return' {_0}
    | bb30 = bb32
    | bb31 = bb32
    | bb32 = {[%#schecked_ops25] false} any
    | bb24 = bb26
    | bb25 = bb26
    | bb26 = {[%#schecked_ops26] false} any
    | bb20 = {[%#schecked_ops27] false} any
    | bb17 = {[%#schecked_ops28] false} any
    | bb14 = {[%#schecked_ops29] false} any
    | bb11 = {[%#schecked_ops30] false} any
    | bb8 = {[%#schecked_ops31] false} any
    | bb4 = {[%#schecked_ops32] false} any ]
    )
    [ & _0 : () = any_l ()
    | & _2 : bool = any_l ()
    | & _4 : t_Option'0 = any_l ()
    | & _7 : bool = any_l ()
    | & _8 : uint8 = any_l ()
    | & _9 : t_Option'0 = any_l ()
    | & _12 : bool = any_l ()
    | & _13 : uint8 = any_l ()
    | & _16 : bool = any_l ()
    | & _17 : uint8 = any_l ()
    | & _20 : bool = any_l ()
    | & _21 : uint8 = any_l ()
    | & _24 : bool = any_l ()
    | & _25 : uint8 = any_l ()
    | & res : (uint8, bool) = any_l ()
    | & _29 : bool = any_l ()
    | & _31 : bool = any_l ()
    | & res1 : (uint8, bool) = any_l ()
    | & _36 : bool = any_l ()
    | & _38 : bool = any_l () ]
     [ return' (result:())-> (! return' {result}) ] 
end
module M_checked_ops__test_u8_sub_overflow [#"checked_ops.rs" 63 0 63 34]
  let%span schecked_ops0 = "checked_ops.rs" 64 12 64 15
  let%span schecked_ops1 = "checked_ops.rs" 65 12 65 15
  let%span schecked_ops2 = "checked_ops.rs" 65 35 65 38
  let%span schecked_ops3 = "checked_ops.rs" 65 45 65 46
  let%span schecked_ops4 = "checked_ops.rs" 66 12 66 15
  let%span schecked_ops5 = "checked_ops.rs" 66 37 66 38
  let%span schecked_ops6 = "checked_ops.rs" 67 14 67 17
  let%span schecked_ops7 = "checked_ops.rs" 68 21 68 24
  let%span schecked_ops8 = "checked_ops.rs" 68 31 68 32
  let%span schecked_ops9 = "checked_ops.rs" 68 45 68 49
  let%span schecked_ops10 = "checked_ops.rs" 68 4 68 50
  let%span schecked_ops11 = "checked_ops.rs" 66 4 66 39
  let%span schecked_ops12 = "checked_ops.rs" 65 4 65 47
  let%span schecked_ops13 = "checked_ops.rs" 64 4 64 41
  let%span schecked_ops14 = "checked_ops.rs" 62 11 62 18
<<<<<<< HEAD
  let%span snum15 = "../../../creusot-contracts/src/std/num.rs" 128 20 129 89
  let%span snum16 = "../../../creusot-contracts/src/std/num.rs" 132 16 132 89
  let%span soption17 = "../../../creusot-contracts/src/std/option.rs" 51 26 51 51
  let%span snum18 = "../../../creusot-contracts/src/std/num.rs" 140 20 140 93
  let%span snum19 = "../../../creusot-contracts/src/std/num.rs" 143 16 146 18
  let%span snum20 = "../../../creusot-contracts/src/std/num.rs" 150 16 154 18
  let%span snum21 = "../../../creusot-contracts/src/std/num.rs" 155 16 159 18
  let%span snum22 = "../../../creusot-contracts/src/std/num.rs" 167 16 170 18
  let%span snum23 = "../../../creusot-contracts/src/std/num.rs" 172 16 172 85
  let%span snum24 = "../../../creusot-contracts/src/std/num.rs" 173 16 173 85
  let%span snum25 = "../../../creusot-contracts/src/std/num.rs" 182 20 182 95
  let%span snum26 = "../../../creusot-contracts/src/std/num.rs" 185 16 188 18
  let%span snum27 = "../../../creusot-contracts/src/std/num.rs" 192 16 196 18
  let%span snum28 = "../../../creusot-contracts/src/std/num.rs" 197 16 201 18
  let%span snum29 = "../../../creusot-contracts/src/std/num.rs" 204 20 204 98
=======
  let%span snum15 = "../../../creusot-contracts/src/std/num.rs" 129 20 130 89
  let%span snum16 = "../../../creusot-contracts/src/std/num.rs" 133 26 133 87
  let%span soption17 = "../../../creusot-contracts/src/std/option.rs" 51 26 51 51
  let%span snum18 = "../../../creusot-contracts/src/std/num.rs" 141 20 141 93
  let%span snum19 = "../../../creusot-contracts/src/std/num.rs" 145 20 146 51
  let%span snum20 = "../../../creusot-contracts/src/std/num.rs" 152 20 154 92
  let%span snum21 = "../../../creusot-contracts/src/std/num.rs" 157 20 159 92
  let%span snum22 = "../../../creusot-contracts/src/std/num.rs" 169 20 170 51
  let%span snum23 = "../../../creusot-contracts/src/std/num.rs" 173 26 173 83
  let%span snum24 = "../../../creusot-contracts/src/std/num.rs" 174 26 174 83
  let%span snum25 = "../../../creusot-contracts/src/std/num.rs" 183 20 183 95
  let%span snum26 = "../../../creusot-contracts/src/std/num.rs" 187 20 188 53
  let%span snum27 = "../../../creusot-contracts/src/std/num.rs" 194 20 196 94
  let%span snum28 = "../../../creusot-contracts/src/std/num.rs" 199 20 201 94
  let%span snum29 = "../../../creusot-contracts/src/std/num.rs" 205 20 205 98
>>>>>>> 716d5822
  
  use prelude.prelude.UInt8
  
  type t_Option'0  =
    | C_None'0
    | C_Some'0 uint8
  
  use prelude.prelude.UInt8
  
  use prelude.prelude.Int
  
  constant v_MIN'0 : uint8 = (0 : uint8)
  
  constant v_MAX'0 : uint8 = (255 : uint8)
  
  use prelude.prelude.Borrow
  
  predicate inv'0 (_1 : t_Option'0)
  
  axiom inv_axiom'0 [@rewrite] : forall x : t_Option'0 [inv'0 x] . inv'0 x = true
  
  let rec checked_sub'0 (self:uint8) (rhs:uint8) (return'  (ret:t_Option'0))= any
    [ return' (result:t_Option'0)-> {[%#snum16] forall r : uint8 . result = C_Some'0 r
       -> UInt8.to_int r = UInt8.to_int self - UInt8.to_int rhs}
      {[%#snum15] (result = C_None'0)
      = (UInt8.to_int self - UInt8.to_int rhs < UInt8.to_int (v_MIN'0 : uint8)
      \/ UInt8.to_int self - UInt8.to_int rhs > UInt8.to_int (v_MAX'0 : uint8))}
      (! return' {result}) ]
    
  
  let rec is_none'0 (self:t_Option'0) (return'  (ret:bool))= {[@expl:precondition] inv'0 self}
    any [ return' (result:bool)-> {[%#soption17] result = (self = C_None'0)} (! return' {result}) ] 
  
  use prelude.prelude.UInt32
  
  constant v_BITS'0 : uint32 = (8 : uint32)
  
  use prelude.prelude.UInt32
  
  use int.Power
  
  use int.EuclideanDivision
  
  let rec wrapping_sub'0 (self:uint8) (rhs:uint8) (return'  (ret:uint8))= any
    [ return' (result:uint8)-> {[%#snum21] UInt8.to_int self - UInt8.to_int rhs > UInt8.to_int (v_MAX'0 : uint8)
       -> (exists k : int . k > 0
      /\ UInt8.to_int result
      = UInt8.to_int self - UInt8.to_int rhs
      - k * (UInt8.to_int (v_MAX'0 : uint8) - UInt8.to_int (v_MIN'0 : uint8) + 1))}
      {[%#snum20] UInt8.to_int self - UInt8.to_int rhs < UInt8.to_int (v_MIN'0 : uint8)
       -> (exists k : int . k > 0
      /\ UInt8.to_int result
      = UInt8.to_int self - UInt8.to_int rhs
      + k * (UInt8.to_int (v_MAX'0 : uint8) - UInt8.to_int (v_MIN'0 : uint8) + 1))}
      {[%#snum19] UInt8.to_int self - UInt8.to_int rhs >= UInt8.to_int (v_MIN'0 : uint8)
      /\ UInt8.to_int self - UInt8.to_int rhs <= UInt8.to_int (v_MAX'0 : uint8)
       -> UInt8.to_int result = UInt8.to_int self - UInt8.to_int rhs}
      {[%#snum18] UInt8.to_int result
      = EuclideanDivision.mod (UInt8.to_int self - UInt8.to_int rhs) (Power.power 2 (UInt32.to_int (v_BITS'0 : uint32)))
      + UInt8.to_int (v_MIN'0 : uint8)}
      (! return' {result}) ]
    
  
  let rec saturating_sub'0 (self:uint8) (rhs:uint8) (return'  (ret:uint8))= any
    [ return' (result:uint8)-> {[%#snum24] UInt8.to_int self - UInt8.to_int rhs > UInt8.to_int (v_MAX'0 : uint8)
       -> UInt8.to_int result = UInt8.to_int (v_MAX'0 : uint8)}
      {[%#snum23] UInt8.to_int self - UInt8.to_int rhs < UInt8.to_int (v_MIN'0 : uint8)
       -> UInt8.to_int result = UInt8.to_int (v_MIN'0 : uint8)}
      {[%#snum22] UInt8.to_int self - UInt8.to_int rhs >= UInt8.to_int (v_MIN'0 : uint8)
      /\ UInt8.to_int self - UInt8.to_int rhs <= UInt8.to_int (v_MAX'0 : uint8)
       -> UInt8.to_int result = UInt8.to_int self - UInt8.to_int rhs}
      (! return' {result}) ]
    
  
  let rec overflowing_sub'0 (self:uint8) (rhs:uint8) (return'  (ret:(uint8, bool)))= any
    [ return' (result:(uint8, bool))-> {[%#snum29] (let (_, a) = result in a)
      = (UInt8.to_int self - UInt8.to_int rhs < UInt8.to_int (v_MIN'0 : uint8)
      \/ UInt8.to_int self - UInt8.to_int rhs > UInt8.to_int (v_MAX'0 : uint8))}
      {[%#snum28] UInt8.to_int self - UInt8.to_int rhs > UInt8.to_int (v_MAX'0 : uint8)
       -> (exists k : int . k > 0
      /\ UInt8.to_int (let (a, _) = result in a)
      = UInt8.to_int self - UInt8.to_int rhs
      - k * (UInt8.to_int (v_MAX'0 : uint8) - UInt8.to_int (v_MIN'0 : uint8) + 1))}
      {[%#snum27] UInt8.to_int self - UInt8.to_int rhs < UInt8.to_int (v_MIN'0 : uint8)
       -> (exists k : int . k > 0
      /\ UInt8.to_int (let (a, _) = result in a)
      = UInt8.to_int self - UInt8.to_int rhs
      + k * (UInt8.to_int (v_MAX'0 : uint8) - UInt8.to_int (v_MIN'0 : uint8) + 1))}
      {[%#snum26] UInt8.to_int self - UInt8.to_int rhs >= UInt8.to_int (v_MIN'0 : uint8)
      /\ UInt8.to_int self - UInt8.to_int rhs <= UInt8.to_int (v_MAX'0 : uint8)
       -> UInt8.to_int (let (a, _) = result in a) = UInt8.to_int self - UInt8.to_int rhs}
      {[%#snum25] UInt8.to_int (let (a, _) = result in a)
      = EuclideanDivision.mod (UInt8.to_int self - UInt8.to_int rhs) (Power.power 2 (UInt32.to_int (v_BITS'0 : uint32)))
      + UInt8.to_int (v_MIN'0 : uint8)}
      (! return' {result}) ]
    
  
  use prelude.prelude.Bool
  
  use prelude.prelude.Intrinsic
  
  meta "compute_max_steps" 1000000
  
  let rec test_u8_sub_overflow'0 (a:uint8) (return'  (ret:()))= {[%#schecked_ops14] UInt8.to_int a <> 0}
    (! bb0
    [ bb0 = s0
      [ s0 = checked_sub'0 {[%#schecked_ops0] (0 : uint8)} {a} (fun (_ret':t_Option'0) ->  [ &_6 <- _ret' ] s1)
      | s1 = bb1 ]
      
    | bb1 = s0 [ s0 = is_none'0 {_6} (fun (_ret':bool) ->  [ &_4 <- _ret' ] s1) | s1 = bb2 ] 
    | bb2 = any [ br0 -> {_4 = false} (! bb4) | br1 -> {_4} (! bb3) ] 
    | bb3 = s0
      [ s0 = wrapping_sub'0 {[%#schecked_ops1] (0 : uint8)} {a} (fun (_ret':uint8) ->  [ &_11 <- _ret' ] s1)
      | s1 = bb5 ]
      
    | bb5 = s0
      [ s0 = UInt8.sub {[%#schecked_ops2] (255 : uint8)} {a} (fun (_ret':uint8) ->  [ &_14 <- _ret' ] s1)
      | s1 = UInt8.add {_14} {[%#schecked_ops3] (1 : uint8)} (fun (_ret':uint8) ->  [ &_13 <- _ret' ] s2)
      | s2 = UInt8.eq {_11} {_13} (fun (_ret':bool) ->  [ &_10 <- _ret' ] s3)
      | s3 = any [ br0 -> {_10 = false} (! bb7) | br1 -> {_10} (! bb6) ]  ]
      
    | bb6 = s0
      [ s0 = saturating_sub'0 {[%#schecked_ops4] (0 : uint8)} {a} (fun (_ret':uint8) ->  [ &_19 <- _ret' ] s1)
      | s1 = bb8 ]
      
    | bb8 = s0
      [ s0 = UInt8.eq {_19} {[%#schecked_ops5] (0 : uint8)} (fun (_ret':bool) ->  [ &_18 <- _ret' ] s1)
      | s1 = any [ br0 -> {_18 = false} (! bb10) | br1 -> {_18} (! bb9) ]  ]
      
    | bb9 = s0
      [ s0 = overflowing_sub'0 {[%#schecked_ops6] (0 : uint8)} {a} (fun (_ret':(uint8, bool)) ->  [ &res <- _ret' ] s1)
      | s1 = bb11 ]
      
    | bb11 = s0
      [ s0 = UInt8.sub {[%#schecked_ops7] (255 : uint8)} {a} (fun (_ret':uint8) ->  [ &_28 <- _ret' ] s1)
      | s1 = UInt8.add {_28} {[%#schecked_ops8] (1 : uint8)} (fun (_ret':uint8) ->  [ &_27 <- _ret' ] s2)
      | s2 = UInt8.eq {let (r'0, _) = res in r'0} {_27} (fun (_ret':bool) ->  [ &_25 <- _ret' ] s3)
      | s3 = any [ br0 -> {_25 = false} (! bb15) | br1 -> {_25} (! bb12) ]  ]
      
    | bb12 = s0
      [ s0 =  [ &_30 <- Bool.eq (let (_, r'0) = res in r'0) ([%#schecked_ops9] true) ] s1
      | s1 = any [ br0 -> {_30 = false} (! bb14) | br1 -> {_30} (! bb13) ]  ]
      
    | bb13 = return' {_0}
    | bb14 = bb16
    | bb15 = bb16
    | bb16 = {[%#schecked_ops10] false} any
    | bb10 = {[%#schecked_ops11] false} any
    | bb7 = {[%#schecked_ops12] false} any
    | bb4 = {[%#schecked_ops13] false} any ]
    )
    [ & _0 : () = any_l ()
    | & a : uint8 = a
    | & _4 : bool = any_l ()
    | & _6 : t_Option'0 = any_l ()
    | & _10 : bool = any_l ()
    | & _11 : uint8 = any_l ()
    | & _13 : uint8 = any_l ()
    | & _14 : uint8 = any_l ()
    | & _18 : bool = any_l ()
    | & _19 : uint8 = any_l ()
    | & res : (uint8, bool) = any_l ()
    | & _25 : bool = any_l ()
    | & _27 : uint8 = any_l ()
    | & _28 : uint8 = any_l ()
    | & _30 : bool = any_l () ]
     [ return' (result:())-> (! return' {result}) ] 
end
module M_checked_ops__test_u8_wrapping_sub [#"checked_ops.rs" 74 0 74 47]
  let%span schecked_ops0 = "checked_ops.rs" 73 10 73 56
<<<<<<< HEAD
  let%span snum1 = "../../../creusot-contracts/src/std/num.rs" 140 20 140 93
  let%span snum2 = "../../../creusot-contracts/src/std/num.rs" 143 16 146 18
  let%span snum3 = "../../../creusot-contracts/src/std/num.rs" 150 16 154 18
  let%span snum4 = "../../../creusot-contracts/src/std/num.rs" 155 16 159 18
=======
  let%span snum1 = "../../../creusot-contracts/src/std/num.rs" 141 20 141 93
  let%span snum2 = "../../../creusot-contracts/src/std/num.rs" 145 20 146 51
  let%span snum3 = "../../../creusot-contracts/src/std/num.rs" 152 20 154 92
  let%span snum4 = "../../../creusot-contracts/src/std/num.rs" 157 20 159 92
  
  use prelude.prelude.UInt8
  
  use prelude.prelude.Intrinsic
>>>>>>> 716d5822
  
  use prelude.prelude.UInt8
  
  use prelude.prelude.Int
  
  use prelude.prelude.UInt32
  
  constant v_BITS'0 : uint32 = (8 : uint32)
  
  use prelude.prelude.UInt32
  
  use int.Power
  
  use int.EuclideanDivision
  
  use prelude.prelude.UInt8
  
  constant v_MIN'0 : uint8 = (0 : uint8)
  
  constant v_MAX'0 : uint8 = (255 : uint8)
  
  let rec wrapping_sub'0 (self:uint8) (rhs:uint8) (return'  (ret:uint8))= any
    [ return' (result:uint8)-> {[%#snum4] UInt8.to_int self - UInt8.to_int rhs > UInt8.to_int (v_MAX'0 : uint8)
       -> (exists k : int . k > 0
      /\ UInt8.to_int result
      = UInt8.to_int self - UInt8.to_int rhs
      - k * (UInt8.to_int (v_MAX'0 : uint8) - UInt8.to_int (v_MIN'0 : uint8) + 1))}
      {[%#snum3] UInt8.to_int self - UInt8.to_int rhs < UInt8.to_int (v_MIN'0 : uint8)
       -> (exists k : int . k > 0
      /\ UInt8.to_int result
      = UInt8.to_int self - UInt8.to_int rhs
      + k * (UInt8.to_int (v_MAX'0 : uint8) - UInt8.to_int (v_MIN'0 : uint8) + 1))}
      {[%#snum2] UInt8.to_int self - UInt8.to_int rhs >= UInt8.to_int (v_MIN'0 : uint8)
      /\ UInt8.to_int self - UInt8.to_int rhs <= UInt8.to_int (v_MAX'0 : uint8)
       -> UInt8.to_int result = UInt8.to_int self - UInt8.to_int rhs}
      {[%#snum1] UInt8.to_int result
      = EuclideanDivision.mod (UInt8.to_int self - UInt8.to_int rhs) (Power.power 2 (UInt32.to_int (v_BITS'0 : uint32)))
      + UInt8.to_int (v_MIN'0 : uint8)}
      (! return' {result}) ]
    
  
  use prelude.prelude.Intrinsic
  
  meta "compute_max_steps" 1000000
  
  let rec test_u8_wrapping_sub'0 (a:uint8) (b:uint8) (return'  (ret:uint8))= (! bb0
    [ bb0 = s0 [ s0 = wrapping_sub'0 {a} {b} (fun (_ret':uint8) ->  [ &_0 <- _ret' ] s1) | s1 = bb1 ] 
    | bb1 = return' {_0} ]
    ) [ & _0 : uint8 = any_l () | & a : uint8 = a | & b : uint8 = b ] 
    [ return' (result:uint8)-> {[@expl:postcondition] [%#schecked_ops0] UInt8.to_int result
      = UInt8.to_int a - UInt8.to_int b
      \/ UInt8.to_int result = UInt8.to_int a - UInt8.to_int b + 256}
      (! return' {result}) ]
    
end
module M_checked_ops__test_u8_overflowing_sub [#"checked_ops.rs" 79 0 79 44]
  let%span schecked_ops0 = "checked_ops.rs" 81 4 81 65
  let%span schecked_ops1 = "checked_ops.rs" 80 4 80 56
<<<<<<< HEAD
  let%span snum2 = "../../../creusot-contracts/src/std/num.rs" 182 20 182 95
  let%span snum3 = "../../../creusot-contracts/src/std/num.rs" 185 16 188 18
  let%span snum4 = "../../../creusot-contracts/src/std/num.rs" 192 16 196 18
  let%span snum5 = "../../../creusot-contracts/src/std/num.rs" 197 16 201 18
  let%span snum6 = "../../../creusot-contracts/src/std/num.rs" 204 20 204 98
  let%span snum7 = "../../../creusot-contracts/src/std/num.rs" 140 20 140 93
  let%span snum8 = "../../../creusot-contracts/src/std/num.rs" 143 16 146 18
  let%span snum9 = "../../../creusot-contracts/src/std/num.rs" 150 16 154 18
  let%span snum10 = "../../../creusot-contracts/src/std/num.rs" 155 16 159 18
  let%span snum11 = "../../../creusot-contracts/src/std/num.rs" 128 20 129 89
  let%span snum12 = "../../../creusot-contracts/src/std/num.rs" 132 16 132 89
=======
  let%span snum2 = "../../../creusot-contracts/src/std/num.rs" 183 20 183 95
  let%span snum3 = "../../../creusot-contracts/src/std/num.rs" 187 20 188 53
  let%span snum4 = "../../../creusot-contracts/src/std/num.rs" 194 20 196 94
  let%span snum5 = "../../../creusot-contracts/src/std/num.rs" 199 20 201 94
  let%span snum6 = "../../../creusot-contracts/src/std/num.rs" 205 20 205 98
  let%span snum7 = "../../../creusot-contracts/src/std/num.rs" 141 20 141 93
  let%span snum8 = "../../../creusot-contracts/src/std/num.rs" 145 20 146 51
  let%span snum9 = "../../../creusot-contracts/src/std/num.rs" 152 20 154 92
  let%span snum10 = "../../../creusot-contracts/src/std/num.rs" 157 20 159 92
  let%span snum11 = "../../../creusot-contracts/src/std/num.rs" 129 20 130 89
  let%span snum12 = "../../../creusot-contracts/src/std/num.rs" 133 26 133 87
>>>>>>> 716d5822
  let%span soption13 = "../../../creusot-contracts/src/std/option.rs" 51 26 51 51
  
  use prelude.prelude.UInt8
  
  use prelude.prelude.Int
  
  use prelude.prelude.UInt32
  
  constant v_BITS'0 : uint32 = (8 : uint32)
  
  use prelude.prelude.UInt32
  
  use int.Power
  
  use int.EuclideanDivision
  
  use prelude.prelude.UInt8
  
  constant v_MIN'0 : uint8 = (0 : uint8)
  
  constant v_MAX'0 : uint8 = (255 : uint8)
  
  use prelude.prelude.Borrow
  
  type t_Option'0  =
    | C_None'0
    | C_Some'0 uint8
  
  predicate inv'0 (_1 : t_Option'0)
  
  axiom inv_axiom'0 [@rewrite] : forall x : t_Option'0 [inv'0 x] . inv'0 x = true
  
  let rec overflowing_sub'0 (self:uint8) (rhs:uint8) (return'  (ret:(uint8, bool)))= any
    [ return' (result:(uint8, bool))-> {[%#snum6] (let (_, a) = result in a)
      = (UInt8.to_int self - UInt8.to_int rhs < UInt8.to_int (v_MIN'0 : uint8)
      \/ UInt8.to_int self - UInt8.to_int rhs > UInt8.to_int (v_MAX'0 : uint8))}
      {[%#snum5] UInt8.to_int self - UInt8.to_int rhs > UInt8.to_int (v_MAX'0 : uint8)
       -> (exists k : int . k > 0
      /\ UInt8.to_int (let (a, _) = result in a)
      = UInt8.to_int self - UInt8.to_int rhs
      - k * (UInt8.to_int (v_MAX'0 : uint8) - UInt8.to_int (v_MIN'0 : uint8) + 1))}
      {[%#snum4] UInt8.to_int self - UInt8.to_int rhs < UInt8.to_int (v_MIN'0 : uint8)
       -> (exists k : int . k > 0
      /\ UInt8.to_int (let (a, _) = result in a)
      = UInt8.to_int self - UInt8.to_int rhs
      + k * (UInt8.to_int (v_MAX'0 : uint8) - UInt8.to_int (v_MIN'0 : uint8) + 1))}
      {[%#snum3] UInt8.to_int self - UInt8.to_int rhs >= UInt8.to_int (v_MIN'0 : uint8)
      /\ UInt8.to_int self - UInt8.to_int rhs <= UInt8.to_int (v_MAX'0 : uint8)
       -> UInt8.to_int (let (a, _) = result in a) = UInt8.to_int self - UInt8.to_int rhs}
      {[%#snum2] UInt8.to_int (let (a, _) = result in a)
      = EuclideanDivision.mod (UInt8.to_int self - UInt8.to_int rhs) (Power.power 2 (UInt32.to_int (v_BITS'0 : uint32)))
      + UInt8.to_int (v_MIN'0 : uint8)}
      (! return' {result}) ]
    
  
  let rec wrapping_sub'0 (self:uint8) (rhs:uint8) (return'  (ret:uint8))= any
    [ return' (result:uint8)-> {[%#snum10] UInt8.to_int self - UInt8.to_int rhs > UInt8.to_int (v_MAX'0 : uint8)
       -> (exists k : int . k > 0
      /\ UInt8.to_int result
      = UInt8.to_int self - UInt8.to_int rhs
      - k * (UInt8.to_int (v_MAX'0 : uint8) - UInt8.to_int (v_MIN'0 : uint8) + 1))}
      {[%#snum9] UInt8.to_int self - UInt8.to_int rhs < UInt8.to_int (v_MIN'0 : uint8)
       -> (exists k : int . k > 0
      /\ UInt8.to_int result
      = UInt8.to_int self - UInt8.to_int rhs
      + k * (UInt8.to_int (v_MAX'0 : uint8) - UInt8.to_int (v_MIN'0 : uint8) + 1))}
      {[%#snum8] UInt8.to_int self - UInt8.to_int rhs >= UInt8.to_int (v_MIN'0 : uint8)
      /\ UInt8.to_int self - UInt8.to_int rhs <= UInt8.to_int (v_MAX'0 : uint8)
       -> UInt8.to_int result = UInt8.to_int self - UInt8.to_int rhs}
      {[%#snum7] UInt8.to_int result
      = EuclideanDivision.mod (UInt8.to_int self - UInt8.to_int rhs) (Power.power 2 (UInt32.to_int (v_BITS'0 : uint32)))
      + UInt8.to_int (v_MIN'0 : uint8)}
      (! return' {result}) ]
    
  
  let rec checked_sub'0 (self:uint8) (rhs:uint8) (return'  (ret:t_Option'0))= any
    [ return' (result:t_Option'0)-> {[%#snum12] forall r : uint8 . result = C_Some'0 r
       -> UInt8.to_int r = UInt8.to_int self - UInt8.to_int rhs}
      {[%#snum11] (result = C_None'0)
      = (UInt8.to_int self - UInt8.to_int rhs < UInt8.to_int (v_MIN'0 : uint8)
      \/ UInt8.to_int self - UInt8.to_int rhs > UInt8.to_int (v_MAX'0 : uint8))}
      (! return' {result}) ]
    
  
  let rec is_none'0 (self:t_Option'0) (return'  (ret:bool))= {[@expl:precondition] inv'0 self}
    any [ return' (result:bool)-> {[%#soption13] result = (self = C_None'0)} (! return' {result}) ] 
  
  use prelude.prelude.Bool
  
  use prelude.prelude.Intrinsic
  
  meta "compute_max_steps" 1000000
  
  let rec test_u8_overflowing_sub'0 (a:uint8) (b:uint8) (return'  (ret:()))= (! bb0
    [ bb0 = s0 [ s0 = overflowing_sub'0 {a} {b} (fun (_ret':(uint8, bool)) ->  [ &_6 <- _ret' ] s1) | s1 = bb1 ] 
    | bb1 = s0 [ s0 = wrapping_sub'0 {a} {b} (fun (_ret':uint8) ->  [ &_9 <- _ret' ] s1) | s1 = bb2 ] 
    | bb2 = s0
      [ s0 = UInt8.eq {let (r'0, _) = _6 in r'0} {_9} (fun (_ret':bool) ->  [ &_4 <- _ret' ] s1)
      | s1 = any [ br0 -> {_4 = false} (! bb4) | br1 -> {_4} (! bb3) ]  ]
      
    | bb3 = s0 [ s0 = overflowing_sub'0 {a} {b} (fun (_ret':(uint8, bool)) ->  [ &_16 <- _ret' ] s1) | s1 = bb5 ] 
    | bb5 = s0 [ s0 = checked_sub'0 {a} {b} (fun (_ret':t_Option'0) ->  [ &_21 <- _ret' ] s1) | s1 = bb6 ] 
    | bb6 = s0 [ s0 = is_none'0 {_21} (fun (_ret':bool) ->  [ &_19 <- _ret' ] s1) | s1 = bb7 ] 
    | bb7 = s0
      [ s0 =  [ &_14 <- Bool.eq (let (_, r'0) = _16 in r'0) _19 ] s1
      | s1 = any [ br0 -> {_14 = false} (! bb9) | br1 -> {_14} (! bb8) ]  ]
      
    | bb8 = return' {_0}
    | bb9 = {[%#schecked_ops0] false} any
    | bb4 = {[%#schecked_ops1] false} any ]
    )
    [ & _0 : () = any_l ()
    | & a : uint8 = a
    | & b : uint8 = b
    | & _4 : bool = any_l ()
    | & _6 : (uint8, bool) = any_l ()
    | & _9 : uint8 = any_l ()
    | & _14 : bool = any_l ()
    | & _16 : (uint8, bool) = any_l ()
    | & _19 : bool = any_l ()
    | & _21 : t_Option'0 = any_l () ]
     [ return' (result:())-> (! return' {result}) ] 
end
module M_checked_ops__test_u8_mul_example [#"checked_ops.rs" 85 0 85 28]
  let%span schecked_ops0 = "checked_ops.rs" 86 12 86 15
  let%span schecked_ops1 = "checked_ops.rs" 86 28 86 30
  let%span schecked_ops2 = "checked_ops.rs" 86 44 86 46
  let%span schecked_ops3 = "checked_ops.rs" 87 12 87 16
  let%span schecked_ops4 = "checked_ops.rs" 87 29 87 31
  let%span schecked_ops5 = "checked_ops.rs" 89 12 89 15
  let%span schecked_ops6 = "checked_ops.rs" 89 29 89 31
  let%span schecked_ops7 = "checked_ops.rs" 89 36 89 38
  let%span schecked_ops8 = "checked_ops.rs" 90 12 90 16
  let%span schecked_ops9 = "checked_ops.rs" 90 30 90 32
  let%span schecked_ops10 = "checked_ops.rs" 90 37 90 40
  let%span schecked_ops11 = "checked_ops.rs" 92 12 92 15
  let%span schecked_ops12 = "checked_ops.rs" 92 31 92 33
  let%span schecked_ops13 = "checked_ops.rs" 92 38 92 40
  let%span schecked_ops14 = "checked_ops.rs" 93 12 93 16
  let%span schecked_ops15 = "checked_ops.rs" 93 32 93 34
  let%span schecked_ops16 = "checked_ops.rs" 93 39 93 42
  let%span schecked_ops17 = "checked_ops.rs" 95 14 95 17
  let%span schecked_ops18 = "checked_ops.rs" 95 34 95 36
  let%span schecked_ops19 = "checked_ops.rs" 96 21 96 23
  let%span schecked_ops20 = "checked_ops.rs" 96 36 96 41
  let%span schecked_ops21 = "checked_ops.rs" 97 14 97 18
  let%span schecked_ops22 = "checked_ops.rs" 97 35 97 37
  let%span schecked_ops23 = "checked_ops.rs" 98 21 98 24
  let%span schecked_ops24 = "checked_ops.rs" 98 37 98 41
  let%span schecked_ops25 = "checked_ops.rs" 98 4 98 42
  let%span schecked_ops26 = "checked_ops.rs" 96 4 96 42
  let%span schecked_ops27 = "checked_ops.rs" 93 4 93 43
  let%span schecked_ops28 = "checked_ops.rs" 92 4 92 41
  let%span schecked_ops29 = "checked_ops.rs" 90 4 90 41
  let%span schecked_ops30 = "checked_ops.rs" 89 4 89 39
  let%span schecked_ops31 = "checked_ops.rs" 87 4 87 43
  let%span schecked_ops32 = "checked_ops.rs" 86 4 86 47
<<<<<<< HEAD
  let%span snum33 = "../../../creusot-contracts/src/std/num.rs" 128 20 129 89
  let%span snum34 = "../../../creusot-contracts/src/std/num.rs" 132 16 132 89
  let%span soption35 = "../../../creusot-contracts/src/std/option.rs" 31 0 423 1
  let%span soption36 = "../../../creusot-contracts/src/std/option.rs" 51 26 51 51
  let%span snum37 = "../../../creusot-contracts/src/std/num.rs" 140 20 140 93
  let%span snum38 = "../../../creusot-contracts/src/std/num.rs" 143 16 146 18
  let%span snum39 = "../../../creusot-contracts/src/std/num.rs" 150 16 154 18
  let%span snum40 = "../../../creusot-contracts/src/std/num.rs" 155 16 159 18
  let%span snum41 = "../../../creusot-contracts/src/std/num.rs" 167 16 170 18
  let%span snum42 = "../../../creusot-contracts/src/std/num.rs" 172 16 172 85
  let%span snum43 = "../../../creusot-contracts/src/std/num.rs" 173 16 173 85
  let%span snum44 = "../../../creusot-contracts/src/std/num.rs" 182 20 182 95
  let%span snum45 = "../../../creusot-contracts/src/std/num.rs" 185 16 188 18
  let%span snum46 = "../../../creusot-contracts/src/std/num.rs" 192 16 196 18
  let%span snum47 = "../../../creusot-contracts/src/std/num.rs" 197 16 201 18
  let%span snum48 = "../../../creusot-contracts/src/std/num.rs" 204 20 204 98
  
  use prelude.prelude.UInt8
  
  type t_Option'0  =
    | C_None'0
    | C_Some'0 uint8
=======
  let%span snum33 = "../../../creusot-contracts/src/std/num.rs" 129 20 130 89
  let%span snum34 = "../../../creusot-contracts/src/std/num.rs" 133 26 133 87
  let%span soption35 = "../../../creusot-contracts/src/std/option.rs" 31 0 423 1
  let%span soption36 = "../../../creusot-contracts/src/std/option.rs" 51 26 51 51
  let%span snum37 = "../../../creusot-contracts/src/std/num.rs" 141 20 141 93
  let%span snum38 = "../../../creusot-contracts/src/std/num.rs" 145 20 146 51
  let%span snum39 = "../../../creusot-contracts/src/std/num.rs" 152 20 154 92
  let%span snum40 = "../../../creusot-contracts/src/std/num.rs" 157 20 159 92
  let%span snum41 = "../../../creusot-contracts/src/std/num.rs" 169 20 170 51
  let%span snum42 = "../../../creusot-contracts/src/std/num.rs" 173 26 173 83
  let%span snum43 = "../../../creusot-contracts/src/std/num.rs" 174 26 174 83
  let%span snum44 = "../../../creusot-contracts/src/std/num.rs" 183 20 183 95
  let%span snum45 = "../../../creusot-contracts/src/std/num.rs" 187 20 188 53
  let%span snum46 = "../../../creusot-contracts/src/std/num.rs" 194 20 196 94
  let%span snum47 = "../../../creusot-contracts/src/std/num.rs" 199 20 201 94
  let%span snum48 = "../../../creusot-contracts/src/std/num.rs" 205 20 205 98
>>>>>>> 716d5822
  
  use prelude.prelude.UInt8
  
  use prelude.prelude.Int
  
  constant v_MIN'0 : uint8 = (0 : uint8)
  
  constant v_MAX'0 : uint8 = (255 : uint8)
  
  predicate inv'0 (_1 : t_Option'0)
  
  axiom inv_axiom'0 [@rewrite] : forall x : t_Option'0 [inv'0 x] . inv'0 x = true
  
  predicate inv'1 (_1 : uint8)
  
  axiom inv_axiom'1 [@rewrite] : forall x : uint8 [inv'1 x] . inv'1 x = true
  
  use prelude.prelude.Borrow
  
  predicate inv'2 (_1 : t_Option'0)
  
  axiom inv_axiom'2 [@rewrite] : forall x : t_Option'0 [inv'2 x] . inv'2 x = true
  
  let rec checked_mul'0 (self:uint8) (rhs:uint8) (return'  (ret:t_Option'0))= any
    [ return' (result:t_Option'0)-> {[%#snum34] forall r : uint8 . result = C_Some'0 r
       -> UInt8.to_int r = UInt8.to_int self * UInt8.to_int rhs}
      {[%#snum33] (result = C_None'0)
      = (UInt8.to_int self * UInt8.to_int rhs < UInt8.to_int (v_MIN'0 : uint8)
      \/ UInt8.to_int self * UInt8.to_int rhs > UInt8.to_int (v_MAX'0 : uint8))}
      (! return' {result}) ]
    
  
  let rec unwrap'0 (self:t_Option'0) (return'  (ret:uint8))= {[@expl:precondition] inv'0 self}
    {[@expl:precondition] [%#soption35] self <> C_None'0}
    any [ return' (result:uint8)-> {inv'1 result} {[%#soption35] C_Some'0 result = self} (! return' {result}) ] 
  
  let rec is_none'0 (self:t_Option'0) (return'  (ret:bool))= {[@expl:precondition] inv'2 self}
    any [ return' (result:bool)-> {[%#soption36] result = (self = C_None'0)} (! return' {result}) ] 
  
  use prelude.prelude.UInt32
  
  constant v_BITS'0 : uint32 = (8 : uint32)
  
  use prelude.prelude.UInt32
  
  use int.Power
  
  use int.EuclideanDivision
  
  let rec wrapping_mul'0 (self:uint8) (rhs:uint8) (return'  (ret:uint8))= any
    [ return' (result:uint8)-> {[%#snum40] UInt8.to_int self * UInt8.to_int rhs > UInt8.to_int (v_MAX'0 : uint8)
       -> (exists k : int . k > 0
      /\ UInt8.to_int result
      = UInt8.to_int self * UInt8.to_int rhs
      - k * (UInt8.to_int (v_MAX'0 : uint8) - UInt8.to_int (v_MIN'0 : uint8) + 1))}
      {[%#snum39] UInt8.to_int self * UInt8.to_int rhs < UInt8.to_int (v_MIN'0 : uint8)
       -> (exists k : int . k > 0
      /\ UInt8.to_int result
      = UInt8.to_int self * UInt8.to_int rhs
      + k * (UInt8.to_int (v_MAX'0 : uint8) - UInt8.to_int (v_MIN'0 : uint8) + 1))}
      {[%#snum38] UInt8.to_int self * UInt8.to_int rhs >= UInt8.to_int (v_MIN'0 : uint8)
      /\ UInt8.to_int self * UInt8.to_int rhs <= UInt8.to_int (v_MAX'0 : uint8)
       -> UInt8.to_int result = UInt8.to_int self * UInt8.to_int rhs}
      {[%#snum37] UInt8.to_int result
      = EuclideanDivision.mod (UInt8.to_int self * UInt8.to_int rhs) (Power.power 2 (UInt32.to_int (v_BITS'0 : uint32)))
      + UInt8.to_int (v_MIN'0 : uint8)}
      (! return' {result}) ]
    
  
  let rec saturating_mul'0 (self:uint8) (rhs:uint8) (return'  (ret:uint8))= any
    [ return' (result:uint8)-> {[%#snum43] UInt8.to_int self * UInt8.to_int rhs > UInt8.to_int (v_MAX'0 : uint8)
       -> UInt8.to_int result = UInt8.to_int (v_MAX'0 : uint8)}
      {[%#snum42] UInt8.to_int self * UInt8.to_int rhs < UInt8.to_int (v_MIN'0 : uint8)
       -> UInt8.to_int result = UInt8.to_int (v_MIN'0 : uint8)}
      {[%#snum41] UInt8.to_int self * UInt8.to_int rhs >= UInt8.to_int (v_MIN'0 : uint8)
      /\ UInt8.to_int self * UInt8.to_int rhs <= UInt8.to_int (v_MAX'0 : uint8)
       -> UInt8.to_int result = UInt8.to_int self * UInt8.to_int rhs}
      (! return' {result}) ]
    
  
  let rec overflowing_mul'0 (self:uint8) (rhs:uint8) (return'  (ret:(uint8, bool)))= any
    [ return' (result:(uint8, bool))-> {[%#snum48] (let (_, a) = result in a)
      = (UInt8.to_int self * UInt8.to_int rhs < UInt8.to_int (v_MIN'0 : uint8)
      \/ UInt8.to_int self * UInt8.to_int rhs > UInt8.to_int (v_MAX'0 : uint8))}
      {[%#snum47] UInt8.to_int self * UInt8.to_int rhs > UInt8.to_int (v_MAX'0 : uint8)
       -> (exists k : int . k > 0
      /\ UInt8.to_int (let (a, _) = result in a)
      = UInt8.to_int self * UInt8.to_int rhs
      - k * (UInt8.to_int (v_MAX'0 : uint8) - UInt8.to_int (v_MIN'0 : uint8) + 1))}
      {[%#snum46] UInt8.to_int self * UInt8.to_int rhs < UInt8.to_int (v_MIN'0 : uint8)
       -> (exists k : int . k > 0
      /\ UInt8.to_int (let (a, _) = result in a)
      = UInt8.to_int self * UInt8.to_int rhs
      + k * (UInt8.to_int (v_MAX'0 : uint8) - UInt8.to_int (v_MIN'0 : uint8) + 1))}
      {[%#snum45] UInt8.to_int self * UInt8.to_int rhs >= UInt8.to_int (v_MIN'0 : uint8)
      /\ UInt8.to_int self * UInt8.to_int rhs <= UInt8.to_int (v_MAX'0 : uint8)
       -> UInt8.to_int (let (a, _) = result in a) = UInt8.to_int self * UInt8.to_int rhs}
      {[%#snum44] UInt8.to_int (let (a, _) = result in a)
      = EuclideanDivision.mod (UInt8.to_int self * UInt8.to_int rhs) (Power.power 2 (UInt32.to_int (v_BITS'0 : uint32)))
      + UInt8.to_int (v_MIN'0 : uint8)}
      (! return' {result}) ]
    
  
  use prelude.prelude.Bool
  
  use prelude.prelude.Intrinsic
  
  meta "compute_max_steps" 1000000
  
  let rec test_u8_mul_example'0 (_1:()) (return'  (ret:()))= (! bb0
    [ bb0 = s0
      [ s0 = checked_mul'0 {[%#schecked_ops0] (5 : uint8)} {[%#schecked_ops1] (10 : uint8)}
          (fun (_ret':t_Option'0) ->  [ &_4 <- _ret' ] s1)
      | s1 = bb1 ]
      
    | bb1 = s0 [ s0 = unwrap'0 {_4} (fun (_ret':uint8) ->  [ &_3 <- _ret' ] s1) | s1 = bb2 ] 
    | bb2 = s0
      [ s0 = UInt8.eq {_3} {[%#schecked_ops2] (50 : uint8)} (fun (_ret':bool) ->  [ &_2 <- _ret' ] s1)
      | s1 = any [ br0 -> {_2 = false} (! bb4) | br1 -> {_2} (! bb3) ]  ]
      
    | bb3 = s0
      [ s0 = checked_mul'0 {[%#schecked_ops3] (50 : uint8)} {[%#schecked_ops4] (10 : uint8)}
          (fun (_ret':t_Option'0) ->  [ &_9 <- _ret' ] s1)
      | s1 = bb5 ]
      
    | bb5 = s0 [ s0 = is_none'0 {_9} (fun (_ret':bool) ->  [ &_7 <- _ret' ] s1) | s1 = bb6 ] 
    | bb6 = any [ br0 -> {_7 = false} (! bb8) | br1 -> {_7} (! bb7) ] 
    | bb7 = s0
      [ s0 = wrapping_mul'0 {[%#schecked_ops5] (5 : uint8)} {[%#schecked_ops6] (10 : uint8)}
          (fun (_ret':uint8) ->  [ &_13 <- _ret' ] s1)
      | s1 = bb9 ]
      
    | bb9 = s0
      [ s0 = UInt8.eq {_13} {[%#schecked_ops7] (50 : uint8)} (fun (_ret':bool) ->  [ &_12 <- _ret' ] s1)
      | s1 = any [ br0 -> {_12 = false} (! bb11) | br1 -> {_12} (! bb10) ]  ]
      
    | bb10 = s0
      [ s0 = wrapping_mul'0 {[%#schecked_ops8] (50 : uint8)} {[%#schecked_ops9] (10 : uint8)}
          (fun (_ret':uint8) ->  [ &_17 <- _ret' ] s1)
      | s1 = bb12 ]
      
    | bb12 = s0
      [ s0 = UInt8.eq {_17} {[%#schecked_ops10] (244 : uint8)} (fun (_ret':bool) ->  [ &_16 <- _ret' ] s1)
      | s1 = any [ br0 -> {_16 = false} (! bb14) | br1 -> {_16} (! bb13) ]  ]
      
    | bb13 = s0
      [ s0 = saturating_mul'0 {[%#schecked_ops11] (5 : uint8)} {[%#schecked_ops12] (10 : uint8)}
          (fun (_ret':uint8) ->  [ &_21 <- _ret' ] s1)
      | s1 = bb15 ]
      
    | bb15 = s0
      [ s0 = UInt8.eq {_21} {[%#schecked_ops13] (50 : uint8)} (fun (_ret':bool) ->  [ &_20 <- _ret' ] s1)
      | s1 = any [ br0 -> {_20 = false} (! bb17) | br1 -> {_20} (! bb16) ]  ]
      
    | bb16 = s0
      [ s0 = saturating_mul'0 {[%#schecked_ops14] (50 : uint8)} {[%#schecked_ops15] (10 : uint8)}
          (fun (_ret':uint8) ->  [ &_25 <- _ret' ] s1)
      | s1 = bb18 ]
      
    | bb18 = s0
      [ s0 = UInt8.eq {_25} {[%#schecked_ops16] (255 : uint8)} (fun (_ret':bool) ->  [ &_24 <- _ret' ] s1)
      | s1 = any [ br0 -> {_24 = false} (! bb20) | br1 -> {_24} (! bb19) ]  ]
      
    | bb19 = s0
      [ s0 = overflowing_mul'0 {[%#schecked_ops17] (5 : uint8)} {[%#schecked_ops18] (10 : uint8)}
          (fun (_ret':(uint8, bool)) ->  [ &res <- _ret' ] s1)
      | s1 = bb21 ]
      
    | bb21 = s0
      [ s0 = UInt8.eq {let (r'0, _) = res in r'0} {[%#schecked_ops19] (50 : uint8)}
          (fun (_ret':bool) ->  [ &_29 <- _ret' ] s1)
      | s1 = any [ br0 -> {_29 = false} (! bb25) | br1 -> {_29} (! bb22) ]  ]
      
    | bb22 = s0
      [ s0 =  [ &_31 <- Bool.eq (let (_, r'0) = res in r'0) ([%#schecked_ops20] false) ] s1
      | s1 = any [ br0 -> {_31 = false} (! bb24) | br1 -> {_31} (! bb23) ]  ]
      
    | bb23 = s0
      [ s0 = overflowing_mul'0 {[%#schecked_ops21] (50 : uint8)} {[%#schecked_ops22] (10 : uint8)}
          (fun (_ret':(uint8, bool)) ->  [ &res1 <- _ret' ] s1)
      | s1 = bb27 ]
      
    | bb27 = s0
      [ s0 = UInt8.eq {let (r'0, _) = res1 in r'0} {[%#schecked_ops23] (244 : uint8)}
          (fun (_ret':bool) ->  [ &_36 <- _ret' ] s1)
      | s1 = any [ br0 -> {_36 = false} (! bb31) | br1 -> {_36} (! bb28) ]  ]
      
    | bb28 = s0
      [ s0 =  [ &_38 <- Bool.eq (let (_, r'0) = res1 in r'0) ([%#schecked_ops24] true) ] s1
      | s1 = any [ br0 -> {_38 = false} (! bb30) | br1 -> {_38} (! bb29) ]  ]
      
    | bb29 = return' {_0}
    | bb30 = bb32
    | bb31 = bb32
    | bb32 = {[%#schecked_ops25] false} any
    | bb24 = bb26
    | bb25 = bb26
    | bb26 = {[%#schecked_ops26] false} any
    | bb20 = {[%#schecked_ops27] false} any
    | bb17 = {[%#schecked_ops28] false} any
    | bb14 = {[%#schecked_ops29] false} any
    | bb11 = {[%#schecked_ops30] false} any
    | bb8 = {[%#schecked_ops31] false} any
    | bb4 = {[%#schecked_ops32] false} any ]
    )
    [ & _0 : () = any_l ()
    | & _2 : bool = any_l ()
    | & _3 : uint8 = any_l ()
    | & _4 : t_Option'0 = any_l ()
    | & _7 : bool = any_l ()
    | & _9 : t_Option'0 = any_l ()
    | & _12 : bool = any_l ()
    | & _13 : uint8 = any_l ()
    | & _16 : bool = any_l ()
    | & _17 : uint8 = any_l ()
    | & _20 : bool = any_l ()
    | & _21 : uint8 = any_l ()
    | & _24 : bool = any_l ()
    | & _25 : uint8 = any_l ()
    | & res : (uint8, bool) = any_l ()
    | & _29 : bool = any_l ()
    | & _31 : bool = any_l ()
    | & res1 : (uint8, bool) = any_l ()
    | & _36 : bool = any_l ()
    | & _38 : bool = any_l () ]
     [ return' (result:())-> (! return' {result}) ] 
end
module M_checked_ops__test_u8_mul_zero [#"checked_ops.rs" 102 0 102 30]
  let%span schecked_ops0 = "checked_ops.rs" 103 12 103 15
  let%span schecked_ops1 = "checked_ops.rs" 103 43 103 44
  let%span schecked_ops2 = "checked_ops.rs" 104 12 104 15
  let%span schecked_ops3 = "checked_ops.rs" 104 35 104 36
  let%span schecked_ops4 = "checked_ops.rs" 105 12 105 15
  let%span schecked_ops5 = "checked_ops.rs" 105 37 105 38
  let%span schecked_ops6 = "checked_ops.rs" 106 14 106 17
  let%span schecked_ops7 = "checked_ops.rs" 107 21 107 22
  let%span schecked_ops8 = "checked_ops.rs" 107 35 107 40
  let%span schecked_ops9 = "checked_ops.rs" 107 4 107 41
  let%span schecked_ops10 = "checked_ops.rs" 105 4 105 39
  let%span schecked_ops11 = "checked_ops.rs" 104 4 104 37
  let%span schecked_ops12 = "checked_ops.rs" 103 4 103 45
<<<<<<< HEAD
  let%span snum13 = "../../../creusot-contracts/src/std/num.rs" 128 20 129 89
  let%span snum14 = "../../../creusot-contracts/src/std/num.rs" 132 16 132 89
  let%span soption15 = "../../../creusot-contracts/src/std/option.rs" 31 0 423 1
  let%span snum16 = "../../../creusot-contracts/src/std/num.rs" 140 20 140 93
  let%span snum17 = "../../../creusot-contracts/src/std/num.rs" 143 16 146 18
  let%span snum18 = "../../../creusot-contracts/src/std/num.rs" 150 16 154 18
  let%span snum19 = "../../../creusot-contracts/src/std/num.rs" 155 16 159 18
  let%span snum20 = "../../../creusot-contracts/src/std/num.rs" 167 16 170 18
  let%span snum21 = "../../../creusot-contracts/src/std/num.rs" 172 16 172 85
  let%span snum22 = "../../../creusot-contracts/src/std/num.rs" 173 16 173 85
  let%span snum23 = "../../../creusot-contracts/src/std/num.rs" 182 20 182 95
  let%span snum24 = "../../../creusot-contracts/src/std/num.rs" 185 16 188 18
  let%span snum25 = "../../../creusot-contracts/src/std/num.rs" 192 16 196 18
  let%span snum26 = "../../../creusot-contracts/src/std/num.rs" 197 16 201 18
  let%span snum27 = "../../../creusot-contracts/src/std/num.rs" 204 20 204 98
=======
  let%span snum13 = "../../../creusot-contracts/src/std/num.rs" 129 20 130 89
  let%span snum14 = "../../../creusot-contracts/src/std/num.rs" 133 26 133 87
  let%span soption15 = "../../../creusot-contracts/src/std/option.rs" 31 0 423 1
  let%span snum16 = "../../../creusot-contracts/src/std/num.rs" 141 20 141 93
  let%span snum17 = "../../../creusot-contracts/src/std/num.rs" 145 20 146 51
  let%span snum18 = "../../../creusot-contracts/src/std/num.rs" 152 20 154 92
  let%span snum19 = "../../../creusot-contracts/src/std/num.rs" 157 20 159 92
  let%span snum20 = "../../../creusot-contracts/src/std/num.rs" 169 20 170 51
  let%span snum21 = "../../../creusot-contracts/src/std/num.rs" 173 26 173 83
  let%span snum22 = "../../../creusot-contracts/src/std/num.rs" 174 26 174 83
  let%span snum23 = "../../../creusot-contracts/src/std/num.rs" 183 20 183 95
  let%span snum24 = "../../../creusot-contracts/src/std/num.rs" 187 20 188 53
  let%span snum25 = "../../../creusot-contracts/src/std/num.rs" 194 20 196 94
  let%span snum26 = "../../../creusot-contracts/src/std/num.rs" 199 20 201 94
  let%span snum27 = "../../../creusot-contracts/src/std/num.rs" 205 20 205 98
>>>>>>> 716d5822
  
  use prelude.prelude.UInt8
  
  type t_Option'0  =
    | C_None'0
    | C_Some'0 uint8
  
  use prelude.prelude.UInt8
  
  use prelude.prelude.Int
  
  constant v_MIN'0 : uint8 = (0 : uint8)
  
  constant v_MAX'0 : uint8 = (255 : uint8)
  
  predicate inv'0 (_1 : t_Option'0)
  
  axiom inv_axiom'0 [@rewrite] : forall x : t_Option'0 [inv'0 x] . inv'0 x = true
  
  predicate inv'1 (_1 : uint8)
  
  axiom inv_axiom'1 [@rewrite] : forall x : uint8 [inv'1 x] . inv'1 x = true
  
  let rec checked_mul'0 (self:uint8) (rhs:uint8) (return'  (ret:t_Option'0))= any
    [ return' (result:t_Option'0)-> {[%#snum14] forall r : uint8 . result = C_Some'0 r
       -> UInt8.to_int r = UInt8.to_int self * UInt8.to_int rhs}
      {[%#snum13] (result = C_None'0)
      = (UInt8.to_int self * UInt8.to_int rhs < UInt8.to_int (v_MIN'0 : uint8)
      \/ UInt8.to_int self * UInt8.to_int rhs > UInt8.to_int (v_MAX'0 : uint8))}
      (! return' {result}) ]
    
  
  let rec unwrap'0 (self:t_Option'0) (return'  (ret:uint8))= {[@expl:precondition] inv'0 self}
    {[@expl:precondition] [%#soption15] self <> C_None'0}
    any [ return' (result:uint8)-> {inv'1 result} {[%#soption15] C_Some'0 result = self} (! return' {result}) ] 
  
  use prelude.prelude.UInt32
  
  constant v_BITS'0 : uint32 = (8 : uint32)
  
  use prelude.prelude.UInt32
  
  use int.Power
  
  use int.EuclideanDivision
  
  let rec wrapping_mul'0 (self:uint8) (rhs:uint8) (return'  (ret:uint8))= any
    [ return' (result:uint8)-> {[%#snum19] UInt8.to_int self * UInt8.to_int rhs > UInt8.to_int (v_MAX'0 : uint8)
       -> (exists k : int . k > 0
      /\ UInt8.to_int result
      = UInt8.to_int self * UInt8.to_int rhs
      - k * (UInt8.to_int (v_MAX'0 : uint8) - UInt8.to_int (v_MIN'0 : uint8) + 1))}
      {[%#snum18] UInt8.to_int self * UInt8.to_int rhs < UInt8.to_int (v_MIN'0 : uint8)
       -> (exists k : int . k > 0
      /\ UInt8.to_int result
      = UInt8.to_int self * UInt8.to_int rhs
      + k * (UInt8.to_int (v_MAX'0 : uint8) - UInt8.to_int (v_MIN'0 : uint8) + 1))}
      {[%#snum17] UInt8.to_int self * UInt8.to_int rhs >= UInt8.to_int (v_MIN'0 : uint8)
      /\ UInt8.to_int self * UInt8.to_int rhs <= UInt8.to_int (v_MAX'0 : uint8)
       -> UInt8.to_int result = UInt8.to_int self * UInt8.to_int rhs}
      {[%#snum16] UInt8.to_int result
      = EuclideanDivision.mod (UInt8.to_int self * UInt8.to_int rhs) (Power.power 2 (UInt32.to_int (v_BITS'0 : uint32)))
      + UInt8.to_int (v_MIN'0 : uint8)}
      (! return' {result}) ]
    
  
  let rec saturating_mul'0 (self:uint8) (rhs:uint8) (return'  (ret:uint8))= any
    [ return' (result:uint8)-> {[%#snum22] UInt8.to_int self * UInt8.to_int rhs > UInt8.to_int (v_MAX'0 : uint8)
       -> UInt8.to_int result = UInt8.to_int (v_MAX'0 : uint8)}
      {[%#snum21] UInt8.to_int self * UInt8.to_int rhs < UInt8.to_int (v_MIN'0 : uint8)
       -> UInt8.to_int result = UInt8.to_int (v_MIN'0 : uint8)}
      {[%#snum20] UInt8.to_int self * UInt8.to_int rhs >= UInt8.to_int (v_MIN'0 : uint8)
      /\ UInt8.to_int self * UInt8.to_int rhs <= UInt8.to_int (v_MAX'0 : uint8)
       -> UInt8.to_int result = UInt8.to_int self * UInt8.to_int rhs}
      (! return' {result}) ]
    
  
  let rec overflowing_mul'0 (self:uint8) (rhs:uint8) (return'  (ret:(uint8, bool)))= any
    [ return' (result:(uint8, bool))-> {[%#snum27] (let (_, a) = result in a)
      = (UInt8.to_int self * UInt8.to_int rhs < UInt8.to_int (v_MIN'0 : uint8)
      \/ UInt8.to_int self * UInt8.to_int rhs > UInt8.to_int (v_MAX'0 : uint8))}
      {[%#snum26] UInt8.to_int self * UInt8.to_int rhs > UInt8.to_int (v_MAX'0 : uint8)
       -> (exists k : int . k > 0
      /\ UInt8.to_int (let (a, _) = result in a)
      = UInt8.to_int self * UInt8.to_int rhs
      - k * (UInt8.to_int (v_MAX'0 : uint8) - UInt8.to_int (v_MIN'0 : uint8) + 1))}
      {[%#snum25] UInt8.to_int self * UInt8.to_int rhs < UInt8.to_int (v_MIN'0 : uint8)
       -> (exists k : int . k > 0
      /\ UInt8.to_int (let (a, _) = result in a)
      = UInt8.to_int self * UInt8.to_int rhs
      + k * (UInt8.to_int (v_MAX'0 : uint8) - UInt8.to_int (v_MIN'0 : uint8) + 1))}
      {[%#snum24] UInt8.to_int self * UInt8.to_int rhs >= UInt8.to_int (v_MIN'0 : uint8)
      /\ UInt8.to_int self * UInt8.to_int rhs <= UInt8.to_int (v_MAX'0 : uint8)
       -> UInt8.to_int (let (a, _) = result in a) = UInt8.to_int self * UInt8.to_int rhs}
      {[%#snum23] UInt8.to_int (let (a, _) = result in a)
      = EuclideanDivision.mod (UInt8.to_int self * UInt8.to_int rhs) (Power.power 2 (UInt32.to_int (v_BITS'0 : uint32)))
      + UInt8.to_int (v_MIN'0 : uint8)}
      (! return' {result}) ]
    
  
  use prelude.prelude.Bool
  
  use prelude.prelude.Intrinsic
  
  meta "compute_max_steps" 1000000
  
  let rec test_u8_mul_zero'0 (a:uint8) (return'  (ret:()))= (! bb0
    [ bb0 = s0
      [ s0 = checked_mul'0 {[%#schecked_ops0] (0 : uint8)} {a} (fun (_ret':t_Option'0) ->  [ &_5 <- _ret' ] s1)
      | s1 = bb1 ]
      
    | bb1 = s0 [ s0 = unwrap'0 {_5} (fun (_ret':uint8) ->  [ &_4 <- _ret' ] s1) | s1 = bb2 ] 
    | bb2 = s0
      [ s0 = UInt8.eq {_4} {[%#schecked_ops1] (0 : uint8)} (fun (_ret':bool) ->  [ &_3 <- _ret' ] s1)
      | s1 = any [ br0 -> {_3 = false} (! bb4) | br1 -> {_3} (! bb3) ]  ]
      
    | bb3 = s0
      [ s0 = wrapping_mul'0 {[%#schecked_ops2] (0 : uint8)} {a} (fun (_ret':uint8) ->  [ &_10 <- _ret' ] s1)
      | s1 = bb5 ]
      
    | bb5 = s0
      [ s0 = UInt8.eq {_10} {[%#schecked_ops3] (0 : uint8)} (fun (_ret':bool) ->  [ &_9 <- _ret' ] s1)
      | s1 = any [ br0 -> {_9 = false} (! bb7) | br1 -> {_9} (! bb6) ]  ]
      
    | bb6 = s0
      [ s0 = saturating_mul'0 {[%#schecked_ops4] (0 : uint8)} {a} (fun (_ret':uint8) ->  [ &_15 <- _ret' ] s1)
      | s1 = bb8 ]
      
    | bb8 = s0
      [ s0 = UInt8.eq {_15} {[%#schecked_ops5] (0 : uint8)} (fun (_ret':bool) ->  [ &_14 <- _ret' ] s1)
      | s1 = any [ br0 -> {_14 = false} (! bb10) | br1 -> {_14} (! bb9) ]  ]
      
    | bb9 = s0
      [ s0 = overflowing_mul'0 {[%#schecked_ops6] (0 : uint8)} {a} (fun (_ret':(uint8, bool)) ->  [ &res <- _ret' ] s1)
      | s1 = bb11 ]
      
    | bb11 = s0
      [ s0 = UInt8.eq {let (r'0, _) = res in r'0} {[%#schecked_ops7] (0 : uint8)}
          (fun (_ret':bool) ->  [ &_21 <- _ret' ] s1)
      | s1 = any [ br0 -> {_21 = false} (! bb15) | br1 -> {_21} (! bb12) ]  ]
      
    | bb12 = s0
      [ s0 =  [ &_23 <- Bool.eq (let (_, r'0) = res in r'0) ([%#schecked_ops8] false) ] s1
      | s1 = any [ br0 -> {_23 = false} (! bb14) | br1 -> {_23} (! bb13) ]  ]
      
    | bb13 = return' {_0}
    | bb14 = bb16
    | bb15 = bb16
    | bb16 = {[%#schecked_ops9] false} any
    | bb10 = {[%#schecked_ops10] false} any
    | bb7 = {[%#schecked_ops11] false} any
    | bb4 = {[%#schecked_ops12] false} any ]
    )
    [ & _0 : () = any_l ()
    | & a : uint8 = a
    | & _3 : bool = any_l ()
    | & _4 : uint8 = any_l ()
    | & _5 : t_Option'0 = any_l ()
    | & _9 : bool = any_l ()
    | & _10 : uint8 = any_l ()
    | & _14 : bool = any_l ()
    | & _15 : uint8 = any_l ()
    | & res : (uint8, bool) = any_l ()
    | & _21 : bool = any_l ()
    | & _23 : bool = any_l () ]
     [ return' (result:())-> (! return' {result}) ] 
end
module M_checked_ops__test_u8_overflowing_mul [#"checked_ops.rs" 111 0 111 44]
  let%span schecked_ops0 = "checked_ops.rs" 113 4 113 65
  let%span schecked_ops1 = "checked_ops.rs" 112 4 112 56
<<<<<<< HEAD
  let%span snum2 = "../../../creusot-contracts/src/std/num.rs" 182 20 182 95
  let%span snum3 = "../../../creusot-contracts/src/std/num.rs" 185 16 188 18
  let%span snum4 = "../../../creusot-contracts/src/std/num.rs" 192 16 196 18
  let%span snum5 = "../../../creusot-contracts/src/std/num.rs" 197 16 201 18
  let%span snum6 = "../../../creusot-contracts/src/std/num.rs" 204 20 204 98
  let%span snum7 = "../../../creusot-contracts/src/std/num.rs" 140 20 140 93
  let%span snum8 = "../../../creusot-contracts/src/std/num.rs" 143 16 146 18
  let%span snum9 = "../../../creusot-contracts/src/std/num.rs" 150 16 154 18
  let%span snum10 = "../../../creusot-contracts/src/std/num.rs" 155 16 159 18
  let%span snum11 = "../../../creusot-contracts/src/std/num.rs" 128 20 129 89
  let%span snum12 = "../../../creusot-contracts/src/std/num.rs" 132 16 132 89
=======
  let%span snum2 = "../../../creusot-contracts/src/std/num.rs" 183 20 183 95
  let%span snum3 = "../../../creusot-contracts/src/std/num.rs" 187 20 188 53
  let%span snum4 = "../../../creusot-contracts/src/std/num.rs" 194 20 196 94
  let%span snum5 = "../../../creusot-contracts/src/std/num.rs" 199 20 201 94
  let%span snum6 = "../../../creusot-contracts/src/std/num.rs" 205 20 205 98
  let%span snum7 = "../../../creusot-contracts/src/std/num.rs" 141 20 141 93
  let%span snum8 = "../../../creusot-contracts/src/std/num.rs" 145 20 146 51
  let%span snum9 = "../../../creusot-contracts/src/std/num.rs" 152 20 154 92
  let%span snum10 = "../../../creusot-contracts/src/std/num.rs" 157 20 159 92
  let%span snum11 = "../../../creusot-contracts/src/std/num.rs" 129 20 130 89
  let%span snum12 = "../../../creusot-contracts/src/std/num.rs" 133 26 133 87
>>>>>>> 716d5822
  let%span soption13 = "../../../creusot-contracts/src/std/option.rs" 51 26 51 51
  
  use prelude.prelude.UInt8
  
  use prelude.prelude.Int
  
  use prelude.prelude.UInt32
  
  constant v_BITS'0 : uint32 = (8 : uint32)
  
  use prelude.prelude.UInt32
  
  use int.Power
  
  use int.EuclideanDivision
  
  use prelude.prelude.UInt8
  
  constant v_MIN'0 : uint8 = (0 : uint8)
  
  constant v_MAX'0 : uint8 = (255 : uint8)
  
  use prelude.prelude.Borrow
  
  type t_Option'0  =
    | C_None'0
    | C_Some'0 uint8
  
  predicate inv'0 (_1 : t_Option'0)
  
  axiom inv_axiom'0 [@rewrite] : forall x : t_Option'0 [inv'0 x] . inv'0 x = true
  
  let rec overflowing_mul'0 (self:uint8) (rhs:uint8) (return'  (ret:(uint8, bool)))= any
    [ return' (result:(uint8, bool))-> {[%#snum6] (let (_, a) = result in a)
      = (UInt8.to_int self * UInt8.to_int rhs < UInt8.to_int (v_MIN'0 : uint8)
      \/ UInt8.to_int self * UInt8.to_int rhs > UInt8.to_int (v_MAX'0 : uint8))}
      {[%#snum5] UInt8.to_int self * UInt8.to_int rhs > UInt8.to_int (v_MAX'0 : uint8)
       -> (exists k : int . k > 0
      /\ UInt8.to_int (let (a, _) = result in a)
      = UInt8.to_int self * UInt8.to_int rhs
      - k * (UInt8.to_int (v_MAX'0 : uint8) - UInt8.to_int (v_MIN'0 : uint8) + 1))}
      {[%#snum4] UInt8.to_int self * UInt8.to_int rhs < UInt8.to_int (v_MIN'0 : uint8)
       -> (exists k : int . k > 0
      /\ UInt8.to_int (let (a, _) = result in a)
      = UInt8.to_int self * UInt8.to_int rhs
      + k * (UInt8.to_int (v_MAX'0 : uint8) - UInt8.to_int (v_MIN'0 : uint8) + 1))}
      {[%#snum3] UInt8.to_int self * UInt8.to_int rhs >= UInt8.to_int (v_MIN'0 : uint8)
      /\ UInt8.to_int self * UInt8.to_int rhs <= UInt8.to_int (v_MAX'0 : uint8)
       -> UInt8.to_int (let (a, _) = result in a) = UInt8.to_int self * UInt8.to_int rhs}
      {[%#snum2] UInt8.to_int (let (a, _) = result in a)
      = EuclideanDivision.mod (UInt8.to_int self * UInt8.to_int rhs) (Power.power 2 (UInt32.to_int (v_BITS'0 : uint32)))
      + UInt8.to_int (v_MIN'0 : uint8)}
      (! return' {result}) ]
    
  
  let rec wrapping_mul'0 (self:uint8) (rhs:uint8) (return'  (ret:uint8))= any
    [ return' (result:uint8)-> {[%#snum10] UInt8.to_int self * UInt8.to_int rhs > UInt8.to_int (v_MAX'0 : uint8)
       -> (exists k : int . k > 0
      /\ UInt8.to_int result
      = UInt8.to_int self * UInt8.to_int rhs
      - k * (UInt8.to_int (v_MAX'0 : uint8) - UInt8.to_int (v_MIN'0 : uint8) + 1))}
      {[%#snum9] UInt8.to_int self * UInt8.to_int rhs < UInt8.to_int (v_MIN'0 : uint8)
       -> (exists k : int . k > 0
      /\ UInt8.to_int result
      = UInt8.to_int self * UInt8.to_int rhs
      + k * (UInt8.to_int (v_MAX'0 : uint8) - UInt8.to_int (v_MIN'0 : uint8) + 1))}
      {[%#snum8] UInt8.to_int self * UInt8.to_int rhs >= UInt8.to_int (v_MIN'0 : uint8)
      /\ UInt8.to_int self * UInt8.to_int rhs <= UInt8.to_int (v_MAX'0 : uint8)
       -> UInt8.to_int result = UInt8.to_int self * UInt8.to_int rhs}
      {[%#snum7] UInt8.to_int result
      = EuclideanDivision.mod (UInt8.to_int self * UInt8.to_int rhs) (Power.power 2 (UInt32.to_int (v_BITS'0 : uint32)))
      + UInt8.to_int (v_MIN'0 : uint8)}
      (! return' {result}) ]
    
  
  let rec checked_mul'0 (self:uint8) (rhs:uint8) (return'  (ret:t_Option'0))= any
    [ return' (result:t_Option'0)-> {[%#snum12] forall r : uint8 . result = C_Some'0 r
       -> UInt8.to_int r = UInt8.to_int self * UInt8.to_int rhs}
      {[%#snum11] (result = C_None'0)
      = (UInt8.to_int self * UInt8.to_int rhs < UInt8.to_int (v_MIN'0 : uint8)
      \/ UInt8.to_int self * UInt8.to_int rhs > UInt8.to_int (v_MAX'0 : uint8))}
      (! return' {result}) ]
    
  
  let rec is_none'0 (self:t_Option'0) (return'  (ret:bool))= {[@expl:precondition] inv'0 self}
    any [ return' (result:bool)-> {[%#soption13] result = (self = C_None'0)} (! return' {result}) ] 
  
  use prelude.prelude.Bool
  
  use prelude.prelude.Intrinsic
  
  meta "compute_max_steps" 1000000
  
  let rec test_u8_overflowing_mul'0 (a:uint8) (b:uint8) (return'  (ret:()))= (! bb0
    [ bb0 = s0 [ s0 = overflowing_mul'0 {a} {b} (fun (_ret':(uint8, bool)) ->  [ &_6 <- _ret' ] s1) | s1 = bb1 ] 
    | bb1 = s0 [ s0 = wrapping_mul'0 {a} {b} (fun (_ret':uint8) ->  [ &_9 <- _ret' ] s1) | s1 = bb2 ] 
    | bb2 = s0
      [ s0 = UInt8.eq {let (r'0, _) = _6 in r'0} {_9} (fun (_ret':bool) ->  [ &_4 <- _ret' ] s1)
      | s1 = any [ br0 -> {_4 = false} (! bb4) | br1 -> {_4} (! bb3) ]  ]
      
    | bb3 = s0 [ s0 = overflowing_mul'0 {a} {b} (fun (_ret':(uint8, bool)) ->  [ &_16 <- _ret' ] s1) | s1 = bb5 ] 
    | bb5 = s0 [ s0 = checked_mul'0 {a} {b} (fun (_ret':t_Option'0) ->  [ &_21 <- _ret' ] s1) | s1 = bb6 ] 
    | bb6 = s0 [ s0 = is_none'0 {_21} (fun (_ret':bool) ->  [ &_19 <- _ret' ] s1) | s1 = bb7 ] 
    | bb7 = s0
      [ s0 =  [ &_14 <- Bool.eq (let (_, r'0) = _16 in r'0) _19 ] s1
      | s1 = any [ br0 -> {_14 = false} (! bb9) | br1 -> {_14} (! bb8) ]  ]
      
    | bb8 = return' {_0}
    | bb9 = {[%#schecked_ops0] false} any
    | bb4 = {[%#schecked_ops1] false} any ]
    )
    [ & _0 : () = any_l ()
    | & a : uint8 = a
    | & b : uint8 = b
    | & _4 : bool = any_l ()
    | & _6 : (uint8, bool) = any_l ()
    | & _9 : uint8 = any_l ()
    | & _14 : bool = any_l ()
    | & _16 : (uint8, bool) = any_l ()
    | & _19 : bool = any_l ()
    | & _21 : t_Option'0 = any_l () ]
     [ return' (result:())-> (! return' {result}) ] 
end
module M_checked_ops__test_u8_div_example [#"checked_ops.rs" 117 0 117 28]
  let%span schecked_ops0 = "checked_ops.rs" 118 12 118 15
  let%span schecked_ops1 = "checked_ops.rs" 118 28 118 29
  let%span schecked_ops2 = "checked_ops.rs" 119 12 119 15
  let%span schecked_ops3 = "checked_ops.rs" 119 28 119 29
  let%span schecked_ops4 = "checked_ops.rs" 119 43 119 44
  let%span schecked_ops5 = "checked_ops.rs" 120 12 120 15
  let%span schecked_ops6 = "checked_ops.rs" 120 29 120 30
  let%span schecked_ops7 = "checked_ops.rs" 120 35 120 36
  let%span schecked_ops8 = "checked_ops.rs" 121 12 121 15
  let%span schecked_ops9 = "checked_ops.rs" 121 31 121 32
  let%span schecked_ops10 = "checked_ops.rs" 121 37 121 38
  let%span schecked_ops11 = "checked_ops.rs" 122 14 122 17
  let%span schecked_ops12 = "checked_ops.rs" 122 34 122 35
  let%span schecked_ops13 = "checked_ops.rs" 123 21 123 22
  let%span schecked_ops14 = "checked_ops.rs" 123 35 123 40
  let%span schecked_ops15 = "checked_ops.rs" 123 4 123 41
  let%span schecked_ops16 = "checked_ops.rs" 121 4 121 39
  let%span schecked_ops17 = "checked_ops.rs" 120 4 120 37
  let%span schecked_ops18 = "checked_ops.rs" 119 4 119 45
  let%span schecked_ops19 = "checked_ops.rs" 118 4 118 41
<<<<<<< HEAD
  let%span snum20 = "../../../creusot-contracts/src/std/num.rs" 66 26 66 97
  let%span snum21 = "../../../creusot-contracts/src/std/num.rs" 68 16 68 85
  let%span soption22 = "../../../creusot-contracts/src/std/option.rs" 51 26 51 51
  let%span soption23 = "../../../creusot-contracts/src/std/option.rs" 31 0 423 1
  let%span snum24 = "../../../creusot-contracts/src/std/num.rs" 74 27 74 36
  let%span snum25 = "../../../creusot-contracts/src/std/num.rs" 76 16 76 85
  let%span snum26 = "../../../creusot-contracts/src/std/num.rs" 78 26 78 89
  let%span snum27 = "../../../creusot-contracts/src/std/num.rs" 84 27 84 36
  let%span snum28 = "../../../creusot-contracts/src/std/num.rs" 86 16 86 91
  let%span snum29 = "../../../creusot-contracts/src/std/num.rs" 88 26 88 89
  let%span snum30 = "../../../creusot-contracts/src/std/num.rs" 94 27 94 36
  let%span snum31 = "../../../creusot-contracts/src/std/num.rs" 96 16 96 87
  let%span snum32 = "../../../creusot-contracts/src/std/num.rs" 98 26 98 91
  let%span snum33 = "../../../creusot-contracts/src/std/num.rs" 100 26 100 74
=======
  let%span snum20 = "../../../creusot-contracts/src/std/num.rs" 67 26 67 97
  let%span snum21 = "../../../creusot-contracts/src/std/num.rs" 69 26 69 83
  let%span soption22 = "../../../creusot-contracts/src/std/option.rs" 51 26 51 51
  let%span soption23 = "../../../creusot-contracts/src/std/option.rs" 31 0 423 1
  let%span snum24 = "../../../creusot-contracts/src/std/num.rs" 75 27 75 36
  let%span snum25 = "../../../creusot-contracts/src/std/num.rs" 77 26 77 83
  let%span snum26 = "../../../creusot-contracts/src/std/num.rs" 79 26 79 89
  let%span snum27 = "../../../creusot-contracts/src/std/num.rs" 85 27 85 36
  let%span snum28 = "../../../creusot-contracts/src/std/num.rs" 87 26 87 89
  let%span snum29 = "../../../creusot-contracts/src/std/num.rs" 89 26 89 89
  let%span snum30 = "../../../creusot-contracts/src/std/num.rs" 95 27 95 36
  let%span snum31 = "../../../creusot-contracts/src/std/num.rs" 97 26 97 85
  let%span snum32 = "../../../creusot-contracts/src/std/num.rs" 99 26 99 91
  let%span snum33 = "../../../creusot-contracts/src/std/num.rs" 101 26 101 74
>>>>>>> 716d5822
  
  use prelude.prelude.UInt8
  
  type t_Option'0  =
    | C_None'0
    | C_Some'0 uint8
  
  use prelude.prelude.UInt8
  
  constant v_MIN'0 : uint8 = (0 : uint8)
  
  use prelude.prelude.Int
  
  use prelude.prelude.Borrow
  
  predicate inv'0 (_1 : t_Option'0)
  
  axiom inv_axiom'0 [@rewrite] : forall x : t_Option'0 [inv'0 x] . inv'0 x = true
  
  predicate inv'1 (_1 : t_Option'0)
  
  axiom inv_axiom'1 [@rewrite] : forall x : t_Option'0 [inv'1 x] . inv'1 x = true
  
  predicate inv'2 (_1 : uint8)
  
  axiom inv_axiom'2 [@rewrite] : forall x : uint8 [inv'2 x] . inv'2 x = true
  
  let rec checked_div'0 (self:uint8) (rhs:uint8) (return'  (ret:t_Option'0))= any
    [ return' (result:t_Option'0)-> {[%#snum21] forall r : uint8 . result = C_Some'0 r
       -> UInt8.to_int r = div (UInt8.to_int self) (UInt8.to_int rhs)}
      {[%#snum20] (result = C_None'0)
      = (UInt8.to_int rhs = 0 \/ UInt8.to_int self = UInt8.to_int (v_MIN'0 : uint8) /\ UInt8.to_int rhs = - 1)}
      (! return' {result}) ]
    
  
  let rec is_none'0 (self:t_Option'0) (return'  (ret:bool))= {[@expl:precondition] inv'0 self}
    any [ return' (result:bool)-> {[%#soption22] result = (self = C_None'0)} (! return' {result}) ] 
  
  let rec unwrap'0 (self:t_Option'0) (return'  (ret:uint8))= {[@expl:precondition] inv'1 self}
    {[@expl:precondition] [%#soption23] self <> C_None'0}
    any [ return' (result:uint8)-> {inv'2 result} {[%#soption23] C_Some'0 result = self} (! return' {result}) ] 
  
  let rec wrapping_div'0 (self:uint8) (rhs:uint8) (return'  (ret:uint8))= {[@expl:precondition] [%#snum24] UInt8.to_int rhs
    <> 0}
    any
    [ return' (result:uint8)-> {[%#snum26] UInt8.to_int self = UInt8.to_int (v_MIN'0 : uint8) /\ UInt8.to_int rhs = - 1
      \/ UInt8.to_int result = div (UInt8.to_int self) (UInt8.to_int rhs)}
      {[%#snum25] UInt8.to_int self = UInt8.to_int (v_MIN'0 : uint8) /\ UInt8.to_int rhs = - 1
       -> UInt8.to_int result = UInt8.to_int self}
      (! return' {result}) ]
    
  
  let rec saturating_div'0 (self:uint8) (rhs:uint8) (return'  (ret:uint8))= {[@expl:precondition] [%#snum27] UInt8.to_int rhs
    <> 0}
    any
    [ return' (result:uint8)-> {[%#snum29] UInt8.to_int self = UInt8.to_int (v_MIN'0 : uint8) /\ UInt8.to_int rhs = - 1
      \/ UInt8.to_int result = div (UInt8.to_int self) (UInt8.to_int rhs)}
      {[%#snum28] UInt8.to_int self = UInt8.to_int (v_MIN'0 : uint8) /\ UInt8.to_int rhs = - 1
       -> UInt8.to_int result = UInt8.to_int (v_MIN'0 : uint8)}
      (! return' {result}) ]
    
  
  let rec overflowing_div'0 (self:uint8) (rhs:uint8) (return'  (ret:(uint8, bool)))= {[@expl:precondition] [%#snum30] UInt8.to_int rhs
    <> 0}
    any
    [ return' (result:(uint8, bool))-> {[%#snum33] (let (_, a) = result in a)
      = (UInt8.to_int self = UInt8.to_int (v_MIN'0 : uint8) /\ UInt8.to_int rhs = - 1)}
      {[%#snum32] UInt8.to_int self = UInt8.to_int (v_MIN'0 : uint8) /\ UInt8.to_int rhs = - 1
      \/ UInt8.to_int (let (a, _) = result in a) = div (UInt8.to_int self) (UInt8.to_int rhs)}
      {[%#snum31] UInt8.to_int self = UInt8.to_int (v_MIN'0 : uint8) /\ UInt8.to_int rhs = - 1
       -> UInt8.to_int (let (a, _) = result in a) = UInt8.to_int self}
      (! return' {result}) ]
    
  
  use prelude.prelude.Bool
  
  use prelude.prelude.Intrinsic
  
  meta "compute_max_steps" 1000000
  
  let rec test_u8_div_example'0 (_1:()) (return'  (ret:()))= (! bb0
    [ bb0 = s0
      [ s0 = checked_div'0 {[%#schecked_ops0] (5 : uint8)} {[%#schecked_ops1] (0 : uint8)}
          (fun (_ret':t_Option'0) ->  [ &_4 <- _ret' ] s1)
      | s1 = bb1 ]
      
    | bb1 = s0 [ s0 = is_none'0 {_4} (fun (_ret':bool) ->  [ &_2 <- _ret' ] s1) | s1 = bb2 ] 
    | bb2 = any [ br0 -> {_2 = false} (! bb4) | br1 -> {_2} (! bb3) ] 
    | bb3 = s0
      [ s0 = checked_div'0 {[%#schecked_ops2] (5 : uint8)} {[%#schecked_ops3] (2 : uint8)}
          (fun (_ret':t_Option'0) ->  [ &_9 <- _ret' ] s1)
      | s1 = bb5 ]
      
    | bb5 = s0 [ s0 = unwrap'0 {_9} (fun (_ret':uint8) ->  [ &_8 <- _ret' ] s1) | s1 = bb6 ] 
    | bb6 = s0
      [ s0 = UInt8.eq {_8} {[%#schecked_ops4] (2 : uint8)} (fun (_ret':bool) ->  [ &_7 <- _ret' ] s1)
      | s1 = any [ br0 -> {_7 = false} (! bb8) | br1 -> {_7} (! bb7) ]  ]
      
    | bb7 = s0
      [ s0 = wrapping_div'0 {[%#schecked_ops5] (5 : uint8)} {[%#schecked_ops6] (2 : uint8)}
          (fun (_ret':uint8) ->  [ &_13 <- _ret' ] s1)
      | s1 = bb9 ]
      
    | bb9 = s0
      [ s0 = UInt8.eq {_13} {[%#schecked_ops7] (2 : uint8)} (fun (_ret':bool) ->  [ &_12 <- _ret' ] s1)
      | s1 = any [ br0 -> {_12 = false} (! bb11) | br1 -> {_12} (! bb10) ]  ]
      
    | bb10 = s0
      [ s0 = saturating_div'0 {[%#schecked_ops8] (5 : uint8)} {[%#schecked_ops9] (2 : uint8)}
          (fun (_ret':uint8) ->  [ &_17 <- _ret' ] s1)
      | s1 = bb12 ]
      
    | bb12 = s0
      [ s0 = UInt8.eq {_17} {[%#schecked_ops10] (2 : uint8)} (fun (_ret':bool) ->  [ &_16 <- _ret' ] s1)
      | s1 = any [ br0 -> {_16 = false} (! bb14) | br1 -> {_16} (! bb13) ]  ]
      
    | bb13 = s0
      [ s0 = overflowing_div'0 {[%#schecked_ops11] (5 : uint8)} {[%#schecked_ops12] (2 : uint8)}
          (fun (_ret':(uint8, bool)) ->  [ &res <- _ret' ] s1)
      | s1 = bb15 ]
      
    | bb15 = s0
      [ s0 = UInt8.eq {let (r'0, _) = res in r'0} {[%#schecked_ops13] (2 : uint8)}
          (fun (_ret':bool) ->  [ &_21 <- _ret' ] s1)
      | s1 = any [ br0 -> {_21 = false} (! bb19) | br1 -> {_21} (! bb16) ]  ]
      
    | bb16 = s0
      [ s0 =  [ &_23 <- Bool.eq (let (_, r'0) = res in r'0) ([%#schecked_ops14] false) ] s1
      | s1 = any [ br0 -> {_23 = false} (! bb18) | br1 -> {_23} (! bb17) ]  ]
      
    | bb17 = return' {_0}
    | bb18 = bb20
    | bb19 = bb20
    | bb20 = {[%#schecked_ops15] false} any
    | bb14 = {[%#schecked_ops16] false} any
    | bb11 = {[%#schecked_ops17] false} any
    | bb8 = {[%#schecked_ops18] false} any
    | bb4 = {[%#schecked_ops19] false} any ]
    )
    [ & _0 : () = any_l ()
    | & _2 : bool = any_l ()
    | & _4 : t_Option'0 = any_l ()
    | & _7 : bool = any_l ()
    | & _8 : uint8 = any_l ()
    | & _9 : t_Option'0 = any_l ()
    | & _12 : bool = any_l ()
    | & _13 : uint8 = any_l ()
    | & _16 : bool = any_l ()
    | & _17 : uint8 = any_l ()
    | & res : (uint8, bool) = any_l ()
    | & _21 : bool = any_l ()
    | & _23 : bool = any_l () ]
     [ return' (result:())-> (! return' {result}) ] 
end
module M_checked_ops__test_u8_div_no_overflow [#"checked_ops.rs" 128 0 128 44]
  let%span schecked_ops0 = "checked_ops.rs" 129 41 129 46
  let%span schecked_ops1 = "checked_ops.rs" 130 33 130 38
  let%span schecked_ops2 = "checked_ops.rs" 131 35 131 40
  let%span schecked_ops3 = "checked_ops.rs" 133 21 133 26
  let%span schecked_ops4 = "checked_ops.rs" 133 39 133 44
  let%span schecked_ops5 = "checked_ops.rs" 133 4 133 45
  let%span schecked_ops6 = "checked_ops.rs" 131 4 131 41
  let%span schecked_ops7 = "checked_ops.rs" 130 4 130 39
  let%span schecked_ops8 = "checked_ops.rs" 129 4 129 47
  let%span schecked_ops9 = "checked_ops.rs" 127 11 127 18
<<<<<<< HEAD
  let%span snum10 = "../../../creusot-contracts/src/std/num.rs" 66 26 66 97
  let%span snum11 = "../../../creusot-contracts/src/std/num.rs" 68 16 68 85
  let%span soption12 = "../../../creusot-contracts/src/std/option.rs" 31 0 423 1
  let%span snum13 = "../../../creusot-contracts/src/std/num.rs" 74 27 74 36
  let%span snum14 = "../../../creusot-contracts/src/std/num.rs" 76 16 76 85
  let%span snum15 = "../../../creusot-contracts/src/std/num.rs" 78 26 78 89
  let%span snum16 = "../../../creusot-contracts/src/std/num.rs" 84 27 84 36
  let%span snum17 = "../../../creusot-contracts/src/std/num.rs" 86 16 86 91
  let%span snum18 = "../../../creusot-contracts/src/std/num.rs" 88 26 88 89
  let%span snum19 = "../../../creusot-contracts/src/std/num.rs" 94 27 94 36
  let%span snum20 = "../../../creusot-contracts/src/std/num.rs" 96 16 96 87
  let%span snum21 = "../../../creusot-contracts/src/std/num.rs" 98 26 98 91
  let%span snum22 = "../../../creusot-contracts/src/std/num.rs" 100 26 100 74
=======
  let%span snum10 = "../../../creusot-contracts/src/std/num.rs" 67 26 67 97
  let%span snum11 = "../../../creusot-contracts/src/std/num.rs" 69 26 69 83
  let%span soption12 = "../../../creusot-contracts/src/std/option.rs" 31 0 423 1
  let%span snum13 = "../../../creusot-contracts/src/std/num.rs" 75 27 75 36
  let%span snum14 = "../../../creusot-contracts/src/std/num.rs" 77 26 77 83
  let%span snum15 = "../../../creusot-contracts/src/std/num.rs" 79 26 79 89
  let%span snum16 = "../../../creusot-contracts/src/std/num.rs" 85 27 85 36
  let%span snum17 = "../../../creusot-contracts/src/std/num.rs" 87 26 87 89
  let%span snum18 = "../../../creusot-contracts/src/std/num.rs" 89 26 89 89
  let%span snum19 = "../../../creusot-contracts/src/std/num.rs" 95 27 95 36
  let%span snum20 = "../../../creusot-contracts/src/std/num.rs" 97 26 97 85
  let%span snum21 = "../../../creusot-contracts/src/std/num.rs" 99 26 99 91
  let%span snum22 = "../../../creusot-contracts/src/std/num.rs" 101 26 101 74
>>>>>>> 716d5822
  
  use prelude.prelude.UInt8
  
  type t_Option'0  =
    | C_None'0
    | C_Some'0 uint8
  
  use prelude.prelude.UInt8
  
  constant v_MIN'0 : uint8 = (0 : uint8)
  
  use prelude.prelude.Int
  
  predicate inv'0 (_1 : t_Option'0)
  
  axiom inv_axiom'0 [@rewrite] : forall x : t_Option'0 [inv'0 x] . inv'0 x = true
  
  predicate inv'1 (_1 : uint8)
  
  axiom inv_axiom'1 [@rewrite] : forall x : uint8 [inv'1 x] . inv'1 x = true
  
  let rec checked_div'0 (self:uint8) (rhs:uint8) (return'  (ret:t_Option'0))= any
    [ return' (result:t_Option'0)-> {[%#snum11] forall r : uint8 . result = C_Some'0 r
       -> UInt8.to_int r = div (UInt8.to_int self) (UInt8.to_int rhs)}
      {[%#snum10] (result = C_None'0)
      = (UInt8.to_int rhs = 0 \/ UInt8.to_int self = UInt8.to_int (v_MIN'0 : uint8) /\ UInt8.to_int rhs = - 1)}
      (! return' {result}) ]
    
  
  let rec unwrap'0 (self:t_Option'0) (return'  (ret:uint8))= {[@expl:precondition] inv'0 self}
    {[@expl:precondition] [%#soption12] self <> C_None'0}
    any [ return' (result:uint8)-> {inv'1 result} {[%#soption12] C_Some'0 result = self} (! return' {result}) ] 
  
  let rec wrapping_div'0 (self:uint8) (rhs:uint8) (return'  (ret:uint8))= {[@expl:precondition] [%#snum13] UInt8.to_int rhs
    <> 0}
    any
    [ return' (result:uint8)-> {[%#snum15] UInt8.to_int self = UInt8.to_int (v_MIN'0 : uint8) /\ UInt8.to_int rhs = - 1
      \/ UInt8.to_int result = div (UInt8.to_int self) (UInt8.to_int rhs)}
      {[%#snum14] UInt8.to_int self = UInt8.to_int (v_MIN'0 : uint8) /\ UInt8.to_int rhs = - 1
       -> UInt8.to_int result = UInt8.to_int self}
      (! return' {result}) ]
    
  
  let rec saturating_div'0 (self:uint8) (rhs:uint8) (return'  (ret:uint8))= {[@expl:precondition] [%#snum16] UInt8.to_int rhs
    <> 0}
    any
    [ return' (result:uint8)-> {[%#snum18] UInt8.to_int self = UInt8.to_int (v_MIN'0 : uint8) /\ UInt8.to_int rhs = - 1
      \/ UInt8.to_int result = div (UInt8.to_int self) (UInt8.to_int rhs)}
      {[%#snum17] UInt8.to_int self = UInt8.to_int (v_MIN'0 : uint8) /\ UInt8.to_int rhs = - 1
       -> UInt8.to_int result = UInt8.to_int (v_MIN'0 : uint8)}
      (! return' {result}) ]
    
  
  let rec overflowing_div'0 (self:uint8) (rhs:uint8) (return'  (ret:(uint8, bool)))= {[@expl:precondition] [%#snum19] UInt8.to_int rhs
    <> 0}
    any
    [ return' (result:(uint8, bool))-> {[%#snum22] (let (_, a) = result in a)
      = (UInt8.to_int self = UInt8.to_int (v_MIN'0 : uint8) /\ UInt8.to_int rhs = - 1)}
      {[%#snum21] UInt8.to_int self = UInt8.to_int (v_MIN'0 : uint8) /\ UInt8.to_int rhs = - 1
      \/ UInt8.to_int (let (a, _) = result in a) = div (UInt8.to_int self) (UInt8.to_int rhs)}
      {[%#snum20] UInt8.to_int self = UInt8.to_int (v_MIN'0 : uint8) /\ UInt8.to_int rhs = - 1
       -> UInt8.to_int (let (a, _) = result in a) = UInt8.to_int self}
      (! return' {result}) ]
    
  
  use prelude.prelude.Bool
  
  use prelude.prelude.Intrinsic
  
  meta "compute_max_steps" 1000000
  
  let rec test_u8_div_no_overflow'0 (a:uint8) (b:uint8) (return'  (ret:()))= {[%#schecked_ops9] UInt8.to_int b <> 0}
    (! bb0
    [ bb0 = s0 [ s0 = checked_div'0 {a} {b} (fun (_ret':t_Option'0) ->  [ &_7 <- _ret' ] s1) | s1 = bb1 ] 
    | bb1 = s0 [ s0 = unwrap'0 {_7} (fun (_ret':uint8) ->  [ &_6 <- _ret' ] s1) | s1 = bb2 ] 
    | bb2 = s0
      [ s0 =  [ &_12 <- b ] s1
      | s1 = UInt8.eq {_12} {[%#schecked_ops0] (0 : uint8)} (fun (_ret':bool) ->  [ &_13 <- _ret' ] s2)
      | s2 = {[@expl:division by zero] [%#schecked_ops0] not _13} s3
      | s3 = bb3 ]
      
    | bb3 = s0
      [ s0 = UInt8.div {a} {_12} (fun (_ret':uint8) ->  [ &_10 <- _ret' ] s1)
      | s1 = UInt8.eq {_6} {_10} (fun (_ret':bool) ->  [ &_5 <- _ret' ] s2)
      | s2 = any [ br0 -> {_5 = false} (! bb5) | br1 -> {_5} (! bb4) ]  ]
      
    | bb4 = s0 [ s0 = wrapping_div'0 {a} {b} (fun (_ret':uint8) ->  [ &_17 <- _ret' ] s1) | s1 = bb6 ] 
    | bb6 = s0
      [ s0 =  [ &_22 <- b ] s1
      | s1 = UInt8.eq {_22} {[%#schecked_ops1] (0 : uint8)} (fun (_ret':bool) ->  [ &_23 <- _ret' ] s2)
      | s2 = {[@expl:division by zero] [%#schecked_ops1] not _23} s3
      | s3 = bb7 ]
      
    | bb7 = s0
      [ s0 = UInt8.div {a} {_22} (fun (_ret':uint8) ->  [ &_20 <- _ret' ] s1)
      | s1 = UInt8.eq {_17} {_20} (fun (_ret':bool) ->  [ &_16 <- _ret' ] s2)
      | s2 = any [ br0 -> {_16 = false} (! bb9) | br1 -> {_16} (! bb8) ]  ]
      
    | bb8 = s0 [ s0 = saturating_div'0 {a} {b} (fun (_ret':uint8) ->  [ &_27 <- _ret' ] s1) | s1 = bb10 ] 
    | bb10 = s0
      [ s0 =  [ &_32 <- b ] s1
      | s1 = UInt8.eq {_32} {[%#schecked_ops2] (0 : uint8)} (fun (_ret':bool) ->  [ &_33 <- _ret' ] s2)
      | s2 = {[@expl:division by zero] [%#schecked_ops2] not _33} s3
      | s3 = bb11 ]
      
    | bb11 = s0
      [ s0 = UInt8.div {a} {_32} (fun (_ret':uint8) ->  [ &_30 <- _ret' ] s1)
      | s1 = UInt8.eq {_27} {_30} (fun (_ret':bool) ->  [ &_26 <- _ret' ] s2)
      | s2 = any [ br0 -> {_26 = false} (! bb13) | br1 -> {_26} (! bb12) ]  ]
      
    | bb12 = s0 [ s0 = overflowing_div'0 {a} {b} (fun (_ret':(uint8, bool)) ->  [ &res <- _ret' ] s1) | s1 = bb14 ] 
    | bb14 = s0
      [ s0 =  [ &_43 <- b ] s1
      | s1 = UInt8.eq {_43} {[%#schecked_ops3] (0 : uint8)} (fun (_ret':bool) ->  [ &_44 <- _ret' ] s2)
      | s2 = {[@expl:division by zero] [%#schecked_ops3] not _44} s3
      | s3 = bb15 ]
      
    | bb15 = s0
      [ s0 = UInt8.div {a} {_43} (fun (_ret':uint8) ->  [ &_41 <- _ret' ] s1)
      | s1 = UInt8.eq {let (r'0, _) = res in r'0} {_41} (fun (_ret':bool) ->  [ &_39 <- _ret' ] s2)
      | s2 = any [ br0 -> {_39 = false} (! bb19) | br1 -> {_39} (! bb16) ]  ]
      
    | bb16 = s0
      [ s0 =  [ &_45 <- Bool.eq (let (_, r'0) = res in r'0) ([%#schecked_ops4] false) ] s1
      | s1 = any [ br0 -> {_45 = false} (! bb18) | br1 -> {_45} (! bb17) ]  ]
      
    | bb17 = return' {_0}
    | bb18 = bb20
    | bb19 = bb20
    | bb20 = {[%#schecked_ops5] false} any
    | bb13 = {[%#schecked_ops6] false} any
    | bb9 = {[%#schecked_ops7] false} any
    | bb5 = {[%#schecked_ops8] false} any ]
    )
    [ & _0 : () = any_l ()
    | & a : uint8 = a
    | & b : uint8 = b
    | & _5 : bool = any_l ()
    | & _6 : uint8 = any_l ()
    | & _7 : t_Option'0 = any_l ()
    | & _10 : uint8 = any_l ()
    | & _12 : uint8 = any_l ()
    | & _13 : bool = any_l ()
    | & _16 : bool = any_l ()
    | & _17 : uint8 = any_l ()
    | & _20 : uint8 = any_l ()
    | & _22 : uint8 = any_l ()
    | & _23 : bool = any_l ()
    | & _26 : bool = any_l ()
    | & _27 : uint8 = any_l ()
    | & _30 : uint8 = any_l ()
    | & _32 : uint8 = any_l ()
    | & _33 : bool = any_l ()
    | & res : (uint8, bool) = any_l ()
    | & _39 : bool = any_l ()
    | & _41 : uint8 = any_l ()
    | & _43 : uint8 = any_l ()
    | & _44 : bool = any_l ()
    | & _45 : bool = any_l () ]
     [ return' (result:())-> (! return' {result}) ] 
end
module M_checked_ops__test_u8_div_zero [#"checked_ops.rs" 137 0 137 30]
  let%span schecked_ops0 = "checked_ops.rs" 138 26 138 27
  let%span schecked_ops1 = "checked_ops.rs" 138 4 138 39
<<<<<<< HEAD
  let%span snum2 = "../../../creusot-contracts/src/std/num.rs" 66 26 66 97
  let%span snum3 = "../../../creusot-contracts/src/std/num.rs" 68 16 68 85
=======
  let%span snum2 = "../../../creusot-contracts/src/std/num.rs" 67 26 67 97
  let%span snum3 = "../../../creusot-contracts/src/std/num.rs" 69 26 69 83
>>>>>>> 716d5822
  let%span soption4 = "../../../creusot-contracts/src/std/option.rs" 51 26 51 51
  
  use prelude.prelude.UInt8
  
  type t_Option'0  =
    | C_None'0
    | C_Some'0 uint8
  
  use prelude.prelude.UInt8
  
  constant v_MIN'0 : uint8 = (0 : uint8)
  
  use prelude.prelude.Int
  
  use prelude.prelude.Borrow
  
  predicate inv'0 (_1 : t_Option'0)
  
  axiom inv_axiom'0 [@rewrite] : forall x : t_Option'0 [inv'0 x] . inv'0 x = true
  
  let rec checked_div'0 (self:uint8) (rhs:uint8) (return'  (ret:t_Option'0))= any
    [ return' (result:t_Option'0)-> {[%#snum3] forall r : uint8 . result = C_Some'0 r
       -> UInt8.to_int r = div (UInt8.to_int self) (UInt8.to_int rhs)}
      {[%#snum2] (result = C_None'0)
      = (UInt8.to_int rhs = 0 \/ UInt8.to_int self = UInt8.to_int (v_MIN'0 : uint8) /\ UInt8.to_int rhs = - 1)}
      (! return' {result}) ]
    
  
  let rec is_none'0 (self:t_Option'0) (return'  (ret:bool))= {[@expl:precondition] inv'0 self}
    any [ return' (result:bool)-> {[%#soption4] result = (self = C_None'0)} (! return' {result}) ] 
  
  use prelude.prelude.Intrinsic
  
  meta "compute_max_steps" 1000000
  
  let rec test_u8_div_zero'0 (a:uint8) (return'  (ret:()))= (! bb0
    [ bb0 = s0
      [ s0 = checked_div'0 {a} {[%#schecked_ops0] (0 : uint8)} (fun (_ret':t_Option'0) ->  [ &_5 <- _ret' ] s1)
      | s1 = bb1 ]
      
    | bb1 = s0 [ s0 = is_none'0 {_5} (fun (_ret':bool) ->  [ &_3 <- _ret' ] s1) | s1 = bb2 ] 
    | bb2 = any [ br0 -> {_3 = false} (! bb4) | br1 -> {_3} (! bb3) ] 
    | bb3 = return' {_0}
    | bb4 = {[%#schecked_ops1] false} any ]
    ) [ & _0 : () = any_l () | & a : uint8 = a | & _3 : bool = any_l () | & _5 : t_Option'0 = any_l () ] 
    [ return' (result:())-> (! return' {result}) ]
    
end
module M_checked_ops__test_i8_add_example [#"checked_ops.rs" 142 0 142 28]
  let%span schecked_ops0 = "checked_ops.rs" 143 12 143 15
  let%span schecked_ops1 = "checked_ops.rs" 143 28 143 30
  let%span schecked_ops2 = "checked_ops.rs" 143 44 143 46
  let%span schecked_ops3 = "checked_ops.rs" 144 12 144 17
  let%span schecked_ops4 = "checked_ops.rs" 144 30 144 32
  let%span schecked_ops5 = "checked_ops.rs" 145 12 145 20
  let%span schecked_ops6 = "checked_ops.rs" 145 33 145 36
  let%span schecked_ops7 = "checked_ops.rs" 147 12 147 15
  let%span schecked_ops8 = "checked_ops.rs" 147 29 147 31
  let%span schecked_ops9 = "checked_ops.rs" 147 36 147 38
  let%span schecked_ops10 = "checked_ops.rs" 148 12 148 17
  let%span schecked_ops11 = "checked_ops.rs" 148 31 148 33
  let%span schecked_ops12 = "checked_ops.rs" 148 38 148 42
  let%span schecked_ops13 = "checked_ops.rs" 149 12 149 20
  let%span schecked_ops14 = "checked_ops.rs" 149 34 149 37
  let%span schecked_ops15 = "checked_ops.rs" 149 42 149 45
  let%span schecked_ops16 = "checked_ops.rs" 151 12 151 15
  let%span schecked_ops17 = "checked_ops.rs" 151 31 151 33
  let%span schecked_ops18 = "checked_ops.rs" 151 38 151 40
  let%span schecked_ops19 = "checked_ops.rs" 152 12 152 17
  let%span schecked_ops20 = "checked_ops.rs" 152 33 152 35
  let%span schecked_ops21 = "checked_ops.rs" 152 40 152 43
  let%span schecked_ops22 = "checked_ops.rs" 153 12 153 20
  let%span schecked_ops23 = "checked_ops.rs" 153 36 153 39
  let%span schecked_ops24 = "checked_ops.rs" 153 44 153 48
  let%span schecked_ops25 = "checked_ops.rs" 155 14 155 17
  let%span schecked_ops26 = "checked_ops.rs" 155 34 155 36
  let%span schecked_ops27 = "checked_ops.rs" 156 21 156 23
  let%span schecked_ops28 = "checked_ops.rs" 156 36 156 41
  let%span schecked_ops29 = "checked_ops.rs" 157 14 157 19
  let%span schecked_ops30 = "checked_ops.rs" 157 36 157 38
  let%span schecked_ops31 = "checked_ops.rs" 158 21 158 25
  let%span schecked_ops32 = "checked_ops.rs" 158 38 158 42
  let%span schecked_ops33 = "checked_ops.rs" 159 14 159 22
  let%span schecked_ops34 = "checked_ops.rs" 159 39 159 42
  let%span schecked_ops35 = "checked_ops.rs" 160 21 160 24
  let%span schecked_ops36 = "checked_ops.rs" 160 37 160 41
  let%span schecked_ops37 = "checked_ops.rs" 160 4 160 42
  let%span schecked_ops38 = "checked_ops.rs" 158 4 158 43
  let%span schecked_ops39 = "checked_ops.rs" 156 4 156 42
  let%span schecked_ops40 = "checked_ops.rs" 153 4 153 49
  let%span schecked_ops41 = "checked_ops.rs" 152 4 152 44
  let%span schecked_ops42 = "checked_ops.rs" 151 4 151 41
  let%span schecked_ops43 = "checked_ops.rs" 149 4 149 46
  let%span schecked_ops44 = "checked_ops.rs" 148 4 148 43
  let%span schecked_ops45 = "checked_ops.rs" 147 4 147 39
  let%span schecked_ops46 = "checked_ops.rs" 145 4 145 48
  let%span schecked_ops47 = "checked_ops.rs" 144 4 144 44
  let%span schecked_ops48 = "checked_ops.rs" 143 4 143 47
<<<<<<< HEAD
  let%span snum49 = "../../../creusot-contracts/src/std/num.rs" 128 20 129 89
  let%span snum50 = "../../../creusot-contracts/src/std/num.rs" 132 16 132 89
  let%span soption51 = "../../../creusot-contracts/src/std/option.rs" 31 0 423 1
  let%span soption52 = "../../../creusot-contracts/src/std/option.rs" 51 26 51 51
  let%span snum53 = "../../../creusot-contracts/src/std/num.rs" 140 20 140 93
  let%span snum54 = "../../../creusot-contracts/src/std/num.rs" 143 16 146 18
  let%span snum55 = "../../../creusot-contracts/src/std/num.rs" 150 16 154 18
  let%span snum56 = "../../../creusot-contracts/src/std/num.rs" 155 16 159 18
  let%span snum57 = "../../../creusot-contracts/src/std/num.rs" 167 16 170 18
  let%span snum58 = "../../../creusot-contracts/src/std/num.rs" 172 16 172 85
  let%span snum59 = "../../../creusot-contracts/src/std/num.rs" 173 16 173 85
  let%span snum60 = "../../../creusot-contracts/src/std/num.rs" 182 20 182 95
  let%span snum61 = "../../../creusot-contracts/src/std/num.rs" 185 16 188 18
  let%span snum62 = "../../../creusot-contracts/src/std/num.rs" 192 16 196 18
  let%span snum63 = "../../../creusot-contracts/src/std/num.rs" 197 16 201 18
  let%span snum64 = "../../../creusot-contracts/src/std/num.rs" 204 20 204 98
  
  use prelude.prelude.Int8
  
  type t_Option'0  =
    | C_None'0
    | C_Some'0 int8
=======
  let%span snum49 = "../../../creusot-contracts/src/std/num.rs" 129 20 130 89
  let%span snum50 = "../../../creusot-contracts/src/std/num.rs" 133 26 133 87
  let%span soption51 = "../../../creusot-contracts/src/std/option.rs" 31 0 423 1
  let%span soption52 = "../../../creusot-contracts/src/std/option.rs" 51 26 51 51
  let%span snum53 = "../../../creusot-contracts/src/std/num.rs" 141 20 141 93
  let%span snum54 = "../../../creusot-contracts/src/std/num.rs" 145 20 146 51
  let%span snum55 = "../../../creusot-contracts/src/std/num.rs" 152 20 154 92
  let%span snum56 = "../../../creusot-contracts/src/std/num.rs" 157 20 159 92
  let%span snum57 = "../../../creusot-contracts/src/std/num.rs" 169 20 170 51
  let%span snum58 = "../../../creusot-contracts/src/std/num.rs" 173 26 173 83
  let%span snum59 = "../../../creusot-contracts/src/std/num.rs" 174 26 174 83
  let%span snum60 = "../../../creusot-contracts/src/std/num.rs" 183 20 183 95
  let%span snum61 = "../../../creusot-contracts/src/std/num.rs" 187 20 188 53
  let%span snum62 = "../../../creusot-contracts/src/std/num.rs" 194 20 196 94
  let%span snum63 = "../../../creusot-contracts/src/std/num.rs" 199 20 201 94
  let%span snum64 = "../../../creusot-contracts/src/std/num.rs" 205 20 205 98
>>>>>>> 716d5822
  
  use prelude.prelude.Int8
  
  use prelude.prelude.Int
  
  constant v_MIN'0 : int8 = (-128 : int8)
  
  constant v_MAX'0 : int8 = (127 : int8)
  
  predicate inv'0 (_1 : t_Option'0)
  
  axiom inv_axiom'0 [@rewrite] : forall x : t_Option'0 [inv'0 x] . inv'0 x = true
  
  predicate inv'1 (_1 : int8)
  
  axiom inv_axiom'1 [@rewrite] : forall x : int8 [inv'1 x] . inv'1 x = true
  
  use prelude.prelude.Borrow
  
  predicate inv'2 (_1 : t_Option'0)
  
  axiom inv_axiom'2 [@rewrite] : forall x : t_Option'0 [inv'2 x] . inv'2 x = true
  
  let rec checked_add'0 (self:int8) (rhs:int8) (return'  (ret:t_Option'0))= any
    [ return' (result:t_Option'0)-> {[%#snum50] forall r : int8 . result = C_Some'0 r
       -> Int8.to_int r = Int8.to_int self + Int8.to_int rhs}
      {[%#snum49] (result = C_None'0)
      = (Int8.to_int self + Int8.to_int rhs < Int8.to_int (v_MIN'0 : int8)
      \/ Int8.to_int self + Int8.to_int rhs > Int8.to_int (v_MAX'0 : int8))}
      (! return' {result}) ]
    
  
  let rec unwrap'0 (self:t_Option'0) (return'  (ret:int8))= {[@expl:precondition] inv'0 self}
    {[@expl:precondition] [%#soption51] self <> C_None'0}
    any [ return' (result:int8)-> {inv'1 result} {[%#soption51] C_Some'0 result = self} (! return' {result}) ] 
  
  let rec is_none'0 (self:t_Option'0) (return'  (ret:bool))= {[@expl:precondition] inv'2 self}
    any [ return' (result:bool)-> {[%#soption52] result = (self = C_None'0)} (! return' {result}) ] 
  
  use prelude.prelude.UInt32
  
  constant v_BITS'0 : uint32 = (8 : uint32)
  
  use prelude.prelude.UInt32
  
  use int.Power
  
  use int.EuclideanDivision
  
  let rec wrapping_add'0 (self:int8) (rhs:int8) (return'  (ret:int8))= any
    [ return' (result:int8)-> {[%#snum56] Int8.to_int self + Int8.to_int rhs > Int8.to_int (v_MAX'0 : int8)
       -> (exists k : int . k > 0
      /\ Int8.to_int result
      = Int8.to_int self + Int8.to_int rhs - k * (Int8.to_int (v_MAX'0 : int8) - Int8.to_int (v_MIN'0 : int8) + 1))}
      {[%#snum55] Int8.to_int self + Int8.to_int rhs < Int8.to_int (v_MIN'0 : int8)
       -> (exists k : int . k > 0
      /\ Int8.to_int result
      = Int8.to_int self + Int8.to_int rhs + k * (Int8.to_int (v_MAX'0 : int8) - Int8.to_int (v_MIN'0 : int8) + 1))}
      {[%#snum54] Int8.to_int self + Int8.to_int rhs >= Int8.to_int (v_MIN'0 : int8)
      /\ Int8.to_int self + Int8.to_int rhs <= Int8.to_int (v_MAX'0 : int8)
       -> Int8.to_int result = Int8.to_int self + Int8.to_int rhs}
      {[%#snum53] Int8.to_int result
      = EuclideanDivision.mod (Int8.to_int self + Int8.to_int rhs) (Power.power 2 (UInt32.to_int (v_BITS'0 : uint32)))
      + Int8.to_int (v_MIN'0 : int8)}
      (! return' {result}) ]
    
  
  let rec saturating_add'0 (self:int8) (rhs:int8) (return'  (ret:int8))= any
    [ return' (result:int8)-> {[%#snum59] Int8.to_int self + Int8.to_int rhs > Int8.to_int (v_MAX'0 : int8)
       -> Int8.to_int result = Int8.to_int (v_MAX'0 : int8)}
      {[%#snum58] Int8.to_int self + Int8.to_int rhs < Int8.to_int (v_MIN'0 : int8)
       -> Int8.to_int result = Int8.to_int (v_MIN'0 : int8)}
      {[%#snum57] Int8.to_int self + Int8.to_int rhs >= Int8.to_int (v_MIN'0 : int8)
      /\ Int8.to_int self + Int8.to_int rhs <= Int8.to_int (v_MAX'0 : int8)
       -> Int8.to_int result = Int8.to_int self + Int8.to_int rhs}
      (! return' {result}) ]
    
  
  let rec overflowing_add'0 (self:int8) (rhs:int8) (return'  (ret:(int8, bool)))= any
    [ return' (result:(int8, bool))-> {[%#snum64] (let (_, a) = result in a)
      = (Int8.to_int self + Int8.to_int rhs < Int8.to_int (v_MIN'0 : int8)
      \/ Int8.to_int self + Int8.to_int rhs > Int8.to_int (v_MAX'0 : int8))}
      {[%#snum63] Int8.to_int self + Int8.to_int rhs > Int8.to_int (v_MAX'0 : int8)
       -> (exists k : int . k > 0
      /\ Int8.to_int (let (a, _) = result in a)
      = Int8.to_int self + Int8.to_int rhs - k * (Int8.to_int (v_MAX'0 : int8) - Int8.to_int (v_MIN'0 : int8) + 1))}
      {[%#snum62] Int8.to_int self + Int8.to_int rhs < Int8.to_int (v_MIN'0 : int8)
       -> (exists k : int . k > 0
      /\ Int8.to_int (let (a, _) = result in a)
      = Int8.to_int self + Int8.to_int rhs + k * (Int8.to_int (v_MAX'0 : int8) - Int8.to_int (v_MIN'0 : int8) + 1))}
      {[%#snum61] Int8.to_int self + Int8.to_int rhs >= Int8.to_int (v_MIN'0 : int8)
      /\ Int8.to_int self + Int8.to_int rhs <= Int8.to_int (v_MAX'0 : int8)
       -> Int8.to_int (let (a, _) = result in a) = Int8.to_int self + Int8.to_int rhs}
      {[%#snum60] Int8.to_int (let (a, _) = result in a)
      = EuclideanDivision.mod (Int8.to_int self + Int8.to_int rhs) (Power.power 2 (UInt32.to_int (v_BITS'0 : uint32)))
      + Int8.to_int (v_MIN'0 : int8)}
      (! return' {result}) ]
    
  
  use prelude.prelude.Bool
  
  use prelude.prelude.Intrinsic
  
  meta "compute_max_steps" 1000000
  
  let rec test_i8_add_example'0 (_1:()) (return'  (ret:()))= (! bb0
    [ bb0 = s0
      [ s0 = checked_add'0 {[%#schecked_ops0] (5 : int8)} {[%#schecked_ops1] (10 : int8)}
          (fun (_ret':t_Option'0) ->  [ &_4 <- _ret' ] s1)
      | s1 = bb1 ]
      
    | bb1 = s0 [ s0 = unwrap'0 {_4} (fun (_ret':int8) ->  [ &_3 <- _ret' ] s1) | s1 = bb2 ] 
    | bb2 = s0
      [ s0 = Int8.eq {_3} {[%#schecked_ops2] (15 : int8)} (fun (_ret':bool) ->  [ &_2 <- _ret' ] s1)
      | s1 = any [ br0 -> {_2 = false} (! bb4) | br1 -> {_2} (! bb3) ]  ]
      
    | bb3 = s0
      [ s0 = checked_add'0 {[%#schecked_ops3] (120 : int8)} {[%#schecked_ops4] (10 : int8)}
          (fun (_ret':t_Option'0) ->  [ &_9 <- _ret' ] s1)
      | s1 = bb5 ]
      
    | bb5 = s0 [ s0 = is_none'0 {_9} (fun (_ret':bool) ->  [ &_7 <- _ret' ] s1) | s1 = bb6 ] 
    | bb6 = any [ br0 -> {_7 = false} (! bb8) | br1 -> {_7} (! bb7) ] 
    | bb7 = s0
      [ s0 = checked_add'0 {[%#schecked_ops5] (-120 : int8)} {[%#schecked_ops6] (-10 : int8)}
          (fun (_ret':t_Option'0) ->  [ &_14 <- _ret' ] s1)
      | s1 = bb9 ]
      
    | bb9 = s0 [ s0 = is_none'0 {_14} (fun (_ret':bool) ->  [ &_12 <- _ret' ] s1) | s1 = bb10 ] 
    | bb10 = any [ br0 -> {_12 = false} (! bb12) | br1 -> {_12} (! bb11) ] 
    | bb11 = s0
      [ s0 = wrapping_add'0 {[%#schecked_ops7] (5 : int8)} {[%#schecked_ops8] (10 : int8)}
          (fun (_ret':int8) ->  [ &_18 <- _ret' ] s1)
      | s1 = bb13 ]
      
    | bb13 = s0
      [ s0 = Int8.eq {_18} {[%#schecked_ops9] (15 : int8)} (fun (_ret':bool) ->  [ &_17 <- _ret' ] s1)
      | s1 = any [ br0 -> {_17 = false} (! bb15) | br1 -> {_17} (! bb14) ]  ]
      
    | bb14 = s0
      [ s0 = wrapping_add'0 {[%#schecked_ops10] (120 : int8)} {[%#schecked_ops11] (10 : int8)}
          (fun (_ret':int8) ->  [ &_22 <- _ret' ] s1)
      | s1 = bb16 ]
      
    | bb16 = s0
      [ s0 = Int8.eq {_22} {[%#schecked_ops12] (-126 : int8)} (fun (_ret':bool) ->  [ &_21 <- _ret' ] s1)
      | s1 = any [ br0 -> {_21 = false} (! bb18) | br1 -> {_21} (! bb17) ]  ]
      
    | bb17 = s0
      [ s0 = wrapping_add'0 {[%#schecked_ops13] (-120 : int8)} {[%#schecked_ops14] (-10 : int8)}
          (fun (_ret':int8) ->  [ &_26 <- _ret' ] s1)
      | s1 = bb19 ]
      
    | bb19 = s0
      [ s0 = Int8.eq {_26} {[%#schecked_ops15] (126 : int8)} (fun (_ret':bool) ->  [ &_25 <- _ret' ] s1)
      | s1 = any [ br0 -> {_25 = false} (! bb21) | br1 -> {_25} (! bb20) ]  ]
      
    | bb20 = s0
      [ s0 = saturating_add'0 {[%#schecked_ops16] (5 : int8)} {[%#schecked_ops17] (10 : int8)}
          (fun (_ret':int8) ->  [ &_30 <- _ret' ] s1)
      | s1 = bb22 ]
      
    | bb22 = s0
      [ s0 = Int8.eq {_30} {[%#schecked_ops18] (15 : int8)} (fun (_ret':bool) ->  [ &_29 <- _ret' ] s1)
      | s1 = any [ br0 -> {_29 = false} (! bb24) | br1 -> {_29} (! bb23) ]  ]
      
    | bb23 = s0
      [ s0 = saturating_add'0 {[%#schecked_ops19] (120 : int8)} {[%#schecked_ops20] (10 : int8)}
          (fun (_ret':int8) ->  [ &_34 <- _ret' ] s1)
      | s1 = bb25 ]
      
    | bb25 = s0
      [ s0 = Int8.eq {_34} {[%#schecked_ops21] (127 : int8)} (fun (_ret':bool) ->  [ &_33 <- _ret' ] s1)
      | s1 = any [ br0 -> {_33 = false} (! bb27) | br1 -> {_33} (! bb26) ]  ]
      
    | bb26 = s0
      [ s0 = saturating_add'0 {[%#schecked_ops22] (-120 : int8)} {[%#schecked_ops23] (-10 : int8)}
          (fun (_ret':int8) ->  [ &_38 <- _ret' ] s1)
      | s1 = bb28 ]
      
    | bb28 = s0
      [ s0 = Int8.eq {_38} {[%#schecked_ops24] (-128 : int8)} (fun (_ret':bool) ->  [ &_37 <- _ret' ] s1)
      | s1 = any [ br0 -> {_37 = false} (! bb30) | br1 -> {_37} (! bb29) ]  ]
      
    | bb29 = s0
      [ s0 = overflowing_add'0 {[%#schecked_ops25] (5 : int8)} {[%#schecked_ops26] (10 : int8)}
          (fun (_ret':(int8, bool)) ->  [ &res <- _ret' ] s1)
      | s1 = bb31 ]
      
    | bb31 = s0
      [ s0 = Int8.eq {let (r'0, _) = res in r'0} {[%#schecked_ops27] (15 : int8)}
          (fun (_ret':bool) ->  [ &_42 <- _ret' ] s1)
      | s1 = any [ br0 -> {_42 = false} (! bb35) | br1 -> {_42} (! bb32) ]  ]
      
    | bb32 = s0
      [ s0 =  [ &_44 <- Bool.eq (let (_, r'0) = res in r'0) ([%#schecked_ops28] false) ] s1
      | s1 = any [ br0 -> {_44 = false} (! bb34) | br1 -> {_44} (! bb33) ]  ]
      
    | bb33 = s0
      [ s0 = overflowing_add'0 {[%#schecked_ops29] (120 : int8)} {[%#schecked_ops30] (10 : int8)}
          (fun (_ret':(int8, bool)) ->  [ &res1 <- _ret' ] s1)
      | s1 = bb37 ]
      
    | bb37 = s0
      [ s0 = Int8.eq {let (r'0, _) = res1 in r'0} {[%#schecked_ops31] (-126 : int8)}
          (fun (_ret':bool) ->  [ &_49 <- _ret' ] s1)
      | s1 = any [ br0 -> {_49 = false} (! bb41) | br1 -> {_49} (! bb38) ]  ]
      
    | bb38 = s0
      [ s0 =  [ &_51 <- Bool.eq (let (_, r'0) = res1 in r'0) ([%#schecked_ops32] true) ] s1
      | s1 = any [ br0 -> {_51 = false} (! bb40) | br1 -> {_51} (! bb39) ]  ]
      
    | bb39 = s0
      [ s0 = overflowing_add'0 {[%#schecked_ops33] (-120 : int8)} {[%#schecked_ops34] (-10 : int8)}
          (fun (_ret':(int8, bool)) ->  [ &res2 <- _ret' ] s1)
      | s1 = bb43 ]
      
    | bb43 = s0
      [ s0 = Int8.eq {let (r'0, _) = res2 in r'0} {[%#schecked_ops35] (126 : int8)}
          (fun (_ret':bool) ->  [ &_56 <- _ret' ] s1)
      | s1 = any [ br0 -> {_56 = false} (! bb47) | br1 -> {_56} (! bb44) ]  ]
      
    | bb44 = s0
      [ s0 =  [ &_58 <- Bool.eq (let (_, r'0) = res2 in r'0) ([%#schecked_ops36] true) ] s1
      | s1 = any [ br0 -> {_58 = false} (! bb46) | br1 -> {_58} (! bb45) ]  ]
      
    | bb45 = return' {_0}
    | bb46 = bb48
    | bb47 = bb48
    | bb48 = {[%#schecked_ops37] false} any
    | bb40 = bb42
    | bb41 = bb42
    | bb42 = {[%#schecked_ops38] false} any
    | bb34 = bb36
    | bb35 = bb36
    | bb36 = {[%#schecked_ops39] false} any
    | bb30 = {[%#schecked_ops40] false} any
    | bb27 = {[%#schecked_ops41] false} any
    | bb24 = {[%#schecked_ops42] false} any
    | bb21 = {[%#schecked_ops43] false} any
    | bb18 = {[%#schecked_ops44] false} any
    | bb15 = {[%#schecked_ops45] false} any
    | bb12 = {[%#schecked_ops46] false} any
    | bb8 = {[%#schecked_ops47] false} any
    | bb4 = {[%#schecked_ops48] false} any ]
    )
    [ & _0 : () = any_l ()
    | & _2 : bool = any_l ()
    | & _3 : int8 = any_l ()
    | & _4 : t_Option'0 = any_l ()
    | & _7 : bool = any_l ()
    | & _9 : t_Option'0 = any_l ()
    | & _12 : bool = any_l ()
    | & _14 : t_Option'0 = any_l ()
    | & _17 : bool = any_l ()
    | & _18 : int8 = any_l ()
    | & _21 : bool = any_l ()
    | & _22 : int8 = any_l ()
    | & _25 : bool = any_l ()
    | & _26 : int8 = any_l ()
    | & _29 : bool = any_l ()
    | & _30 : int8 = any_l ()
    | & _33 : bool = any_l ()
    | & _34 : int8 = any_l ()
    | & _37 : bool = any_l ()
    | & _38 : int8 = any_l ()
    | & res : (int8, bool) = any_l ()
    | & _42 : bool = any_l ()
    | & _44 : bool = any_l ()
    | & res1 : (int8, bool) = any_l ()
    | & _49 : bool = any_l ()
    | & _51 : bool = any_l ()
    | & res2 : (int8, bool) = any_l ()
    | & _56 : bool = any_l ()
    | & _58 : bool = any_l () ]
     [ return' (result:())-> (! return' {result}) ] 
end
module M_checked_ops__test_i8_add_overflow_pos [#"checked_ops.rs" 165 0 165 38]
  let%span schecked_ops0 = "checked_ops.rs" 166 12 166 17
  let%span schecked_ops1 = "checked_ops.rs" 167 12 167 17
  let%span schecked_ops2 = "checked_ops.rs" 167 41 167 44
  let%span schecked_ops3 = "checked_ops.rs" 167 47 167 48
  let%span schecked_ops4 = "checked_ops.rs" 168 12 168 17
  let%span schecked_ops5 = "checked_ops.rs" 168 39 168 42
  let%span schecked_ops6 = "checked_ops.rs" 169 14 169 19
  let%span schecked_ops7 = "checked_ops.rs" 170 25 170 28
  let%span schecked_ops8 = "checked_ops.rs" 170 31 170 32
  let%span schecked_ops9 = "checked_ops.rs" 170 45 170 49
  let%span schecked_ops10 = "checked_ops.rs" 170 4 170 50
  let%span schecked_ops11 = "checked_ops.rs" 168 4 168 43
  let%span schecked_ops12 = "checked_ops.rs" 167 4 167 49
  let%span schecked_ops13 = "checked_ops.rs" 166 4 166 43
  let%span schecked_ops14 = "checked_ops.rs" 164 11 164 17
<<<<<<< HEAD
  let%span snum15 = "../../../creusot-contracts/src/std/num.rs" 128 20 129 89
  let%span snum16 = "../../../creusot-contracts/src/std/num.rs" 132 16 132 89
  let%span soption17 = "../../../creusot-contracts/src/std/option.rs" 51 26 51 51
  let%span snum18 = "../../../creusot-contracts/src/std/num.rs" 140 20 140 93
  let%span snum19 = "../../../creusot-contracts/src/std/num.rs" 143 16 146 18
  let%span snum20 = "../../../creusot-contracts/src/std/num.rs" 150 16 154 18
  let%span snum21 = "../../../creusot-contracts/src/std/num.rs" 155 16 159 18
  let%span snum22 = "../../../creusot-contracts/src/std/num.rs" 167 16 170 18
  let%span snum23 = "../../../creusot-contracts/src/std/num.rs" 172 16 172 85
  let%span snum24 = "../../../creusot-contracts/src/std/num.rs" 173 16 173 85
  let%span snum25 = "../../../creusot-contracts/src/std/num.rs" 182 20 182 95
  let%span snum26 = "../../../creusot-contracts/src/std/num.rs" 185 16 188 18
  let%span snum27 = "../../../creusot-contracts/src/std/num.rs" 192 16 196 18
  let%span snum28 = "../../../creusot-contracts/src/std/num.rs" 197 16 201 18
  let%span snum29 = "../../../creusot-contracts/src/std/num.rs" 204 20 204 98
=======
  let%span snum15 = "../../../creusot-contracts/src/std/num.rs" 129 20 130 89
  let%span snum16 = "../../../creusot-contracts/src/std/num.rs" 133 26 133 87
  let%span soption17 = "../../../creusot-contracts/src/std/option.rs" 51 26 51 51
  let%span snum18 = "../../../creusot-contracts/src/std/num.rs" 141 20 141 93
  let%span snum19 = "../../../creusot-contracts/src/std/num.rs" 145 20 146 51
  let%span snum20 = "../../../creusot-contracts/src/std/num.rs" 152 20 154 92
  let%span snum21 = "../../../creusot-contracts/src/std/num.rs" 157 20 159 92
  let%span snum22 = "../../../creusot-contracts/src/std/num.rs" 169 20 170 51
  let%span snum23 = "../../../creusot-contracts/src/std/num.rs" 173 26 173 83
  let%span snum24 = "../../../creusot-contracts/src/std/num.rs" 174 26 174 83
  let%span snum25 = "../../../creusot-contracts/src/std/num.rs" 183 20 183 95
  let%span snum26 = "../../../creusot-contracts/src/std/num.rs" 187 20 188 53
  let%span snum27 = "../../../creusot-contracts/src/std/num.rs" 194 20 196 94
  let%span snum28 = "../../../creusot-contracts/src/std/num.rs" 199 20 201 94
  let%span snum29 = "../../../creusot-contracts/src/std/num.rs" 205 20 205 98
>>>>>>> 716d5822
  
  use prelude.prelude.Int8
  
  type t_Option'0  =
    | C_None'0
    | C_Some'0 int8
  
  use prelude.prelude.Int8
  
  use prelude.prelude.Int
  
  constant v_MIN'0 : int8 = (-128 : int8)
  
  constant v_MAX'0 : int8 = (127 : int8)
  
  use prelude.prelude.Borrow
  
  predicate inv'0 (_1 : t_Option'0)
  
  axiom inv_axiom'0 [@rewrite] : forall x : t_Option'0 [inv'0 x] . inv'0 x = true
  
  let rec checked_add'0 (self:int8) (rhs:int8) (return'  (ret:t_Option'0))= any
    [ return' (result:t_Option'0)-> {[%#snum16] forall r : int8 . result = C_Some'0 r
       -> Int8.to_int r = Int8.to_int self + Int8.to_int rhs}
      {[%#snum15] (result = C_None'0)
      = (Int8.to_int self + Int8.to_int rhs < Int8.to_int (v_MIN'0 : int8)
      \/ Int8.to_int self + Int8.to_int rhs > Int8.to_int (v_MAX'0 : int8))}
      (! return' {result}) ]
    
  
  let rec is_none'0 (self:t_Option'0) (return'  (ret:bool))= {[@expl:precondition] inv'0 self}
    any [ return' (result:bool)-> {[%#soption17] result = (self = C_None'0)} (! return' {result}) ] 
  
  use prelude.prelude.UInt32
  
  constant v_BITS'0 : uint32 = (8 : uint32)
  
  use prelude.prelude.UInt32
  
  use int.Power
  
  use int.EuclideanDivision
  
  let rec wrapping_add'0 (self:int8) (rhs:int8) (return'  (ret:int8))= any
    [ return' (result:int8)-> {[%#snum21] Int8.to_int self + Int8.to_int rhs > Int8.to_int (v_MAX'0 : int8)
       -> (exists k : int . k > 0
      /\ Int8.to_int result
      = Int8.to_int self + Int8.to_int rhs - k * (Int8.to_int (v_MAX'0 : int8) - Int8.to_int (v_MIN'0 : int8) + 1))}
      {[%#snum20] Int8.to_int self + Int8.to_int rhs < Int8.to_int (v_MIN'0 : int8)
       -> (exists k : int . k > 0
      /\ Int8.to_int result
      = Int8.to_int self + Int8.to_int rhs + k * (Int8.to_int (v_MAX'0 : int8) - Int8.to_int (v_MIN'0 : int8) + 1))}
      {[%#snum19] Int8.to_int self + Int8.to_int rhs >= Int8.to_int (v_MIN'0 : int8)
      /\ Int8.to_int self + Int8.to_int rhs <= Int8.to_int (v_MAX'0 : int8)
       -> Int8.to_int result = Int8.to_int self + Int8.to_int rhs}
      {[%#snum18] Int8.to_int result
      = EuclideanDivision.mod (Int8.to_int self + Int8.to_int rhs) (Power.power 2 (UInt32.to_int (v_BITS'0 : uint32)))
      + Int8.to_int (v_MIN'0 : int8)}
      (! return' {result}) ]
    
  
  let rec saturating_add'0 (self:int8) (rhs:int8) (return'  (ret:int8))= any
    [ return' (result:int8)-> {[%#snum24] Int8.to_int self + Int8.to_int rhs > Int8.to_int (v_MAX'0 : int8)
       -> Int8.to_int result = Int8.to_int (v_MAX'0 : int8)}
      {[%#snum23] Int8.to_int self + Int8.to_int rhs < Int8.to_int (v_MIN'0 : int8)
       -> Int8.to_int result = Int8.to_int (v_MIN'0 : int8)}
      {[%#snum22] Int8.to_int self + Int8.to_int rhs >= Int8.to_int (v_MIN'0 : int8)
      /\ Int8.to_int self + Int8.to_int rhs <= Int8.to_int (v_MAX'0 : int8)
       -> Int8.to_int result = Int8.to_int self + Int8.to_int rhs}
      (! return' {result}) ]
    
  
  let rec overflowing_add'0 (self:int8) (rhs:int8) (return'  (ret:(int8, bool)))= any
    [ return' (result:(int8, bool))-> {[%#snum29] (let (_, a) = result in a)
      = (Int8.to_int self + Int8.to_int rhs < Int8.to_int (v_MIN'0 : int8)
      \/ Int8.to_int self + Int8.to_int rhs > Int8.to_int (v_MAX'0 : int8))}
      {[%#snum28] Int8.to_int self + Int8.to_int rhs > Int8.to_int (v_MAX'0 : int8)
       -> (exists k : int . k > 0
      /\ Int8.to_int (let (a, _) = result in a)
      = Int8.to_int self + Int8.to_int rhs - k * (Int8.to_int (v_MAX'0 : int8) - Int8.to_int (v_MIN'0 : int8) + 1))}
      {[%#snum27] Int8.to_int self + Int8.to_int rhs < Int8.to_int (v_MIN'0 : int8)
       -> (exists k : int . k > 0
      /\ Int8.to_int (let (a, _) = result in a)
      = Int8.to_int self + Int8.to_int rhs + k * (Int8.to_int (v_MAX'0 : int8) - Int8.to_int (v_MIN'0 : int8) + 1))}
      {[%#snum26] Int8.to_int self + Int8.to_int rhs >= Int8.to_int (v_MIN'0 : int8)
      /\ Int8.to_int self + Int8.to_int rhs <= Int8.to_int (v_MAX'0 : int8)
       -> Int8.to_int (let (a, _) = result in a) = Int8.to_int self + Int8.to_int rhs}
      {[%#snum25] Int8.to_int (let (a, _) = result in a)
      = EuclideanDivision.mod (Int8.to_int self + Int8.to_int rhs) (Power.power 2 (UInt32.to_int (v_BITS'0 : uint32)))
      + Int8.to_int (v_MIN'0 : int8)}
      (! return' {result}) ]
    
  
  use prelude.prelude.Bool
  
  use prelude.prelude.Intrinsic
  
  meta "compute_max_steps" 1000000
  
  let rec test_i8_add_overflow_pos'0 (a:int8) (return'  (ret:()))= {[%#schecked_ops14] Int8.to_int a > 0}
    (! bb0
    [ bb0 = s0
      [ s0 = checked_add'0 {[%#schecked_ops0] (127 : int8)} {a} (fun (_ret':t_Option'0) ->  [ &_6 <- _ret' ] s1)
      | s1 = bb1 ]
      
    | bb1 = s0 [ s0 = is_none'0 {_6} (fun (_ret':bool) ->  [ &_4 <- _ret' ] s1) | s1 = bb2 ] 
    | bb2 = any [ br0 -> {_4 = false} (! bb4) | br1 -> {_4} (! bb3) ] 
    | bb3 = s0
      [ s0 = wrapping_add'0 {[%#schecked_ops1] (127 : int8)} {a} (fun (_ret':int8) ->  [ &_11 <- _ret' ] s1)
      | s1 = bb5 ]
      
    | bb5 = s0
      [ s0 = Int8.sub {a} {[%#schecked_ops2] (127 : int8)} (fun (_ret':int8) ->  [ &_14 <- _ret' ] s1)
      | s1 = Int8.sub {_14} {[%#schecked_ops3] (2 : int8)} (fun (_ret':int8) ->  [ &_13 <- _ret' ] s2)
      | s2 = Int8.eq {_11} {_13} (fun (_ret':bool) ->  [ &_10 <- _ret' ] s3)
      | s3 = any [ br0 -> {_10 = false} (! bb7) | br1 -> {_10} (! bb6) ]  ]
      
    | bb6 = s0
      [ s0 = saturating_add'0 {[%#schecked_ops4] (127 : int8)} {a} (fun (_ret':int8) ->  [ &_19 <- _ret' ] s1)
      | s1 = bb8 ]
      
    | bb8 = s0
      [ s0 = Int8.eq {_19} {[%#schecked_ops5] (127 : int8)} (fun (_ret':bool) ->  [ &_18 <- _ret' ] s1)
      | s1 = any [ br0 -> {_18 = false} (! bb10) | br1 -> {_18} (! bb9) ]  ]
      
    | bb9 = s0
      [ s0 = overflowing_add'0 {[%#schecked_ops6] (127 : int8)} {a} (fun (_ret':(int8, bool)) ->  [ &res <- _ret' ] s1)
      | s1 = bb11 ]
      
    | bb11 = s0
      [ s0 = Int8.sub {a} {[%#schecked_ops7] (127 : int8)} (fun (_ret':int8) ->  [ &_28 <- _ret' ] s1)
      | s1 = Int8.sub {_28} {[%#schecked_ops8] (2 : int8)} (fun (_ret':int8) ->  [ &_27 <- _ret' ] s2)
      | s2 = Int8.eq {let (r'0, _) = res in r'0} {_27} (fun (_ret':bool) ->  [ &_25 <- _ret' ] s3)
      | s3 = any [ br0 -> {_25 = false} (! bb15) | br1 -> {_25} (! bb12) ]  ]
      
    | bb12 = s0
      [ s0 =  [ &_30 <- Bool.eq (let (_, r'0) = res in r'0) ([%#schecked_ops9] true) ] s1
      | s1 = any [ br0 -> {_30 = false} (! bb14) | br1 -> {_30} (! bb13) ]  ]
      
    | bb13 = return' {_0}
    | bb14 = bb16
    | bb15 = bb16
    | bb16 = {[%#schecked_ops10] false} any
    | bb10 = {[%#schecked_ops11] false} any
    | bb7 = {[%#schecked_ops12] false} any
    | bb4 = {[%#schecked_ops13] false} any ]
    )
    [ & _0 : () = any_l ()
    | & a : int8 = a
    | & _4 : bool = any_l ()
    | & _6 : t_Option'0 = any_l ()
    | & _10 : bool = any_l ()
    | & _11 : int8 = any_l ()
    | & _13 : int8 = any_l ()
    | & _14 : int8 = any_l ()
    | & _18 : bool = any_l ()
    | & _19 : int8 = any_l ()
    | & res : (int8, bool) = any_l ()
    | & _25 : bool = any_l ()
    | & _27 : int8 = any_l ()
    | & _28 : int8 = any_l ()
    | & _30 : bool = any_l () ]
     [ return' (result:())-> (! return' {result}) ] 
end
module M_checked_ops__test_i8_add_overflow_neg [#"checked_ops.rs" 175 0 175 38]
  let%span schecked_ops0 = "checked_ops.rs" 176 12 176 20
  let%span schecked_ops1 = "checked_ops.rs" 177 12 177 20
  let%span schecked_ops2 = "checked_ops.rs" 177 44 177 47
  let%span schecked_ops3 = "checked_ops.rs" 177 50 177 51
  let%span schecked_ops4 = "checked_ops.rs" 178 12 178 20
  let%span schecked_ops5 = "checked_ops.rs" 178 42 178 46
  let%span schecked_ops6 = "checked_ops.rs" 179 14 179 22
  let%span schecked_ops7 = "checked_ops.rs" 180 25 180 28
  let%span schecked_ops8 = "checked_ops.rs" 180 31 180 32
  let%span schecked_ops9 = "checked_ops.rs" 180 45 180 49
  let%span schecked_ops10 = "checked_ops.rs" 180 4 180 50
  let%span schecked_ops11 = "checked_ops.rs" 178 4 178 47
  let%span schecked_ops12 = "checked_ops.rs" 177 4 177 52
  let%span schecked_ops13 = "checked_ops.rs" 176 4 176 46
  let%span schecked_ops14 = "checked_ops.rs" 174 11 174 17
<<<<<<< HEAD
  let%span snum15 = "../../../creusot-contracts/src/std/num.rs" 128 20 129 89
  let%span snum16 = "../../../creusot-contracts/src/std/num.rs" 132 16 132 89
  let%span soption17 = "../../../creusot-contracts/src/std/option.rs" 51 26 51 51
  let%span snum18 = "../../../creusot-contracts/src/std/num.rs" 140 20 140 93
  let%span snum19 = "../../../creusot-contracts/src/std/num.rs" 143 16 146 18
  let%span snum20 = "../../../creusot-contracts/src/std/num.rs" 150 16 154 18
  let%span snum21 = "../../../creusot-contracts/src/std/num.rs" 155 16 159 18
  let%span snum22 = "../../../creusot-contracts/src/std/num.rs" 167 16 170 18
  let%span snum23 = "../../../creusot-contracts/src/std/num.rs" 172 16 172 85
  let%span snum24 = "../../../creusot-contracts/src/std/num.rs" 173 16 173 85
  let%span snum25 = "../../../creusot-contracts/src/std/num.rs" 182 20 182 95
  let%span snum26 = "../../../creusot-contracts/src/std/num.rs" 185 16 188 18
  let%span snum27 = "../../../creusot-contracts/src/std/num.rs" 192 16 196 18
  let%span snum28 = "../../../creusot-contracts/src/std/num.rs" 197 16 201 18
  let%span snum29 = "../../../creusot-contracts/src/std/num.rs" 204 20 204 98
=======
  let%span snum15 = "../../../creusot-contracts/src/std/num.rs" 129 20 130 89
  let%span snum16 = "../../../creusot-contracts/src/std/num.rs" 133 26 133 87
  let%span soption17 = "../../../creusot-contracts/src/std/option.rs" 51 26 51 51
  let%span snum18 = "../../../creusot-contracts/src/std/num.rs" 141 20 141 93
  let%span snum19 = "../../../creusot-contracts/src/std/num.rs" 145 20 146 51
  let%span snum20 = "../../../creusot-contracts/src/std/num.rs" 152 20 154 92
  let%span snum21 = "../../../creusot-contracts/src/std/num.rs" 157 20 159 92
  let%span snum22 = "../../../creusot-contracts/src/std/num.rs" 169 20 170 51
  let%span snum23 = "../../../creusot-contracts/src/std/num.rs" 173 26 173 83
  let%span snum24 = "../../../creusot-contracts/src/std/num.rs" 174 26 174 83
  let%span snum25 = "../../../creusot-contracts/src/std/num.rs" 183 20 183 95
  let%span snum26 = "../../../creusot-contracts/src/std/num.rs" 187 20 188 53
  let%span snum27 = "../../../creusot-contracts/src/std/num.rs" 194 20 196 94
  let%span snum28 = "../../../creusot-contracts/src/std/num.rs" 199 20 201 94
  let%span snum29 = "../../../creusot-contracts/src/std/num.rs" 205 20 205 98
>>>>>>> 716d5822
  
  use prelude.prelude.Int8
  
  type t_Option'0  =
    | C_None'0
    | C_Some'0 int8
  
  use prelude.prelude.Int8
  
  use prelude.prelude.Int
  
  constant v_MIN'0 : int8 = (-128 : int8)
  
  constant v_MAX'0 : int8 = (127 : int8)
  
  use prelude.prelude.Borrow
  
  predicate inv'0 (_1 : t_Option'0)
  
  axiom inv_axiom'0 [@rewrite] : forall x : t_Option'0 [inv'0 x] . inv'0 x = true
  
  let rec checked_add'0 (self:int8) (rhs:int8) (return'  (ret:t_Option'0))= any
    [ return' (result:t_Option'0)-> {[%#snum16] forall r : int8 . result = C_Some'0 r
       -> Int8.to_int r = Int8.to_int self + Int8.to_int rhs}
      {[%#snum15] (result = C_None'0)
      = (Int8.to_int self + Int8.to_int rhs < Int8.to_int (v_MIN'0 : int8)
      \/ Int8.to_int self + Int8.to_int rhs > Int8.to_int (v_MAX'0 : int8))}
      (! return' {result}) ]
    
  
  let rec is_none'0 (self:t_Option'0) (return'  (ret:bool))= {[@expl:precondition] inv'0 self}
    any [ return' (result:bool)-> {[%#soption17] result = (self = C_None'0)} (! return' {result}) ] 
  
  use prelude.prelude.UInt32
  
  constant v_BITS'0 : uint32 = (8 : uint32)
  
  use prelude.prelude.UInt32
  
  use int.Power
  
  use int.EuclideanDivision
  
  let rec wrapping_add'0 (self:int8) (rhs:int8) (return'  (ret:int8))= any
    [ return' (result:int8)-> {[%#snum21] Int8.to_int self + Int8.to_int rhs > Int8.to_int (v_MAX'0 : int8)
       -> (exists k : int . k > 0
      /\ Int8.to_int result
      = Int8.to_int self + Int8.to_int rhs - k * (Int8.to_int (v_MAX'0 : int8) - Int8.to_int (v_MIN'0 : int8) + 1))}
      {[%#snum20] Int8.to_int self + Int8.to_int rhs < Int8.to_int (v_MIN'0 : int8)
       -> (exists k : int . k > 0
      /\ Int8.to_int result
      = Int8.to_int self + Int8.to_int rhs + k * (Int8.to_int (v_MAX'0 : int8) - Int8.to_int (v_MIN'0 : int8) + 1))}
      {[%#snum19] Int8.to_int self + Int8.to_int rhs >= Int8.to_int (v_MIN'0 : int8)
      /\ Int8.to_int self + Int8.to_int rhs <= Int8.to_int (v_MAX'0 : int8)
       -> Int8.to_int result = Int8.to_int self + Int8.to_int rhs}
      {[%#snum18] Int8.to_int result
      = EuclideanDivision.mod (Int8.to_int self + Int8.to_int rhs) (Power.power 2 (UInt32.to_int (v_BITS'0 : uint32)))
      + Int8.to_int (v_MIN'0 : int8)}
      (! return' {result}) ]
    
  
  let rec saturating_add'0 (self:int8) (rhs:int8) (return'  (ret:int8))= any
    [ return' (result:int8)-> {[%#snum24] Int8.to_int self + Int8.to_int rhs > Int8.to_int (v_MAX'0 : int8)
       -> Int8.to_int result = Int8.to_int (v_MAX'0 : int8)}
      {[%#snum23] Int8.to_int self + Int8.to_int rhs < Int8.to_int (v_MIN'0 : int8)
       -> Int8.to_int result = Int8.to_int (v_MIN'0 : int8)}
      {[%#snum22] Int8.to_int self + Int8.to_int rhs >= Int8.to_int (v_MIN'0 : int8)
      /\ Int8.to_int self + Int8.to_int rhs <= Int8.to_int (v_MAX'0 : int8)
       -> Int8.to_int result = Int8.to_int self + Int8.to_int rhs}
      (! return' {result}) ]
    
  
  let rec overflowing_add'0 (self:int8) (rhs:int8) (return'  (ret:(int8, bool)))= any
    [ return' (result:(int8, bool))-> {[%#snum29] (let (_, a) = result in a)
      = (Int8.to_int self + Int8.to_int rhs < Int8.to_int (v_MIN'0 : int8)
      \/ Int8.to_int self + Int8.to_int rhs > Int8.to_int (v_MAX'0 : int8))}
      {[%#snum28] Int8.to_int self + Int8.to_int rhs > Int8.to_int (v_MAX'0 : int8)
       -> (exists k : int . k > 0
      /\ Int8.to_int (let (a, _) = result in a)
      = Int8.to_int self + Int8.to_int rhs - k * (Int8.to_int (v_MAX'0 : int8) - Int8.to_int (v_MIN'0 : int8) + 1))}
      {[%#snum27] Int8.to_int self + Int8.to_int rhs < Int8.to_int (v_MIN'0 : int8)
       -> (exists k : int . k > 0
      /\ Int8.to_int (let (a, _) = result in a)
      = Int8.to_int self + Int8.to_int rhs + k * (Int8.to_int (v_MAX'0 : int8) - Int8.to_int (v_MIN'0 : int8) + 1))}
      {[%#snum26] Int8.to_int self + Int8.to_int rhs >= Int8.to_int (v_MIN'0 : int8)
      /\ Int8.to_int self + Int8.to_int rhs <= Int8.to_int (v_MAX'0 : int8)
       -> Int8.to_int (let (a, _) = result in a) = Int8.to_int self + Int8.to_int rhs}
      {[%#snum25] Int8.to_int (let (a, _) = result in a)
      = EuclideanDivision.mod (Int8.to_int self + Int8.to_int rhs) (Power.power 2 (UInt32.to_int (v_BITS'0 : uint32)))
      + Int8.to_int (v_MIN'0 : int8)}
      (! return' {result}) ]
    
  
  use prelude.prelude.Bool
  
  use prelude.prelude.Intrinsic
  
  meta "compute_max_steps" 1000000
  
  let rec test_i8_add_overflow_neg'0 (a:int8) (return'  (ret:()))= {[%#schecked_ops14] Int8.to_int a < 0}
    (! bb0
    [ bb0 = s0
      [ s0 = checked_add'0 {[%#schecked_ops0] (-128 : int8)} {a} (fun (_ret':t_Option'0) ->  [ &_6 <- _ret' ] s1)
      | s1 = bb1 ]
      
    | bb1 = s0 [ s0 = is_none'0 {_6} (fun (_ret':bool) ->  [ &_4 <- _ret' ] s1) | s1 = bb2 ] 
    | bb2 = any [ br0 -> {_4 = false} (! bb4) | br1 -> {_4} (! bb3) ] 
    | bb3 = s0
      [ s0 = wrapping_add'0 {[%#schecked_ops1] (-128 : int8)} {a} (fun (_ret':int8) ->  [ &_11 <- _ret' ] s1)
      | s1 = bb5 ]
      
    | bb5 = s0
      [ s0 = Int8.add {a} {[%#schecked_ops2] (127 : int8)} (fun (_ret':int8) ->  [ &_14 <- _ret' ] s1)
      | s1 = Int8.add {_14} {[%#schecked_ops3] (1 : int8)} (fun (_ret':int8) ->  [ &_13 <- _ret' ] s2)
      | s2 = Int8.eq {_11} {_13} (fun (_ret':bool) ->  [ &_10 <- _ret' ] s3)
      | s3 = any [ br0 -> {_10 = false} (! bb7) | br1 -> {_10} (! bb6) ]  ]
      
    | bb6 = s0
      [ s0 = saturating_add'0 {[%#schecked_ops4] (-128 : int8)} {a} (fun (_ret':int8) ->  [ &_19 <- _ret' ] s1)
      | s1 = bb8 ]
      
    | bb8 = s0
      [ s0 = Int8.eq {_19} {[%#schecked_ops5] (-128 : int8)} (fun (_ret':bool) ->  [ &_18 <- _ret' ] s1)
      | s1 = any [ br0 -> {_18 = false} (! bb10) | br1 -> {_18} (! bb9) ]  ]
      
    | bb9 = s0
      [ s0 = overflowing_add'0 {[%#schecked_ops6] (-128 : int8)} {a} (fun (_ret':(int8, bool)) ->  [ &res <- _ret' ] s1)
      | s1 = bb11 ]
      
    | bb11 = s0
      [ s0 = Int8.add {a} {[%#schecked_ops7] (127 : int8)} (fun (_ret':int8) ->  [ &_28 <- _ret' ] s1)
      | s1 = Int8.add {_28} {[%#schecked_ops8] (1 : int8)} (fun (_ret':int8) ->  [ &_27 <- _ret' ] s2)
      | s2 = Int8.eq {let (r'0, _) = res in r'0} {_27} (fun (_ret':bool) ->  [ &_25 <- _ret' ] s3)
      | s3 = any [ br0 -> {_25 = false} (! bb15) | br1 -> {_25} (! bb12) ]  ]
      
    | bb12 = s0
      [ s0 =  [ &_30 <- Bool.eq (let (_, r'0) = res in r'0) ([%#schecked_ops9] true) ] s1
      | s1 = any [ br0 -> {_30 = false} (! bb14) | br1 -> {_30} (! bb13) ]  ]
      
    | bb13 = return' {_0}
    | bb14 = bb16
    | bb15 = bb16
    | bb16 = {[%#schecked_ops10] false} any
    | bb10 = {[%#schecked_ops11] false} any
    | bb7 = {[%#schecked_ops12] false} any
    | bb4 = {[%#schecked_ops13] false} any ]
    )
    [ & _0 : () = any_l ()
    | & a : int8 = a
    | & _4 : bool = any_l ()
    | & _6 : t_Option'0 = any_l ()
    | & _10 : bool = any_l ()
    | & _11 : int8 = any_l ()
    | & _13 : int8 = any_l ()
    | & _14 : int8 = any_l ()
    | & _18 : bool = any_l ()
    | & _19 : int8 = any_l ()
    | & res : (int8, bool) = any_l ()
    | & _25 : bool = any_l ()
    | & _27 : int8 = any_l ()
    | & _28 : int8 = any_l ()
    | & _30 : bool = any_l () ]
     [ return' (result:())-> (! return' {result}) ] 
end
module M_checked_ops__test_i8_wrapping_add [#"checked_ops.rs" 186 0 186 47]
  let%span schecked_ops0 = "checked_ops.rs" 185 10 185 84
<<<<<<< HEAD
  let%span snum1 = "../../../creusot-contracts/src/std/num.rs" 140 20 140 93
  let%span snum2 = "../../../creusot-contracts/src/std/num.rs" 143 16 146 18
  let%span snum3 = "../../../creusot-contracts/src/std/num.rs" 150 16 154 18
  let%span snum4 = "../../../creusot-contracts/src/std/num.rs" 155 16 159 18
=======
  let%span snum1 = "../../../creusot-contracts/src/std/num.rs" 141 20 141 93
  let%span snum2 = "../../../creusot-contracts/src/std/num.rs" 145 20 146 51
  let%span snum3 = "../../../creusot-contracts/src/std/num.rs" 152 20 154 92
  let%span snum4 = "../../../creusot-contracts/src/std/num.rs" 157 20 159 92
  
  use prelude.prelude.Int8
  
  use prelude.prelude.Intrinsic
>>>>>>> 716d5822
  
  use prelude.prelude.Int8
  
  use prelude.prelude.Int
  
  use prelude.prelude.UInt32
  
  constant v_BITS'0 : uint32 = (8 : uint32)
  
  use prelude.prelude.UInt32
  
  use int.Power
  
  use int.EuclideanDivision
  
  use prelude.prelude.Int8
  
  constant v_MIN'0 : int8 = (-128 : int8)
  
  constant v_MAX'0 : int8 = (127 : int8)
  
  let rec wrapping_add'0 (self:int8) (rhs:int8) (return'  (ret:int8))= any
    [ return' (result:int8)-> {[%#snum4] Int8.to_int self + Int8.to_int rhs > Int8.to_int (v_MAX'0 : int8)
       -> (exists k : int . k > 0
      /\ Int8.to_int result
      = Int8.to_int self + Int8.to_int rhs - k * (Int8.to_int (v_MAX'0 : int8) - Int8.to_int (v_MIN'0 : int8) + 1))}
      {[%#snum3] Int8.to_int self + Int8.to_int rhs < Int8.to_int (v_MIN'0 : int8)
       -> (exists k : int . k > 0
      /\ Int8.to_int result
      = Int8.to_int self + Int8.to_int rhs + k * (Int8.to_int (v_MAX'0 : int8) - Int8.to_int (v_MIN'0 : int8) + 1))}
      {[%#snum2] Int8.to_int self + Int8.to_int rhs >= Int8.to_int (v_MIN'0 : int8)
      /\ Int8.to_int self + Int8.to_int rhs <= Int8.to_int (v_MAX'0 : int8)
       -> Int8.to_int result = Int8.to_int self + Int8.to_int rhs}
      {[%#snum1] Int8.to_int result
      = EuclideanDivision.mod (Int8.to_int self + Int8.to_int rhs) (Power.power 2 (UInt32.to_int (v_BITS'0 : uint32)))
      + Int8.to_int (v_MIN'0 : int8)}
      (! return' {result}) ]
    
  
  use prelude.prelude.Intrinsic
  
  meta "compute_max_steps" 1000000
  
  let rec test_i8_wrapping_add'0 (a:int8) (b:int8) (return'  (ret:int8))= (! bb0
    [ bb0 = s0 [ s0 = wrapping_add'0 {a} {b} (fun (_ret':int8) ->  [ &_0 <- _ret' ] s1) | s1 = bb1 ] 
    | bb1 = return' {_0} ]
    ) [ & _0 : int8 = any_l () | & a : int8 = a | & b : int8 = b ] 
    [ return' (result:int8)-> {[@expl:postcondition] [%#schecked_ops0] Int8.to_int result
      = Int8.to_int a + Int8.to_int b
      \/ Int8.to_int result = Int8.to_int a + Int8.to_int b - 256
      \/ Int8.to_int result = Int8.to_int a + Int8.to_int b + 256}
      (! return' {result}) ]
    
end
module M_checked_ops__test_i8_overflowing_add [#"checked_ops.rs" 191 0 191 44]
  let%span schecked_ops0 = "checked_ops.rs" 193 4 193 65
  let%span schecked_ops1 = "checked_ops.rs" 192 4 192 56
<<<<<<< HEAD
  let%span snum2 = "../../../creusot-contracts/src/std/num.rs" 182 20 182 95
  let%span snum3 = "../../../creusot-contracts/src/std/num.rs" 185 16 188 18
  let%span snum4 = "../../../creusot-contracts/src/std/num.rs" 192 16 196 18
  let%span snum5 = "../../../creusot-contracts/src/std/num.rs" 197 16 201 18
  let%span snum6 = "../../../creusot-contracts/src/std/num.rs" 204 20 204 98
  let%span snum7 = "../../../creusot-contracts/src/std/num.rs" 140 20 140 93
  let%span snum8 = "../../../creusot-contracts/src/std/num.rs" 143 16 146 18
  let%span snum9 = "../../../creusot-contracts/src/std/num.rs" 150 16 154 18
  let%span snum10 = "../../../creusot-contracts/src/std/num.rs" 155 16 159 18
  let%span snum11 = "../../../creusot-contracts/src/std/num.rs" 128 20 129 89
  let%span snum12 = "../../../creusot-contracts/src/std/num.rs" 132 16 132 89
=======
  let%span snum2 = "../../../creusot-contracts/src/std/num.rs" 183 20 183 95
  let%span snum3 = "../../../creusot-contracts/src/std/num.rs" 187 20 188 53
  let%span snum4 = "../../../creusot-contracts/src/std/num.rs" 194 20 196 94
  let%span snum5 = "../../../creusot-contracts/src/std/num.rs" 199 20 201 94
  let%span snum6 = "../../../creusot-contracts/src/std/num.rs" 205 20 205 98
  let%span snum7 = "../../../creusot-contracts/src/std/num.rs" 141 20 141 93
  let%span snum8 = "../../../creusot-contracts/src/std/num.rs" 145 20 146 51
  let%span snum9 = "../../../creusot-contracts/src/std/num.rs" 152 20 154 92
  let%span snum10 = "../../../creusot-contracts/src/std/num.rs" 157 20 159 92
  let%span snum11 = "../../../creusot-contracts/src/std/num.rs" 129 20 130 89
  let%span snum12 = "../../../creusot-contracts/src/std/num.rs" 133 26 133 87
>>>>>>> 716d5822
  let%span soption13 = "../../../creusot-contracts/src/std/option.rs" 51 26 51 51
  
  use prelude.prelude.Int8
  
  use prelude.prelude.Int
  
  use prelude.prelude.UInt32
  
  constant v_BITS'0 : uint32 = (8 : uint32)
  
  use prelude.prelude.UInt32
  
  use int.Power
  
  use int.EuclideanDivision
  
  use prelude.prelude.Int8
  
  constant v_MIN'0 : int8 = (-128 : int8)
  
  constant v_MAX'0 : int8 = (127 : int8)
  
  use prelude.prelude.Borrow
  
  type t_Option'0  =
    | C_None'0
    | C_Some'0 int8
  
  predicate inv'0 (_1 : t_Option'0)
  
  axiom inv_axiom'0 [@rewrite] : forall x : t_Option'0 [inv'0 x] . inv'0 x = true
  
  let rec overflowing_add'0 (self:int8) (rhs:int8) (return'  (ret:(int8, bool)))= any
    [ return' (result:(int8, bool))-> {[%#snum6] (let (_, a) = result in a)
      = (Int8.to_int self + Int8.to_int rhs < Int8.to_int (v_MIN'0 : int8)
      \/ Int8.to_int self + Int8.to_int rhs > Int8.to_int (v_MAX'0 : int8))}
      {[%#snum5] Int8.to_int self + Int8.to_int rhs > Int8.to_int (v_MAX'0 : int8)
       -> (exists k : int . k > 0
      /\ Int8.to_int (let (a, _) = result in a)
      = Int8.to_int self + Int8.to_int rhs - k * (Int8.to_int (v_MAX'0 : int8) - Int8.to_int (v_MIN'0 : int8) + 1))}
      {[%#snum4] Int8.to_int self + Int8.to_int rhs < Int8.to_int (v_MIN'0 : int8)
       -> (exists k : int . k > 0
      /\ Int8.to_int (let (a, _) = result in a)
      = Int8.to_int self + Int8.to_int rhs + k * (Int8.to_int (v_MAX'0 : int8) - Int8.to_int (v_MIN'0 : int8) + 1))}
      {[%#snum3] Int8.to_int self + Int8.to_int rhs >= Int8.to_int (v_MIN'0 : int8)
      /\ Int8.to_int self + Int8.to_int rhs <= Int8.to_int (v_MAX'0 : int8)
       -> Int8.to_int (let (a, _) = result in a) = Int8.to_int self + Int8.to_int rhs}
      {[%#snum2] Int8.to_int (let (a, _) = result in a)
      = EuclideanDivision.mod (Int8.to_int self + Int8.to_int rhs) (Power.power 2 (UInt32.to_int (v_BITS'0 : uint32)))
      + Int8.to_int (v_MIN'0 : int8)}
      (! return' {result}) ]
    
  
  let rec wrapping_add'0 (self:int8) (rhs:int8) (return'  (ret:int8))= any
    [ return' (result:int8)-> {[%#snum10] Int8.to_int self + Int8.to_int rhs > Int8.to_int (v_MAX'0 : int8)
       -> (exists k : int . k > 0
      /\ Int8.to_int result
      = Int8.to_int self + Int8.to_int rhs - k * (Int8.to_int (v_MAX'0 : int8) - Int8.to_int (v_MIN'0 : int8) + 1))}
      {[%#snum9] Int8.to_int self + Int8.to_int rhs < Int8.to_int (v_MIN'0 : int8)
       -> (exists k : int . k > 0
      /\ Int8.to_int result
      = Int8.to_int self + Int8.to_int rhs + k * (Int8.to_int (v_MAX'0 : int8) - Int8.to_int (v_MIN'0 : int8) + 1))}
      {[%#snum8] Int8.to_int self + Int8.to_int rhs >= Int8.to_int (v_MIN'0 : int8)
      /\ Int8.to_int self + Int8.to_int rhs <= Int8.to_int (v_MAX'0 : int8)
       -> Int8.to_int result = Int8.to_int self + Int8.to_int rhs}
      {[%#snum7] Int8.to_int result
      = EuclideanDivision.mod (Int8.to_int self + Int8.to_int rhs) (Power.power 2 (UInt32.to_int (v_BITS'0 : uint32)))
      + Int8.to_int (v_MIN'0 : int8)}
      (! return' {result}) ]
    
  
  let rec checked_add'0 (self:int8) (rhs:int8) (return'  (ret:t_Option'0))= any
    [ return' (result:t_Option'0)-> {[%#snum12] forall r : int8 . result = C_Some'0 r
       -> Int8.to_int r = Int8.to_int self + Int8.to_int rhs}
      {[%#snum11] (result = C_None'0)
      = (Int8.to_int self + Int8.to_int rhs < Int8.to_int (v_MIN'0 : int8)
      \/ Int8.to_int self + Int8.to_int rhs > Int8.to_int (v_MAX'0 : int8))}
      (! return' {result}) ]
    
  
  let rec is_none'0 (self:t_Option'0) (return'  (ret:bool))= {[@expl:precondition] inv'0 self}
    any [ return' (result:bool)-> {[%#soption13] result = (self = C_None'0)} (! return' {result}) ] 
  
  use prelude.prelude.Bool
  
  use prelude.prelude.Intrinsic
  
  meta "compute_max_steps" 1000000
  
  let rec test_i8_overflowing_add'0 (a:int8) (b:int8) (return'  (ret:()))= (! bb0
    [ bb0 = s0 [ s0 = overflowing_add'0 {a} {b} (fun (_ret':(int8, bool)) ->  [ &_6 <- _ret' ] s1) | s1 = bb1 ] 
    | bb1 = s0 [ s0 = wrapping_add'0 {a} {b} (fun (_ret':int8) ->  [ &_9 <- _ret' ] s1) | s1 = bb2 ] 
    | bb2 = s0
      [ s0 = Int8.eq {let (r'0, _) = _6 in r'0} {_9} (fun (_ret':bool) ->  [ &_4 <- _ret' ] s1)
      | s1 = any [ br0 -> {_4 = false} (! bb4) | br1 -> {_4} (! bb3) ]  ]
      
    | bb3 = s0 [ s0 = overflowing_add'0 {a} {b} (fun (_ret':(int8, bool)) ->  [ &_16 <- _ret' ] s1) | s1 = bb5 ] 
    | bb5 = s0 [ s0 = checked_add'0 {a} {b} (fun (_ret':t_Option'0) ->  [ &_21 <- _ret' ] s1) | s1 = bb6 ] 
    | bb6 = s0 [ s0 = is_none'0 {_21} (fun (_ret':bool) ->  [ &_19 <- _ret' ] s1) | s1 = bb7 ] 
    | bb7 = s0
      [ s0 =  [ &_14 <- Bool.eq (let (_, r'0) = _16 in r'0) _19 ] s1
      | s1 = any [ br0 -> {_14 = false} (! bb9) | br1 -> {_14} (! bb8) ]  ]
      
    | bb8 = return' {_0}
    | bb9 = {[%#schecked_ops0] false} any
    | bb4 = {[%#schecked_ops1] false} any ]
    )
    [ & _0 : () = any_l ()
    | & a : int8 = a
    | & b : int8 = b
    | & _4 : bool = any_l ()
    | & _6 : (int8, bool) = any_l ()
    | & _9 : int8 = any_l ()
    | & _14 : bool = any_l ()
    | & _16 : (int8, bool) = any_l ()
    | & _19 : bool = any_l ()
    | & _21 : t_Option'0 = any_l () ]
     [ return' (result:())-> (! return' {result}) ] 
end
module M_checked_ops__test_i8_sub_example [#"checked_ops.rs" 197 0 197 28]
  let%span schecked_ops0 = "checked_ops.rs" 198 12 198 15
  let%span schecked_ops1 = "checked_ops.rs" 198 28 198 30
  let%span schecked_ops2 = "checked_ops.rs" 198 44 198 46
  let%span schecked_ops3 = "checked_ops.rs" 199 12 199 17
  let%span schecked_ops4 = "checked_ops.rs" 199 30 199 32
  let%span schecked_ops5 = "checked_ops.rs" 199 46 199 49
  let%span schecked_ops6 = "checked_ops.rs" 200 12 200 20
  let%span schecked_ops7 = "checked_ops.rs" 200 33 200 35
  let%span schecked_ops8 = "checked_ops.rs" 202 12 202 15
  let%span schecked_ops9 = "checked_ops.rs" 202 29 202 31
  let%span schecked_ops10 = "checked_ops.rs" 202 36 202 38
  let%span schecked_ops11 = "checked_ops.rs" 203 12 203 17
  let%span schecked_ops12 = "checked_ops.rs" 203 31 203 33
  let%span schecked_ops13 = "checked_ops.rs" 203 38 203 41
  let%span schecked_ops14 = "checked_ops.rs" 204 12 204 20
  let%span schecked_ops15 = "checked_ops.rs" 204 34 204 36
  let%span schecked_ops16 = "checked_ops.rs" 204 41 204 44
  let%span schecked_ops17 = "checked_ops.rs" 206 12 206 15
  let%span schecked_ops18 = "checked_ops.rs" 206 31 206 33
  let%span schecked_ops19 = "checked_ops.rs" 206 38 206 40
  let%span schecked_ops20 = "checked_ops.rs" 207 12 207 17
  let%span schecked_ops21 = "checked_ops.rs" 207 33 207 35
  let%span schecked_ops22 = "checked_ops.rs" 207 40 207 43
  let%span schecked_ops23 = "checked_ops.rs" 208 12 208 20
  let%span schecked_ops24 = "checked_ops.rs" 208 36 208 38
  let%span schecked_ops25 = "checked_ops.rs" 208 43 208 47
  let%span schecked_ops26 = "checked_ops.rs" 210 14 210 17
  let%span schecked_ops27 = "checked_ops.rs" 210 34 210 36
  let%span schecked_ops28 = "checked_ops.rs" 211 21 211 23
  let%span schecked_ops29 = "checked_ops.rs" 211 36 211 41
  let%span schecked_ops30 = "checked_ops.rs" 212 14 212 19
  let%span schecked_ops31 = "checked_ops.rs" 212 36 212 38
  let%span schecked_ops32 = "checked_ops.rs" 213 21 213 24
  let%span schecked_ops33 = "checked_ops.rs" 213 37 213 42
  let%span schecked_ops34 = "checked_ops.rs" 214 14 214 22
  let%span schecked_ops35 = "checked_ops.rs" 214 39 214 41
  let%span schecked_ops36 = "checked_ops.rs" 215 21 215 24
  let%span schecked_ops37 = "checked_ops.rs" 215 37 215 41
  let%span schecked_ops38 = "checked_ops.rs" 215 4 215 42
  let%span schecked_ops39 = "checked_ops.rs" 213 4 213 43
  let%span schecked_ops40 = "checked_ops.rs" 211 4 211 42
  let%span schecked_ops41 = "checked_ops.rs" 208 4 208 48
  let%span schecked_ops42 = "checked_ops.rs" 207 4 207 44
  let%span schecked_ops43 = "checked_ops.rs" 206 4 206 41
  let%span schecked_ops44 = "checked_ops.rs" 204 4 204 45
  let%span schecked_ops45 = "checked_ops.rs" 203 4 203 42
  let%span schecked_ops46 = "checked_ops.rs" 202 4 202 39
  let%span schecked_ops47 = "checked_ops.rs" 200 4 200 47
  let%span schecked_ops48 = "checked_ops.rs" 199 4 199 50
  let%span schecked_ops49 = "checked_ops.rs" 198 4 198 47
<<<<<<< HEAD
  let%span snum50 = "../../../creusot-contracts/src/std/num.rs" 128 20 129 89
  let%span snum51 = "../../../creusot-contracts/src/std/num.rs" 132 16 132 89
  let%span soption52 = "../../../creusot-contracts/src/std/option.rs" 31 0 423 1
  let%span soption53 = "../../../creusot-contracts/src/std/option.rs" 51 26 51 51
  let%span snum54 = "../../../creusot-contracts/src/std/num.rs" 140 20 140 93
  let%span snum55 = "../../../creusot-contracts/src/std/num.rs" 143 16 146 18
  let%span snum56 = "../../../creusot-contracts/src/std/num.rs" 150 16 154 18
  let%span snum57 = "../../../creusot-contracts/src/std/num.rs" 155 16 159 18
  let%span snum58 = "../../../creusot-contracts/src/std/num.rs" 167 16 170 18
  let%span snum59 = "../../../creusot-contracts/src/std/num.rs" 172 16 172 85
  let%span snum60 = "../../../creusot-contracts/src/std/num.rs" 173 16 173 85
  let%span snum61 = "../../../creusot-contracts/src/std/num.rs" 182 20 182 95
  let%span snum62 = "../../../creusot-contracts/src/std/num.rs" 185 16 188 18
  let%span snum63 = "../../../creusot-contracts/src/std/num.rs" 192 16 196 18
  let%span snum64 = "../../../creusot-contracts/src/std/num.rs" 197 16 201 18
  let%span snum65 = "../../../creusot-contracts/src/std/num.rs" 204 20 204 98
  
  use prelude.prelude.Int8
  
  type t_Option'0  =
    | C_None'0
    | C_Some'0 int8
=======
  let%span snum50 = "../../../creusot-contracts/src/std/num.rs" 129 20 130 89
  let%span snum51 = "../../../creusot-contracts/src/std/num.rs" 133 26 133 87
  let%span soption52 = "../../../creusot-contracts/src/std/option.rs" 31 0 423 1
  let%span soption53 = "../../../creusot-contracts/src/std/option.rs" 51 26 51 51
  let%span snum54 = "../../../creusot-contracts/src/std/num.rs" 141 20 141 93
  let%span snum55 = "../../../creusot-contracts/src/std/num.rs" 145 20 146 51
  let%span snum56 = "../../../creusot-contracts/src/std/num.rs" 152 20 154 92
  let%span snum57 = "../../../creusot-contracts/src/std/num.rs" 157 20 159 92
  let%span snum58 = "../../../creusot-contracts/src/std/num.rs" 169 20 170 51
  let%span snum59 = "../../../creusot-contracts/src/std/num.rs" 173 26 173 83
  let%span snum60 = "../../../creusot-contracts/src/std/num.rs" 174 26 174 83
  let%span snum61 = "../../../creusot-contracts/src/std/num.rs" 183 20 183 95
  let%span snum62 = "../../../creusot-contracts/src/std/num.rs" 187 20 188 53
  let%span snum63 = "../../../creusot-contracts/src/std/num.rs" 194 20 196 94
  let%span snum64 = "../../../creusot-contracts/src/std/num.rs" 199 20 201 94
  let%span snum65 = "../../../creusot-contracts/src/std/num.rs" 205 20 205 98
>>>>>>> 716d5822
  
  use prelude.prelude.Int8
  
  use prelude.prelude.Int
  
  constant v_MIN'0 : int8 = (-128 : int8)
  
  constant v_MAX'0 : int8 = (127 : int8)
  
  predicate inv'0 (_1 : t_Option'0)
  
  axiom inv_axiom'0 [@rewrite] : forall x : t_Option'0 [inv'0 x] . inv'0 x = true
  
  predicate inv'1 (_1 : int8)
  
  axiom inv_axiom'1 [@rewrite] : forall x : int8 [inv'1 x] . inv'1 x = true
  
  use prelude.prelude.Borrow
  
  predicate inv'2 (_1 : t_Option'0)
  
  axiom inv_axiom'2 [@rewrite] : forall x : t_Option'0 [inv'2 x] . inv'2 x = true
  
  let rec checked_sub'0 (self:int8) (rhs:int8) (return'  (ret:t_Option'0))= any
    [ return' (result:t_Option'0)-> {[%#snum51] forall r : int8 . result = C_Some'0 r
       -> Int8.to_int r = Int8.to_int self - Int8.to_int rhs}
      {[%#snum50] (result = C_None'0)
      = (Int8.to_int self - Int8.to_int rhs < Int8.to_int (v_MIN'0 : int8)
      \/ Int8.to_int self - Int8.to_int rhs > Int8.to_int (v_MAX'0 : int8))}
      (! return' {result}) ]
    
  
  let rec unwrap'0 (self:t_Option'0) (return'  (ret:int8))= {[@expl:precondition] inv'0 self}
    {[@expl:precondition] [%#soption52] self <> C_None'0}
    any [ return' (result:int8)-> {inv'1 result} {[%#soption52] C_Some'0 result = self} (! return' {result}) ] 
  
  let rec is_none'0 (self:t_Option'0) (return'  (ret:bool))= {[@expl:precondition] inv'2 self}
    any [ return' (result:bool)-> {[%#soption53] result = (self = C_None'0)} (! return' {result}) ] 
  
  use prelude.prelude.UInt32
  
  constant v_BITS'0 : uint32 = (8 : uint32)
  
  use prelude.prelude.UInt32
  
  use int.Power
  
  use int.EuclideanDivision
  
  let rec wrapping_sub'0 (self:int8) (rhs:int8) (return'  (ret:int8))= any
    [ return' (result:int8)-> {[%#snum57] Int8.to_int self - Int8.to_int rhs > Int8.to_int (v_MAX'0 : int8)
       -> (exists k : int . k > 0
      /\ Int8.to_int result
      = Int8.to_int self - Int8.to_int rhs - k * (Int8.to_int (v_MAX'0 : int8) - Int8.to_int (v_MIN'0 : int8) + 1))}
      {[%#snum56] Int8.to_int self - Int8.to_int rhs < Int8.to_int (v_MIN'0 : int8)
       -> (exists k : int . k > 0
      /\ Int8.to_int result
      = Int8.to_int self - Int8.to_int rhs + k * (Int8.to_int (v_MAX'0 : int8) - Int8.to_int (v_MIN'0 : int8) + 1))}
      {[%#snum55] Int8.to_int self - Int8.to_int rhs >= Int8.to_int (v_MIN'0 : int8)
      /\ Int8.to_int self - Int8.to_int rhs <= Int8.to_int (v_MAX'0 : int8)
       -> Int8.to_int result = Int8.to_int self - Int8.to_int rhs}
      {[%#snum54] Int8.to_int result
      = EuclideanDivision.mod (Int8.to_int self - Int8.to_int rhs) (Power.power 2 (UInt32.to_int (v_BITS'0 : uint32)))
      + Int8.to_int (v_MIN'0 : int8)}
      (! return' {result}) ]
    
  
  let rec saturating_sub'0 (self:int8) (rhs:int8) (return'  (ret:int8))= any
    [ return' (result:int8)-> {[%#snum60] Int8.to_int self - Int8.to_int rhs > Int8.to_int (v_MAX'0 : int8)
       -> Int8.to_int result = Int8.to_int (v_MAX'0 : int8)}
      {[%#snum59] Int8.to_int self - Int8.to_int rhs < Int8.to_int (v_MIN'0 : int8)
       -> Int8.to_int result = Int8.to_int (v_MIN'0 : int8)}
      {[%#snum58] Int8.to_int self - Int8.to_int rhs >= Int8.to_int (v_MIN'0 : int8)
      /\ Int8.to_int self - Int8.to_int rhs <= Int8.to_int (v_MAX'0 : int8)
       -> Int8.to_int result = Int8.to_int self - Int8.to_int rhs}
      (! return' {result}) ]
    
  
  let rec overflowing_sub'0 (self:int8) (rhs:int8) (return'  (ret:(int8, bool)))= any
    [ return' (result:(int8, bool))-> {[%#snum65] (let (_, a) = result in a)
      = (Int8.to_int self - Int8.to_int rhs < Int8.to_int (v_MIN'0 : int8)
      \/ Int8.to_int self - Int8.to_int rhs > Int8.to_int (v_MAX'0 : int8))}
      {[%#snum64] Int8.to_int self - Int8.to_int rhs > Int8.to_int (v_MAX'0 : int8)
       -> (exists k : int . k > 0
      /\ Int8.to_int (let (a, _) = result in a)
      = Int8.to_int self - Int8.to_int rhs - k * (Int8.to_int (v_MAX'0 : int8) - Int8.to_int (v_MIN'0 : int8) + 1))}
      {[%#snum63] Int8.to_int self - Int8.to_int rhs < Int8.to_int (v_MIN'0 : int8)
       -> (exists k : int . k > 0
      /\ Int8.to_int (let (a, _) = result in a)
      = Int8.to_int self - Int8.to_int rhs + k * (Int8.to_int (v_MAX'0 : int8) - Int8.to_int (v_MIN'0 : int8) + 1))}
      {[%#snum62] Int8.to_int self - Int8.to_int rhs >= Int8.to_int (v_MIN'0 : int8)
      /\ Int8.to_int self - Int8.to_int rhs <= Int8.to_int (v_MAX'0 : int8)
       -> Int8.to_int (let (a, _) = result in a) = Int8.to_int self - Int8.to_int rhs}
      {[%#snum61] Int8.to_int (let (a, _) = result in a)
      = EuclideanDivision.mod (Int8.to_int self - Int8.to_int rhs) (Power.power 2 (UInt32.to_int (v_BITS'0 : uint32)))
      + Int8.to_int (v_MIN'0 : int8)}
      (! return' {result}) ]
    
  
  use prelude.prelude.Bool
  
  use prelude.prelude.Intrinsic
  
  meta "compute_max_steps" 1000000
  
  let rec test_i8_sub_example'0 (_1:()) (return'  (ret:()))= (! bb0
    [ bb0 = s0
      [ s0 = checked_sub'0 {[%#schecked_ops0] (5 : int8)} {[%#schecked_ops1] (10 : int8)}
          (fun (_ret':t_Option'0) ->  [ &_4 <- _ret' ] s1)
      | s1 = bb1 ]
      
    | bb1 = s0 [ s0 = unwrap'0 {_4} (fun (_ret':int8) ->  [ &_3 <- _ret' ] s1) | s1 = bb2 ] 
    | bb2 = s0
      [ s0 = Int8.eq {_3} {[%#schecked_ops2] (-5 : int8)} (fun (_ret':bool) ->  [ &_2 <- _ret' ] s1)
      | s1 = any [ br0 -> {_2 = false} (! bb4) | br1 -> {_2} (! bb3) ]  ]
      
    | bb3 = s0
      [ s0 = checked_sub'0 {[%#schecked_ops3] (120 : int8)} {[%#schecked_ops4] (10 : int8)}
          (fun (_ret':t_Option'0) ->  [ &_9 <- _ret' ] s1)
      | s1 = bb5 ]
      
    | bb5 = s0 [ s0 = unwrap'0 {_9} (fun (_ret':int8) ->  [ &_8 <- _ret' ] s1) | s1 = bb6 ] 
    | bb6 = s0
      [ s0 = Int8.eq {_8} {[%#schecked_ops5] (110 : int8)} (fun (_ret':bool) ->  [ &_7 <- _ret' ] s1)
      | s1 = any [ br0 -> {_7 = false} (! bb8) | br1 -> {_7} (! bb7) ]  ]
      
    | bb7 = s0
      [ s0 = checked_sub'0 {[%#schecked_ops6] (-120 : int8)} {[%#schecked_ops7] (10 : int8)}
          (fun (_ret':t_Option'0) ->  [ &_14 <- _ret' ] s1)
      | s1 = bb9 ]
      
    | bb9 = s0 [ s0 = is_none'0 {_14} (fun (_ret':bool) ->  [ &_12 <- _ret' ] s1) | s1 = bb10 ] 
    | bb10 = any [ br0 -> {_12 = false} (! bb12) | br1 -> {_12} (! bb11) ] 
    | bb11 = s0
      [ s0 = wrapping_sub'0 {[%#schecked_ops8] (5 : int8)} {[%#schecked_ops9] (10 : int8)}
          (fun (_ret':int8) ->  [ &_18 <- _ret' ] s1)
      | s1 = bb13 ]
      
    | bb13 = s0
      [ s0 = Int8.eq {_18} {[%#schecked_ops10] (-5 : int8)} (fun (_ret':bool) ->  [ &_17 <- _ret' ] s1)
      | s1 = any [ br0 -> {_17 = false} (! bb15) | br1 -> {_17} (! bb14) ]  ]
      
    | bb14 = s0
      [ s0 = wrapping_sub'0 {[%#schecked_ops11] (120 : int8)} {[%#schecked_ops12] (10 : int8)}
          (fun (_ret':int8) ->  [ &_22 <- _ret' ] s1)
      | s1 = bb16 ]
      
    | bb16 = s0
      [ s0 = Int8.eq {_22} {[%#schecked_ops13] (110 : int8)} (fun (_ret':bool) ->  [ &_21 <- _ret' ] s1)
      | s1 = any [ br0 -> {_21 = false} (! bb18) | br1 -> {_21} (! bb17) ]  ]
      
    | bb17 = s0
      [ s0 = wrapping_sub'0 {[%#schecked_ops14] (-120 : int8)} {[%#schecked_ops15] (10 : int8)}
          (fun (_ret':int8) ->  [ &_26 <- _ret' ] s1)
      | s1 = bb19 ]
      
    | bb19 = s0
      [ s0 = Int8.eq {_26} {[%#schecked_ops16] (126 : int8)} (fun (_ret':bool) ->  [ &_25 <- _ret' ] s1)
      | s1 = any [ br0 -> {_25 = false} (! bb21) | br1 -> {_25} (! bb20) ]  ]
      
    | bb20 = s0
      [ s0 = saturating_sub'0 {[%#schecked_ops17] (5 : int8)} {[%#schecked_ops18] (10 : int8)}
          (fun (_ret':int8) ->  [ &_30 <- _ret' ] s1)
      | s1 = bb22 ]
      
    | bb22 = s0
      [ s0 = Int8.eq {_30} {[%#schecked_ops19] (-5 : int8)} (fun (_ret':bool) ->  [ &_29 <- _ret' ] s1)
      | s1 = any [ br0 -> {_29 = false} (! bb24) | br1 -> {_29} (! bb23) ]  ]
      
    | bb23 = s0
      [ s0 = saturating_sub'0 {[%#schecked_ops20] (120 : int8)} {[%#schecked_ops21] (10 : int8)}
          (fun (_ret':int8) ->  [ &_34 <- _ret' ] s1)
      | s1 = bb25 ]
      
    | bb25 = s0
      [ s0 = Int8.eq {_34} {[%#schecked_ops22] (110 : int8)} (fun (_ret':bool) ->  [ &_33 <- _ret' ] s1)
      | s1 = any [ br0 -> {_33 = false} (! bb27) | br1 -> {_33} (! bb26) ]  ]
      
    | bb26 = s0
      [ s0 = saturating_sub'0 {[%#schecked_ops23] (-120 : int8)} {[%#schecked_ops24] (10 : int8)}
          (fun (_ret':int8) ->  [ &_38 <- _ret' ] s1)
      | s1 = bb28 ]
      
    | bb28 = s0
      [ s0 = Int8.eq {_38} {[%#schecked_ops25] (-128 : int8)} (fun (_ret':bool) ->  [ &_37 <- _ret' ] s1)
      | s1 = any [ br0 -> {_37 = false} (! bb30) | br1 -> {_37} (! bb29) ]  ]
      
    | bb29 = s0
      [ s0 = overflowing_sub'0 {[%#schecked_ops26] (5 : int8)} {[%#schecked_ops27] (10 : int8)}
          (fun (_ret':(int8, bool)) ->  [ &res <- _ret' ] s1)
      | s1 = bb31 ]
      
    | bb31 = s0
      [ s0 = Int8.eq {let (r'0, _) = res in r'0} {[%#schecked_ops28] (-5 : int8)}
          (fun (_ret':bool) ->  [ &_42 <- _ret' ] s1)
      | s1 = any [ br0 -> {_42 = false} (! bb35) | br1 -> {_42} (! bb32) ]  ]
      
    | bb32 = s0
      [ s0 =  [ &_44 <- Bool.eq (let (_, r'0) = res in r'0) ([%#schecked_ops29] false) ] s1
      | s1 = any [ br0 -> {_44 = false} (! bb34) | br1 -> {_44} (! bb33) ]  ]
      
    | bb33 = s0
      [ s0 = overflowing_sub'0 {[%#schecked_ops30] (120 : int8)} {[%#schecked_ops31] (10 : int8)}
          (fun (_ret':(int8, bool)) ->  [ &res1 <- _ret' ] s1)
      | s1 = bb37 ]
      
    | bb37 = s0
      [ s0 = Int8.eq {let (r'0, _) = res1 in r'0} {[%#schecked_ops32] (110 : int8)}
          (fun (_ret':bool) ->  [ &_49 <- _ret' ] s1)
      | s1 = any [ br0 -> {_49 = false} (! bb41) | br1 -> {_49} (! bb38) ]  ]
      
    | bb38 = s0
      [ s0 =  [ &_51 <- Bool.eq (let (_, r'0) = res1 in r'0) ([%#schecked_ops33] false) ] s1
      | s1 = any [ br0 -> {_51 = false} (! bb40) | br1 -> {_51} (! bb39) ]  ]
      
    | bb39 = s0
      [ s0 = overflowing_sub'0 {[%#schecked_ops34] (-120 : int8)} {[%#schecked_ops35] (10 : int8)}
          (fun (_ret':(int8, bool)) ->  [ &res2 <- _ret' ] s1)
      | s1 = bb43 ]
      
    | bb43 = s0
      [ s0 = Int8.eq {let (r'0, _) = res2 in r'0} {[%#schecked_ops36] (126 : int8)}
          (fun (_ret':bool) ->  [ &_56 <- _ret' ] s1)
      | s1 = any [ br0 -> {_56 = false} (! bb47) | br1 -> {_56} (! bb44) ]  ]
      
    | bb44 = s0
      [ s0 =  [ &_58 <- Bool.eq (let (_, r'0) = res2 in r'0) ([%#schecked_ops37] true) ] s1
      | s1 = any [ br0 -> {_58 = false} (! bb46) | br1 -> {_58} (! bb45) ]  ]
      
    | bb45 = return' {_0}
    | bb46 = bb48
    | bb47 = bb48
    | bb48 = {[%#schecked_ops38] false} any
    | bb40 = bb42
    | bb41 = bb42
    | bb42 = {[%#schecked_ops39] false} any
    | bb34 = bb36
    | bb35 = bb36
    | bb36 = {[%#schecked_ops40] false} any
    | bb30 = {[%#schecked_ops41] false} any
    | bb27 = {[%#schecked_ops42] false} any
    | bb24 = {[%#schecked_ops43] false} any
    | bb21 = {[%#schecked_ops44] false} any
    | bb18 = {[%#schecked_ops45] false} any
    | bb15 = {[%#schecked_ops46] false} any
    | bb12 = {[%#schecked_ops47] false} any
    | bb8 = {[%#schecked_ops48] false} any
    | bb4 = {[%#schecked_ops49] false} any ]
    )
    [ & _0 : () = any_l ()
    | & _2 : bool = any_l ()
    | & _3 : int8 = any_l ()
    | & _4 : t_Option'0 = any_l ()
    | & _7 : bool = any_l ()
    | & _8 : int8 = any_l ()
    | & _9 : t_Option'0 = any_l ()
    | & _12 : bool = any_l ()
    | & _14 : t_Option'0 = any_l ()
    | & _17 : bool = any_l ()
    | & _18 : int8 = any_l ()
    | & _21 : bool = any_l ()
    | & _22 : int8 = any_l ()
    | & _25 : bool = any_l ()
    | & _26 : int8 = any_l ()
    | & _29 : bool = any_l ()
    | & _30 : int8 = any_l ()
    | & _33 : bool = any_l ()
    | & _34 : int8 = any_l ()
    | & _37 : bool = any_l ()
    | & _38 : int8 = any_l ()
    | & res : (int8, bool) = any_l ()
    | & _42 : bool = any_l ()
    | & _44 : bool = any_l ()
    | & res1 : (int8, bool) = any_l ()
    | & _49 : bool = any_l ()
    | & _51 : bool = any_l ()
    | & res2 : (int8, bool) = any_l ()
    | & _56 : bool = any_l ()
    | & _58 : bool = any_l () ]
     [ return' (result:())-> (! return' {result}) ] 
end
module M_checked_ops__test_i8_sub_overflow_pos [#"checked_ops.rs" 220 0 220 38]
  let%span schecked_ops0 = "checked_ops.rs" 221 12 221 20
  let%span schecked_ops1 = "checked_ops.rs" 222 12 222 20
  let%span schecked_ops2 = "checked_ops.rs" 222 40 222 43
  let%span schecked_ops3 = "checked_ops.rs" 222 50 222 51
  let%span schecked_ops4 = "checked_ops.rs" 223 12 223 20
  let%span schecked_ops5 = "checked_ops.rs" 223 42 223 46
  let%span schecked_ops6 = "checked_ops.rs" 224 14 224 22
  let%span schecked_ops7 = "checked_ops.rs" 225 21 225 24
  let%span schecked_ops8 = "checked_ops.rs" 225 31 225 32
  let%span schecked_ops9 = "checked_ops.rs" 225 45 225 49
  let%span schecked_ops10 = "checked_ops.rs" 225 4 225 50
  let%span schecked_ops11 = "checked_ops.rs" 223 4 223 47
  let%span schecked_ops12 = "checked_ops.rs" 222 4 222 52
  let%span schecked_ops13 = "checked_ops.rs" 221 4 221 46
  let%span schecked_ops14 = "checked_ops.rs" 219 11 219 17
<<<<<<< HEAD
  let%span snum15 = "../../../creusot-contracts/src/std/num.rs" 128 20 129 89
  let%span snum16 = "../../../creusot-contracts/src/std/num.rs" 132 16 132 89
  let%span soption17 = "../../../creusot-contracts/src/std/option.rs" 51 26 51 51
  let%span snum18 = "../../../creusot-contracts/src/std/num.rs" 140 20 140 93
  let%span snum19 = "../../../creusot-contracts/src/std/num.rs" 143 16 146 18
  let%span snum20 = "../../../creusot-contracts/src/std/num.rs" 150 16 154 18
  let%span snum21 = "../../../creusot-contracts/src/std/num.rs" 155 16 159 18
  let%span snum22 = "../../../creusot-contracts/src/std/num.rs" 167 16 170 18
  let%span snum23 = "../../../creusot-contracts/src/std/num.rs" 172 16 172 85
  let%span snum24 = "../../../creusot-contracts/src/std/num.rs" 173 16 173 85
  let%span snum25 = "../../../creusot-contracts/src/std/num.rs" 182 20 182 95
  let%span snum26 = "../../../creusot-contracts/src/std/num.rs" 185 16 188 18
  let%span snum27 = "../../../creusot-contracts/src/std/num.rs" 192 16 196 18
  let%span snum28 = "../../../creusot-contracts/src/std/num.rs" 197 16 201 18
  let%span snum29 = "../../../creusot-contracts/src/std/num.rs" 204 20 204 98
=======
  let%span snum15 = "../../../creusot-contracts/src/std/num.rs" 129 20 130 89
  let%span snum16 = "../../../creusot-contracts/src/std/num.rs" 133 26 133 87
  let%span soption17 = "../../../creusot-contracts/src/std/option.rs" 51 26 51 51
  let%span snum18 = "../../../creusot-contracts/src/std/num.rs" 141 20 141 93
  let%span snum19 = "../../../creusot-contracts/src/std/num.rs" 145 20 146 51
  let%span snum20 = "../../../creusot-contracts/src/std/num.rs" 152 20 154 92
  let%span snum21 = "../../../creusot-contracts/src/std/num.rs" 157 20 159 92
  let%span snum22 = "../../../creusot-contracts/src/std/num.rs" 169 20 170 51
  let%span snum23 = "../../../creusot-contracts/src/std/num.rs" 173 26 173 83
  let%span snum24 = "../../../creusot-contracts/src/std/num.rs" 174 26 174 83
  let%span snum25 = "../../../creusot-contracts/src/std/num.rs" 183 20 183 95
  let%span snum26 = "../../../creusot-contracts/src/std/num.rs" 187 20 188 53
  let%span snum27 = "../../../creusot-contracts/src/std/num.rs" 194 20 196 94
  let%span snum28 = "../../../creusot-contracts/src/std/num.rs" 199 20 201 94
  let%span snum29 = "../../../creusot-contracts/src/std/num.rs" 205 20 205 98
>>>>>>> 716d5822
  
  use prelude.prelude.Int8
  
  type t_Option'0  =
    | C_None'0
    | C_Some'0 int8
  
  use prelude.prelude.Int8
  
  use prelude.prelude.Int
  
  constant v_MIN'0 : int8 = (-128 : int8)
  
  constant v_MAX'0 : int8 = (127 : int8)
  
  use prelude.prelude.Borrow
  
  predicate inv'0 (_1 : t_Option'0)
  
  axiom inv_axiom'0 [@rewrite] : forall x : t_Option'0 [inv'0 x] . inv'0 x = true
  
  let rec checked_sub'0 (self:int8) (rhs:int8) (return'  (ret:t_Option'0))= any
    [ return' (result:t_Option'0)-> {[%#snum16] forall r : int8 . result = C_Some'0 r
       -> Int8.to_int r = Int8.to_int self - Int8.to_int rhs}
      {[%#snum15] (result = C_None'0)
      = (Int8.to_int self - Int8.to_int rhs < Int8.to_int (v_MIN'0 : int8)
      \/ Int8.to_int self - Int8.to_int rhs > Int8.to_int (v_MAX'0 : int8))}
      (! return' {result}) ]
    
  
  let rec is_none'0 (self:t_Option'0) (return'  (ret:bool))= {[@expl:precondition] inv'0 self}
    any [ return' (result:bool)-> {[%#soption17] result = (self = C_None'0)} (! return' {result}) ] 
  
  use prelude.prelude.UInt32
  
  constant v_BITS'0 : uint32 = (8 : uint32)
  
  use prelude.prelude.UInt32
  
  use int.Power
  
  use int.EuclideanDivision
  
  let rec wrapping_sub'0 (self:int8) (rhs:int8) (return'  (ret:int8))= any
    [ return' (result:int8)-> {[%#snum21] Int8.to_int self - Int8.to_int rhs > Int8.to_int (v_MAX'0 : int8)
       -> (exists k : int . k > 0
      /\ Int8.to_int result
      = Int8.to_int self - Int8.to_int rhs - k * (Int8.to_int (v_MAX'0 : int8) - Int8.to_int (v_MIN'0 : int8) + 1))}
      {[%#snum20] Int8.to_int self - Int8.to_int rhs < Int8.to_int (v_MIN'0 : int8)
       -> (exists k : int . k > 0
      /\ Int8.to_int result
      = Int8.to_int self - Int8.to_int rhs + k * (Int8.to_int (v_MAX'0 : int8) - Int8.to_int (v_MIN'0 : int8) + 1))}
      {[%#snum19] Int8.to_int self - Int8.to_int rhs >= Int8.to_int (v_MIN'0 : int8)
      /\ Int8.to_int self - Int8.to_int rhs <= Int8.to_int (v_MAX'0 : int8)
       -> Int8.to_int result = Int8.to_int self - Int8.to_int rhs}
      {[%#snum18] Int8.to_int result
      = EuclideanDivision.mod (Int8.to_int self - Int8.to_int rhs) (Power.power 2 (UInt32.to_int (v_BITS'0 : uint32)))
      + Int8.to_int (v_MIN'0 : int8)}
      (! return' {result}) ]
    
  
  let rec saturating_sub'0 (self:int8) (rhs:int8) (return'  (ret:int8))= any
    [ return' (result:int8)-> {[%#snum24] Int8.to_int self - Int8.to_int rhs > Int8.to_int (v_MAX'0 : int8)
       -> Int8.to_int result = Int8.to_int (v_MAX'0 : int8)}
      {[%#snum23] Int8.to_int self - Int8.to_int rhs < Int8.to_int (v_MIN'0 : int8)
       -> Int8.to_int result = Int8.to_int (v_MIN'0 : int8)}
      {[%#snum22] Int8.to_int self - Int8.to_int rhs >= Int8.to_int (v_MIN'0 : int8)
      /\ Int8.to_int self - Int8.to_int rhs <= Int8.to_int (v_MAX'0 : int8)
       -> Int8.to_int result = Int8.to_int self - Int8.to_int rhs}
      (! return' {result}) ]
    
  
  let rec overflowing_sub'0 (self:int8) (rhs:int8) (return'  (ret:(int8, bool)))= any
    [ return' (result:(int8, bool))-> {[%#snum29] (let (_, a) = result in a)
      = (Int8.to_int self - Int8.to_int rhs < Int8.to_int (v_MIN'0 : int8)
      \/ Int8.to_int self - Int8.to_int rhs > Int8.to_int (v_MAX'0 : int8))}
      {[%#snum28] Int8.to_int self - Int8.to_int rhs > Int8.to_int (v_MAX'0 : int8)
       -> (exists k : int . k > 0
      /\ Int8.to_int (let (a, _) = result in a)
      = Int8.to_int self - Int8.to_int rhs - k * (Int8.to_int (v_MAX'0 : int8) - Int8.to_int (v_MIN'0 : int8) + 1))}
      {[%#snum27] Int8.to_int self - Int8.to_int rhs < Int8.to_int (v_MIN'0 : int8)
       -> (exists k : int . k > 0
      /\ Int8.to_int (let (a, _) = result in a)
      = Int8.to_int self - Int8.to_int rhs + k * (Int8.to_int (v_MAX'0 : int8) - Int8.to_int (v_MIN'0 : int8) + 1))}
      {[%#snum26] Int8.to_int self - Int8.to_int rhs >= Int8.to_int (v_MIN'0 : int8)
      /\ Int8.to_int self - Int8.to_int rhs <= Int8.to_int (v_MAX'0 : int8)
       -> Int8.to_int (let (a, _) = result in a) = Int8.to_int self - Int8.to_int rhs}
      {[%#snum25] Int8.to_int (let (a, _) = result in a)
      = EuclideanDivision.mod (Int8.to_int self - Int8.to_int rhs) (Power.power 2 (UInt32.to_int (v_BITS'0 : uint32)))
      + Int8.to_int (v_MIN'0 : int8)}
      (! return' {result}) ]
    
  
  use prelude.prelude.Bool
  
  use prelude.prelude.Intrinsic
  
  meta "compute_max_steps" 1000000
  
  let rec test_i8_sub_overflow_pos'0 (a:int8) (return'  (ret:()))= {[%#schecked_ops14] Int8.to_int a > 0}
    (! bb0
    [ bb0 = s0
      [ s0 = checked_sub'0 {[%#schecked_ops0] (-128 : int8)} {a} (fun (_ret':t_Option'0) ->  [ &_6 <- _ret' ] s1)
      | s1 = bb1 ]
      
    | bb1 = s0 [ s0 = is_none'0 {_6} (fun (_ret':bool) ->  [ &_4 <- _ret' ] s1) | s1 = bb2 ] 
    | bb2 = any [ br0 -> {_4 = false} (! bb4) | br1 -> {_4} (! bb3) ] 
    | bb3 = s0
      [ s0 = wrapping_sub'0 {[%#schecked_ops1] (-128 : int8)} {a} (fun (_ret':int8) ->  [ &_11 <- _ret' ] s1)
      | s1 = bb5 ]
      
    | bb5 = s0
      [ s0 = Int8.sub {[%#schecked_ops2] (127 : int8)} {a} (fun (_ret':int8) ->  [ &_14 <- _ret' ] s1)
      | s1 = Int8.add {_14} {[%#schecked_ops3] (1 : int8)} (fun (_ret':int8) ->  [ &_13 <- _ret' ] s2)
      | s2 = Int8.eq {_11} {_13} (fun (_ret':bool) ->  [ &_10 <- _ret' ] s3)
      | s3 = any [ br0 -> {_10 = false} (! bb7) | br1 -> {_10} (! bb6) ]  ]
      
    | bb6 = s0
      [ s0 = saturating_sub'0 {[%#schecked_ops4] (-128 : int8)} {a} (fun (_ret':int8) ->  [ &_19 <- _ret' ] s1)
      | s1 = bb8 ]
      
    | bb8 = s0
      [ s0 = Int8.eq {_19} {[%#schecked_ops5] (-128 : int8)} (fun (_ret':bool) ->  [ &_18 <- _ret' ] s1)
      | s1 = any [ br0 -> {_18 = false} (! bb10) | br1 -> {_18} (! bb9) ]  ]
      
    | bb9 = s0
      [ s0 = overflowing_sub'0 {[%#schecked_ops6] (-128 : int8)} {a} (fun (_ret':(int8, bool)) ->  [ &res <- _ret' ] s1)
      | s1 = bb11 ]
      
    | bb11 = s0
      [ s0 = Int8.sub {[%#schecked_ops7] (127 : int8)} {a} (fun (_ret':int8) ->  [ &_28 <- _ret' ] s1)
      | s1 = Int8.add {_28} {[%#schecked_ops8] (1 : int8)} (fun (_ret':int8) ->  [ &_27 <- _ret' ] s2)
      | s2 = Int8.eq {let (r'0, _) = res in r'0} {_27} (fun (_ret':bool) ->  [ &_25 <- _ret' ] s3)
      | s3 = any [ br0 -> {_25 = false} (! bb15) | br1 -> {_25} (! bb12) ]  ]
      
    | bb12 = s0
      [ s0 =  [ &_30 <- Bool.eq (let (_, r'0) = res in r'0) ([%#schecked_ops9] true) ] s1
      | s1 = any [ br0 -> {_30 = false} (! bb14) | br1 -> {_30} (! bb13) ]  ]
      
    | bb13 = return' {_0}
    | bb14 = bb16
    | bb15 = bb16
    | bb16 = {[%#schecked_ops10] false} any
    | bb10 = {[%#schecked_ops11] false} any
    | bb7 = {[%#schecked_ops12] false} any
    | bb4 = {[%#schecked_ops13] false} any ]
    )
    [ & _0 : () = any_l ()
    | & a : int8 = a
    | & _4 : bool = any_l ()
    | & _6 : t_Option'0 = any_l ()
    | & _10 : bool = any_l ()
    | & _11 : int8 = any_l ()
    | & _13 : int8 = any_l ()
    | & _14 : int8 = any_l ()
    | & _18 : bool = any_l ()
    | & _19 : int8 = any_l ()
    | & res : (int8, bool) = any_l ()
    | & _25 : bool = any_l ()
    | & _27 : int8 = any_l ()
    | & _28 : int8 = any_l ()
    | & _30 : bool = any_l () ]
     [ return' (result:())-> (! return' {result}) ] 
end
module M_checked_ops__test_i8_sub_overflow_neg [#"checked_ops.rs" 230 0 230 38]
  let%span schecked_ops0 = "checked_ops.rs" 231 12 231 17
  let%span schecked_ops1 = "checked_ops.rs" 232 12 232 17
  let%span schecked_ops2 = "checked_ops.rs" 232 39 232 40
  let%span schecked_ops3 = "checked_ops.rs" 232 48 232 51
  let%span schecked_ops4 = "checked_ops.rs" 233 12 233 17
  let%span schecked_ops5 = "checked_ops.rs" 233 39 233 42
  let%span schecked_ops6 = "checked_ops.rs" 234 14 234 19
  let%span schecked_ops7 = "checked_ops.rs" 235 23 235 24
  let%span schecked_ops8 = "checked_ops.rs" 235 32 235 35
  let%span schecked_ops9 = "checked_ops.rs" 235 48 235 52
  let%span schecked_ops10 = "checked_ops.rs" 235 4 235 53
  let%span schecked_ops11 = "checked_ops.rs" 233 4 233 43
  let%span schecked_ops12 = "checked_ops.rs" 232 4 232 52
  let%span schecked_ops13 = "checked_ops.rs" 231 4 231 43
  let%span schecked_ops14 = "checked_ops.rs" 229 11 229 17
<<<<<<< HEAD
  let%span snum15 = "../../../creusot-contracts/src/std/num.rs" 128 20 129 89
  let%span snum16 = "../../../creusot-contracts/src/std/num.rs" 132 16 132 89
  let%span soption17 = "../../../creusot-contracts/src/std/option.rs" 51 26 51 51
  let%span snum18 = "../../../creusot-contracts/src/std/num.rs" 140 20 140 93
  let%span snum19 = "../../../creusot-contracts/src/std/num.rs" 143 16 146 18
  let%span snum20 = "../../../creusot-contracts/src/std/num.rs" 150 16 154 18
  let%span snum21 = "../../../creusot-contracts/src/std/num.rs" 155 16 159 18
  let%span snum22 = "../../../creusot-contracts/src/std/num.rs" 167 16 170 18
  let%span snum23 = "../../../creusot-contracts/src/std/num.rs" 172 16 172 85
  let%span snum24 = "../../../creusot-contracts/src/std/num.rs" 173 16 173 85
  let%span snum25 = "../../../creusot-contracts/src/std/num.rs" 182 20 182 95
  let%span snum26 = "../../../creusot-contracts/src/std/num.rs" 185 16 188 18
  let%span snum27 = "../../../creusot-contracts/src/std/num.rs" 192 16 196 18
  let%span snum28 = "../../../creusot-contracts/src/std/num.rs" 197 16 201 18
  let%span snum29 = "../../../creusot-contracts/src/std/num.rs" 204 20 204 98
=======
  let%span snum15 = "../../../creusot-contracts/src/std/num.rs" 129 20 130 89
  let%span snum16 = "../../../creusot-contracts/src/std/num.rs" 133 26 133 87
  let%span soption17 = "../../../creusot-contracts/src/std/option.rs" 51 26 51 51
  let%span snum18 = "../../../creusot-contracts/src/std/num.rs" 141 20 141 93
  let%span snum19 = "../../../creusot-contracts/src/std/num.rs" 145 20 146 51
  let%span snum20 = "../../../creusot-contracts/src/std/num.rs" 152 20 154 92
  let%span snum21 = "../../../creusot-contracts/src/std/num.rs" 157 20 159 92
  let%span snum22 = "../../../creusot-contracts/src/std/num.rs" 169 20 170 51
  let%span snum23 = "../../../creusot-contracts/src/std/num.rs" 173 26 173 83
  let%span snum24 = "../../../creusot-contracts/src/std/num.rs" 174 26 174 83
  let%span snum25 = "../../../creusot-contracts/src/std/num.rs" 183 20 183 95
  let%span snum26 = "../../../creusot-contracts/src/std/num.rs" 187 20 188 53
  let%span snum27 = "../../../creusot-contracts/src/std/num.rs" 194 20 196 94
  let%span snum28 = "../../../creusot-contracts/src/std/num.rs" 199 20 201 94
  let%span snum29 = "../../../creusot-contracts/src/std/num.rs" 205 20 205 98
>>>>>>> 716d5822
  
  use prelude.prelude.Int8
  
  type t_Option'0  =
    | C_None'0
    | C_Some'0 int8
  
  use prelude.prelude.Int8
  
  use prelude.prelude.Int
  
  constant v_MIN'0 : int8 = (-128 : int8)
  
  constant v_MAX'0 : int8 = (127 : int8)
  
  use prelude.prelude.Borrow
  
  predicate inv'0 (_1 : t_Option'0)
  
  axiom inv_axiom'0 [@rewrite] : forall x : t_Option'0 [inv'0 x] . inv'0 x = true
  
  let rec checked_sub'0 (self:int8) (rhs:int8) (return'  (ret:t_Option'0))= any
    [ return' (result:t_Option'0)-> {[%#snum16] forall r : int8 . result = C_Some'0 r
       -> Int8.to_int r = Int8.to_int self - Int8.to_int rhs}
      {[%#snum15] (result = C_None'0)
      = (Int8.to_int self - Int8.to_int rhs < Int8.to_int (v_MIN'0 : int8)
      \/ Int8.to_int self - Int8.to_int rhs > Int8.to_int (v_MAX'0 : int8))}
      (! return' {result}) ]
    
  
  let rec is_none'0 (self:t_Option'0) (return'  (ret:bool))= {[@expl:precondition] inv'0 self}
    any [ return' (result:bool)-> {[%#soption17] result = (self = C_None'0)} (! return' {result}) ] 
  
  use prelude.prelude.UInt32
  
  constant v_BITS'0 : uint32 = (8 : uint32)
  
  use prelude.prelude.UInt32
  
  use int.Power
  
  use int.EuclideanDivision
  
  let rec wrapping_sub'0 (self:int8) (rhs:int8) (return'  (ret:int8))= any
    [ return' (result:int8)-> {[%#snum21] Int8.to_int self - Int8.to_int rhs > Int8.to_int (v_MAX'0 : int8)
       -> (exists k : int . k > 0
      /\ Int8.to_int result
      = Int8.to_int self - Int8.to_int rhs - k * (Int8.to_int (v_MAX'0 : int8) - Int8.to_int (v_MIN'0 : int8) + 1))}
      {[%#snum20] Int8.to_int self - Int8.to_int rhs < Int8.to_int (v_MIN'0 : int8)
       -> (exists k : int . k > 0
      /\ Int8.to_int result
      = Int8.to_int self - Int8.to_int rhs + k * (Int8.to_int (v_MAX'0 : int8) - Int8.to_int (v_MIN'0 : int8) + 1))}
      {[%#snum19] Int8.to_int self - Int8.to_int rhs >= Int8.to_int (v_MIN'0 : int8)
      /\ Int8.to_int self - Int8.to_int rhs <= Int8.to_int (v_MAX'0 : int8)
       -> Int8.to_int result = Int8.to_int self - Int8.to_int rhs}
      {[%#snum18] Int8.to_int result
      = EuclideanDivision.mod (Int8.to_int self - Int8.to_int rhs) (Power.power 2 (UInt32.to_int (v_BITS'0 : uint32)))
      + Int8.to_int (v_MIN'0 : int8)}
      (! return' {result}) ]
    
  
  let rec saturating_sub'0 (self:int8) (rhs:int8) (return'  (ret:int8))= any
    [ return' (result:int8)-> {[%#snum24] Int8.to_int self - Int8.to_int rhs > Int8.to_int (v_MAX'0 : int8)
       -> Int8.to_int result = Int8.to_int (v_MAX'0 : int8)}
      {[%#snum23] Int8.to_int self - Int8.to_int rhs < Int8.to_int (v_MIN'0 : int8)
       -> Int8.to_int result = Int8.to_int (v_MIN'0 : int8)}
      {[%#snum22] Int8.to_int self - Int8.to_int rhs >= Int8.to_int (v_MIN'0 : int8)
      /\ Int8.to_int self - Int8.to_int rhs <= Int8.to_int (v_MAX'0 : int8)
       -> Int8.to_int result = Int8.to_int self - Int8.to_int rhs}
      (! return' {result}) ]
    
  
  let rec overflowing_sub'0 (self:int8) (rhs:int8) (return'  (ret:(int8, bool)))= any
    [ return' (result:(int8, bool))-> {[%#snum29] (let (_, a) = result in a)
      = (Int8.to_int self - Int8.to_int rhs < Int8.to_int (v_MIN'0 : int8)
      \/ Int8.to_int self - Int8.to_int rhs > Int8.to_int (v_MAX'0 : int8))}
      {[%#snum28] Int8.to_int self - Int8.to_int rhs > Int8.to_int (v_MAX'0 : int8)
       -> (exists k : int . k > 0
      /\ Int8.to_int (let (a, _) = result in a)
      = Int8.to_int self - Int8.to_int rhs - k * (Int8.to_int (v_MAX'0 : int8) - Int8.to_int (v_MIN'0 : int8) + 1))}
      {[%#snum27] Int8.to_int self - Int8.to_int rhs < Int8.to_int (v_MIN'0 : int8)
       -> (exists k : int . k > 0
      /\ Int8.to_int (let (a, _) = result in a)
      = Int8.to_int self - Int8.to_int rhs + k * (Int8.to_int (v_MAX'0 : int8) - Int8.to_int (v_MIN'0 : int8) + 1))}
      {[%#snum26] Int8.to_int self - Int8.to_int rhs >= Int8.to_int (v_MIN'0 : int8)
      /\ Int8.to_int self - Int8.to_int rhs <= Int8.to_int (v_MAX'0 : int8)
       -> Int8.to_int (let (a, _) = result in a) = Int8.to_int self - Int8.to_int rhs}
      {[%#snum25] Int8.to_int (let (a, _) = result in a)
      = EuclideanDivision.mod (Int8.to_int self - Int8.to_int rhs) (Power.power 2 (UInt32.to_int (v_BITS'0 : uint32)))
      + Int8.to_int (v_MIN'0 : int8)}
      (! return' {result}) ]
    
  
  use prelude.prelude.Bool
  
  use prelude.prelude.Intrinsic
  
  meta "compute_max_steps" 1000000
  
  let rec test_i8_sub_overflow_neg'0 (a:int8) (return'  (ret:()))= {[%#schecked_ops14] Int8.to_int a < 0}
    (! bb0
    [ bb0 = s0
      [ s0 = checked_sub'0 {[%#schecked_ops0] (127 : int8)} {a} (fun (_ret':t_Option'0) ->  [ &_6 <- _ret' ] s1)
      | s1 = bb1 ]
      
    | bb1 = s0 [ s0 = is_none'0 {_6} (fun (_ret':bool) ->  [ &_4 <- _ret' ] s1) | s1 = bb2 ] 
    | bb2 = any [ br0 -> {_4 = false} (! bb4) | br1 -> {_4} (! bb3) ] 
    | bb3 = s0
      [ s0 = wrapping_sub'0 {[%#schecked_ops1] (127 : int8)} {a} (fun (_ret':int8) ->  [ &_11 <- _ret' ] s1)
      | s1 = bb5 ]
      
    | bb5 = s0
      [ s0 = Int8.add {[%#schecked_ops2] (2 : int8)} {a} (fun (_ret':int8) ->  [ &_15 <- _ret' ] s1)
      | s1 = Int8.neg {_15} (fun (_ret:int8) ->  [ &_14 <- _ret ] s2)
      | s2 = Int8.sub {_14} {[%#schecked_ops3] (127 : int8)} (fun (_ret':int8) ->  [ &_13 <- _ret' ] s3)
      | s3 = Int8.eq {_11} {_13} (fun (_ret':bool) ->  [ &_10 <- _ret' ] s4)
      | s4 = any [ br0 -> {_10 = false} (! bb7) | br1 -> {_10} (! bb6) ]  ]
      
    | bb6 = s0
      [ s0 = saturating_sub'0 {[%#schecked_ops4] (127 : int8)} {a} (fun (_ret':int8) ->  [ &_20 <- _ret' ] s1)
      | s1 = bb8 ]
      
    | bb8 = s0
      [ s0 = Int8.eq {_20} {[%#schecked_ops5] (127 : int8)} (fun (_ret':bool) ->  [ &_19 <- _ret' ] s1)
      | s1 = any [ br0 -> {_19 = false} (! bb10) | br1 -> {_19} (! bb9) ]  ]
      
    | bb9 = s0
      [ s0 = overflowing_sub'0 {[%#schecked_ops6] (127 : int8)} {a} (fun (_ret':(int8, bool)) ->  [ &res <- _ret' ] s1)
      | s1 = bb11 ]
      
    | bb11 = s0
      [ s0 = Int8.add {[%#schecked_ops7] (2 : int8)} {a} (fun (_ret':int8) ->  [ &_30 <- _ret' ] s1)
      | s1 = Int8.neg {_30} (fun (_ret:int8) ->  [ &_29 <- _ret ] s2)
      | s2 = Int8.sub {_29} {[%#schecked_ops8] (127 : int8)} (fun (_ret':int8) ->  [ &_28 <- _ret' ] s3)
      | s3 = Int8.eq {let (r'0, _) = res in r'0} {_28} (fun (_ret':bool) ->  [ &_26 <- _ret' ] s4)
      | s4 = any [ br0 -> {_26 = false} (! bb15) | br1 -> {_26} (! bb12) ]  ]
      
    | bb12 = s0
      [ s0 =  [ &_32 <- Bool.eq (let (_, r'0) = res in r'0) ([%#schecked_ops9] true) ] s1
      | s1 = any [ br0 -> {_32 = false} (! bb14) | br1 -> {_32} (! bb13) ]  ]
      
    | bb13 = return' {_0}
    | bb14 = bb16
    | bb15 = bb16
    | bb16 = {[%#schecked_ops10] false} any
    | bb10 = {[%#schecked_ops11] false} any
    | bb7 = {[%#schecked_ops12] false} any
    | bb4 = {[%#schecked_ops13] false} any ]
    )
    [ & _0 : () = any_l ()
    | & a : int8 = a
    | & _4 : bool = any_l ()
    | & _6 : t_Option'0 = any_l ()
    | & _10 : bool = any_l ()
    | & _11 : int8 = any_l ()
    | & _13 : int8 = any_l ()
    | & _14 : int8 = any_l ()
    | & _15 : int8 = any_l ()
    | & _19 : bool = any_l ()
    | & _20 : int8 = any_l ()
    | & res : (int8, bool) = any_l ()
    | & _26 : bool = any_l ()
    | & _28 : int8 = any_l ()
    | & _29 : int8 = any_l ()
    | & _30 : int8 = any_l ()
    | & _32 : bool = any_l () ]
     [ return' (result:())-> (! return' {result}) ] 
end
module M_checked_ops__test_i8_wrapping_sub [#"checked_ops.rs" 241 0 241 47]
  let%span schecked_ops0 = "checked_ops.rs" 240 10 240 84
<<<<<<< HEAD
  let%span snum1 = "../../../creusot-contracts/src/std/num.rs" 140 20 140 93
  let%span snum2 = "../../../creusot-contracts/src/std/num.rs" 143 16 146 18
  let%span snum3 = "../../../creusot-contracts/src/std/num.rs" 150 16 154 18
  let%span snum4 = "../../../creusot-contracts/src/std/num.rs" 155 16 159 18
=======
  let%span snum1 = "../../../creusot-contracts/src/std/num.rs" 141 20 141 93
  let%span snum2 = "../../../creusot-contracts/src/std/num.rs" 145 20 146 51
  let%span snum3 = "../../../creusot-contracts/src/std/num.rs" 152 20 154 92
  let%span snum4 = "../../../creusot-contracts/src/std/num.rs" 157 20 159 92
  
  use prelude.prelude.Int8
  
  use prelude.prelude.Intrinsic
>>>>>>> 716d5822
  
  use prelude.prelude.Int8
  
  use prelude.prelude.Int
  
  use prelude.prelude.UInt32
  
  constant v_BITS'0 : uint32 = (8 : uint32)
  
  use prelude.prelude.UInt32
  
  use int.Power
  
  use int.EuclideanDivision
  
  use prelude.prelude.Int8
  
  constant v_MIN'0 : int8 = (-128 : int8)
  
  constant v_MAX'0 : int8 = (127 : int8)
  
  let rec wrapping_sub'0 (self:int8) (rhs:int8) (return'  (ret:int8))= any
    [ return' (result:int8)-> {[%#snum4] Int8.to_int self - Int8.to_int rhs > Int8.to_int (v_MAX'0 : int8)
       -> (exists k : int . k > 0
      /\ Int8.to_int result
      = Int8.to_int self - Int8.to_int rhs - k * (Int8.to_int (v_MAX'0 : int8) - Int8.to_int (v_MIN'0 : int8) + 1))}
      {[%#snum3] Int8.to_int self - Int8.to_int rhs < Int8.to_int (v_MIN'0 : int8)
       -> (exists k : int . k > 0
      /\ Int8.to_int result
      = Int8.to_int self - Int8.to_int rhs + k * (Int8.to_int (v_MAX'0 : int8) - Int8.to_int (v_MIN'0 : int8) + 1))}
      {[%#snum2] Int8.to_int self - Int8.to_int rhs >= Int8.to_int (v_MIN'0 : int8)
      /\ Int8.to_int self - Int8.to_int rhs <= Int8.to_int (v_MAX'0 : int8)
       -> Int8.to_int result = Int8.to_int self - Int8.to_int rhs}
      {[%#snum1] Int8.to_int result
      = EuclideanDivision.mod (Int8.to_int self - Int8.to_int rhs) (Power.power 2 (UInt32.to_int (v_BITS'0 : uint32)))
      + Int8.to_int (v_MIN'0 : int8)}
      (! return' {result}) ]
    
  
  use prelude.prelude.Intrinsic
  
  meta "compute_max_steps" 1000000
  
  let rec test_i8_wrapping_sub'0 (a:int8) (b:int8) (return'  (ret:int8))= (! bb0
    [ bb0 = s0 [ s0 = wrapping_sub'0 {a} {b} (fun (_ret':int8) ->  [ &_0 <- _ret' ] s1) | s1 = bb1 ] 
    | bb1 = return' {_0} ]
    ) [ & _0 : int8 = any_l () | & a : int8 = a | & b : int8 = b ] 
    [ return' (result:int8)-> {[@expl:postcondition] [%#schecked_ops0] Int8.to_int result
      = Int8.to_int a - Int8.to_int b
      \/ Int8.to_int result = Int8.to_int a - Int8.to_int b + 256
      \/ Int8.to_int result = Int8.to_int a - Int8.to_int b - 256}
      (! return' {result}) ]
    
end
module M_checked_ops__test_i8_overflowing_sub [#"checked_ops.rs" 246 0 246 44]
  let%span schecked_ops0 = "checked_ops.rs" 248 4 248 65
  let%span schecked_ops1 = "checked_ops.rs" 247 4 247 56
<<<<<<< HEAD
  let%span snum2 = "../../../creusot-contracts/src/std/num.rs" 182 20 182 95
  let%span snum3 = "../../../creusot-contracts/src/std/num.rs" 185 16 188 18
  let%span snum4 = "../../../creusot-contracts/src/std/num.rs" 192 16 196 18
  let%span snum5 = "../../../creusot-contracts/src/std/num.rs" 197 16 201 18
  let%span snum6 = "../../../creusot-contracts/src/std/num.rs" 204 20 204 98
  let%span snum7 = "../../../creusot-contracts/src/std/num.rs" 140 20 140 93
  let%span snum8 = "../../../creusot-contracts/src/std/num.rs" 143 16 146 18
  let%span snum9 = "../../../creusot-contracts/src/std/num.rs" 150 16 154 18
  let%span snum10 = "../../../creusot-contracts/src/std/num.rs" 155 16 159 18
  let%span snum11 = "../../../creusot-contracts/src/std/num.rs" 128 20 129 89
  let%span snum12 = "../../../creusot-contracts/src/std/num.rs" 132 16 132 89
=======
  let%span snum2 = "../../../creusot-contracts/src/std/num.rs" 183 20 183 95
  let%span snum3 = "../../../creusot-contracts/src/std/num.rs" 187 20 188 53
  let%span snum4 = "../../../creusot-contracts/src/std/num.rs" 194 20 196 94
  let%span snum5 = "../../../creusot-contracts/src/std/num.rs" 199 20 201 94
  let%span snum6 = "../../../creusot-contracts/src/std/num.rs" 205 20 205 98
  let%span snum7 = "../../../creusot-contracts/src/std/num.rs" 141 20 141 93
  let%span snum8 = "../../../creusot-contracts/src/std/num.rs" 145 20 146 51
  let%span snum9 = "../../../creusot-contracts/src/std/num.rs" 152 20 154 92
  let%span snum10 = "../../../creusot-contracts/src/std/num.rs" 157 20 159 92
  let%span snum11 = "../../../creusot-contracts/src/std/num.rs" 129 20 130 89
  let%span snum12 = "../../../creusot-contracts/src/std/num.rs" 133 26 133 87
>>>>>>> 716d5822
  let%span soption13 = "../../../creusot-contracts/src/std/option.rs" 51 26 51 51
  
  use prelude.prelude.Int8
  
  use prelude.prelude.Int
  
  use prelude.prelude.UInt32
  
  constant v_BITS'0 : uint32 = (8 : uint32)
  
  use prelude.prelude.UInt32
  
  use int.Power
  
  use int.EuclideanDivision
  
  use prelude.prelude.Int8
  
  constant v_MIN'0 : int8 = (-128 : int8)
  
  constant v_MAX'0 : int8 = (127 : int8)
  
  use prelude.prelude.Borrow
  
  type t_Option'0  =
    | C_None'0
    | C_Some'0 int8
  
  predicate inv'0 (_1 : t_Option'0)
  
  axiom inv_axiom'0 [@rewrite] : forall x : t_Option'0 [inv'0 x] . inv'0 x = true
  
  let rec overflowing_sub'0 (self:int8) (rhs:int8) (return'  (ret:(int8, bool)))= any
    [ return' (result:(int8, bool))-> {[%#snum6] (let (_, a) = result in a)
      = (Int8.to_int self - Int8.to_int rhs < Int8.to_int (v_MIN'0 : int8)
      \/ Int8.to_int self - Int8.to_int rhs > Int8.to_int (v_MAX'0 : int8))}
      {[%#snum5] Int8.to_int self - Int8.to_int rhs > Int8.to_int (v_MAX'0 : int8)
       -> (exists k : int . k > 0
      /\ Int8.to_int (let (a, _) = result in a)
      = Int8.to_int self - Int8.to_int rhs - k * (Int8.to_int (v_MAX'0 : int8) - Int8.to_int (v_MIN'0 : int8) + 1))}
      {[%#snum4] Int8.to_int self - Int8.to_int rhs < Int8.to_int (v_MIN'0 : int8)
       -> (exists k : int . k > 0
      /\ Int8.to_int (let (a, _) = result in a)
      = Int8.to_int self - Int8.to_int rhs + k * (Int8.to_int (v_MAX'0 : int8) - Int8.to_int (v_MIN'0 : int8) + 1))}
      {[%#snum3] Int8.to_int self - Int8.to_int rhs >= Int8.to_int (v_MIN'0 : int8)
      /\ Int8.to_int self - Int8.to_int rhs <= Int8.to_int (v_MAX'0 : int8)
       -> Int8.to_int (let (a, _) = result in a) = Int8.to_int self - Int8.to_int rhs}
      {[%#snum2] Int8.to_int (let (a, _) = result in a)
      = EuclideanDivision.mod (Int8.to_int self - Int8.to_int rhs) (Power.power 2 (UInt32.to_int (v_BITS'0 : uint32)))
      + Int8.to_int (v_MIN'0 : int8)}
      (! return' {result}) ]
    
  
  let rec wrapping_sub'0 (self:int8) (rhs:int8) (return'  (ret:int8))= any
    [ return' (result:int8)-> {[%#snum10] Int8.to_int self - Int8.to_int rhs > Int8.to_int (v_MAX'0 : int8)
       -> (exists k : int . k > 0
      /\ Int8.to_int result
      = Int8.to_int self - Int8.to_int rhs - k * (Int8.to_int (v_MAX'0 : int8) - Int8.to_int (v_MIN'0 : int8) + 1))}
      {[%#snum9] Int8.to_int self - Int8.to_int rhs < Int8.to_int (v_MIN'0 : int8)
       -> (exists k : int . k > 0
      /\ Int8.to_int result
      = Int8.to_int self - Int8.to_int rhs + k * (Int8.to_int (v_MAX'0 : int8) - Int8.to_int (v_MIN'0 : int8) + 1))}
      {[%#snum8] Int8.to_int self - Int8.to_int rhs >= Int8.to_int (v_MIN'0 : int8)
      /\ Int8.to_int self - Int8.to_int rhs <= Int8.to_int (v_MAX'0 : int8)
       -> Int8.to_int result = Int8.to_int self - Int8.to_int rhs}
      {[%#snum7] Int8.to_int result
      = EuclideanDivision.mod (Int8.to_int self - Int8.to_int rhs) (Power.power 2 (UInt32.to_int (v_BITS'0 : uint32)))
      + Int8.to_int (v_MIN'0 : int8)}
      (! return' {result}) ]
    
  
  let rec checked_sub'0 (self:int8) (rhs:int8) (return'  (ret:t_Option'0))= any
    [ return' (result:t_Option'0)-> {[%#snum12] forall r : int8 . result = C_Some'0 r
       -> Int8.to_int r = Int8.to_int self - Int8.to_int rhs}
      {[%#snum11] (result = C_None'0)
      = (Int8.to_int self - Int8.to_int rhs < Int8.to_int (v_MIN'0 : int8)
      \/ Int8.to_int self - Int8.to_int rhs > Int8.to_int (v_MAX'0 : int8))}
      (! return' {result}) ]
    
  
  let rec is_none'0 (self:t_Option'0) (return'  (ret:bool))= {[@expl:precondition] inv'0 self}
    any [ return' (result:bool)-> {[%#soption13] result = (self = C_None'0)} (! return' {result}) ] 
  
  use prelude.prelude.Bool
  
  use prelude.prelude.Intrinsic
  
  meta "compute_max_steps" 1000000
  
  let rec test_i8_overflowing_sub'0 (a:int8) (b:int8) (return'  (ret:()))= (! bb0
    [ bb0 = s0 [ s0 = overflowing_sub'0 {a} {b} (fun (_ret':(int8, bool)) ->  [ &_6 <- _ret' ] s1) | s1 = bb1 ] 
    | bb1 = s0 [ s0 = wrapping_sub'0 {a} {b} (fun (_ret':int8) ->  [ &_9 <- _ret' ] s1) | s1 = bb2 ] 
    | bb2 = s0
      [ s0 = Int8.eq {let (r'0, _) = _6 in r'0} {_9} (fun (_ret':bool) ->  [ &_4 <- _ret' ] s1)
      | s1 = any [ br0 -> {_4 = false} (! bb4) | br1 -> {_4} (! bb3) ]  ]
      
    | bb3 = s0 [ s0 = overflowing_sub'0 {a} {b} (fun (_ret':(int8, bool)) ->  [ &_16 <- _ret' ] s1) | s1 = bb5 ] 
    | bb5 = s0 [ s0 = checked_sub'0 {a} {b} (fun (_ret':t_Option'0) ->  [ &_21 <- _ret' ] s1) | s1 = bb6 ] 
    | bb6 = s0 [ s0 = is_none'0 {_21} (fun (_ret':bool) ->  [ &_19 <- _ret' ] s1) | s1 = bb7 ] 
    | bb7 = s0
      [ s0 =  [ &_14 <- Bool.eq (let (_, r'0) = _16 in r'0) _19 ] s1
      | s1 = any [ br0 -> {_14 = false} (! bb9) | br1 -> {_14} (! bb8) ]  ]
      
    | bb8 = return' {_0}
    | bb9 = {[%#schecked_ops0] false} any
    | bb4 = {[%#schecked_ops1] false} any ]
    )
    [ & _0 : () = any_l ()
    | & a : int8 = a
    | & b : int8 = b
    | & _4 : bool = any_l ()
    | & _6 : (int8, bool) = any_l ()
    | & _9 : int8 = any_l ()
    | & _14 : bool = any_l ()
    | & _16 : (int8, bool) = any_l ()
    | & _19 : bool = any_l ()
    | & _21 : t_Option'0 = any_l () ]
     [ return' (result:())-> (! return' {result}) ] 
end
module M_checked_ops__test_i8_mul_example [#"checked_ops.rs" 252 0 252 28]
  let%span schecked_ops0 = "checked_ops.rs" 253 12 253 15
  let%span schecked_ops1 = "checked_ops.rs" 253 28 253 30
  let%span schecked_ops2 = "checked_ops.rs" 253 44 253 46
  let%span schecked_ops3 = "checked_ops.rs" 254 12 254 16
  let%span schecked_ops4 = "checked_ops.rs" 254 29 254 31
  let%span schecked_ops5 = "checked_ops.rs" 255 12 255 16
  let%span schecked_ops6 = "checked_ops.rs" 255 29 255 32
  let%span schecked_ops7 = "checked_ops.rs" 257 12 257 15
  let%span schecked_ops8 = "checked_ops.rs" 257 29 257 31
  let%span schecked_ops9 = "checked_ops.rs" 257 36 257 38
  let%span schecked_ops10 = "checked_ops.rs" 258 12 258 16
  let%span schecked_ops11 = "checked_ops.rs" 258 30 258 32
  let%span schecked_ops12 = "checked_ops.rs" 258 37 258 40
  let%span schecked_ops13 = "checked_ops.rs" 259 12 259 16
  let%span schecked_ops14 = "checked_ops.rs" 259 30 259 33
  let%span schecked_ops15 = "checked_ops.rs" 259 38 259 40
  let%span schecked_ops16 = "checked_ops.rs" 261 12 261 15
  let%span schecked_ops17 = "checked_ops.rs" 261 31 261 33
  let%span schecked_ops18 = "checked_ops.rs" 261 38 261 40
  let%span schecked_ops19 = "checked_ops.rs" 262 12 262 16
  let%span schecked_ops20 = "checked_ops.rs" 262 32 262 34
  let%span schecked_ops21 = "checked_ops.rs" 262 39 262 42
  let%span schecked_ops22 = "checked_ops.rs" 263 12 263 16
  let%span schecked_ops23 = "checked_ops.rs" 263 32 263 35
  let%span schecked_ops24 = "checked_ops.rs" 263 40 263 44
  let%span schecked_ops25 = "checked_ops.rs" 265 14 265 17
  let%span schecked_ops26 = "checked_ops.rs" 265 34 265 36
  let%span schecked_ops27 = "checked_ops.rs" 266 21 266 23
  let%span schecked_ops28 = "checked_ops.rs" 266 36 266 41
  let%span schecked_ops29 = "checked_ops.rs" 267 14 267 18
  let%span schecked_ops30 = "checked_ops.rs" 267 35 267 37
  let%span schecked_ops31 = "checked_ops.rs" 268 21 268 24
  let%span schecked_ops32 = "checked_ops.rs" 268 37 268 41
  let%span schecked_ops33 = "checked_ops.rs" 269 14 269 18
  let%span schecked_ops34 = "checked_ops.rs" 269 35 269 38
  let%span schecked_ops35 = "checked_ops.rs" 270 21 270 23
  let%span schecked_ops36 = "checked_ops.rs" 270 36 270 40
  let%span schecked_ops37 = "checked_ops.rs" 270 4 270 41
  let%span schecked_ops38 = "checked_ops.rs" 268 4 268 42
  let%span schecked_ops39 = "checked_ops.rs" 266 4 266 42
  let%span schecked_ops40 = "checked_ops.rs" 263 4 263 45
  let%span schecked_ops41 = "checked_ops.rs" 262 4 262 43
  let%span schecked_ops42 = "checked_ops.rs" 261 4 261 41
  let%span schecked_ops43 = "checked_ops.rs" 259 4 259 41
  let%span schecked_ops44 = "checked_ops.rs" 258 4 258 41
  let%span schecked_ops45 = "checked_ops.rs" 257 4 257 39
  let%span schecked_ops46 = "checked_ops.rs" 255 4 255 44
  let%span schecked_ops47 = "checked_ops.rs" 254 4 254 43
  let%span schecked_ops48 = "checked_ops.rs" 253 4 253 47
<<<<<<< HEAD
  let%span snum49 = "../../../creusot-contracts/src/std/num.rs" 128 20 129 89
  let%span snum50 = "../../../creusot-contracts/src/std/num.rs" 132 16 132 89
  let%span soption51 = "../../../creusot-contracts/src/std/option.rs" 31 0 423 1
  let%span soption52 = "../../../creusot-contracts/src/std/option.rs" 51 26 51 51
  let%span snum53 = "../../../creusot-contracts/src/std/num.rs" 140 20 140 93
  let%span snum54 = "../../../creusot-contracts/src/std/num.rs" 143 16 146 18
  let%span snum55 = "../../../creusot-contracts/src/std/num.rs" 150 16 154 18
  let%span snum56 = "../../../creusot-contracts/src/std/num.rs" 155 16 159 18
  let%span snum57 = "../../../creusot-contracts/src/std/num.rs" 167 16 170 18
  let%span snum58 = "../../../creusot-contracts/src/std/num.rs" 172 16 172 85
  let%span snum59 = "../../../creusot-contracts/src/std/num.rs" 173 16 173 85
  let%span snum60 = "../../../creusot-contracts/src/std/num.rs" 182 20 182 95
  let%span snum61 = "../../../creusot-contracts/src/std/num.rs" 185 16 188 18
  let%span snum62 = "../../../creusot-contracts/src/std/num.rs" 192 16 196 18
  let%span snum63 = "../../../creusot-contracts/src/std/num.rs" 197 16 201 18
  let%span snum64 = "../../../creusot-contracts/src/std/num.rs" 204 20 204 98
  
  use prelude.prelude.Int8
  
  type t_Option'0  =
    | C_None'0
    | C_Some'0 int8
=======
  let%span snum49 = "../../../creusot-contracts/src/std/num.rs" 129 20 130 89
  let%span snum50 = "../../../creusot-contracts/src/std/num.rs" 133 26 133 87
  let%span soption51 = "../../../creusot-contracts/src/std/option.rs" 31 0 423 1
  let%span soption52 = "../../../creusot-contracts/src/std/option.rs" 51 26 51 51
  let%span snum53 = "../../../creusot-contracts/src/std/num.rs" 141 20 141 93
  let%span snum54 = "../../../creusot-contracts/src/std/num.rs" 145 20 146 51
  let%span snum55 = "../../../creusot-contracts/src/std/num.rs" 152 20 154 92
  let%span snum56 = "../../../creusot-contracts/src/std/num.rs" 157 20 159 92
  let%span snum57 = "../../../creusot-contracts/src/std/num.rs" 169 20 170 51
  let%span snum58 = "../../../creusot-contracts/src/std/num.rs" 173 26 173 83
  let%span snum59 = "../../../creusot-contracts/src/std/num.rs" 174 26 174 83
  let%span snum60 = "../../../creusot-contracts/src/std/num.rs" 183 20 183 95
  let%span snum61 = "../../../creusot-contracts/src/std/num.rs" 187 20 188 53
  let%span snum62 = "../../../creusot-contracts/src/std/num.rs" 194 20 196 94
  let%span snum63 = "../../../creusot-contracts/src/std/num.rs" 199 20 201 94
  let%span snum64 = "../../../creusot-contracts/src/std/num.rs" 205 20 205 98
>>>>>>> 716d5822
  
  use prelude.prelude.Int8
  
  use prelude.prelude.Int
  
  constant v_MIN'0 : int8 = (-128 : int8)
  
  constant v_MAX'0 : int8 = (127 : int8)
  
  predicate inv'0 (_1 : t_Option'0)
  
  axiom inv_axiom'0 [@rewrite] : forall x : t_Option'0 [inv'0 x] . inv'0 x = true
  
  predicate inv'1 (_1 : int8)
  
  axiom inv_axiom'1 [@rewrite] : forall x : int8 [inv'1 x] . inv'1 x = true
  
  use prelude.prelude.Borrow
  
  predicate inv'2 (_1 : t_Option'0)
  
  axiom inv_axiom'2 [@rewrite] : forall x : t_Option'0 [inv'2 x] . inv'2 x = true
  
  let rec checked_mul'0 (self:int8) (rhs:int8) (return'  (ret:t_Option'0))= any
    [ return' (result:t_Option'0)-> {[%#snum50] forall r : int8 . result = C_Some'0 r
       -> Int8.to_int r = Int8.to_int self * Int8.to_int rhs}
      {[%#snum49] (result = C_None'0)
      = (Int8.to_int self * Int8.to_int rhs < Int8.to_int (v_MIN'0 : int8)
      \/ Int8.to_int self * Int8.to_int rhs > Int8.to_int (v_MAX'0 : int8))}
      (! return' {result}) ]
    
  
  let rec unwrap'0 (self:t_Option'0) (return'  (ret:int8))= {[@expl:precondition] inv'0 self}
    {[@expl:precondition] [%#soption51] self <> C_None'0}
    any [ return' (result:int8)-> {inv'1 result} {[%#soption51] C_Some'0 result = self} (! return' {result}) ] 
  
  let rec is_none'0 (self:t_Option'0) (return'  (ret:bool))= {[@expl:precondition] inv'2 self}
    any [ return' (result:bool)-> {[%#soption52] result = (self = C_None'0)} (! return' {result}) ] 
  
  use prelude.prelude.UInt32
  
  constant v_BITS'0 : uint32 = (8 : uint32)
  
  use prelude.prelude.UInt32
  
  use int.Power
  
  use int.EuclideanDivision
  
  let rec wrapping_mul'0 (self:int8) (rhs:int8) (return'  (ret:int8))= any
    [ return' (result:int8)-> {[%#snum56] Int8.to_int self * Int8.to_int rhs > Int8.to_int (v_MAX'0 : int8)
       -> (exists k : int . k > 0
      /\ Int8.to_int result
      = Int8.to_int self * Int8.to_int rhs - k * (Int8.to_int (v_MAX'0 : int8) - Int8.to_int (v_MIN'0 : int8) + 1))}
      {[%#snum55] Int8.to_int self * Int8.to_int rhs < Int8.to_int (v_MIN'0 : int8)
       -> (exists k : int . k > 0
      /\ Int8.to_int result
      = Int8.to_int self * Int8.to_int rhs + k * (Int8.to_int (v_MAX'0 : int8) - Int8.to_int (v_MIN'0 : int8) + 1))}
      {[%#snum54] Int8.to_int self * Int8.to_int rhs >= Int8.to_int (v_MIN'0 : int8)
      /\ Int8.to_int self * Int8.to_int rhs <= Int8.to_int (v_MAX'0 : int8)
       -> Int8.to_int result = Int8.to_int self * Int8.to_int rhs}
      {[%#snum53] Int8.to_int result
      = EuclideanDivision.mod (Int8.to_int self * Int8.to_int rhs) (Power.power 2 (UInt32.to_int (v_BITS'0 : uint32)))
      + Int8.to_int (v_MIN'0 : int8)}
      (! return' {result}) ]
    
  
  let rec saturating_mul'0 (self:int8) (rhs:int8) (return'  (ret:int8))= any
    [ return' (result:int8)-> {[%#snum59] Int8.to_int self * Int8.to_int rhs > Int8.to_int (v_MAX'0 : int8)
       -> Int8.to_int result = Int8.to_int (v_MAX'0 : int8)}
      {[%#snum58] Int8.to_int self * Int8.to_int rhs < Int8.to_int (v_MIN'0 : int8)
       -> Int8.to_int result = Int8.to_int (v_MIN'0 : int8)}
      {[%#snum57] Int8.to_int self * Int8.to_int rhs >= Int8.to_int (v_MIN'0 : int8)
      /\ Int8.to_int self * Int8.to_int rhs <= Int8.to_int (v_MAX'0 : int8)
       -> Int8.to_int result = Int8.to_int self * Int8.to_int rhs}
      (! return' {result}) ]
    
  
  let rec overflowing_mul'0 (self:int8) (rhs:int8) (return'  (ret:(int8, bool)))= any
    [ return' (result:(int8, bool))-> {[%#snum64] (let (_, a) = result in a)
      = (Int8.to_int self * Int8.to_int rhs < Int8.to_int (v_MIN'0 : int8)
      \/ Int8.to_int self * Int8.to_int rhs > Int8.to_int (v_MAX'0 : int8))}
      {[%#snum63] Int8.to_int self * Int8.to_int rhs > Int8.to_int (v_MAX'0 : int8)
       -> (exists k : int . k > 0
      /\ Int8.to_int (let (a, _) = result in a)
      = Int8.to_int self * Int8.to_int rhs - k * (Int8.to_int (v_MAX'0 : int8) - Int8.to_int (v_MIN'0 : int8) + 1))}
      {[%#snum62] Int8.to_int self * Int8.to_int rhs < Int8.to_int (v_MIN'0 : int8)
       -> (exists k : int . k > 0
      /\ Int8.to_int (let (a, _) = result in a)
      = Int8.to_int self * Int8.to_int rhs + k * (Int8.to_int (v_MAX'0 : int8) - Int8.to_int (v_MIN'0 : int8) + 1))}
      {[%#snum61] Int8.to_int self * Int8.to_int rhs >= Int8.to_int (v_MIN'0 : int8)
      /\ Int8.to_int self * Int8.to_int rhs <= Int8.to_int (v_MAX'0 : int8)
       -> Int8.to_int (let (a, _) = result in a) = Int8.to_int self * Int8.to_int rhs}
      {[%#snum60] Int8.to_int (let (a, _) = result in a)
      = EuclideanDivision.mod (Int8.to_int self * Int8.to_int rhs) (Power.power 2 (UInt32.to_int (v_BITS'0 : uint32)))
      + Int8.to_int (v_MIN'0 : int8)}
      (! return' {result}) ]
    
  
  use prelude.prelude.Bool
  
  use prelude.prelude.Intrinsic
  
  meta "compute_max_steps" 1000000
  
  let rec test_i8_mul_example'0 (_1:()) (return'  (ret:()))= (! bb0
    [ bb0 = s0
      [ s0 = checked_mul'0 {[%#schecked_ops0] (5 : int8)} {[%#schecked_ops1] (10 : int8)}
          (fun (_ret':t_Option'0) ->  [ &_4 <- _ret' ] s1)
      | s1 = bb1 ]
      
    | bb1 = s0 [ s0 = unwrap'0 {_4} (fun (_ret':int8) ->  [ &_3 <- _ret' ] s1) | s1 = bb2 ] 
    | bb2 = s0
      [ s0 = Int8.eq {_3} {[%#schecked_ops2] (50 : int8)} (fun (_ret':bool) ->  [ &_2 <- _ret' ] s1)
      | s1 = any [ br0 -> {_2 = false} (! bb4) | br1 -> {_2} (! bb3) ]  ]
      
    | bb3 = s0
      [ s0 = checked_mul'0 {[%#schecked_ops3] (50 : int8)} {[%#schecked_ops4] (10 : int8)}
          (fun (_ret':t_Option'0) ->  [ &_9 <- _ret' ] s1)
      | s1 = bb5 ]
      
    | bb5 = s0 [ s0 = is_none'0 {_9} (fun (_ret':bool) ->  [ &_7 <- _ret' ] s1) | s1 = bb6 ] 
    | bb6 = any [ br0 -> {_7 = false} (! bb8) | br1 -> {_7} (! bb7) ] 
    | bb7 = s0
      [ s0 = checked_mul'0 {[%#schecked_ops5] (50 : int8)} {[%#schecked_ops6] (-10 : int8)}
          (fun (_ret':t_Option'0) ->  [ &_14 <- _ret' ] s1)
      | s1 = bb9 ]
      
    | bb9 = s0 [ s0 = is_none'0 {_14} (fun (_ret':bool) ->  [ &_12 <- _ret' ] s1) | s1 = bb10 ] 
    | bb10 = any [ br0 -> {_12 = false} (! bb12) | br1 -> {_12} (! bb11) ] 
    | bb11 = s0
      [ s0 = wrapping_mul'0 {[%#schecked_ops7] (5 : int8)} {[%#schecked_ops8] (10 : int8)}
          (fun (_ret':int8) ->  [ &_18 <- _ret' ] s1)
      | s1 = bb13 ]
      
    | bb13 = s0
      [ s0 = Int8.eq {_18} {[%#schecked_ops9] (50 : int8)} (fun (_ret':bool) ->  [ &_17 <- _ret' ] s1)
      | s1 = any [ br0 -> {_17 = false} (! bb15) | br1 -> {_17} (! bb14) ]  ]
      
    | bb14 = s0
      [ s0 = wrapping_mul'0 {[%#schecked_ops10] (50 : int8)} {[%#schecked_ops11] (10 : int8)}
          (fun (_ret':int8) ->  [ &_22 <- _ret' ] s1)
      | s1 = bb16 ]
      
    | bb16 = s0
      [ s0 = Int8.eq {_22} {[%#schecked_ops12] (-12 : int8)} (fun (_ret':bool) ->  [ &_21 <- _ret' ] s1)
      | s1 = any [ br0 -> {_21 = false} (! bb18) | br1 -> {_21} (! bb17) ]  ]
      
    | bb17 = s0
      [ s0 = wrapping_mul'0 {[%#schecked_ops13] (50 : int8)} {[%#schecked_ops14] (-10 : int8)}
          (fun (_ret':int8) ->  [ &_26 <- _ret' ] s1)
      | s1 = bb19 ]
      
    | bb19 = s0
      [ s0 = Int8.eq {_26} {[%#schecked_ops15] (12 : int8)} (fun (_ret':bool) ->  [ &_25 <- _ret' ] s1)
      | s1 = any [ br0 -> {_25 = false} (! bb21) | br1 -> {_25} (! bb20) ]  ]
      
    | bb20 = s0
      [ s0 = saturating_mul'0 {[%#schecked_ops16] (5 : int8)} {[%#schecked_ops17] (10 : int8)}
          (fun (_ret':int8) ->  [ &_30 <- _ret' ] s1)
      | s1 = bb22 ]
      
    | bb22 = s0
      [ s0 = Int8.eq {_30} {[%#schecked_ops18] (50 : int8)} (fun (_ret':bool) ->  [ &_29 <- _ret' ] s1)
      | s1 = any [ br0 -> {_29 = false} (! bb24) | br1 -> {_29} (! bb23) ]  ]
      
    | bb23 = s0
      [ s0 = saturating_mul'0 {[%#schecked_ops19] (50 : int8)} {[%#schecked_ops20] (10 : int8)}
          (fun (_ret':int8) ->  [ &_34 <- _ret' ] s1)
      | s1 = bb25 ]
      
    | bb25 = s0
      [ s0 = Int8.eq {_34} {[%#schecked_ops21] (127 : int8)} (fun (_ret':bool) ->  [ &_33 <- _ret' ] s1)
      | s1 = any [ br0 -> {_33 = false} (! bb27) | br1 -> {_33} (! bb26) ]  ]
      
    | bb26 = s0
      [ s0 = saturating_mul'0 {[%#schecked_ops22] (50 : int8)} {[%#schecked_ops23] (-10 : int8)}
          (fun (_ret':int8) ->  [ &_38 <- _ret' ] s1)
      | s1 = bb28 ]
      
    | bb28 = s0
      [ s0 = Int8.eq {_38} {[%#schecked_ops24] (-128 : int8)} (fun (_ret':bool) ->  [ &_37 <- _ret' ] s1)
      | s1 = any [ br0 -> {_37 = false} (! bb30) | br1 -> {_37} (! bb29) ]  ]
      
    | bb29 = s0
      [ s0 = overflowing_mul'0 {[%#schecked_ops25] (5 : int8)} {[%#schecked_ops26] (10 : int8)}
          (fun (_ret':(int8, bool)) ->  [ &res <- _ret' ] s1)
      | s1 = bb31 ]
      
    | bb31 = s0
      [ s0 = Int8.eq {let (r'0, _) = res in r'0} {[%#schecked_ops27] (50 : int8)}
          (fun (_ret':bool) ->  [ &_42 <- _ret' ] s1)
      | s1 = any [ br0 -> {_42 = false} (! bb35) | br1 -> {_42} (! bb32) ]  ]
      
    | bb32 = s0
      [ s0 =  [ &_44 <- Bool.eq (let (_, r'0) = res in r'0) ([%#schecked_ops28] false) ] s1
      | s1 = any [ br0 -> {_44 = false} (! bb34) | br1 -> {_44} (! bb33) ]  ]
      
    | bb33 = s0
      [ s0 = overflowing_mul'0 {[%#schecked_ops29] (50 : int8)} {[%#schecked_ops30] (10 : int8)}
          (fun (_ret':(int8, bool)) ->  [ &res1 <- _ret' ] s1)
      | s1 = bb37 ]
      
    | bb37 = s0
      [ s0 = Int8.eq {let (r'0, _) = res1 in r'0} {[%#schecked_ops31] (-12 : int8)}
          (fun (_ret':bool) ->  [ &_49 <- _ret' ] s1)
      | s1 = any [ br0 -> {_49 = false} (! bb41) | br1 -> {_49} (! bb38) ]  ]
      
    | bb38 = s0
      [ s0 =  [ &_51 <- Bool.eq (let (_, r'0) = res1 in r'0) ([%#schecked_ops32] true) ] s1
      | s1 = any [ br0 -> {_51 = false} (! bb40) | br1 -> {_51} (! bb39) ]  ]
      
    | bb39 = s0
      [ s0 = overflowing_mul'0 {[%#schecked_ops33] (50 : int8)} {[%#schecked_ops34] (-10 : int8)}
          (fun (_ret':(int8, bool)) ->  [ &res2 <- _ret' ] s1)
      | s1 = bb43 ]
      
    | bb43 = s0
      [ s0 = Int8.eq {let (r'0, _) = res2 in r'0} {[%#schecked_ops35] (12 : int8)}
          (fun (_ret':bool) ->  [ &_56 <- _ret' ] s1)
      | s1 = any [ br0 -> {_56 = false} (! bb47) | br1 -> {_56} (! bb44) ]  ]
      
    | bb44 = s0
      [ s0 =  [ &_58 <- Bool.eq (let (_, r'0) = res2 in r'0) ([%#schecked_ops36] true) ] s1
      | s1 = any [ br0 -> {_58 = false} (! bb46) | br1 -> {_58} (! bb45) ]  ]
      
    | bb45 = return' {_0}
    | bb46 = bb48
    | bb47 = bb48
    | bb48 = {[%#schecked_ops37] false} any
    | bb40 = bb42
    | bb41 = bb42
    | bb42 = {[%#schecked_ops38] false} any
    | bb34 = bb36
    | bb35 = bb36
    | bb36 = {[%#schecked_ops39] false} any
    | bb30 = {[%#schecked_ops40] false} any
    | bb27 = {[%#schecked_ops41] false} any
    | bb24 = {[%#schecked_ops42] false} any
    | bb21 = {[%#schecked_ops43] false} any
    | bb18 = {[%#schecked_ops44] false} any
    | bb15 = {[%#schecked_ops45] false} any
    | bb12 = {[%#schecked_ops46] false} any
    | bb8 = {[%#schecked_ops47] false} any
    | bb4 = {[%#schecked_ops48] false} any ]
    )
    [ & _0 : () = any_l ()
    | & _2 : bool = any_l ()
    | & _3 : int8 = any_l ()
    | & _4 : t_Option'0 = any_l ()
    | & _7 : bool = any_l ()
    | & _9 : t_Option'0 = any_l ()
    | & _12 : bool = any_l ()
    | & _14 : t_Option'0 = any_l ()
    | & _17 : bool = any_l ()
    | & _18 : int8 = any_l ()
    | & _21 : bool = any_l ()
    | & _22 : int8 = any_l ()
    | & _25 : bool = any_l ()
    | & _26 : int8 = any_l ()
    | & _29 : bool = any_l ()
    | & _30 : int8 = any_l ()
    | & _33 : bool = any_l ()
    | & _34 : int8 = any_l ()
    | & _37 : bool = any_l ()
    | & _38 : int8 = any_l ()
    | & res : (int8, bool) = any_l ()
    | & _42 : bool = any_l ()
    | & _44 : bool = any_l ()
    | & res1 : (int8, bool) = any_l ()
    | & _49 : bool = any_l ()
    | & _51 : bool = any_l ()
    | & res2 : (int8, bool) = any_l ()
    | & _56 : bool = any_l ()
    | & _58 : bool = any_l () ]
     [ return' (result:())-> (! return' {result}) ] 
end
module M_checked_ops__test_i8_mul_zero [#"checked_ops.rs" 274 0 274 30]
  let%span schecked_ops0 = "checked_ops.rs" 275 12 275 15
  let%span schecked_ops1 = "checked_ops.rs" 275 43 275 44
  let%span schecked_ops2 = "checked_ops.rs" 276 12 276 15
  let%span schecked_ops3 = "checked_ops.rs" 276 35 276 36
  let%span schecked_ops4 = "checked_ops.rs" 277 12 277 15
  let%span schecked_ops5 = "checked_ops.rs" 277 37 277 38
  let%span schecked_ops6 = "checked_ops.rs" 278 14 278 17
  let%span schecked_ops7 = "checked_ops.rs" 279 21 279 22
  let%span schecked_ops8 = "checked_ops.rs" 279 35 279 40
  let%span schecked_ops9 = "checked_ops.rs" 279 4 279 41
  let%span schecked_ops10 = "checked_ops.rs" 277 4 277 39
  let%span schecked_ops11 = "checked_ops.rs" 276 4 276 37
  let%span schecked_ops12 = "checked_ops.rs" 275 4 275 45
<<<<<<< HEAD
  let%span snum13 = "../../../creusot-contracts/src/std/num.rs" 128 20 129 89
  let%span snum14 = "../../../creusot-contracts/src/std/num.rs" 132 16 132 89
  let%span soption15 = "../../../creusot-contracts/src/std/option.rs" 31 0 423 1
  let%span snum16 = "../../../creusot-contracts/src/std/num.rs" 140 20 140 93
  let%span snum17 = "../../../creusot-contracts/src/std/num.rs" 143 16 146 18
  let%span snum18 = "../../../creusot-contracts/src/std/num.rs" 150 16 154 18
  let%span snum19 = "../../../creusot-contracts/src/std/num.rs" 155 16 159 18
  let%span snum20 = "../../../creusot-contracts/src/std/num.rs" 167 16 170 18
  let%span snum21 = "../../../creusot-contracts/src/std/num.rs" 172 16 172 85
  let%span snum22 = "../../../creusot-contracts/src/std/num.rs" 173 16 173 85
  let%span snum23 = "../../../creusot-contracts/src/std/num.rs" 182 20 182 95
  let%span snum24 = "../../../creusot-contracts/src/std/num.rs" 185 16 188 18
  let%span snum25 = "../../../creusot-contracts/src/std/num.rs" 192 16 196 18
  let%span snum26 = "../../../creusot-contracts/src/std/num.rs" 197 16 201 18
  let%span snum27 = "../../../creusot-contracts/src/std/num.rs" 204 20 204 98
=======
  let%span snum13 = "../../../creusot-contracts/src/std/num.rs" 129 20 130 89
  let%span snum14 = "../../../creusot-contracts/src/std/num.rs" 133 26 133 87
  let%span soption15 = "../../../creusot-contracts/src/std/option.rs" 31 0 423 1
  let%span snum16 = "../../../creusot-contracts/src/std/num.rs" 141 20 141 93
  let%span snum17 = "../../../creusot-contracts/src/std/num.rs" 145 20 146 51
  let%span snum18 = "../../../creusot-contracts/src/std/num.rs" 152 20 154 92
  let%span snum19 = "../../../creusot-contracts/src/std/num.rs" 157 20 159 92
  let%span snum20 = "../../../creusot-contracts/src/std/num.rs" 169 20 170 51
  let%span snum21 = "../../../creusot-contracts/src/std/num.rs" 173 26 173 83
  let%span snum22 = "../../../creusot-contracts/src/std/num.rs" 174 26 174 83
  let%span snum23 = "../../../creusot-contracts/src/std/num.rs" 183 20 183 95
  let%span snum24 = "../../../creusot-contracts/src/std/num.rs" 187 20 188 53
  let%span snum25 = "../../../creusot-contracts/src/std/num.rs" 194 20 196 94
  let%span snum26 = "../../../creusot-contracts/src/std/num.rs" 199 20 201 94
  let%span snum27 = "../../../creusot-contracts/src/std/num.rs" 205 20 205 98
>>>>>>> 716d5822
  
  use prelude.prelude.Int8
  
  type t_Option'0  =
    | C_None'0
    | C_Some'0 int8
  
  use prelude.prelude.Int8
  
  use prelude.prelude.Int
  
  constant v_MIN'0 : int8 = (-128 : int8)
  
  constant v_MAX'0 : int8 = (127 : int8)
  
  predicate inv'0 (_1 : t_Option'0)
  
  axiom inv_axiom'0 [@rewrite] : forall x : t_Option'0 [inv'0 x] . inv'0 x = true
  
  predicate inv'1 (_1 : int8)
  
  axiom inv_axiom'1 [@rewrite] : forall x : int8 [inv'1 x] . inv'1 x = true
  
  let rec checked_mul'0 (self:int8) (rhs:int8) (return'  (ret:t_Option'0))= any
    [ return' (result:t_Option'0)-> {[%#snum14] forall r : int8 . result = C_Some'0 r
       -> Int8.to_int r = Int8.to_int self * Int8.to_int rhs}
      {[%#snum13] (result = C_None'0)
      = (Int8.to_int self * Int8.to_int rhs < Int8.to_int (v_MIN'0 : int8)
      \/ Int8.to_int self * Int8.to_int rhs > Int8.to_int (v_MAX'0 : int8))}
      (! return' {result}) ]
    
  
  let rec unwrap'0 (self:t_Option'0) (return'  (ret:int8))= {[@expl:precondition] inv'0 self}
    {[@expl:precondition] [%#soption15] self <> C_None'0}
    any [ return' (result:int8)-> {inv'1 result} {[%#soption15] C_Some'0 result = self} (! return' {result}) ] 
  
  use prelude.prelude.UInt32
  
  constant v_BITS'0 : uint32 = (8 : uint32)
  
  use prelude.prelude.UInt32
  
  use int.Power
  
  use int.EuclideanDivision
  
  let rec wrapping_mul'0 (self:int8) (rhs:int8) (return'  (ret:int8))= any
    [ return' (result:int8)-> {[%#snum19] Int8.to_int self * Int8.to_int rhs > Int8.to_int (v_MAX'0 : int8)
       -> (exists k : int . k > 0
      /\ Int8.to_int result
      = Int8.to_int self * Int8.to_int rhs - k * (Int8.to_int (v_MAX'0 : int8) - Int8.to_int (v_MIN'0 : int8) + 1))}
      {[%#snum18] Int8.to_int self * Int8.to_int rhs < Int8.to_int (v_MIN'0 : int8)
       -> (exists k : int . k > 0
      /\ Int8.to_int result
      = Int8.to_int self * Int8.to_int rhs + k * (Int8.to_int (v_MAX'0 : int8) - Int8.to_int (v_MIN'0 : int8) + 1))}
      {[%#snum17] Int8.to_int self * Int8.to_int rhs >= Int8.to_int (v_MIN'0 : int8)
      /\ Int8.to_int self * Int8.to_int rhs <= Int8.to_int (v_MAX'0 : int8)
       -> Int8.to_int result = Int8.to_int self * Int8.to_int rhs}
      {[%#snum16] Int8.to_int result
      = EuclideanDivision.mod (Int8.to_int self * Int8.to_int rhs) (Power.power 2 (UInt32.to_int (v_BITS'0 : uint32)))
      + Int8.to_int (v_MIN'0 : int8)}
      (! return' {result}) ]
    
  
  let rec saturating_mul'0 (self:int8) (rhs:int8) (return'  (ret:int8))= any
    [ return' (result:int8)-> {[%#snum22] Int8.to_int self * Int8.to_int rhs > Int8.to_int (v_MAX'0 : int8)
       -> Int8.to_int result = Int8.to_int (v_MAX'0 : int8)}
      {[%#snum21] Int8.to_int self * Int8.to_int rhs < Int8.to_int (v_MIN'0 : int8)
       -> Int8.to_int result = Int8.to_int (v_MIN'0 : int8)}
      {[%#snum20] Int8.to_int self * Int8.to_int rhs >= Int8.to_int (v_MIN'0 : int8)
      /\ Int8.to_int self * Int8.to_int rhs <= Int8.to_int (v_MAX'0 : int8)
       -> Int8.to_int result = Int8.to_int self * Int8.to_int rhs}
      (! return' {result}) ]
    
  
  let rec overflowing_mul'0 (self:int8) (rhs:int8) (return'  (ret:(int8, bool)))= any
    [ return' (result:(int8, bool))-> {[%#snum27] (let (_, a) = result in a)
      = (Int8.to_int self * Int8.to_int rhs < Int8.to_int (v_MIN'0 : int8)
      \/ Int8.to_int self * Int8.to_int rhs > Int8.to_int (v_MAX'0 : int8))}
      {[%#snum26] Int8.to_int self * Int8.to_int rhs > Int8.to_int (v_MAX'0 : int8)
       -> (exists k : int . k > 0
      /\ Int8.to_int (let (a, _) = result in a)
      = Int8.to_int self * Int8.to_int rhs - k * (Int8.to_int (v_MAX'0 : int8) - Int8.to_int (v_MIN'0 : int8) + 1))}
      {[%#snum25] Int8.to_int self * Int8.to_int rhs < Int8.to_int (v_MIN'0 : int8)
       -> (exists k : int . k > 0
      /\ Int8.to_int (let (a, _) = result in a)
      = Int8.to_int self * Int8.to_int rhs + k * (Int8.to_int (v_MAX'0 : int8) - Int8.to_int (v_MIN'0 : int8) + 1))}
      {[%#snum24] Int8.to_int self * Int8.to_int rhs >= Int8.to_int (v_MIN'0 : int8)
      /\ Int8.to_int self * Int8.to_int rhs <= Int8.to_int (v_MAX'0 : int8)
       -> Int8.to_int (let (a, _) = result in a) = Int8.to_int self * Int8.to_int rhs}
      {[%#snum23] Int8.to_int (let (a, _) = result in a)
      = EuclideanDivision.mod (Int8.to_int self * Int8.to_int rhs) (Power.power 2 (UInt32.to_int (v_BITS'0 : uint32)))
      + Int8.to_int (v_MIN'0 : int8)}
      (! return' {result}) ]
    
  
  use prelude.prelude.Bool
  
  use prelude.prelude.Intrinsic
  
  meta "compute_max_steps" 1000000
  
  let rec test_i8_mul_zero'0 (a:int8) (return'  (ret:()))= (! bb0
    [ bb0 = s0
      [ s0 = checked_mul'0 {[%#schecked_ops0] (0 : int8)} {a} (fun (_ret':t_Option'0) ->  [ &_5 <- _ret' ] s1)
      | s1 = bb1 ]
      
    | bb1 = s0 [ s0 = unwrap'0 {_5} (fun (_ret':int8) ->  [ &_4 <- _ret' ] s1) | s1 = bb2 ] 
    | bb2 = s0
      [ s0 = Int8.eq {_4} {[%#schecked_ops1] (0 : int8)} (fun (_ret':bool) ->  [ &_3 <- _ret' ] s1)
      | s1 = any [ br0 -> {_3 = false} (! bb4) | br1 -> {_3} (! bb3) ]  ]
      
    | bb3 = s0
      [ s0 = wrapping_mul'0 {[%#schecked_ops2] (0 : int8)} {a} (fun (_ret':int8) ->  [ &_10 <- _ret' ] s1) | s1 = bb5 ]
      
    | bb5 = s0
      [ s0 = Int8.eq {_10} {[%#schecked_ops3] (0 : int8)} (fun (_ret':bool) ->  [ &_9 <- _ret' ] s1)
      | s1 = any [ br0 -> {_9 = false} (! bb7) | br1 -> {_9} (! bb6) ]  ]
      
    | bb6 = s0
      [ s0 = saturating_mul'0 {[%#schecked_ops4] (0 : int8)} {a} (fun (_ret':int8) ->  [ &_15 <- _ret' ] s1)
      | s1 = bb8 ]
      
    | bb8 = s0
      [ s0 = Int8.eq {_15} {[%#schecked_ops5] (0 : int8)} (fun (_ret':bool) ->  [ &_14 <- _ret' ] s1)
      | s1 = any [ br0 -> {_14 = false} (! bb10) | br1 -> {_14} (! bb9) ]  ]
      
    | bb9 = s0
      [ s0 = overflowing_mul'0 {[%#schecked_ops6] (0 : int8)} {a} (fun (_ret':(int8, bool)) ->  [ &res <- _ret' ] s1)
      | s1 = bb11 ]
      
    | bb11 = s0
      [ s0 = Int8.eq {let (r'0, _) = res in r'0} {[%#schecked_ops7] (0 : int8)}
          (fun (_ret':bool) ->  [ &_21 <- _ret' ] s1)
      | s1 = any [ br0 -> {_21 = false} (! bb15) | br1 -> {_21} (! bb12) ]  ]
      
    | bb12 = s0
      [ s0 =  [ &_23 <- Bool.eq (let (_, r'0) = res in r'0) ([%#schecked_ops8] false) ] s1
      | s1 = any [ br0 -> {_23 = false} (! bb14) | br1 -> {_23} (! bb13) ]  ]
      
    | bb13 = return' {_0}
    | bb14 = bb16
    | bb15 = bb16
    | bb16 = {[%#schecked_ops9] false} any
    | bb10 = {[%#schecked_ops10] false} any
    | bb7 = {[%#schecked_ops11] false} any
    | bb4 = {[%#schecked_ops12] false} any ]
    )
    [ & _0 : () = any_l ()
    | & a : int8 = a
    | & _3 : bool = any_l ()
    | & _4 : int8 = any_l ()
    | & _5 : t_Option'0 = any_l ()
    | & _9 : bool = any_l ()
    | & _10 : int8 = any_l ()
    | & _14 : bool = any_l ()
    | & _15 : int8 = any_l ()
    | & res : (int8, bool) = any_l ()
    | & _21 : bool = any_l ()
    | & _23 : bool = any_l () ]
     [ return' (result:())-> (! return' {result}) ] 
end
module M_checked_ops__test_i8_overflowing_mul [#"checked_ops.rs" 283 0 283 44]
  let%span schecked_ops0 = "checked_ops.rs" 285 4 285 65
  let%span schecked_ops1 = "checked_ops.rs" 284 4 284 56
<<<<<<< HEAD
  let%span snum2 = "../../../creusot-contracts/src/std/num.rs" 182 20 182 95
  let%span snum3 = "../../../creusot-contracts/src/std/num.rs" 185 16 188 18
  let%span snum4 = "../../../creusot-contracts/src/std/num.rs" 192 16 196 18
  let%span snum5 = "../../../creusot-contracts/src/std/num.rs" 197 16 201 18
  let%span snum6 = "../../../creusot-contracts/src/std/num.rs" 204 20 204 98
  let%span snum7 = "../../../creusot-contracts/src/std/num.rs" 140 20 140 93
  let%span snum8 = "../../../creusot-contracts/src/std/num.rs" 143 16 146 18
  let%span snum9 = "../../../creusot-contracts/src/std/num.rs" 150 16 154 18
  let%span snum10 = "../../../creusot-contracts/src/std/num.rs" 155 16 159 18
  let%span snum11 = "../../../creusot-contracts/src/std/num.rs" 128 20 129 89
  let%span snum12 = "../../../creusot-contracts/src/std/num.rs" 132 16 132 89
=======
  let%span snum2 = "../../../creusot-contracts/src/std/num.rs" 183 20 183 95
  let%span snum3 = "../../../creusot-contracts/src/std/num.rs" 187 20 188 53
  let%span snum4 = "../../../creusot-contracts/src/std/num.rs" 194 20 196 94
  let%span snum5 = "../../../creusot-contracts/src/std/num.rs" 199 20 201 94
  let%span snum6 = "../../../creusot-contracts/src/std/num.rs" 205 20 205 98
  let%span snum7 = "../../../creusot-contracts/src/std/num.rs" 141 20 141 93
  let%span snum8 = "../../../creusot-contracts/src/std/num.rs" 145 20 146 51
  let%span snum9 = "../../../creusot-contracts/src/std/num.rs" 152 20 154 92
  let%span snum10 = "../../../creusot-contracts/src/std/num.rs" 157 20 159 92
  let%span snum11 = "../../../creusot-contracts/src/std/num.rs" 129 20 130 89
  let%span snum12 = "../../../creusot-contracts/src/std/num.rs" 133 26 133 87
>>>>>>> 716d5822
  let%span soption13 = "../../../creusot-contracts/src/std/option.rs" 51 26 51 51
  
  use prelude.prelude.Int8
  
  use prelude.prelude.Int
  
  use prelude.prelude.UInt32
  
  constant v_BITS'0 : uint32 = (8 : uint32)
  
  use prelude.prelude.UInt32
  
  use int.Power
  
  use int.EuclideanDivision
  
  use prelude.prelude.Int8
  
  constant v_MIN'0 : int8 = (-128 : int8)
  
  constant v_MAX'0 : int8 = (127 : int8)
  
  use prelude.prelude.Borrow
  
  type t_Option'0  =
    | C_None'0
    | C_Some'0 int8
  
  predicate inv'0 (_1 : t_Option'0)
  
  axiom inv_axiom'0 [@rewrite] : forall x : t_Option'0 [inv'0 x] . inv'0 x = true
  
  let rec overflowing_mul'0 (self:int8) (rhs:int8) (return'  (ret:(int8, bool)))= any
    [ return' (result:(int8, bool))-> {[%#snum6] (let (_, a) = result in a)
      = (Int8.to_int self * Int8.to_int rhs < Int8.to_int (v_MIN'0 : int8)
      \/ Int8.to_int self * Int8.to_int rhs > Int8.to_int (v_MAX'0 : int8))}
      {[%#snum5] Int8.to_int self * Int8.to_int rhs > Int8.to_int (v_MAX'0 : int8)
       -> (exists k : int . k > 0
      /\ Int8.to_int (let (a, _) = result in a)
      = Int8.to_int self * Int8.to_int rhs - k * (Int8.to_int (v_MAX'0 : int8) - Int8.to_int (v_MIN'0 : int8) + 1))}
      {[%#snum4] Int8.to_int self * Int8.to_int rhs < Int8.to_int (v_MIN'0 : int8)
       -> (exists k : int . k > 0
      /\ Int8.to_int (let (a, _) = result in a)
      = Int8.to_int self * Int8.to_int rhs + k * (Int8.to_int (v_MAX'0 : int8) - Int8.to_int (v_MIN'0 : int8) + 1))}
      {[%#snum3] Int8.to_int self * Int8.to_int rhs >= Int8.to_int (v_MIN'0 : int8)
      /\ Int8.to_int self * Int8.to_int rhs <= Int8.to_int (v_MAX'0 : int8)
       -> Int8.to_int (let (a, _) = result in a) = Int8.to_int self * Int8.to_int rhs}
      {[%#snum2] Int8.to_int (let (a, _) = result in a)
      = EuclideanDivision.mod (Int8.to_int self * Int8.to_int rhs) (Power.power 2 (UInt32.to_int (v_BITS'0 : uint32)))
      + Int8.to_int (v_MIN'0 : int8)}
      (! return' {result}) ]
    
  
  let rec wrapping_mul'0 (self:int8) (rhs:int8) (return'  (ret:int8))= any
    [ return' (result:int8)-> {[%#snum10] Int8.to_int self * Int8.to_int rhs > Int8.to_int (v_MAX'0 : int8)
       -> (exists k : int . k > 0
      /\ Int8.to_int result
      = Int8.to_int self * Int8.to_int rhs - k * (Int8.to_int (v_MAX'0 : int8) - Int8.to_int (v_MIN'0 : int8) + 1))}
      {[%#snum9] Int8.to_int self * Int8.to_int rhs < Int8.to_int (v_MIN'0 : int8)
       -> (exists k : int . k > 0
      /\ Int8.to_int result
      = Int8.to_int self * Int8.to_int rhs + k * (Int8.to_int (v_MAX'0 : int8) - Int8.to_int (v_MIN'0 : int8) + 1))}
      {[%#snum8] Int8.to_int self * Int8.to_int rhs >= Int8.to_int (v_MIN'0 : int8)
      /\ Int8.to_int self * Int8.to_int rhs <= Int8.to_int (v_MAX'0 : int8)
       -> Int8.to_int result = Int8.to_int self * Int8.to_int rhs}
      {[%#snum7] Int8.to_int result
      = EuclideanDivision.mod (Int8.to_int self * Int8.to_int rhs) (Power.power 2 (UInt32.to_int (v_BITS'0 : uint32)))
      + Int8.to_int (v_MIN'0 : int8)}
      (! return' {result}) ]
    
  
  let rec checked_mul'0 (self:int8) (rhs:int8) (return'  (ret:t_Option'0))= any
    [ return' (result:t_Option'0)-> {[%#snum12] forall r : int8 . result = C_Some'0 r
       -> Int8.to_int r = Int8.to_int self * Int8.to_int rhs}
      {[%#snum11] (result = C_None'0)
      = (Int8.to_int self * Int8.to_int rhs < Int8.to_int (v_MIN'0 : int8)
      \/ Int8.to_int self * Int8.to_int rhs > Int8.to_int (v_MAX'0 : int8))}
      (! return' {result}) ]
    
  
  let rec is_none'0 (self:t_Option'0) (return'  (ret:bool))= {[@expl:precondition] inv'0 self}
    any [ return' (result:bool)-> {[%#soption13] result = (self = C_None'0)} (! return' {result}) ] 
  
  use prelude.prelude.Bool
  
  use prelude.prelude.Intrinsic
  
  meta "compute_max_steps" 1000000
  
  let rec test_i8_overflowing_mul'0 (a:int8) (b:int8) (return'  (ret:()))= (! bb0
    [ bb0 = s0 [ s0 = overflowing_mul'0 {a} {b} (fun (_ret':(int8, bool)) ->  [ &_6 <- _ret' ] s1) | s1 = bb1 ] 
    | bb1 = s0 [ s0 = wrapping_mul'0 {a} {b} (fun (_ret':int8) ->  [ &_9 <- _ret' ] s1) | s1 = bb2 ] 
    | bb2 = s0
      [ s0 = Int8.eq {let (r'0, _) = _6 in r'0} {_9} (fun (_ret':bool) ->  [ &_4 <- _ret' ] s1)
      | s1 = any [ br0 -> {_4 = false} (! bb4) | br1 -> {_4} (! bb3) ]  ]
      
    | bb3 = s0 [ s0 = overflowing_mul'0 {a} {b} (fun (_ret':(int8, bool)) ->  [ &_16 <- _ret' ] s1) | s1 = bb5 ] 
    | bb5 = s0 [ s0 = checked_mul'0 {a} {b} (fun (_ret':t_Option'0) ->  [ &_21 <- _ret' ] s1) | s1 = bb6 ] 
    | bb6 = s0 [ s0 = is_none'0 {_21} (fun (_ret':bool) ->  [ &_19 <- _ret' ] s1) | s1 = bb7 ] 
    | bb7 = s0
      [ s0 =  [ &_14 <- Bool.eq (let (_, r'0) = _16 in r'0) _19 ] s1
      | s1 = any [ br0 -> {_14 = false} (! bb9) | br1 -> {_14} (! bb8) ]  ]
      
    | bb8 = return' {_0}
    | bb9 = {[%#schecked_ops0] false} any
    | bb4 = {[%#schecked_ops1] false} any ]
    )
    [ & _0 : () = any_l ()
    | & a : int8 = a
    | & b : int8 = b
    | & _4 : bool = any_l ()
    | & _6 : (int8, bool) = any_l ()
    | & _9 : int8 = any_l ()
    | & _14 : bool = any_l ()
    | & _16 : (int8, bool) = any_l ()
    | & _19 : bool = any_l ()
    | & _21 : t_Option'0 = any_l () ]
     [ return' (result:())-> (! return' {result}) ] 
end
module M_checked_ops__test_i8_div_example [#"checked_ops.rs" 289 0 289 28]
  let%span schecked_ops0 = "checked_ops.rs" 290 12 290 15
  let%span schecked_ops1 = "checked_ops.rs" 290 28 290 29
  let%span schecked_ops2 = "checked_ops.rs" 291 12 291 15
  let%span schecked_ops3 = "checked_ops.rs" 291 28 291 29
  let%span schecked_ops4 = "checked_ops.rs" 291 43 291 44
  let%span schecked_ops5 = "checked_ops.rs" 292 12 292 15
  let%span schecked_ops6 = "checked_ops.rs" 292 28 292 30
  let%span schecked_ops7 = "checked_ops.rs" 292 44 292 46
  let%span schecked_ops8 = "checked_ops.rs" 293 12 293 20
  let%span schecked_ops9 = "checked_ops.rs" 293 33 293 35
  let%span schecked_ops10 = "checked_ops.rs" 295 12 295 15
  let%span schecked_ops11 = "checked_ops.rs" 295 29 295 30
  let%span schecked_ops12 = "checked_ops.rs" 295 35 295 36
  let%span schecked_ops13 = "checked_ops.rs" 296 12 296 15
  let%span schecked_ops14 = "checked_ops.rs" 296 29 296 31
  let%span schecked_ops15 = "checked_ops.rs" 296 36 296 38
  let%span schecked_ops16 = "checked_ops.rs" 297 12 297 20
  let%span schecked_ops17 = "checked_ops.rs" 297 34 297 36
  let%span schecked_ops18 = "checked_ops.rs" 297 41 297 45
  let%span schecked_ops19 = "checked_ops.rs" 299 12 299 15
  let%span schecked_ops20 = "checked_ops.rs" 299 31 299 32
  let%span schecked_ops21 = "checked_ops.rs" 299 37 299 38
  let%span schecked_ops22 = "checked_ops.rs" 300 12 300 15
  let%span schecked_ops23 = "checked_ops.rs" 300 31 300 33
  let%span schecked_ops24 = "checked_ops.rs" 300 38 300 40
  let%span schecked_ops25 = "checked_ops.rs" 301 12 301 20
  let%span schecked_ops26 = "checked_ops.rs" 301 36 301 38
  let%span schecked_ops27 = "checked_ops.rs" 301 43 301 47
  let%span schecked_ops28 = "checked_ops.rs" 303 14 303 17
  let%span schecked_ops29 = "checked_ops.rs" 303 34 303 35
  let%span schecked_ops30 = "checked_ops.rs" 304 21 304 22
  let%span schecked_ops31 = "checked_ops.rs" 304 35 304 40
  let%span schecked_ops32 = "checked_ops.rs" 305 14 305 17
  let%span schecked_ops33 = "checked_ops.rs" 305 34 305 36
  let%span schecked_ops34 = "checked_ops.rs" 306 21 306 23
  let%span schecked_ops35 = "checked_ops.rs" 306 36 306 41
  let%span schecked_ops36 = "checked_ops.rs" 307 14 307 22
  let%span schecked_ops37 = "checked_ops.rs" 307 39 307 41
  let%span schecked_ops38 = "checked_ops.rs" 308 21 308 25
  let%span schecked_ops39 = "checked_ops.rs" 308 38 308 42
  let%span schecked_ops40 = "checked_ops.rs" 308 4 308 43
  let%span schecked_ops41 = "checked_ops.rs" 306 4 306 42
  let%span schecked_ops42 = "checked_ops.rs" 304 4 304 41
  let%span schecked_ops43 = "checked_ops.rs" 301 4 301 48
  let%span schecked_ops44 = "checked_ops.rs" 300 4 300 41
  let%span schecked_ops45 = "checked_ops.rs" 299 4 299 39
  let%span schecked_ops46 = "checked_ops.rs" 297 4 297 46
  let%span schecked_ops47 = "checked_ops.rs" 296 4 296 39
  let%span schecked_ops48 = "checked_ops.rs" 295 4 295 37
  let%span schecked_ops49 = "checked_ops.rs" 293 4 293 47
  let%span schecked_ops50 = "checked_ops.rs" 292 4 292 47
  let%span schecked_ops51 = "checked_ops.rs" 291 4 291 45
  let%span schecked_ops52 = "checked_ops.rs" 290 4 290 41
<<<<<<< HEAD
  let%span snum53 = "../../../creusot-contracts/src/std/num.rs" 66 26 66 97
  let%span snum54 = "../../../creusot-contracts/src/std/num.rs" 68 16 68 85
  let%span soption55 = "../../../creusot-contracts/src/std/option.rs" 51 26 51 51
  let%span soption56 = "../../../creusot-contracts/src/std/option.rs" 31 0 423 1
  let%span snum57 = "../../../creusot-contracts/src/std/num.rs" 74 27 74 36
  let%span snum58 = "../../../creusot-contracts/src/std/num.rs" 76 16 76 85
  let%span snum59 = "../../../creusot-contracts/src/std/num.rs" 78 26 78 89
  let%span snum60 = "../../../creusot-contracts/src/std/num.rs" 84 27 84 36
  let%span snum61 = "../../../creusot-contracts/src/std/num.rs" 86 16 86 91
  let%span snum62 = "../../../creusot-contracts/src/std/num.rs" 88 26 88 89
  let%span snum63 = "../../../creusot-contracts/src/std/num.rs" 94 27 94 36
  let%span snum64 = "../../../creusot-contracts/src/std/num.rs" 96 16 96 87
  let%span snum65 = "../../../creusot-contracts/src/std/num.rs" 98 26 98 91
  let%span snum66 = "../../../creusot-contracts/src/std/num.rs" 100 26 100 74
=======
  let%span snum53 = "../../../creusot-contracts/src/std/num.rs" 67 26 67 97
  let%span snum54 = "../../../creusot-contracts/src/std/num.rs" 69 26 69 83
  let%span soption55 = "../../../creusot-contracts/src/std/option.rs" 51 26 51 51
  let%span soption56 = "../../../creusot-contracts/src/std/option.rs" 31 0 423 1
  let%span snum57 = "../../../creusot-contracts/src/std/num.rs" 75 27 75 36
  let%span snum58 = "../../../creusot-contracts/src/std/num.rs" 77 26 77 83
  let%span snum59 = "../../../creusot-contracts/src/std/num.rs" 79 26 79 89
  let%span snum60 = "../../../creusot-contracts/src/std/num.rs" 85 27 85 36
  let%span snum61 = "../../../creusot-contracts/src/std/num.rs" 87 26 87 89
  let%span snum62 = "../../../creusot-contracts/src/std/num.rs" 89 26 89 89
  let%span snum63 = "../../../creusot-contracts/src/std/num.rs" 95 27 95 36
  let%span snum64 = "../../../creusot-contracts/src/std/num.rs" 97 26 97 85
  let%span snum65 = "../../../creusot-contracts/src/std/num.rs" 99 26 99 91
  let%span snum66 = "../../../creusot-contracts/src/std/num.rs" 101 26 101 74
>>>>>>> 716d5822
  
  use prelude.prelude.Int8
  
  type t_Option'0  =
    | C_None'0
    | C_Some'0 int8
  
  use prelude.prelude.Int8
  
  constant v_MIN'0 : int8 = (-128 : int8)
  
  use prelude.prelude.Int
  
  use prelude.prelude.Borrow
  
  predicate inv'0 (_1 : t_Option'0)
  
  axiom inv_axiom'0 [@rewrite] : forall x : t_Option'0 [inv'0 x] . inv'0 x = true
  
  predicate inv'1 (_1 : t_Option'0)
  
  axiom inv_axiom'1 [@rewrite] : forall x : t_Option'0 [inv'1 x] . inv'1 x = true
  
  predicate inv'2 (_1 : int8)
  
  axiom inv_axiom'2 [@rewrite] : forall x : int8 [inv'2 x] . inv'2 x = true
  
  let rec checked_div'0 (self:int8) (rhs:int8) (return'  (ret:t_Option'0))= any
    [ return' (result:t_Option'0)-> {[%#snum54] forall r : int8 . result = C_Some'0 r
       -> Int8.to_int r = div (Int8.to_int self) (Int8.to_int rhs)}
      {[%#snum53] (result = C_None'0)
      = (Int8.to_int rhs = 0 \/ Int8.to_int self = Int8.to_int (v_MIN'0 : int8) /\ Int8.to_int rhs = - 1)}
      (! return' {result}) ]
    
  
  let rec is_none'0 (self:t_Option'0) (return'  (ret:bool))= {[@expl:precondition] inv'0 self}
    any [ return' (result:bool)-> {[%#soption55] result = (self = C_None'0)} (! return' {result}) ] 
  
  let rec unwrap'0 (self:t_Option'0) (return'  (ret:int8))= {[@expl:precondition] inv'1 self}
    {[@expl:precondition] [%#soption56] self <> C_None'0}
    any [ return' (result:int8)-> {inv'2 result} {[%#soption56] C_Some'0 result = self} (! return' {result}) ] 
  
  let rec wrapping_div'0 (self:int8) (rhs:int8) (return'  (ret:int8))= {[@expl:precondition] [%#snum57] Int8.to_int rhs
    <> 0}
    any
    [ return' (result:int8)-> {[%#snum59] Int8.to_int self = Int8.to_int (v_MIN'0 : int8) /\ Int8.to_int rhs = - 1
      \/ Int8.to_int result = div (Int8.to_int self) (Int8.to_int rhs)}
      {[%#snum58] Int8.to_int self = Int8.to_int (v_MIN'0 : int8) /\ Int8.to_int rhs = - 1
       -> Int8.to_int result = Int8.to_int self}
      (! return' {result}) ]
    
  
  let rec saturating_div'0 (self:int8) (rhs:int8) (return'  (ret:int8))= {[@expl:precondition] [%#snum60] Int8.to_int rhs
    <> 0}
    any
    [ return' (result:int8)-> {[%#snum62] Int8.to_int self = Int8.to_int (v_MIN'0 : int8) /\ Int8.to_int rhs = - 1
      \/ Int8.to_int result = div (Int8.to_int self) (Int8.to_int rhs)}
      {[%#snum61] Int8.to_int self = Int8.to_int (v_MIN'0 : int8) /\ Int8.to_int rhs = - 1
       -> Int8.to_int result = Int8.to_int (v_MIN'0 : int8)}
      (! return' {result}) ]
    
  
  let rec overflowing_div'0 (self:int8) (rhs:int8) (return'  (ret:(int8, bool)))= {[@expl:precondition] [%#snum63] Int8.to_int rhs
    <> 0}
    any
    [ return' (result:(int8, bool))-> {[%#snum66] (let (_, a) = result in a)
      = (Int8.to_int self = Int8.to_int (v_MIN'0 : int8) /\ Int8.to_int rhs = - 1)}
      {[%#snum65] Int8.to_int self = Int8.to_int (v_MIN'0 : int8) /\ Int8.to_int rhs = - 1
      \/ Int8.to_int (let (a, _) = result in a) = div (Int8.to_int self) (Int8.to_int rhs)}
      {[%#snum64] Int8.to_int self = Int8.to_int (v_MIN'0 : int8) /\ Int8.to_int rhs = - 1
       -> Int8.to_int (let (a, _) = result in a) = Int8.to_int self}
      (! return' {result}) ]
    
  
  use prelude.prelude.Bool
  
  use prelude.prelude.Intrinsic
  
  meta "compute_max_steps" 1000000
  
  let rec test_i8_div_example'0 (_1:()) (return'  (ret:()))= (! bb0
    [ bb0 = s0
      [ s0 = checked_div'0 {[%#schecked_ops0] (5 : int8)} {[%#schecked_ops1] (0 : int8)}
          (fun (_ret':t_Option'0) ->  [ &_4 <- _ret' ] s1)
      | s1 = bb1 ]
      
    | bb1 = s0 [ s0 = is_none'0 {_4} (fun (_ret':bool) ->  [ &_2 <- _ret' ] s1) | s1 = bb2 ] 
    | bb2 = any [ br0 -> {_2 = false} (! bb4) | br1 -> {_2} (! bb3) ] 
    | bb3 = s0
      [ s0 = checked_div'0 {[%#schecked_ops2] (5 : int8)} {[%#schecked_ops3] (2 : int8)}
          (fun (_ret':t_Option'0) ->  [ &_9 <- _ret' ] s1)
      | s1 = bb5 ]
      
    | bb5 = s0 [ s0 = unwrap'0 {_9} (fun (_ret':int8) ->  [ &_8 <- _ret' ] s1) | s1 = bb6 ] 
    | bb6 = s0
      [ s0 = Int8.eq {_8} {[%#schecked_ops4] (2 : int8)} (fun (_ret':bool) ->  [ &_7 <- _ret' ] s1)
      | s1 = any [ br0 -> {_7 = false} (! bb8) | br1 -> {_7} (! bb7) ]  ]
      
    | bb7 = s0
      [ s0 = checked_div'0 {[%#schecked_ops5] (5 : int8)} {[%#schecked_ops6] (-2 : int8)}
          (fun (_ret':t_Option'0) ->  [ &_14 <- _ret' ] s1)
      | s1 = bb9 ]
      
    | bb9 = s0 [ s0 = unwrap'0 {_14} (fun (_ret':int8) ->  [ &_13 <- _ret' ] s1) | s1 = bb10 ] 
    | bb10 = s0
      [ s0 = Int8.eq {_13} {[%#schecked_ops7] (-2 : int8)} (fun (_ret':bool) ->  [ &_12 <- _ret' ] s1)
      | s1 = any [ br0 -> {_12 = false} (! bb12) | br1 -> {_12} (! bb11) ]  ]
      
    | bb11 = s0
      [ s0 = checked_div'0 {[%#schecked_ops8] (-128 : int8)} {[%#schecked_ops9] (-1 : int8)}
          (fun (_ret':t_Option'0) ->  [ &_19 <- _ret' ] s1)
      | s1 = bb13 ]
      
    | bb13 = s0 [ s0 = is_none'0 {_19} (fun (_ret':bool) ->  [ &_17 <- _ret' ] s1) | s1 = bb14 ] 
    | bb14 = any [ br0 -> {_17 = false} (! bb16) | br1 -> {_17} (! bb15) ] 
    | bb15 = s0
      [ s0 = wrapping_div'0 {[%#schecked_ops10] (5 : int8)} {[%#schecked_ops11] (2 : int8)}
          (fun (_ret':int8) ->  [ &_23 <- _ret' ] s1)
      | s1 = bb17 ]
      
    | bb17 = s0
      [ s0 = Int8.eq {_23} {[%#schecked_ops12] (2 : int8)} (fun (_ret':bool) ->  [ &_22 <- _ret' ] s1)
      | s1 = any [ br0 -> {_22 = false} (! bb19) | br1 -> {_22} (! bb18) ]  ]
      
    | bb18 = s0
      [ s0 = wrapping_div'0 {[%#schecked_ops13] (5 : int8)} {[%#schecked_ops14] (-2 : int8)}
          (fun (_ret':int8) ->  [ &_27 <- _ret' ] s1)
      | s1 = bb20 ]
      
    | bb20 = s0
      [ s0 = Int8.eq {_27} {[%#schecked_ops15] (-2 : int8)} (fun (_ret':bool) ->  [ &_26 <- _ret' ] s1)
      | s1 = any [ br0 -> {_26 = false} (! bb22) | br1 -> {_26} (! bb21) ]  ]
      
    | bb21 = s0
      [ s0 = wrapping_div'0 {[%#schecked_ops16] (-128 : int8)} {[%#schecked_ops17] (-1 : int8)}
          (fun (_ret':int8) ->  [ &_31 <- _ret' ] s1)
      | s1 = bb23 ]
      
    | bb23 = s0
      [ s0 = Int8.eq {_31} {[%#schecked_ops18] (-128 : int8)} (fun (_ret':bool) ->  [ &_30 <- _ret' ] s1)
      | s1 = any [ br0 -> {_30 = false} (! bb25) | br1 -> {_30} (! bb24) ]  ]
      
    | bb24 = s0
      [ s0 = saturating_div'0 {[%#schecked_ops19] (5 : int8)} {[%#schecked_ops20] (2 : int8)}
          (fun (_ret':int8) ->  [ &_35 <- _ret' ] s1)
      | s1 = bb26 ]
      
    | bb26 = s0
      [ s0 = Int8.eq {_35} {[%#schecked_ops21] (2 : int8)} (fun (_ret':bool) ->  [ &_34 <- _ret' ] s1)
      | s1 = any [ br0 -> {_34 = false} (! bb28) | br1 -> {_34} (! bb27) ]  ]
      
    | bb27 = s0
      [ s0 = saturating_div'0 {[%#schecked_ops22] (5 : int8)} {[%#schecked_ops23] (-2 : int8)}
          (fun (_ret':int8) ->  [ &_39 <- _ret' ] s1)
      | s1 = bb29 ]
      
    | bb29 = s0
      [ s0 = Int8.eq {_39} {[%#schecked_ops24] (-2 : int8)} (fun (_ret':bool) ->  [ &_38 <- _ret' ] s1)
      | s1 = any [ br0 -> {_38 = false} (! bb31) | br1 -> {_38} (! bb30) ]  ]
      
    | bb30 = s0
      [ s0 = saturating_div'0 {[%#schecked_ops25] (-128 : int8)} {[%#schecked_ops26] (-1 : int8)}
          (fun (_ret':int8) ->  [ &_43 <- _ret' ] s1)
      | s1 = bb32 ]
      
    | bb32 = s0
      [ s0 = Int8.eq {_43} {[%#schecked_ops27] (-128 : int8)} (fun (_ret':bool) ->  [ &_42 <- _ret' ] s1)
      | s1 = any [ br0 -> {_42 = false} (! bb34) | br1 -> {_42} (! bb33) ]  ]
      
    | bb33 = s0
      [ s0 = overflowing_div'0 {[%#schecked_ops28] (5 : int8)} {[%#schecked_ops29] (2 : int8)}
          (fun (_ret':(int8, bool)) ->  [ &res <- _ret' ] s1)
      | s1 = bb35 ]
      
    | bb35 = s0
      [ s0 = Int8.eq {let (r'0, _) = res in r'0} {[%#schecked_ops30] (2 : int8)}
          (fun (_ret':bool) ->  [ &_47 <- _ret' ] s1)
      | s1 = any [ br0 -> {_47 = false} (! bb39) | br1 -> {_47} (! bb36) ]  ]
      
    | bb36 = s0
      [ s0 =  [ &_49 <- Bool.eq (let (_, r'0) = res in r'0) ([%#schecked_ops31] false) ] s1
      | s1 = any [ br0 -> {_49 = false} (! bb38) | br1 -> {_49} (! bb37) ]  ]
      
    | bb37 = s0
      [ s0 = overflowing_div'0 {[%#schecked_ops32] (5 : int8)} {[%#schecked_ops33] (-2 : int8)}
          (fun (_ret':(int8, bool)) ->  [ &res1 <- _ret' ] s1)
      | s1 = bb41 ]
      
    | bb41 = s0
      [ s0 = Int8.eq {let (r'0, _) = res1 in r'0} {[%#schecked_ops34] (-2 : int8)}
          (fun (_ret':bool) ->  [ &_54 <- _ret' ] s1)
      | s1 = any [ br0 -> {_54 = false} (! bb45) | br1 -> {_54} (! bb42) ]  ]
      
    | bb42 = s0
      [ s0 =  [ &_56 <- Bool.eq (let (_, r'0) = res1 in r'0) ([%#schecked_ops35] false) ] s1
      | s1 = any [ br0 -> {_56 = false} (! bb44) | br1 -> {_56} (! bb43) ]  ]
      
    | bb43 = s0
      [ s0 = overflowing_div'0 {[%#schecked_ops36] (-128 : int8)} {[%#schecked_ops37] (-1 : int8)}
          (fun (_ret':(int8, bool)) ->  [ &res2 <- _ret' ] s1)
      | s1 = bb47 ]
      
    | bb47 = s0
      [ s0 = Int8.eq {let (r'0, _) = res2 in r'0} {[%#schecked_ops38] (-128 : int8)}
          (fun (_ret':bool) ->  [ &_61 <- _ret' ] s1)
      | s1 = any [ br0 -> {_61 = false} (! bb51) | br1 -> {_61} (! bb48) ]  ]
      
    | bb48 = s0
      [ s0 =  [ &_63 <- Bool.eq (let (_, r'0) = res2 in r'0) ([%#schecked_ops39] true) ] s1
      | s1 = any [ br0 -> {_63 = false} (! bb50) | br1 -> {_63} (! bb49) ]  ]
      
    | bb49 = return' {_0}
    | bb50 = bb52
    | bb51 = bb52
    | bb52 = {[%#schecked_ops40] false} any
    | bb44 = bb46
    | bb45 = bb46
    | bb46 = {[%#schecked_ops41] false} any
    | bb38 = bb40
    | bb39 = bb40
    | bb40 = {[%#schecked_ops42] false} any
    | bb34 = {[%#schecked_ops43] false} any
    | bb31 = {[%#schecked_ops44] false} any
    | bb28 = {[%#schecked_ops45] false} any
    | bb25 = {[%#schecked_ops46] false} any
    | bb22 = {[%#schecked_ops47] false} any
    | bb19 = {[%#schecked_ops48] false} any
    | bb16 = {[%#schecked_ops49] false} any
    | bb12 = {[%#schecked_ops50] false} any
    | bb8 = {[%#schecked_ops51] false} any
    | bb4 = {[%#schecked_ops52] false} any ]
    )
    [ & _0 : () = any_l ()
    | & _2 : bool = any_l ()
    | & _4 : t_Option'0 = any_l ()
    | & _7 : bool = any_l ()
    | & _8 : int8 = any_l ()
    | & _9 : t_Option'0 = any_l ()
    | & _12 : bool = any_l ()
    | & _13 : int8 = any_l ()
    | & _14 : t_Option'0 = any_l ()
    | & _17 : bool = any_l ()
    | & _19 : t_Option'0 = any_l ()
    | & _22 : bool = any_l ()
    | & _23 : int8 = any_l ()
    | & _26 : bool = any_l ()
    | & _27 : int8 = any_l ()
    | & _30 : bool = any_l ()
    | & _31 : int8 = any_l ()
    | & _34 : bool = any_l ()
    | & _35 : int8 = any_l ()
    | & _38 : bool = any_l ()
    | & _39 : int8 = any_l ()
    | & _42 : bool = any_l ()
    | & _43 : int8 = any_l ()
    | & res : (int8, bool) = any_l ()
    | & _47 : bool = any_l ()
    | & _49 : bool = any_l ()
    | & res1 : (int8, bool) = any_l ()
    | & _54 : bool = any_l ()
    | & _56 : bool = any_l ()
    | & res2 : (int8, bool) = any_l ()
    | & _61 : bool = any_l ()
    | & _63 : bool = any_l () ]
     [ return' (result:())-> (! return' {result}) ] 
end
module M_checked_ops__test_i8_div_no_overflow [#"checked_ops.rs" 313 0 313 44]
  let%span schecked_ops0 = "checked_ops.rs" 314 41 314 46
  let%span schecked_ops1 = "checked_ops.rs" 315 33 315 38
  let%span schecked_ops2 = "checked_ops.rs" 316 35 316 40
  let%span schecked_ops3 = "checked_ops.rs" 318 21 318 26
  let%span schecked_ops4 = "checked_ops.rs" 318 39 318 44
  let%span schecked_ops5 = "checked_ops.rs" 318 4 318 45
  let%span schecked_ops6 = "checked_ops.rs" 316 4 316 41
  let%span schecked_ops7 = "checked_ops.rs" 315 4 315 39
  let%span schecked_ops8 = "checked_ops.rs" 314 4 314 47
  let%span schecked_ops9 = "checked_ops.rs" 312 11 312 46
<<<<<<< HEAD
  let%span snum10 = "../../../creusot-contracts/src/std/num.rs" 66 26 66 97
  let%span snum11 = "../../../creusot-contracts/src/std/num.rs" 68 16 68 85
  let%span soption12 = "../../../creusot-contracts/src/std/option.rs" 31 0 423 1
  let%span snum13 = "../../../creusot-contracts/src/std/num.rs" 74 27 74 36
  let%span snum14 = "../../../creusot-contracts/src/std/num.rs" 76 16 76 85
  let%span snum15 = "../../../creusot-contracts/src/std/num.rs" 78 26 78 89
  let%span snum16 = "../../../creusot-contracts/src/std/num.rs" 84 27 84 36
  let%span snum17 = "../../../creusot-contracts/src/std/num.rs" 86 16 86 91
  let%span snum18 = "../../../creusot-contracts/src/std/num.rs" 88 26 88 89
  let%span snum19 = "../../../creusot-contracts/src/std/num.rs" 94 27 94 36
  let%span snum20 = "../../../creusot-contracts/src/std/num.rs" 96 16 96 87
  let%span snum21 = "../../../creusot-contracts/src/std/num.rs" 98 26 98 91
  let%span snum22 = "../../../creusot-contracts/src/std/num.rs" 100 26 100 74
=======
  let%span snum10 = "../../../creusot-contracts/src/std/num.rs" 67 26 67 97
  let%span snum11 = "../../../creusot-contracts/src/std/num.rs" 69 26 69 83
  let%span soption12 = "../../../creusot-contracts/src/std/option.rs" 31 0 423 1
  let%span snum13 = "../../../creusot-contracts/src/std/num.rs" 75 27 75 36
  let%span snum14 = "../../../creusot-contracts/src/std/num.rs" 77 26 77 83
  let%span snum15 = "../../../creusot-contracts/src/std/num.rs" 79 26 79 89
  let%span snum16 = "../../../creusot-contracts/src/std/num.rs" 85 27 85 36
  let%span snum17 = "../../../creusot-contracts/src/std/num.rs" 87 26 87 89
  let%span snum18 = "../../../creusot-contracts/src/std/num.rs" 89 26 89 89
  let%span snum19 = "../../../creusot-contracts/src/std/num.rs" 95 27 95 36
  let%span snum20 = "../../../creusot-contracts/src/std/num.rs" 97 26 97 85
  let%span snum21 = "../../../creusot-contracts/src/std/num.rs" 99 26 99 91
  let%span snum22 = "../../../creusot-contracts/src/std/num.rs" 101 26 101 74
>>>>>>> 716d5822
  
  use prelude.prelude.Int8
  
  type t_Option'0  =
    | C_None'0
    | C_Some'0 int8
  
  use prelude.prelude.Int8
  
  constant v_MIN'0 : int8 = (-128 : int8)
  
  use prelude.prelude.Int
  
  predicate inv'0 (_1 : t_Option'0)
  
  axiom inv_axiom'0 [@rewrite] : forall x : t_Option'0 [inv'0 x] . inv'0 x = true
  
  predicate inv'1 (_1 : int8)
  
  axiom inv_axiom'1 [@rewrite] : forall x : int8 [inv'1 x] . inv'1 x = true
  
  let rec checked_div'0 (self:int8) (rhs:int8) (return'  (ret:t_Option'0))= any
    [ return' (result:t_Option'0)-> {[%#snum11] forall r : int8 . result = C_Some'0 r
       -> Int8.to_int r = div (Int8.to_int self) (Int8.to_int rhs)}
      {[%#snum10] (result = C_None'0)
      = (Int8.to_int rhs = 0 \/ Int8.to_int self = Int8.to_int (v_MIN'0 : int8) /\ Int8.to_int rhs = - 1)}
      (! return' {result}) ]
    
  
  let rec unwrap'0 (self:t_Option'0) (return'  (ret:int8))= {[@expl:precondition] inv'0 self}
    {[@expl:precondition] [%#soption12] self <> C_None'0}
    any [ return' (result:int8)-> {inv'1 result} {[%#soption12] C_Some'0 result = self} (! return' {result}) ] 
  
  let rec wrapping_div'0 (self:int8) (rhs:int8) (return'  (ret:int8))= {[@expl:precondition] [%#snum13] Int8.to_int rhs
    <> 0}
    any
    [ return' (result:int8)-> {[%#snum15] Int8.to_int self = Int8.to_int (v_MIN'0 : int8) /\ Int8.to_int rhs = - 1
      \/ Int8.to_int result = div (Int8.to_int self) (Int8.to_int rhs)}
      {[%#snum14] Int8.to_int self = Int8.to_int (v_MIN'0 : int8) /\ Int8.to_int rhs = - 1
       -> Int8.to_int result = Int8.to_int self}
      (! return' {result}) ]
    
  
  let rec saturating_div'0 (self:int8) (rhs:int8) (return'  (ret:int8))= {[@expl:precondition] [%#snum16] Int8.to_int rhs
    <> 0}
    any
    [ return' (result:int8)-> {[%#snum18] Int8.to_int self = Int8.to_int (v_MIN'0 : int8) /\ Int8.to_int rhs = - 1
      \/ Int8.to_int result = div (Int8.to_int self) (Int8.to_int rhs)}
      {[%#snum17] Int8.to_int self = Int8.to_int (v_MIN'0 : int8) /\ Int8.to_int rhs = - 1
       -> Int8.to_int result = Int8.to_int (v_MIN'0 : int8)}
      (! return' {result}) ]
    
  
  let rec overflowing_div'0 (self:int8) (rhs:int8) (return'  (ret:(int8, bool)))= {[@expl:precondition] [%#snum19] Int8.to_int rhs
    <> 0}
    any
    [ return' (result:(int8, bool))-> {[%#snum22] (let (_, a) = result in a)
      = (Int8.to_int self = Int8.to_int (v_MIN'0 : int8) /\ Int8.to_int rhs = - 1)}
      {[%#snum21] Int8.to_int self = Int8.to_int (v_MIN'0 : int8) /\ Int8.to_int rhs = - 1
      \/ Int8.to_int (let (a, _) = result in a) = div (Int8.to_int self) (Int8.to_int rhs)}
      {[%#snum20] Int8.to_int self = Int8.to_int (v_MIN'0 : int8) /\ Int8.to_int rhs = - 1
       -> Int8.to_int (let (a, _) = result in a) = Int8.to_int self}
      (! return' {result}) ]
    
  
  use prelude.prelude.Bool
  
  use prelude.prelude.Intrinsic
  
  meta "compute_max_steps" 1000000
  
  let rec test_i8_div_no_overflow'0 (a:int8) (b:int8) (return'  (ret:()))= {[%#schecked_ops9] Int8.to_int b <> 0
    /\ (Int8.to_int a <> - 128 \/ Int8.to_int b <> - 1)}
    (! bb0
    [ bb0 = s0 [ s0 = checked_div'0 {a} {b} (fun (_ret':t_Option'0) ->  [ &_7 <- _ret' ] s1) | s1 = bb1 ] 
    | bb1 = s0 [ s0 = unwrap'0 {_7} (fun (_ret':int8) ->  [ &_6 <- _ret' ] s1) | s1 = bb2 ] 
    | bb2 = s0
      [ s0 =  [ &_11 <- a ] s1
      | s1 =  [ &_12 <- b ] s2
      | s2 = Int8.eq {_12} {[%#schecked_ops0] (0 : int8)} (fun (_ret':bool) ->  [ &_13 <- _ret' ] s3)
      | s3 = {[@expl:division by zero] [%#schecked_ops0] not _13} s4
      | s4 = bb3 ]
      
    | bb3 = s0
      [ s0 = Int8.eq {_12} {[%#schecked_ops0] (-1 : int8)} (fun (_ret':bool) ->  [ &_14 <- _ret' ] s1)
      | s1 = Int8.eq {_11} {[%#schecked_ops0] (-128 : int8)} (fun (_ret':bool) ->  [ &_15 <- _ret' ] s2)
      | s2 =  [ &_16 <- _14 && _15 ] s3
      | s3 = {[@expl:Div overflow] [%#schecked_ops0] not _16} s4
      | s4 = bb4 ]
      
    | bb4 = s0
      [ s0 = Int8.div {_11} {_12} (fun (_ret':int8) ->  [ &_10 <- _ret' ] s1)
      | s1 = Int8.eq {_6} {_10} (fun (_ret':bool) ->  [ &_5 <- _ret' ] s2)
      | s2 = any [ br0 -> {_5 = false} (! bb6) | br1 -> {_5} (! bb5) ]  ]
      
    | bb5 = s0 [ s0 = wrapping_div'0 {a} {b} (fun (_ret':int8) ->  [ &_20 <- _ret' ] s1) | s1 = bb7 ] 
    | bb7 = s0
      [ s0 =  [ &_24 <- a ] s1
      | s1 =  [ &_25 <- b ] s2
      | s2 = Int8.eq {_25} {[%#schecked_ops1] (0 : int8)} (fun (_ret':bool) ->  [ &_26 <- _ret' ] s3)
      | s3 = {[@expl:division by zero] [%#schecked_ops1] not _26} s4
      | s4 = bb8 ]
      
    | bb8 = s0
      [ s0 = Int8.eq {_25} {[%#schecked_ops1] (-1 : int8)} (fun (_ret':bool) ->  [ &_27 <- _ret' ] s1)
      | s1 = Int8.eq {_24} {[%#schecked_ops1] (-128 : int8)} (fun (_ret':bool) ->  [ &_28 <- _ret' ] s2)
      | s2 =  [ &_29 <- _27 && _28 ] s3
      | s3 = {[@expl:Div overflow] [%#schecked_ops1] not _29} s4
      | s4 = bb9 ]
      
    | bb9 = s0
      [ s0 = Int8.div {_24} {_25} (fun (_ret':int8) ->  [ &_23 <- _ret' ] s1)
      | s1 = Int8.eq {_20} {_23} (fun (_ret':bool) ->  [ &_19 <- _ret' ] s2)
      | s2 = any [ br0 -> {_19 = false} (! bb11) | br1 -> {_19} (! bb10) ]  ]
      
    | bb10 = s0 [ s0 = saturating_div'0 {a} {b} (fun (_ret':int8) ->  [ &_33 <- _ret' ] s1) | s1 = bb12 ] 
    | bb12 = s0
      [ s0 =  [ &_37 <- a ] s1
      | s1 =  [ &_38 <- b ] s2
      | s2 = Int8.eq {_38} {[%#schecked_ops2] (0 : int8)} (fun (_ret':bool) ->  [ &_39 <- _ret' ] s3)
      | s3 = {[@expl:division by zero] [%#schecked_ops2] not _39} s4
      | s4 = bb13 ]
      
    | bb13 = s0
      [ s0 = Int8.eq {_38} {[%#schecked_ops2] (-1 : int8)} (fun (_ret':bool) ->  [ &_40 <- _ret' ] s1)
      | s1 = Int8.eq {_37} {[%#schecked_ops2] (-128 : int8)} (fun (_ret':bool) ->  [ &_41 <- _ret' ] s2)
      | s2 =  [ &_42 <- _40 && _41 ] s3
      | s3 = {[@expl:Div overflow] [%#schecked_ops2] not _42} s4
      | s4 = bb14 ]
      
    | bb14 = s0
      [ s0 = Int8.div {_37} {_38} (fun (_ret':int8) ->  [ &_36 <- _ret' ] s1)
      | s1 = Int8.eq {_33} {_36} (fun (_ret':bool) ->  [ &_32 <- _ret' ] s2)
      | s2 = any [ br0 -> {_32 = false} (! bb16) | br1 -> {_32} (! bb15) ]  ]
      
    | bb15 = s0 [ s0 = overflowing_div'0 {a} {b} (fun (_ret':(int8, bool)) ->  [ &res <- _ret' ] s1) | s1 = bb17 ] 
    | bb17 = s0
      [ s0 =  [ &_51 <- a ] s1
      | s1 =  [ &_52 <- b ] s2
      | s2 = Int8.eq {_52} {[%#schecked_ops3] (0 : int8)} (fun (_ret':bool) ->  [ &_53 <- _ret' ] s3)
      | s3 = {[@expl:division by zero] [%#schecked_ops3] not _53} s4
      | s4 = bb18 ]
      
    | bb18 = s0
      [ s0 = Int8.eq {_52} {[%#schecked_ops3] (-1 : int8)} (fun (_ret':bool) ->  [ &_54 <- _ret' ] s1)
      | s1 = Int8.eq {_51} {[%#schecked_ops3] (-128 : int8)} (fun (_ret':bool) ->  [ &_55 <- _ret' ] s2)
      | s2 =  [ &_56 <- _54 && _55 ] s3
      | s3 = {[@expl:Div overflow] [%#schecked_ops3] not _56} s4
      | s4 = bb19 ]
      
    | bb19 = s0
      [ s0 = Int8.div {_51} {_52} (fun (_ret':int8) ->  [ &_50 <- _ret' ] s1)
      | s1 = Int8.eq {let (r'0, _) = res in r'0} {_50} (fun (_ret':bool) ->  [ &_48 <- _ret' ] s2)
      | s2 = any [ br0 -> {_48 = false} (! bb23) | br1 -> {_48} (! bb20) ]  ]
      
    | bb20 = s0
      [ s0 =  [ &_57 <- Bool.eq (let (_, r'0) = res in r'0) ([%#schecked_ops4] false) ] s1
      | s1 = any [ br0 -> {_57 = false} (! bb22) | br1 -> {_57} (! bb21) ]  ]
      
    | bb21 = return' {_0}
    | bb22 = bb24
    | bb23 = bb24
    | bb24 = {[%#schecked_ops5] false} any
    | bb16 = {[%#schecked_ops6] false} any
    | bb11 = {[%#schecked_ops7] false} any
    | bb6 = {[%#schecked_ops8] false} any ]
    )
    [ & _0 : () = any_l ()
    | & a : int8 = a
    | & b : int8 = b
    | & _5 : bool = any_l ()
    | & _6 : int8 = any_l ()
    | & _7 : t_Option'0 = any_l ()
    | & _10 : int8 = any_l ()
    | & _11 : int8 = any_l ()
    | & _12 : int8 = any_l ()
    | & _13 : bool = any_l ()
    | & _14 : bool = any_l ()
    | & _15 : bool = any_l ()
    | & _16 : bool = any_l ()
    | & _19 : bool = any_l ()
    | & _20 : int8 = any_l ()
    | & _23 : int8 = any_l ()
    | & _24 : int8 = any_l ()
    | & _25 : int8 = any_l ()
    | & _26 : bool = any_l ()
    | & _27 : bool = any_l ()
    | & _28 : bool = any_l ()
    | & _29 : bool = any_l ()
    | & _32 : bool = any_l ()
    | & _33 : int8 = any_l ()
    | & _36 : int8 = any_l ()
    | & _37 : int8 = any_l ()
    | & _38 : int8 = any_l ()
    | & _39 : bool = any_l ()
    | & _40 : bool = any_l ()
    | & _41 : bool = any_l ()
    | & _42 : bool = any_l ()
    | & res : (int8, bool) = any_l ()
    | & _48 : bool = any_l ()
    | & _50 : int8 = any_l ()
    | & _51 : int8 = any_l ()
    | & _52 : int8 = any_l ()
    | & _53 : bool = any_l ()
    | & _54 : bool = any_l ()
    | & _55 : bool = any_l ()
    | & _56 : bool = any_l ()
    | & _57 : bool = any_l () ]
     [ return' (result:())-> (! return' {result}) ] 
end
module M_checked_ops__test_i8_div_zero [#"checked_ops.rs" 322 0 322 30]
  let%span schecked_ops0 = "checked_ops.rs" 323 26 323 27
  let%span schecked_ops1 = "checked_ops.rs" 323 4 323 39
<<<<<<< HEAD
  let%span snum2 = "../../../creusot-contracts/src/std/num.rs" 66 26 66 97
  let%span snum3 = "../../../creusot-contracts/src/std/num.rs" 68 16 68 85
=======
  let%span snum2 = "../../../creusot-contracts/src/std/num.rs" 67 26 67 97
  let%span snum3 = "../../../creusot-contracts/src/std/num.rs" 69 26 69 83
>>>>>>> 716d5822
  let%span soption4 = "../../../creusot-contracts/src/std/option.rs" 51 26 51 51
  
  use prelude.prelude.Int8
  
  type t_Option'0  =
    | C_None'0
    | C_Some'0 int8
  
  use prelude.prelude.Int8
  
  constant v_MIN'0 : int8 = (-128 : int8)
  
  use prelude.prelude.Int
  
  use prelude.prelude.Borrow
  
  predicate inv'0 (_1 : t_Option'0)
  
  axiom inv_axiom'0 [@rewrite] : forall x : t_Option'0 [inv'0 x] . inv'0 x = true
  
  let rec checked_div'0 (self:int8) (rhs:int8) (return'  (ret:t_Option'0))= any
    [ return' (result:t_Option'0)-> {[%#snum3] forall r : int8 . result = C_Some'0 r
       -> Int8.to_int r = div (Int8.to_int self) (Int8.to_int rhs)}
      {[%#snum2] (result = C_None'0)
      = (Int8.to_int rhs = 0 \/ Int8.to_int self = Int8.to_int (v_MIN'0 : int8) /\ Int8.to_int rhs = - 1)}
      (! return' {result}) ]
    
  
  let rec is_none'0 (self:t_Option'0) (return'  (ret:bool))= {[@expl:precondition] inv'0 self}
    any [ return' (result:bool)-> {[%#soption4] result = (self = C_None'0)} (! return' {result}) ] 
  
  use prelude.prelude.Intrinsic
  
  meta "compute_max_steps" 1000000
  
  let rec test_i8_div_zero'0 (a:int8) (return'  (ret:()))= (! bb0
    [ bb0 = s0
      [ s0 = checked_div'0 {a} {[%#schecked_ops0] (0 : int8)} (fun (_ret':t_Option'0) ->  [ &_5 <- _ret' ] s1)
      | s1 = bb1 ]
      
    | bb1 = s0 [ s0 = is_none'0 {_5} (fun (_ret':bool) ->  [ &_3 <- _ret' ] s1) | s1 = bb2 ] 
    | bb2 = any [ br0 -> {_3 = false} (! bb4) | br1 -> {_3} (! bb3) ] 
    | bb3 = return' {_0}
    | bb4 = {[%#schecked_ops1] false} any ]
    ) [ & _0 : () = any_l () | & a : int8 = a | & _3 : bool = any_l () | & _5 : t_Option'0 = any_l () ] 
    [ return' (result:())-> (! return' {result}) ]
    
end<|MERGE_RESOLUTION|>--- conflicted
+++ resolved
@@ -32,22 +32,21 @@
   let%span schecked_ops30 = "checked_ops.rs" 9 4 9 39
   let%span schecked_ops31 = "checked_ops.rs" 7 4 7 44
   let%span schecked_ops32 = "checked_ops.rs" 6 4 6 47
-<<<<<<< HEAD
   let%span snum33 = "../../../creusot-contracts/src/std/num.rs" 128 20 129 89
-  let%span snum34 = "../../../creusot-contracts/src/std/num.rs" 132 16 132 89
+  let%span snum34 = "../../../creusot-contracts/src/std/num.rs" 132 26 132 87
   let%span soption35 = "../../../creusot-contracts/src/std/option.rs" 31 0 423 1
   let%span soption36 = "../../../creusot-contracts/src/std/option.rs" 51 26 51 51
   let%span snum37 = "../../../creusot-contracts/src/std/num.rs" 140 20 140 93
-  let%span snum38 = "../../../creusot-contracts/src/std/num.rs" 143 16 146 18
-  let%span snum39 = "../../../creusot-contracts/src/std/num.rs" 150 16 154 18
-  let%span snum40 = "../../../creusot-contracts/src/std/num.rs" 155 16 159 18
-  let%span snum41 = "../../../creusot-contracts/src/std/num.rs" 167 16 170 18
-  let%span snum42 = "../../../creusot-contracts/src/std/num.rs" 172 16 172 85
-  let%span snum43 = "../../../creusot-contracts/src/std/num.rs" 173 16 173 85
+  let%span snum38 = "../../../creusot-contracts/src/std/num.rs" 144 20 145 51
+  let%span snum39 = "../../../creusot-contracts/src/std/num.rs" 151 20 153 92
+  let%span snum40 = "../../../creusot-contracts/src/std/num.rs" 156 20 158 92
+  let%span snum41 = "../../../creusot-contracts/src/std/num.rs" 168 20 169 51
+  let%span snum42 = "../../../creusot-contracts/src/std/num.rs" 172 26 172 83
+  let%span snum43 = "../../../creusot-contracts/src/std/num.rs" 173 26 173 83
   let%span snum44 = "../../../creusot-contracts/src/std/num.rs" 182 20 182 95
-  let%span snum45 = "../../../creusot-contracts/src/std/num.rs" 185 16 188 18
-  let%span snum46 = "../../../creusot-contracts/src/std/num.rs" 192 16 196 18
-  let%span snum47 = "../../../creusot-contracts/src/std/num.rs" 197 16 201 18
+  let%span snum45 = "../../../creusot-contracts/src/std/num.rs" 186 20 187 53
+  let%span snum46 = "../../../creusot-contracts/src/std/num.rs" 193 20 195 94
+  let%span snum47 = "../../../creusot-contracts/src/std/num.rs" 198 20 200 94
   let%span snum48 = "../../../creusot-contracts/src/std/num.rs" 204 20 204 98
   
   use prelude.prelude.UInt8
@@ -55,24 +54,6 @@
   type t_Option'0  =
     | C_None'0
     | C_Some'0 uint8
-=======
-  let%span snum33 = "../../../creusot-contracts/src/std/num.rs" 129 20 130 89
-  let%span snum34 = "../../../creusot-contracts/src/std/num.rs" 133 26 133 87
-  let%span soption35 = "../../../creusot-contracts/src/std/option.rs" 31 0 423 1
-  let%span soption36 = "../../../creusot-contracts/src/std/option.rs" 51 26 51 51
-  let%span snum37 = "../../../creusot-contracts/src/std/num.rs" 141 20 141 93
-  let%span snum38 = "../../../creusot-contracts/src/std/num.rs" 145 20 146 51
-  let%span snum39 = "../../../creusot-contracts/src/std/num.rs" 152 20 154 92
-  let%span snum40 = "../../../creusot-contracts/src/std/num.rs" 157 20 159 92
-  let%span snum41 = "../../../creusot-contracts/src/std/num.rs" 169 20 170 51
-  let%span snum42 = "../../../creusot-contracts/src/std/num.rs" 173 26 173 83
-  let%span snum43 = "../../../creusot-contracts/src/std/num.rs" 174 26 174 83
-  let%span snum44 = "../../../creusot-contracts/src/std/num.rs" 183 20 183 95
-  let%span snum45 = "../../../creusot-contracts/src/std/num.rs" 187 20 188 53
-  let%span snum46 = "../../../creusot-contracts/src/std/num.rs" 194 20 196 94
-  let%span snum47 = "../../../creusot-contracts/src/std/num.rs" 199 20 201 94
-  let%span snum48 = "../../../creusot-contracts/src/std/num.rs" 205 20 205 98
->>>>>>> 716d5822
   
   use prelude.prelude.UInt8
   
@@ -314,39 +295,21 @@
   let%span schecked_ops10 = "checked_ops.rs" 25 4 25 43
   let%span schecked_ops11 = "checked_ops.rs" 24 4 24 43
   let%span schecked_ops12 = "checked_ops.rs" 22 11 22 18
-<<<<<<< HEAD
   let%span snum13 = "../../../creusot-contracts/src/std/num.rs" 128 20 129 89
-  let%span snum14 = "../../../creusot-contracts/src/std/num.rs" 132 16 132 89
+  let%span snum14 = "../../../creusot-contracts/src/std/num.rs" 132 26 132 87
   let%span soption15 = "../../../creusot-contracts/src/std/option.rs" 51 26 51 51
   let%span snum16 = "../../../creusot-contracts/src/std/num.rs" 140 20 140 93
-  let%span snum17 = "../../../creusot-contracts/src/std/num.rs" 143 16 146 18
-  let%span snum18 = "../../../creusot-contracts/src/std/num.rs" 150 16 154 18
-  let%span snum19 = "../../../creusot-contracts/src/std/num.rs" 155 16 159 18
-  let%span snum20 = "../../../creusot-contracts/src/std/num.rs" 167 16 170 18
-  let%span snum21 = "../../../creusot-contracts/src/std/num.rs" 172 16 172 85
-  let%span snum22 = "../../../creusot-contracts/src/std/num.rs" 173 16 173 85
+  let%span snum17 = "../../../creusot-contracts/src/std/num.rs" 144 20 145 51
+  let%span snum18 = "../../../creusot-contracts/src/std/num.rs" 151 20 153 92
+  let%span snum19 = "../../../creusot-contracts/src/std/num.rs" 156 20 158 92
+  let%span snum20 = "../../../creusot-contracts/src/std/num.rs" 168 20 169 51
+  let%span snum21 = "../../../creusot-contracts/src/std/num.rs" 172 26 172 83
+  let%span snum22 = "../../../creusot-contracts/src/std/num.rs" 173 26 173 83
   let%span snum23 = "../../../creusot-contracts/src/std/num.rs" 182 20 182 95
-  let%span snum24 = "../../../creusot-contracts/src/std/num.rs" 185 16 188 18
-  let%span snum25 = "../../../creusot-contracts/src/std/num.rs" 192 16 196 18
-  let%span snum26 = "../../../creusot-contracts/src/std/num.rs" 197 16 201 18
+  let%span snum24 = "../../../creusot-contracts/src/std/num.rs" 186 20 187 53
+  let%span snum25 = "../../../creusot-contracts/src/std/num.rs" 193 20 195 94
+  let%span snum26 = "../../../creusot-contracts/src/std/num.rs" 198 20 200 94
   let%span snum27 = "../../../creusot-contracts/src/std/num.rs" 204 20 204 98
-=======
-  let%span snum13 = "../../../creusot-contracts/src/std/num.rs" 129 20 130 89
-  let%span snum14 = "../../../creusot-contracts/src/std/num.rs" 133 26 133 87
-  let%span soption15 = "../../../creusot-contracts/src/std/option.rs" 51 26 51 51
-  let%span snum16 = "../../../creusot-contracts/src/std/num.rs" 141 20 141 93
-  let%span snum17 = "../../../creusot-contracts/src/std/num.rs" 145 20 146 51
-  let%span snum18 = "../../../creusot-contracts/src/std/num.rs" 152 20 154 92
-  let%span snum19 = "../../../creusot-contracts/src/std/num.rs" 157 20 159 92
-  let%span snum20 = "../../../creusot-contracts/src/std/num.rs" 169 20 170 51
-  let%span snum21 = "../../../creusot-contracts/src/std/num.rs" 173 26 173 83
-  let%span snum22 = "../../../creusot-contracts/src/std/num.rs" 174 26 174 83
-  let%span snum23 = "../../../creusot-contracts/src/std/num.rs" 183 20 183 95
-  let%span snum24 = "../../../creusot-contracts/src/std/num.rs" 187 20 188 53
-  let%span snum25 = "../../../creusot-contracts/src/std/num.rs" 194 20 196 94
-  let%span snum26 = "../../../creusot-contracts/src/std/num.rs" 199 20 201 94
-  let%span snum27 = "../../../creusot-contracts/src/std/num.rs" 205 20 205 98
->>>>>>> 716d5822
   
   use prelude.prelude.UInt8
   
@@ -514,21 +477,10 @@
 end
 module M_checked_ops__test_u8_wrapping_add [#"checked_ops.rs" 34 0 34 47]
   let%span schecked_ops0 = "checked_ops.rs" 33 10 33 56
-<<<<<<< HEAD
   let%span snum1 = "../../../creusot-contracts/src/std/num.rs" 140 20 140 93
-  let%span snum2 = "../../../creusot-contracts/src/std/num.rs" 143 16 146 18
-  let%span snum3 = "../../../creusot-contracts/src/std/num.rs" 150 16 154 18
-  let%span snum4 = "../../../creusot-contracts/src/std/num.rs" 155 16 159 18
-=======
-  let%span snum1 = "../../../creusot-contracts/src/std/num.rs" 141 20 141 93
-  let%span snum2 = "../../../creusot-contracts/src/std/num.rs" 145 20 146 51
-  let%span snum3 = "../../../creusot-contracts/src/std/num.rs" 152 20 154 92
-  let%span snum4 = "../../../creusot-contracts/src/std/num.rs" 157 20 159 92
-  
-  use prelude.prelude.UInt8
-  
-  use prelude.prelude.Intrinsic
->>>>>>> 716d5822
+  let%span snum2 = "../../../creusot-contracts/src/std/num.rs" 144 20 145 51
+  let%span snum3 = "../../../creusot-contracts/src/std/num.rs" 151 20 153 92
+  let%span snum4 = "../../../creusot-contracts/src/std/num.rs" 156 20 158 92
   
   use prelude.prelude.UInt8
   
@@ -587,31 +539,17 @@
 module M_checked_ops__test_u8_overflowing_add [#"checked_ops.rs" 39 0 39 44]
   let%span schecked_ops0 = "checked_ops.rs" 41 4 41 65
   let%span schecked_ops1 = "checked_ops.rs" 40 4 40 56
-<<<<<<< HEAD
   let%span snum2 = "../../../creusot-contracts/src/std/num.rs" 182 20 182 95
-  let%span snum3 = "../../../creusot-contracts/src/std/num.rs" 185 16 188 18
-  let%span snum4 = "../../../creusot-contracts/src/std/num.rs" 192 16 196 18
-  let%span snum5 = "../../../creusot-contracts/src/std/num.rs" 197 16 201 18
+  let%span snum3 = "../../../creusot-contracts/src/std/num.rs" 186 20 187 53
+  let%span snum4 = "../../../creusot-contracts/src/std/num.rs" 193 20 195 94
+  let%span snum5 = "../../../creusot-contracts/src/std/num.rs" 198 20 200 94
   let%span snum6 = "../../../creusot-contracts/src/std/num.rs" 204 20 204 98
   let%span snum7 = "../../../creusot-contracts/src/std/num.rs" 140 20 140 93
-  let%span snum8 = "../../../creusot-contracts/src/std/num.rs" 143 16 146 18
-  let%span snum9 = "../../../creusot-contracts/src/std/num.rs" 150 16 154 18
-  let%span snum10 = "../../../creusot-contracts/src/std/num.rs" 155 16 159 18
+  let%span snum8 = "../../../creusot-contracts/src/std/num.rs" 144 20 145 51
+  let%span snum9 = "../../../creusot-contracts/src/std/num.rs" 151 20 153 92
+  let%span snum10 = "../../../creusot-contracts/src/std/num.rs" 156 20 158 92
   let%span snum11 = "../../../creusot-contracts/src/std/num.rs" 128 20 129 89
-  let%span snum12 = "../../../creusot-contracts/src/std/num.rs" 132 16 132 89
-=======
-  let%span snum2 = "../../../creusot-contracts/src/std/num.rs" 183 20 183 95
-  let%span snum3 = "../../../creusot-contracts/src/std/num.rs" 187 20 188 53
-  let%span snum4 = "../../../creusot-contracts/src/std/num.rs" 194 20 196 94
-  let%span snum5 = "../../../creusot-contracts/src/std/num.rs" 199 20 201 94
-  let%span snum6 = "../../../creusot-contracts/src/std/num.rs" 205 20 205 98
-  let%span snum7 = "../../../creusot-contracts/src/std/num.rs" 141 20 141 93
-  let%span snum8 = "../../../creusot-contracts/src/std/num.rs" 145 20 146 51
-  let%span snum9 = "../../../creusot-contracts/src/std/num.rs" 152 20 154 92
-  let%span snum10 = "../../../creusot-contracts/src/std/num.rs" 157 20 159 92
-  let%span snum11 = "../../../creusot-contracts/src/std/num.rs" 129 20 130 89
-  let%span snum12 = "../../../creusot-contracts/src/std/num.rs" 133 26 133 87
->>>>>>> 716d5822
+  let%span snum12 = "../../../creusot-contracts/src/std/num.rs" 132 26 132 87
   let%span soption13 = "../../../creusot-contracts/src/std/option.rs" 51 26 51 51
   
   use prelude.prelude.UInt8
@@ -769,41 +707,22 @@
   let%span schecked_ops30 = "checked_ops.rs" 49 4 49 40
   let%span schecked_ops31 = "checked_ops.rs" 47 4 47 50
   let%span schecked_ops32 = "checked_ops.rs" 46 4 46 42
-<<<<<<< HEAD
   let%span snum33 = "../../../creusot-contracts/src/std/num.rs" 128 20 129 89
-  let%span snum34 = "../../../creusot-contracts/src/std/num.rs" 132 16 132 89
+  let%span snum34 = "../../../creusot-contracts/src/std/num.rs" 132 26 132 87
   let%span soption35 = "../../../creusot-contracts/src/std/option.rs" 51 26 51 51
   let%span soption36 = "../../../creusot-contracts/src/std/option.rs" 31 0 423 1
   let%span snum37 = "../../../creusot-contracts/src/std/num.rs" 140 20 140 93
-  let%span snum38 = "../../../creusot-contracts/src/std/num.rs" 143 16 146 18
-  let%span snum39 = "../../../creusot-contracts/src/std/num.rs" 150 16 154 18
-  let%span snum40 = "../../../creusot-contracts/src/std/num.rs" 155 16 159 18
-  let%span snum41 = "../../../creusot-contracts/src/std/num.rs" 167 16 170 18
-  let%span snum42 = "../../../creusot-contracts/src/std/num.rs" 172 16 172 85
-  let%span snum43 = "../../../creusot-contracts/src/std/num.rs" 173 16 173 85
+  let%span snum38 = "../../../creusot-contracts/src/std/num.rs" 144 20 145 51
+  let%span snum39 = "../../../creusot-contracts/src/std/num.rs" 151 20 153 92
+  let%span snum40 = "../../../creusot-contracts/src/std/num.rs" 156 20 158 92
+  let%span snum41 = "../../../creusot-contracts/src/std/num.rs" 168 20 169 51
+  let%span snum42 = "../../../creusot-contracts/src/std/num.rs" 172 26 172 83
+  let%span snum43 = "../../../creusot-contracts/src/std/num.rs" 173 26 173 83
   let%span snum44 = "../../../creusot-contracts/src/std/num.rs" 182 20 182 95
-  let%span snum45 = "../../../creusot-contracts/src/std/num.rs" 185 16 188 18
-  let%span snum46 = "../../../creusot-contracts/src/std/num.rs" 192 16 196 18
-  let%span snum47 = "../../../creusot-contracts/src/std/num.rs" 197 16 201 18
+  let%span snum45 = "../../../creusot-contracts/src/std/num.rs" 186 20 187 53
+  let%span snum46 = "../../../creusot-contracts/src/std/num.rs" 193 20 195 94
+  let%span snum47 = "../../../creusot-contracts/src/std/num.rs" 198 20 200 94
   let%span snum48 = "../../../creusot-contracts/src/std/num.rs" 204 20 204 98
-=======
-  let%span snum33 = "../../../creusot-contracts/src/std/num.rs" 129 20 130 89
-  let%span snum34 = "../../../creusot-contracts/src/std/num.rs" 133 26 133 87
-  let%span soption35 = "../../../creusot-contracts/src/std/option.rs" 51 26 51 51
-  let%span soption36 = "../../../creusot-contracts/src/std/option.rs" 31 0 423 1
-  let%span snum37 = "../../../creusot-contracts/src/std/num.rs" 141 20 141 93
-  let%span snum38 = "../../../creusot-contracts/src/std/num.rs" 145 20 146 51
-  let%span snum39 = "../../../creusot-contracts/src/std/num.rs" 152 20 154 92
-  let%span snum40 = "../../../creusot-contracts/src/std/num.rs" 157 20 159 92
-  let%span snum41 = "../../../creusot-contracts/src/std/num.rs" 169 20 170 51
-  let%span snum42 = "../../../creusot-contracts/src/std/num.rs" 173 26 173 83
-  let%span snum43 = "../../../creusot-contracts/src/std/num.rs" 174 26 174 83
-  let%span snum44 = "../../../creusot-contracts/src/std/num.rs" 183 20 183 95
-  let%span snum45 = "../../../creusot-contracts/src/std/num.rs" 187 20 188 53
-  let%span snum46 = "../../../creusot-contracts/src/std/num.rs" 194 20 196 94
-  let%span snum47 = "../../../creusot-contracts/src/std/num.rs" 199 20 201 94
-  let%span snum48 = "../../../creusot-contracts/src/std/num.rs" 205 20 205 98
->>>>>>> 716d5822
   
   use prelude.prelude.UInt8
   
@@ -1053,39 +972,21 @@
   let%span schecked_ops12 = "checked_ops.rs" 65 4 65 47
   let%span schecked_ops13 = "checked_ops.rs" 64 4 64 41
   let%span schecked_ops14 = "checked_ops.rs" 62 11 62 18
-<<<<<<< HEAD
   let%span snum15 = "../../../creusot-contracts/src/std/num.rs" 128 20 129 89
-  let%span snum16 = "../../../creusot-contracts/src/std/num.rs" 132 16 132 89
+  let%span snum16 = "../../../creusot-contracts/src/std/num.rs" 132 26 132 87
   let%span soption17 = "../../../creusot-contracts/src/std/option.rs" 51 26 51 51
   let%span snum18 = "../../../creusot-contracts/src/std/num.rs" 140 20 140 93
-  let%span snum19 = "../../../creusot-contracts/src/std/num.rs" 143 16 146 18
-  let%span snum20 = "../../../creusot-contracts/src/std/num.rs" 150 16 154 18
-  let%span snum21 = "../../../creusot-contracts/src/std/num.rs" 155 16 159 18
-  let%span snum22 = "../../../creusot-contracts/src/std/num.rs" 167 16 170 18
-  let%span snum23 = "../../../creusot-contracts/src/std/num.rs" 172 16 172 85
-  let%span snum24 = "../../../creusot-contracts/src/std/num.rs" 173 16 173 85
+  let%span snum19 = "../../../creusot-contracts/src/std/num.rs" 144 20 145 51
+  let%span snum20 = "../../../creusot-contracts/src/std/num.rs" 151 20 153 92
+  let%span snum21 = "../../../creusot-contracts/src/std/num.rs" 156 20 158 92
+  let%span snum22 = "../../../creusot-contracts/src/std/num.rs" 168 20 169 51
+  let%span snum23 = "../../../creusot-contracts/src/std/num.rs" 172 26 172 83
+  let%span snum24 = "../../../creusot-contracts/src/std/num.rs" 173 26 173 83
   let%span snum25 = "../../../creusot-contracts/src/std/num.rs" 182 20 182 95
-  let%span snum26 = "../../../creusot-contracts/src/std/num.rs" 185 16 188 18
-  let%span snum27 = "../../../creusot-contracts/src/std/num.rs" 192 16 196 18
-  let%span snum28 = "../../../creusot-contracts/src/std/num.rs" 197 16 201 18
+  let%span snum26 = "../../../creusot-contracts/src/std/num.rs" 186 20 187 53
+  let%span snum27 = "../../../creusot-contracts/src/std/num.rs" 193 20 195 94
+  let%span snum28 = "../../../creusot-contracts/src/std/num.rs" 198 20 200 94
   let%span snum29 = "../../../creusot-contracts/src/std/num.rs" 204 20 204 98
-=======
-  let%span snum15 = "../../../creusot-contracts/src/std/num.rs" 129 20 130 89
-  let%span snum16 = "../../../creusot-contracts/src/std/num.rs" 133 26 133 87
-  let%span soption17 = "../../../creusot-contracts/src/std/option.rs" 51 26 51 51
-  let%span snum18 = "../../../creusot-contracts/src/std/num.rs" 141 20 141 93
-  let%span snum19 = "../../../creusot-contracts/src/std/num.rs" 145 20 146 51
-  let%span snum20 = "../../../creusot-contracts/src/std/num.rs" 152 20 154 92
-  let%span snum21 = "../../../creusot-contracts/src/std/num.rs" 157 20 159 92
-  let%span snum22 = "../../../creusot-contracts/src/std/num.rs" 169 20 170 51
-  let%span snum23 = "../../../creusot-contracts/src/std/num.rs" 173 26 173 83
-  let%span snum24 = "../../../creusot-contracts/src/std/num.rs" 174 26 174 83
-  let%span snum25 = "../../../creusot-contracts/src/std/num.rs" 183 20 183 95
-  let%span snum26 = "../../../creusot-contracts/src/std/num.rs" 187 20 188 53
-  let%span snum27 = "../../../creusot-contracts/src/std/num.rs" 194 20 196 94
-  let%span snum28 = "../../../creusot-contracts/src/std/num.rs" 199 20 201 94
-  let%span snum29 = "../../../creusot-contracts/src/std/num.rs" 205 20 205 98
->>>>>>> 716d5822
   
   use prelude.prelude.UInt8
   
@@ -1256,21 +1157,10 @@
 end
 module M_checked_ops__test_u8_wrapping_sub [#"checked_ops.rs" 74 0 74 47]
   let%span schecked_ops0 = "checked_ops.rs" 73 10 73 56
-<<<<<<< HEAD
   let%span snum1 = "../../../creusot-contracts/src/std/num.rs" 140 20 140 93
-  let%span snum2 = "../../../creusot-contracts/src/std/num.rs" 143 16 146 18
-  let%span snum3 = "../../../creusot-contracts/src/std/num.rs" 150 16 154 18
-  let%span snum4 = "../../../creusot-contracts/src/std/num.rs" 155 16 159 18
-=======
-  let%span snum1 = "../../../creusot-contracts/src/std/num.rs" 141 20 141 93
-  let%span snum2 = "../../../creusot-contracts/src/std/num.rs" 145 20 146 51
-  let%span snum3 = "../../../creusot-contracts/src/std/num.rs" 152 20 154 92
-  let%span snum4 = "../../../creusot-contracts/src/std/num.rs" 157 20 159 92
-  
-  use prelude.prelude.UInt8
-  
-  use prelude.prelude.Intrinsic
->>>>>>> 716d5822
+  let%span snum2 = "../../../creusot-contracts/src/std/num.rs" 144 20 145 51
+  let%span snum3 = "../../../creusot-contracts/src/std/num.rs" 151 20 153 92
+  let%span snum4 = "../../../creusot-contracts/src/std/num.rs" 156 20 158 92
   
   use prelude.prelude.UInt8
   
@@ -1329,31 +1219,17 @@
 module M_checked_ops__test_u8_overflowing_sub [#"checked_ops.rs" 79 0 79 44]
   let%span schecked_ops0 = "checked_ops.rs" 81 4 81 65
   let%span schecked_ops1 = "checked_ops.rs" 80 4 80 56
-<<<<<<< HEAD
   let%span snum2 = "../../../creusot-contracts/src/std/num.rs" 182 20 182 95
-  let%span snum3 = "../../../creusot-contracts/src/std/num.rs" 185 16 188 18
-  let%span snum4 = "../../../creusot-contracts/src/std/num.rs" 192 16 196 18
-  let%span snum5 = "../../../creusot-contracts/src/std/num.rs" 197 16 201 18
+  let%span snum3 = "../../../creusot-contracts/src/std/num.rs" 186 20 187 53
+  let%span snum4 = "../../../creusot-contracts/src/std/num.rs" 193 20 195 94
+  let%span snum5 = "../../../creusot-contracts/src/std/num.rs" 198 20 200 94
   let%span snum6 = "../../../creusot-contracts/src/std/num.rs" 204 20 204 98
   let%span snum7 = "../../../creusot-contracts/src/std/num.rs" 140 20 140 93
-  let%span snum8 = "../../../creusot-contracts/src/std/num.rs" 143 16 146 18
-  let%span snum9 = "../../../creusot-contracts/src/std/num.rs" 150 16 154 18
-  let%span snum10 = "../../../creusot-contracts/src/std/num.rs" 155 16 159 18
+  let%span snum8 = "../../../creusot-contracts/src/std/num.rs" 144 20 145 51
+  let%span snum9 = "../../../creusot-contracts/src/std/num.rs" 151 20 153 92
+  let%span snum10 = "../../../creusot-contracts/src/std/num.rs" 156 20 158 92
   let%span snum11 = "../../../creusot-contracts/src/std/num.rs" 128 20 129 89
-  let%span snum12 = "../../../creusot-contracts/src/std/num.rs" 132 16 132 89
-=======
-  let%span snum2 = "../../../creusot-contracts/src/std/num.rs" 183 20 183 95
-  let%span snum3 = "../../../creusot-contracts/src/std/num.rs" 187 20 188 53
-  let%span snum4 = "../../../creusot-contracts/src/std/num.rs" 194 20 196 94
-  let%span snum5 = "../../../creusot-contracts/src/std/num.rs" 199 20 201 94
-  let%span snum6 = "../../../creusot-contracts/src/std/num.rs" 205 20 205 98
-  let%span snum7 = "../../../creusot-contracts/src/std/num.rs" 141 20 141 93
-  let%span snum8 = "../../../creusot-contracts/src/std/num.rs" 145 20 146 51
-  let%span snum9 = "../../../creusot-contracts/src/std/num.rs" 152 20 154 92
-  let%span snum10 = "../../../creusot-contracts/src/std/num.rs" 157 20 159 92
-  let%span snum11 = "../../../creusot-contracts/src/std/num.rs" 129 20 130 89
-  let%span snum12 = "../../../creusot-contracts/src/std/num.rs" 133 26 133 87
->>>>>>> 716d5822
+  let%span snum12 = "../../../creusot-contracts/src/std/num.rs" 132 26 132 87
   let%span soption13 = "../../../creusot-contracts/src/std/option.rs" 51 26 51 51
   
   use prelude.prelude.UInt8
@@ -1511,22 +1387,21 @@
   let%span schecked_ops30 = "checked_ops.rs" 89 4 89 39
   let%span schecked_ops31 = "checked_ops.rs" 87 4 87 43
   let%span schecked_ops32 = "checked_ops.rs" 86 4 86 47
-<<<<<<< HEAD
   let%span snum33 = "../../../creusot-contracts/src/std/num.rs" 128 20 129 89
-  let%span snum34 = "../../../creusot-contracts/src/std/num.rs" 132 16 132 89
+  let%span snum34 = "../../../creusot-contracts/src/std/num.rs" 132 26 132 87
   let%span soption35 = "../../../creusot-contracts/src/std/option.rs" 31 0 423 1
   let%span soption36 = "../../../creusot-contracts/src/std/option.rs" 51 26 51 51
   let%span snum37 = "../../../creusot-contracts/src/std/num.rs" 140 20 140 93
-  let%span snum38 = "../../../creusot-contracts/src/std/num.rs" 143 16 146 18
-  let%span snum39 = "../../../creusot-contracts/src/std/num.rs" 150 16 154 18
-  let%span snum40 = "../../../creusot-contracts/src/std/num.rs" 155 16 159 18
-  let%span snum41 = "../../../creusot-contracts/src/std/num.rs" 167 16 170 18
-  let%span snum42 = "../../../creusot-contracts/src/std/num.rs" 172 16 172 85
-  let%span snum43 = "../../../creusot-contracts/src/std/num.rs" 173 16 173 85
+  let%span snum38 = "../../../creusot-contracts/src/std/num.rs" 144 20 145 51
+  let%span snum39 = "../../../creusot-contracts/src/std/num.rs" 151 20 153 92
+  let%span snum40 = "../../../creusot-contracts/src/std/num.rs" 156 20 158 92
+  let%span snum41 = "../../../creusot-contracts/src/std/num.rs" 168 20 169 51
+  let%span snum42 = "../../../creusot-contracts/src/std/num.rs" 172 26 172 83
+  let%span snum43 = "../../../creusot-contracts/src/std/num.rs" 173 26 173 83
   let%span snum44 = "../../../creusot-contracts/src/std/num.rs" 182 20 182 95
-  let%span snum45 = "../../../creusot-contracts/src/std/num.rs" 185 16 188 18
-  let%span snum46 = "../../../creusot-contracts/src/std/num.rs" 192 16 196 18
-  let%span snum47 = "../../../creusot-contracts/src/std/num.rs" 197 16 201 18
+  let%span snum45 = "../../../creusot-contracts/src/std/num.rs" 186 20 187 53
+  let%span snum46 = "../../../creusot-contracts/src/std/num.rs" 193 20 195 94
+  let%span snum47 = "../../../creusot-contracts/src/std/num.rs" 198 20 200 94
   let%span snum48 = "../../../creusot-contracts/src/std/num.rs" 204 20 204 98
   
   use prelude.prelude.UInt8
@@ -1534,24 +1409,6 @@
   type t_Option'0  =
     | C_None'0
     | C_Some'0 uint8
-=======
-  let%span snum33 = "../../../creusot-contracts/src/std/num.rs" 129 20 130 89
-  let%span snum34 = "../../../creusot-contracts/src/std/num.rs" 133 26 133 87
-  let%span soption35 = "../../../creusot-contracts/src/std/option.rs" 31 0 423 1
-  let%span soption36 = "../../../creusot-contracts/src/std/option.rs" 51 26 51 51
-  let%span snum37 = "../../../creusot-contracts/src/std/num.rs" 141 20 141 93
-  let%span snum38 = "../../../creusot-contracts/src/std/num.rs" 145 20 146 51
-  let%span snum39 = "../../../creusot-contracts/src/std/num.rs" 152 20 154 92
-  let%span snum40 = "../../../creusot-contracts/src/std/num.rs" 157 20 159 92
-  let%span snum41 = "../../../creusot-contracts/src/std/num.rs" 169 20 170 51
-  let%span snum42 = "../../../creusot-contracts/src/std/num.rs" 173 26 173 83
-  let%span snum43 = "../../../creusot-contracts/src/std/num.rs" 174 26 174 83
-  let%span snum44 = "../../../creusot-contracts/src/std/num.rs" 183 20 183 95
-  let%span snum45 = "../../../creusot-contracts/src/std/num.rs" 187 20 188 53
-  let%span snum46 = "../../../creusot-contracts/src/std/num.rs" 194 20 196 94
-  let%span snum47 = "../../../creusot-contracts/src/std/num.rs" 199 20 201 94
-  let%span snum48 = "../../../creusot-contracts/src/std/num.rs" 205 20 205 98
->>>>>>> 716d5822
   
   use prelude.prelude.UInt8
   
@@ -1793,39 +1650,21 @@
   let%span schecked_ops10 = "checked_ops.rs" 105 4 105 39
   let%span schecked_ops11 = "checked_ops.rs" 104 4 104 37
   let%span schecked_ops12 = "checked_ops.rs" 103 4 103 45
-<<<<<<< HEAD
   let%span snum13 = "../../../creusot-contracts/src/std/num.rs" 128 20 129 89
-  let%span snum14 = "../../../creusot-contracts/src/std/num.rs" 132 16 132 89
+  let%span snum14 = "../../../creusot-contracts/src/std/num.rs" 132 26 132 87
   let%span soption15 = "../../../creusot-contracts/src/std/option.rs" 31 0 423 1
   let%span snum16 = "../../../creusot-contracts/src/std/num.rs" 140 20 140 93
-  let%span snum17 = "../../../creusot-contracts/src/std/num.rs" 143 16 146 18
-  let%span snum18 = "../../../creusot-contracts/src/std/num.rs" 150 16 154 18
-  let%span snum19 = "../../../creusot-contracts/src/std/num.rs" 155 16 159 18
-  let%span snum20 = "../../../creusot-contracts/src/std/num.rs" 167 16 170 18
-  let%span snum21 = "../../../creusot-contracts/src/std/num.rs" 172 16 172 85
-  let%span snum22 = "../../../creusot-contracts/src/std/num.rs" 173 16 173 85
+  let%span snum17 = "../../../creusot-contracts/src/std/num.rs" 144 20 145 51
+  let%span snum18 = "../../../creusot-contracts/src/std/num.rs" 151 20 153 92
+  let%span snum19 = "../../../creusot-contracts/src/std/num.rs" 156 20 158 92
+  let%span snum20 = "../../../creusot-contracts/src/std/num.rs" 168 20 169 51
+  let%span snum21 = "../../../creusot-contracts/src/std/num.rs" 172 26 172 83
+  let%span snum22 = "../../../creusot-contracts/src/std/num.rs" 173 26 173 83
   let%span snum23 = "../../../creusot-contracts/src/std/num.rs" 182 20 182 95
-  let%span snum24 = "../../../creusot-contracts/src/std/num.rs" 185 16 188 18
-  let%span snum25 = "../../../creusot-contracts/src/std/num.rs" 192 16 196 18
-  let%span snum26 = "../../../creusot-contracts/src/std/num.rs" 197 16 201 18
+  let%span snum24 = "../../../creusot-contracts/src/std/num.rs" 186 20 187 53
+  let%span snum25 = "../../../creusot-contracts/src/std/num.rs" 193 20 195 94
+  let%span snum26 = "../../../creusot-contracts/src/std/num.rs" 198 20 200 94
   let%span snum27 = "../../../creusot-contracts/src/std/num.rs" 204 20 204 98
-=======
-  let%span snum13 = "../../../creusot-contracts/src/std/num.rs" 129 20 130 89
-  let%span snum14 = "../../../creusot-contracts/src/std/num.rs" 133 26 133 87
-  let%span soption15 = "../../../creusot-contracts/src/std/option.rs" 31 0 423 1
-  let%span snum16 = "../../../creusot-contracts/src/std/num.rs" 141 20 141 93
-  let%span snum17 = "../../../creusot-contracts/src/std/num.rs" 145 20 146 51
-  let%span snum18 = "../../../creusot-contracts/src/std/num.rs" 152 20 154 92
-  let%span snum19 = "../../../creusot-contracts/src/std/num.rs" 157 20 159 92
-  let%span snum20 = "../../../creusot-contracts/src/std/num.rs" 169 20 170 51
-  let%span snum21 = "../../../creusot-contracts/src/std/num.rs" 173 26 173 83
-  let%span snum22 = "../../../creusot-contracts/src/std/num.rs" 174 26 174 83
-  let%span snum23 = "../../../creusot-contracts/src/std/num.rs" 183 20 183 95
-  let%span snum24 = "../../../creusot-contracts/src/std/num.rs" 187 20 188 53
-  let%span snum25 = "../../../creusot-contracts/src/std/num.rs" 194 20 196 94
-  let%span snum26 = "../../../creusot-contracts/src/std/num.rs" 199 20 201 94
-  let%span snum27 = "../../../creusot-contracts/src/std/num.rs" 205 20 205 98
->>>>>>> 716d5822
   
   use prelude.prelude.UInt8
   
@@ -1996,31 +1835,17 @@
 module M_checked_ops__test_u8_overflowing_mul [#"checked_ops.rs" 111 0 111 44]
   let%span schecked_ops0 = "checked_ops.rs" 113 4 113 65
   let%span schecked_ops1 = "checked_ops.rs" 112 4 112 56
-<<<<<<< HEAD
   let%span snum2 = "../../../creusot-contracts/src/std/num.rs" 182 20 182 95
-  let%span snum3 = "../../../creusot-contracts/src/std/num.rs" 185 16 188 18
-  let%span snum4 = "../../../creusot-contracts/src/std/num.rs" 192 16 196 18
-  let%span snum5 = "../../../creusot-contracts/src/std/num.rs" 197 16 201 18
+  let%span snum3 = "../../../creusot-contracts/src/std/num.rs" 186 20 187 53
+  let%span snum4 = "../../../creusot-contracts/src/std/num.rs" 193 20 195 94
+  let%span snum5 = "../../../creusot-contracts/src/std/num.rs" 198 20 200 94
   let%span snum6 = "../../../creusot-contracts/src/std/num.rs" 204 20 204 98
   let%span snum7 = "../../../creusot-contracts/src/std/num.rs" 140 20 140 93
-  let%span snum8 = "../../../creusot-contracts/src/std/num.rs" 143 16 146 18
-  let%span snum9 = "../../../creusot-contracts/src/std/num.rs" 150 16 154 18
-  let%span snum10 = "../../../creusot-contracts/src/std/num.rs" 155 16 159 18
+  let%span snum8 = "../../../creusot-contracts/src/std/num.rs" 144 20 145 51
+  let%span snum9 = "../../../creusot-contracts/src/std/num.rs" 151 20 153 92
+  let%span snum10 = "../../../creusot-contracts/src/std/num.rs" 156 20 158 92
   let%span snum11 = "../../../creusot-contracts/src/std/num.rs" 128 20 129 89
-  let%span snum12 = "../../../creusot-contracts/src/std/num.rs" 132 16 132 89
-=======
-  let%span snum2 = "../../../creusot-contracts/src/std/num.rs" 183 20 183 95
-  let%span snum3 = "../../../creusot-contracts/src/std/num.rs" 187 20 188 53
-  let%span snum4 = "../../../creusot-contracts/src/std/num.rs" 194 20 196 94
-  let%span snum5 = "../../../creusot-contracts/src/std/num.rs" 199 20 201 94
-  let%span snum6 = "../../../creusot-contracts/src/std/num.rs" 205 20 205 98
-  let%span snum7 = "../../../creusot-contracts/src/std/num.rs" 141 20 141 93
-  let%span snum8 = "../../../creusot-contracts/src/std/num.rs" 145 20 146 51
-  let%span snum9 = "../../../creusot-contracts/src/std/num.rs" 152 20 154 92
-  let%span snum10 = "../../../creusot-contracts/src/std/num.rs" 157 20 159 92
-  let%span snum11 = "../../../creusot-contracts/src/std/num.rs" 129 20 130 89
-  let%span snum12 = "../../../creusot-contracts/src/std/num.rs" 133 26 133 87
->>>>>>> 716d5822
+  let%span snum12 = "../../../creusot-contracts/src/std/num.rs" 132 26 132 87
   let%span soption13 = "../../../creusot-contracts/src/std/option.rs" 51 26 51 51
   
   use prelude.prelude.UInt8
@@ -2165,37 +1990,20 @@
   let%span schecked_ops17 = "checked_ops.rs" 120 4 120 37
   let%span schecked_ops18 = "checked_ops.rs" 119 4 119 45
   let%span schecked_ops19 = "checked_ops.rs" 118 4 118 41
-<<<<<<< HEAD
   let%span snum20 = "../../../creusot-contracts/src/std/num.rs" 66 26 66 97
-  let%span snum21 = "../../../creusot-contracts/src/std/num.rs" 68 16 68 85
+  let%span snum21 = "../../../creusot-contracts/src/std/num.rs" 68 26 68 83
   let%span soption22 = "../../../creusot-contracts/src/std/option.rs" 51 26 51 51
   let%span soption23 = "../../../creusot-contracts/src/std/option.rs" 31 0 423 1
   let%span snum24 = "../../../creusot-contracts/src/std/num.rs" 74 27 74 36
-  let%span snum25 = "../../../creusot-contracts/src/std/num.rs" 76 16 76 85
+  let%span snum25 = "../../../creusot-contracts/src/std/num.rs" 76 26 76 83
   let%span snum26 = "../../../creusot-contracts/src/std/num.rs" 78 26 78 89
   let%span snum27 = "../../../creusot-contracts/src/std/num.rs" 84 27 84 36
-  let%span snum28 = "../../../creusot-contracts/src/std/num.rs" 86 16 86 91
+  let%span snum28 = "../../../creusot-contracts/src/std/num.rs" 86 26 86 89
   let%span snum29 = "../../../creusot-contracts/src/std/num.rs" 88 26 88 89
   let%span snum30 = "../../../creusot-contracts/src/std/num.rs" 94 27 94 36
-  let%span snum31 = "../../../creusot-contracts/src/std/num.rs" 96 16 96 87
+  let%span snum31 = "../../../creusot-contracts/src/std/num.rs" 96 26 96 85
   let%span snum32 = "../../../creusot-contracts/src/std/num.rs" 98 26 98 91
   let%span snum33 = "../../../creusot-contracts/src/std/num.rs" 100 26 100 74
-=======
-  let%span snum20 = "../../../creusot-contracts/src/std/num.rs" 67 26 67 97
-  let%span snum21 = "../../../creusot-contracts/src/std/num.rs" 69 26 69 83
-  let%span soption22 = "../../../creusot-contracts/src/std/option.rs" 51 26 51 51
-  let%span soption23 = "../../../creusot-contracts/src/std/option.rs" 31 0 423 1
-  let%span snum24 = "../../../creusot-contracts/src/std/num.rs" 75 27 75 36
-  let%span snum25 = "../../../creusot-contracts/src/std/num.rs" 77 26 77 83
-  let%span snum26 = "../../../creusot-contracts/src/std/num.rs" 79 26 79 89
-  let%span snum27 = "../../../creusot-contracts/src/std/num.rs" 85 27 85 36
-  let%span snum28 = "../../../creusot-contracts/src/std/num.rs" 87 26 87 89
-  let%span snum29 = "../../../creusot-contracts/src/std/num.rs" 89 26 89 89
-  let%span snum30 = "../../../creusot-contracts/src/std/num.rs" 95 27 95 36
-  let%span snum31 = "../../../creusot-contracts/src/std/num.rs" 97 26 97 85
-  let%span snum32 = "../../../creusot-contracts/src/std/num.rs" 99 26 99 91
-  let%span snum33 = "../../../creusot-contracts/src/std/num.rs" 101 26 101 74
->>>>>>> 716d5822
   
   use prelude.prelude.UInt8
   
@@ -2361,35 +2169,19 @@
   let%span schecked_ops7 = "checked_ops.rs" 130 4 130 39
   let%span schecked_ops8 = "checked_ops.rs" 129 4 129 47
   let%span schecked_ops9 = "checked_ops.rs" 127 11 127 18
-<<<<<<< HEAD
   let%span snum10 = "../../../creusot-contracts/src/std/num.rs" 66 26 66 97
-  let%span snum11 = "../../../creusot-contracts/src/std/num.rs" 68 16 68 85
+  let%span snum11 = "../../../creusot-contracts/src/std/num.rs" 68 26 68 83
   let%span soption12 = "../../../creusot-contracts/src/std/option.rs" 31 0 423 1
   let%span snum13 = "../../../creusot-contracts/src/std/num.rs" 74 27 74 36
-  let%span snum14 = "../../../creusot-contracts/src/std/num.rs" 76 16 76 85
+  let%span snum14 = "../../../creusot-contracts/src/std/num.rs" 76 26 76 83
   let%span snum15 = "../../../creusot-contracts/src/std/num.rs" 78 26 78 89
   let%span snum16 = "../../../creusot-contracts/src/std/num.rs" 84 27 84 36
-  let%span snum17 = "../../../creusot-contracts/src/std/num.rs" 86 16 86 91
+  let%span snum17 = "../../../creusot-contracts/src/std/num.rs" 86 26 86 89
   let%span snum18 = "../../../creusot-contracts/src/std/num.rs" 88 26 88 89
   let%span snum19 = "../../../creusot-contracts/src/std/num.rs" 94 27 94 36
-  let%span snum20 = "../../../creusot-contracts/src/std/num.rs" 96 16 96 87
+  let%span snum20 = "../../../creusot-contracts/src/std/num.rs" 96 26 96 85
   let%span snum21 = "../../../creusot-contracts/src/std/num.rs" 98 26 98 91
   let%span snum22 = "../../../creusot-contracts/src/std/num.rs" 100 26 100 74
-=======
-  let%span snum10 = "../../../creusot-contracts/src/std/num.rs" 67 26 67 97
-  let%span snum11 = "../../../creusot-contracts/src/std/num.rs" 69 26 69 83
-  let%span soption12 = "../../../creusot-contracts/src/std/option.rs" 31 0 423 1
-  let%span snum13 = "../../../creusot-contracts/src/std/num.rs" 75 27 75 36
-  let%span snum14 = "../../../creusot-contracts/src/std/num.rs" 77 26 77 83
-  let%span snum15 = "../../../creusot-contracts/src/std/num.rs" 79 26 79 89
-  let%span snum16 = "../../../creusot-contracts/src/std/num.rs" 85 27 85 36
-  let%span snum17 = "../../../creusot-contracts/src/std/num.rs" 87 26 87 89
-  let%span snum18 = "../../../creusot-contracts/src/std/num.rs" 89 26 89 89
-  let%span snum19 = "../../../creusot-contracts/src/std/num.rs" 95 27 95 36
-  let%span snum20 = "../../../creusot-contracts/src/std/num.rs" 97 26 97 85
-  let%span snum21 = "../../../creusot-contracts/src/std/num.rs" 99 26 99 91
-  let%span snum22 = "../../../creusot-contracts/src/std/num.rs" 101 26 101 74
->>>>>>> 716d5822
   
   use prelude.prelude.UInt8
   
@@ -2554,13 +2346,8 @@
 module M_checked_ops__test_u8_div_zero [#"checked_ops.rs" 137 0 137 30]
   let%span schecked_ops0 = "checked_ops.rs" 138 26 138 27
   let%span schecked_ops1 = "checked_ops.rs" 138 4 138 39
-<<<<<<< HEAD
   let%span snum2 = "../../../creusot-contracts/src/std/num.rs" 66 26 66 97
-  let%span snum3 = "../../../creusot-contracts/src/std/num.rs" 68 16 68 85
-=======
-  let%span snum2 = "../../../creusot-contracts/src/std/num.rs" 67 26 67 97
-  let%span snum3 = "../../../creusot-contracts/src/std/num.rs" 69 26 69 83
->>>>>>> 716d5822
+  let%span snum3 = "../../../creusot-contracts/src/std/num.rs" 68 26 68 83
   let%span soption4 = "../../../creusot-contracts/src/std/option.rs" 51 26 51 51
   
   use prelude.prelude.UInt8
@@ -2659,22 +2446,21 @@
   let%span schecked_ops46 = "checked_ops.rs" 145 4 145 48
   let%span schecked_ops47 = "checked_ops.rs" 144 4 144 44
   let%span schecked_ops48 = "checked_ops.rs" 143 4 143 47
-<<<<<<< HEAD
   let%span snum49 = "../../../creusot-contracts/src/std/num.rs" 128 20 129 89
-  let%span snum50 = "../../../creusot-contracts/src/std/num.rs" 132 16 132 89
+  let%span snum50 = "../../../creusot-contracts/src/std/num.rs" 132 26 132 87
   let%span soption51 = "../../../creusot-contracts/src/std/option.rs" 31 0 423 1
   let%span soption52 = "../../../creusot-contracts/src/std/option.rs" 51 26 51 51
   let%span snum53 = "../../../creusot-contracts/src/std/num.rs" 140 20 140 93
-  let%span snum54 = "../../../creusot-contracts/src/std/num.rs" 143 16 146 18
-  let%span snum55 = "../../../creusot-contracts/src/std/num.rs" 150 16 154 18
-  let%span snum56 = "../../../creusot-contracts/src/std/num.rs" 155 16 159 18
-  let%span snum57 = "../../../creusot-contracts/src/std/num.rs" 167 16 170 18
-  let%span snum58 = "../../../creusot-contracts/src/std/num.rs" 172 16 172 85
-  let%span snum59 = "../../../creusot-contracts/src/std/num.rs" 173 16 173 85
+  let%span snum54 = "../../../creusot-contracts/src/std/num.rs" 144 20 145 51
+  let%span snum55 = "../../../creusot-contracts/src/std/num.rs" 151 20 153 92
+  let%span snum56 = "../../../creusot-contracts/src/std/num.rs" 156 20 158 92
+  let%span snum57 = "../../../creusot-contracts/src/std/num.rs" 168 20 169 51
+  let%span snum58 = "../../../creusot-contracts/src/std/num.rs" 172 26 172 83
+  let%span snum59 = "../../../creusot-contracts/src/std/num.rs" 173 26 173 83
   let%span snum60 = "../../../creusot-contracts/src/std/num.rs" 182 20 182 95
-  let%span snum61 = "../../../creusot-contracts/src/std/num.rs" 185 16 188 18
-  let%span snum62 = "../../../creusot-contracts/src/std/num.rs" 192 16 196 18
-  let%span snum63 = "../../../creusot-contracts/src/std/num.rs" 197 16 201 18
+  let%span snum61 = "../../../creusot-contracts/src/std/num.rs" 186 20 187 53
+  let%span snum62 = "../../../creusot-contracts/src/std/num.rs" 193 20 195 94
+  let%span snum63 = "../../../creusot-contracts/src/std/num.rs" 198 20 200 94
   let%span snum64 = "../../../creusot-contracts/src/std/num.rs" 204 20 204 98
   
   use prelude.prelude.Int8
@@ -2682,24 +2468,6 @@
   type t_Option'0  =
     | C_None'0
     | C_Some'0 int8
-=======
-  let%span snum49 = "../../../creusot-contracts/src/std/num.rs" 129 20 130 89
-  let%span snum50 = "../../../creusot-contracts/src/std/num.rs" 133 26 133 87
-  let%span soption51 = "../../../creusot-contracts/src/std/option.rs" 31 0 423 1
-  let%span soption52 = "../../../creusot-contracts/src/std/option.rs" 51 26 51 51
-  let%span snum53 = "../../../creusot-contracts/src/std/num.rs" 141 20 141 93
-  let%span snum54 = "../../../creusot-contracts/src/std/num.rs" 145 20 146 51
-  let%span snum55 = "../../../creusot-contracts/src/std/num.rs" 152 20 154 92
-  let%span snum56 = "../../../creusot-contracts/src/std/num.rs" 157 20 159 92
-  let%span snum57 = "../../../creusot-contracts/src/std/num.rs" 169 20 170 51
-  let%span snum58 = "../../../creusot-contracts/src/std/num.rs" 173 26 173 83
-  let%span snum59 = "../../../creusot-contracts/src/std/num.rs" 174 26 174 83
-  let%span snum60 = "../../../creusot-contracts/src/std/num.rs" 183 20 183 95
-  let%span snum61 = "../../../creusot-contracts/src/std/num.rs" 187 20 188 53
-  let%span snum62 = "../../../creusot-contracts/src/std/num.rs" 194 20 196 94
-  let%span snum63 = "../../../creusot-contracts/src/std/num.rs" 199 20 201 94
-  let%span snum64 = "../../../creusot-contracts/src/std/num.rs" 205 20 205 98
->>>>>>> 716d5822
   
   use prelude.prelude.Int8
   
@@ -2993,39 +2761,21 @@
   let%span schecked_ops12 = "checked_ops.rs" 167 4 167 49
   let%span schecked_ops13 = "checked_ops.rs" 166 4 166 43
   let%span schecked_ops14 = "checked_ops.rs" 164 11 164 17
-<<<<<<< HEAD
   let%span snum15 = "../../../creusot-contracts/src/std/num.rs" 128 20 129 89
-  let%span snum16 = "../../../creusot-contracts/src/std/num.rs" 132 16 132 89
+  let%span snum16 = "../../../creusot-contracts/src/std/num.rs" 132 26 132 87
   let%span soption17 = "../../../creusot-contracts/src/std/option.rs" 51 26 51 51
   let%span snum18 = "../../../creusot-contracts/src/std/num.rs" 140 20 140 93
-  let%span snum19 = "../../../creusot-contracts/src/std/num.rs" 143 16 146 18
-  let%span snum20 = "../../../creusot-contracts/src/std/num.rs" 150 16 154 18
-  let%span snum21 = "../../../creusot-contracts/src/std/num.rs" 155 16 159 18
-  let%span snum22 = "../../../creusot-contracts/src/std/num.rs" 167 16 170 18
-  let%span snum23 = "../../../creusot-contracts/src/std/num.rs" 172 16 172 85
-  let%span snum24 = "../../../creusot-contracts/src/std/num.rs" 173 16 173 85
+  let%span snum19 = "../../../creusot-contracts/src/std/num.rs" 144 20 145 51
+  let%span snum20 = "../../../creusot-contracts/src/std/num.rs" 151 20 153 92
+  let%span snum21 = "../../../creusot-contracts/src/std/num.rs" 156 20 158 92
+  let%span snum22 = "../../../creusot-contracts/src/std/num.rs" 168 20 169 51
+  let%span snum23 = "../../../creusot-contracts/src/std/num.rs" 172 26 172 83
+  let%span snum24 = "../../../creusot-contracts/src/std/num.rs" 173 26 173 83
   let%span snum25 = "../../../creusot-contracts/src/std/num.rs" 182 20 182 95
-  let%span snum26 = "../../../creusot-contracts/src/std/num.rs" 185 16 188 18
-  let%span snum27 = "../../../creusot-contracts/src/std/num.rs" 192 16 196 18
-  let%span snum28 = "../../../creusot-contracts/src/std/num.rs" 197 16 201 18
+  let%span snum26 = "../../../creusot-contracts/src/std/num.rs" 186 20 187 53
+  let%span snum27 = "../../../creusot-contracts/src/std/num.rs" 193 20 195 94
+  let%span snum28 = "../../../creusot-contracts/src/std/num.rs" 198 20 200 94
   let%span snum29 = "../../../creusot-contracts/src/std/num.rs" 204 20 204 98
-=======
-  let%span snum15 = "../../../creusot-contracts/src/std/num.rs" 129 20 130 89
-  let%span snum16 = "../../../creusot-contracts/src/std/num.rs" 133 26 133 87
-  let%span soption17 = "../../../creusot-contracts/src/std/option.rs" 51 26 51 51
-  let%span snum18 = "../../../creusot-contracts/src/std/num.rs" 141 20 141 93
-  let%span snum19 = "../../../creusot-contracts/src/std/num.rs" 145 20 146 51
-  let%span snum20 = "../../../creusot-contracts/src/std/num.rs" 152 20 154 92
-  let%span snum21 = "../../../creusot-contracts/src/std/num.rs" 157 20 159 92
-  let%span snum22 = "../../../creusot-contracts/src/std/num.rs" 169 20 170 51
-  let%span snum23 = "../../../creusot-contracts/src/std/num.rs" 173 26 173 83
-  let%span snum24 = "../../../creusot-contracts/src/std/num.rs" 174 26 174 83
-  let%span snum25 = "../../../creusot-contracts/src/std/num.rs" 183 20 183 95
-  let%span snum26 = "../../../creusot-contracts/src/std/num.rs" 187 20 188 53
-  let%span snum27 = "../../../creusot-contracts/src/std/num.rs" 194 20 196 94
-  let%span snum28 = "../../../creusot-contracts/src/std/num.rs" 199 20 201 94
-  let%span snum29 = "../../../creusot-contracts/src/std/num.rs" 205 20 205 98
->>>>>>> 716d5822
   
   use prelude.prelude.Int8
   
@@ -3206,39 +2956,21 @@
   let%span schecked_ops12 = "checked_ops.rs" 177 4 177 52
   let%span schecked_ops13 = "checked_ops.rs" 176 4 176 46
   let%span schecked_ops14 = "checked_ops.rs" 174 11 174 17
-<<<<<<< HEAD
   let%span snum15 = "../../../creusot-contracts/src/std/num.rs" 128 20 129 89
-  let%span snum16 = "../../../creusot-contracts/src/std/num.rs" 132 16 132 89
+  let%span snum16 = "../../../creusot-contracts/src/std/num.rs" 132 26 132 87
   let%span soption17 = "../../../creusot-contracts/src/std/option.rs" 51 26 51 51
   let%span snum18 = "../../../creusot-contracts/src/std/num.rs" 140 20 140 93
-  let%span snum19 = "../../../creusot-contracts/src/std/num.rs" 143 16 146 18
-  let%span snum20 = "../../../creusot-contracts/src/std/num.rs" 150 16 154 18
-  let%span snum21 = "../../../creusot-contracts/src/std/num.rs" 155 16 159 18
-  let%span snum22 = "../../../creusot-contracts/src/std/num.rs" 167 16 170 18
-  let%span snum23 = "../../../creusot-contracts/src/std/num.rs" 172 16 172 85
-  let%span snum24 = "../../../creusot-contracts/src/std/num.rs" 173 16 173 85
+  let%span snum19 = "../../../creusot-contracts/src/std/num.rs" 144 20 145 51
+  let%span snum20 = "../../../creusot-contracts/src/std/num.rs" 151 20 153 92
+  let%span snum21 = "../../../creusot-contracts/src/std/num.rs" 156 20 158 92
+  let%span snum22 = "../../../creusot-contracts/src/std/num.rs" 168 20 169 51
+  let%span snum23 = "../../../creusot-contracts/src/std/num.rs" 172 26 172 83
+  let%span snum24 = "../../../creusot-contracts/src/std/num.rs" 173 26 173 83
   let%span snum25 = "../../../creusot-contracts/src/std/num.rs" 182 20 182 95
-  let%span snum26 = "../../../creusot-contracts/src/std/num.rs" 185 16 188 18
-  let%span snum27 = "../../../creusot-contracts/src/std/num.rs" 192 16 196 18
-  let%span snum28 = "../../../creusot-contracts/src/std/num.rs" 197 16 201 18
+  let%span snum26 = "../../../creusot-contracts/src/std/num.rs" 186 20 187 53
+  let%span snum27 = "../../../creusot-contracts/src/std/num.rs" 193 20 195 94
+  let%span snum28 = "../../../creusot-contracts/src/std/num.rs" 198 20 200 94
   let%span snum29 = "../../../creusot-contracts/src/std/num.rs" 204 20 204 98
-=======
-  let%span snum15 = "../../../creusot-contracts/src/std/num.rs" 129 20 130 89
-  let%span snum16 = "../../../creusot-contracts/src/std/num.rs" 133 26 133 87
-  let%span soption17 = "../../../creusot-contracts/src/std/option.rs" 51 26 51 51
-  let%span snum18 = "../../../creusot-contracts/src/std/num.rs" 141 20 141 93
-  let%span snum19 = "../../../creusot-contracts/src/std/num.rs" 145 20 146 51
-  let%span snum20 = "../../../creusot-contracts/src/std/num.rs" 152 20 154 92
-  let%span snum21 = "../../../creusot-contracts/src/std/num.rs" 157 20 159 92
-  let%span snum22 = "../../../creusot-contracts/src/std/num.rs" 169 20 170 51
-  let%span snum23 = "../../../creusot-contracts/src/std/num.rs" 173 26 173 83
-  let%span snum24 = "../../../creusot-contracts/src/std/num.rs" 174 26 174 83
-  let%span snum25 = "../../../creusot-contracts/src/std/num.rs" 183 20 183 95
-  let%span snum26 = "../../../creusot-contracts/src/std/num.rs" 187 20 188 53
-  let%span snum27 = "../../../creusot-contracts/src/std/num.rs" 194 20 196 94
-  let%span snum28 = "../../../creusot-contracts/src/std/num.rs" 199 20 201 94
-  let%span snum29 = "../../../creusot-contracts/src/std/num.rs" 205 20 205 98
->>>>>>> 716d5822
   
   use prelude.prelude.Int8
   
@@ -3405,21 +3137,10 @@
 end
 module M_checked_ops__test_i8_wrapping_add [#"checked_ops.rs" 186 0 186 47]
   let%span schecked_ops0 = "checked_ops.rs" 185 10 185 84
-<<<<<<< HEAD
   let%span snum1 = "../../../creusot-contracts/src/std/num.rs" 140 20 140 93
-  let%span snum2 = "../../../creusot-contracts/src/std/num.rs" 143 16 146 18
-  let%span snum3 = "../../../creusot-contracts/src/std/num.rs" 150 16 154 18
-  let%span snum4 = "../../../creusot-contracts/src/std/num.rs" 155 16 159 18
-=======
-  let%span snum1 = "../../../creusot-contracts/src/std/num.rs" 141 20 141 93
-  let%span snum2 = "../../../creusot-contracts/src/std/num.rs" 145 20 146 51
-  let%span snum3 = "../../../creusot-contracts/src/std/num.rs" 152 20 154 92
-  let%span snum4 = "../../../creusot-contracts/src/std/num.rs" 157 20 159 92
-  
-  use prelude.prelude.Int8
-  
-  use prelude.prelude.Intrinsic
->>>>>>> 716d5822
+  let%span snum2 = "../../../creusot-contracts/src/std/num.rs" 144 20 145 51
+  let%span snum3 = "../../../creusot-contracts/src/std/num.rs" 151 20 153 92
+  let%span snum4 = "../../../creusot-contracts/src/std/num.rs" 156 20 158 92
   
   use prelude.prelude.Int8
   
@@ -3477,31 +3198,17 @@
 module M_checked_ops__test_i8_overflowing_add [#"checked_ops.rs" 191 0 191 44]
   let%span schecked_ops0 = "checked_ops.rs" 193 4 193 65
   let%span schecked_ops1 = "checked_ops.rs" 192 4 192 56
-<<<<<<< HEAD
   let%span snum2 = "../../../creusot-contracts/src/std/num.rs" 182 20 182 95
-  let%span snum3 = "../../../creusot-contracts/src/std/num.rs" 185 16 188 18
-  let%span snum4 = "../../../creusot-contracts/src/std/num.rs" 192 16 196 18
-  let%span snum5 = "../../../creusot-contracts/src/std/num.rs" 197 16 201 18
+  let%span snum3 = "../../../creusot-contracts/src/std/num.rs" 186 20 187 53
+  let%span snum4 = "../../../creusot-contracts/src/std/num.rs" 193 20 195 94
+  let%span snum5 = "../../../creusot-contracts/src/std/num.rs" 198 20 200 94
   let%span snum6 = "../../../creusot-contracts/src/std/num.rs" 204 20 204 98
   let%span snum7 = "../../../creusot-contracts/src/std/num.rs" 140 20 140 93
-  let%span snum8 = "../../../creusot-contracts/src/std/num.rs" 143 16 146 18
-  let%span snum9 = "../../../creusot-contracts/src/std/num.rs" 150 16 154 18
-  let%span snum10 = "../../../creusot-contracts/src/std/num.rs" 155 16 159 18
+  let%span snum8 = "../../../creusot-contracts/src/std/num.rs" 144 20 145 51
+  let%span snum9 = "../../../creusot-contracts/src/std/num.rs" 151 20 153 92
+  let%span snum10 = "../../../creusot-contracts/src/std/num.rs" 156 20 158 92
   let%span snum11 = "../../../creusot-contracts/src/std/num.rs" 128 20 129 89
-  let%span snum12 = "../../../creusot-contracts/src/std/num.rs" 132 16 132 89
-=======
-  let%span snum2 = "../../../creusot-contracts/src/std/num.rs" 183 20 183 95
-  let%span snum3 = "../../../creusot-contracts/src/std/num.rs" 187 20 188 53
-  let%span snum4 = "../../../creusot-contracts/src/std/num.rs" 194 20 196 94
-  let%span snum5 = "../../../creusot-contracts/src/std/num.rs" 199 20 201 94
-  let%span snum6 = "../../../creusot-contracts/src/std/num.rs" 205 20 205 98
-  let%span snum7 = "../../../creusot-contracts/src/std/num.rs" 141 20 141 93
-  let%span snum8 = "../../../creusot-contracts/src/std/num.rs" 145 20 146 51
-  let%span snum9 = "../../../creusot-contracts/src/std/num.rs" 152 20 154 92
-  let%span snum10 = "../../../creusot-contracts/src/std/num.rs" 157 20 159 92
-  let%span snum11 = "../../../creusot-contracts/src/std/num.rs" 129 20 130 89
-  let%span snum12 = "../../../creusot-contracts/src/std/num.rs" 133 26 133 87
->>>>>>> 716d5822
+  let%span snum12 = "../../../creusot-contracts/src/std/num.rs" 132 26 132 87
   let%span soption13 = "../../../creusot-contracts/src/std/option.rs" 51 26 51 51
   
   use prelude.prelude.Int8
@@ -3672,22 +3379,21 @@
   let%span schecked_ops47 = "checked_ops.rs" 200 4 200 47
   let%span schecked_ops48 = "checked_ops.rs" 199 4 199 50
   let%span schecked_ops49 = "checked_ops.rs" 198 4 198 47
-<<<<<<< HEAD
   let%span snum50 = "../../../creusot-contracts/src/std/num.rs" 128 20 129 89
-  let%span snum51 = "../../../creusot-contracts/src/std/num.rs" 132 16 132 89
+  let%span snum51 = "../../../creusot-contracts/src/std/num.rs" 132 26 132 87
   let%span soption52 = "../../../creusot-contracts/src/std/option.rs" 31 0 423 1
   let%span soption53 = "../../../creusot-contracts/src/std/option.rs" 51 26 51 51
   let%span snum54 = "../../../creusot-contracts/src/std/num.rs" 140 20 140 93
-  let%span snum55 = "../../../creusot-contracts/src/std/num.rs" 143 16 146 18
-  let%span snum56 = "../../../creusot-contracts/src/std/num.rs" 150 16 154 18
-  let%span snum57 = "../../../creusot-contracts/src/std/num.rs" 155 16 159 18
-  let%span snum58 = "../../../creusot-contracts/src/std/num.rs" 167 16 170 18
-  let%span snum59 = "../../../creusot-contracts/src/std/num.rs" 172 16 172 85
-  let%span snum60 = "../../../creusot-contracts/src/std/num.rs" 173 16 173 85
+  let%span snum55 = "../../../creusot-contracts/src/std/num.rs" 144 20 145 51
+  let%span snum56 = "../../../creusot-contracts/src/std/num.rs" 151 20 153 92
+  let%span snum57 = "../../../creusot-contracts/src/std/num.rs" 156 20 158 92
+  let%span snum58 = "../../../creusot-contracts/src/std/num.rs" 168 20 169 51
+  let%span snum59 = "../../../creusot-contracts/src/std/num.rs" 172 26 172 83
+  let%span snum60 = "../../../creusot-contracts/src/std/num.rs" 173 26 173 83
   let%span snum61 = "../../../creusot-contracts/src/std/num.rs" 182 20 182 95
-  let%span snum62 = "../../../creusot-contracts/src/std/num.rs" 185 16 188 18
-  let%span snum63 = "../../../creusot-contracts/src/std/num.rs" 192 16 196 18
-  let%span snum64 = "../../../creusot-contracts/src/std/num.rs" 197 16 201 18
+  let%span snum62 = "../../../creusot-contracts/src/std/num.rs" 186 20 187 53
+  let%span snum63 = "../../../creusot-contracts/src/std/num.rs" 193 20 195 94
+  let%span snum64 = "../../../creusot-contracts/src/std/num.rs" 198 20 200 94
   let%span snum65 = "../../../creusot-contracts/src/std/num.rs" 204 20 204 98
   
   use prelude.prelude.Int8
@@ -3695,24 +3401,6 @@
   type t_Option'0  =
     | C_None'0
     | C_Some'0 int8
-=======
-  let%span snum50 = "../../../creusot-contracts/src/std/num.rs" 129 20 130 89
-  let%span snum51 = "../../../creusot-contracts/src/std/num.rs" 133 26 133 87
-  let%span soption52 = "../../../creusot-contracts/src/std/option.rs" 31 0 423 1
-  let%span soption53 = "../../../creusot-contracts/src/std/option.rs" 51 26 51 51
-  let%span snum54 = "../../../creusot-contracts/src/std/num.rs" 141 20 141 93
-  let%span snum55 = "../../../creusot-contracts/src/std/num.rs" 145 20 146 51
-  let%span snum56 = "../../../creusot-contracts/src/std/num.rs" 152 20 154 92
-  let%span snum57 = "../../../creusot-contracts/src/std/num.rs" 157 20 159 92
-  let%span snum58 = "../../../creusot-contracts/src/std/num.rs" 169 20 170 51
-  let%span snum59 = "../../../creusot-contracts/src/std/num.rs" 173 26 173 83
-  let%span snum60 = "../../../creusot-contracts/src/std/num.rs" 174 26 174 83
-  let%span snum61 = "../../../creusot-contracts/src/std/num.rs" 183 20 183 95
-  let%span snum62 = "../../../creusot-contracts/src/std/num.rs" 187 20 188 53
-  let%span snum63 = "../../../creusot-contracts/src/std/num.rs" 194 20 196 94
-  let%span snum64 = "../../../creusot-contracts/src/std/num.rs" 199 20 201 94
-  let%span snum65 = "../../../creusot-contracts/src/std/num.rs" 205 20 205 98
->>>>>>> 716d5822
   
   use prelude.prelude.Int8
   
@@ -4010,39 +3698,21 @@
   let%span schecked_ops12 = "checked_ops.rs" 222 4 222 52
   let%span schecked_ops13 = "checked_ops.rs" 221 4 221 46
   let%span schecked_ops14 = "checked_ops.rs" 219 11 219 17
-<<<<<<< HEAD
   let%span snum15 = "../../../creusot-contracts/src/std/num.rs" 128 20 129 89
-  let%span snum16 = "../../../creusot-contracts/src/std/num.rs" 132 16 132 89
+  let%span snum16 = "../../../creusot-contracts/src/std/num.rs" 132 26 132 87
   let%span soption17 = "../../../creusot-contracts/src/std/option.rs" 51 26 51 51
   let%span snum18 = "../../../creusot-contracts/src/std/num.rs" 140 20 140 93
-  let%span snum19 = "../../../creusot-contracts/src/std/num.rs" 143 16 146 18
-  let%span snum20 = "../../../creusot-contracts/src/std/num.rs" 150 16 154 18
-  let%span snum21 = "../../../creusot-contracts/src/std/num.rs" 155 16 159 18
-  let%span snum22 = "../../../creusot-contracts/src/std/num.rs" 167 16 170 18
-  let%span snum23 = "../../../creusot-contracts/src/std/num.rs" 172 16 172 85
-  let%span snum24 = "../../../creusot-contracts/src/std/num.rs" 173 16 173 85
+  let%span snum19 = "../../../creusot-contracts/src/std/num.rs" 144 20 145 51
+  let%span snum20 = "../../../creusot-contracts/src/std/num.rs" 151 20 153 92
+  let%span snum21 = "../../../creusot-contracts/src/std/num.rs" 156 20 158 92
+  let%span snum22 = "../../../creusot-contracts/src/std/num.rs" 168 20 169 51
+  let%span snum23 = "../../../creusot-contracts/src/std/num.rs" 172 26 172 83
+  let%span snum24 = "../../../creusot-contracts/src/std/num.rs" 173 26 173 83
   let%span snum25 = "../../../creusot-contracts/src/std/num.rs" 182 20 182 95
-  let%span snum26 = "../../../creusot-contracts/src/std/num.rs" 185 16 188 18
-  let%span snum27 = "../../../creusot-contracts/src/std/num.rs" 192 16 196 18
-  let%span snum28 = "../../../creusot-contracts/src/std/num.rs" 197 16 201 18
+  let%span snum26 = "../../../creusot-contracts/src/std/num.rs" 186 20 187 53
+  let%span snum27 = "../../../creusot-contracts/src/std/num.rs" 193 20 195 94
+  let%span snum28 = "../../../creusot-contracts/src/std/num.rs" 198 20 200 94
   let%span snum29 = "../../../creusot-contracts/src/std/num.rs" 204 20 204 98
-=======
-  let%span snum15 = "../../../creusot-contracts/src/std/num.rs" 129 20 130 89
-  let%span snum16 = "../../../creusot-contracts/src/std/num.rs" 133 26 133 87
-  let%span soption17 = "../../../creusot-contracts/src/std/option.rs" 51 26 51 51
-  let%span snum18 = "../../../creusot-contracts/src/std/num.rs" 141 20 141 93
-  let%span snum19 = "../../../creusot-contracts/src/std/num.rs" 145 20 146 51
-  let%span snum20 = "../../../creusot-contracts/src/std/num.rs" 152 20 154 92
-  let%span snum21 = "../../../creusot-contracts/src/std/num.rs" 157 20 159 92
-  let%span snum22 = "../../../creusot-contracts/src/std/num.rs" 169 20 170 51
-  let%span snum23 = "../../../creusot-contracts/src/std/num.rs" 173 26 173 83
-  let%span snum24 = "../../../creusot-contracts/src/std/num.rs" 174 26 174 83
-  let%span snum25 = "../../../creusot-contracts/src/std/num.rs" 183 20 183 95
-  let%span snum26 = "../../../creusot-contracts/src/std/num.rs" 187 20 188 53
-  let%span snum27 = "../../../creusot-contracts/src/std/num.rs" 194 20 196 94
-  let%span snum28 = "../../../creusot-contracts/src/std/num.rs" 199 20 201 94
-  let%span snum29 = "../../../creusot-contracts/src/std/num.rs" 205 20 205 98
->>>>>>> 716d5822
   
   use prelude.prelude.Int8
   
@@ -4223,39 +3893,21 @@
   let%span schecked_ops12 = "checked_ops.rs" 232 4 232 52
   let%span schecked_ops13 = "checked_ops.rs" 231 4 231 43
   let%span schecked_ops14 = "checked_ops.rs" 229 11 229 17
-<<<<<<< HEAD
   let%span snum15 = "../../../creusot-contracts/src/std/num.rs" 128 20 129 89
-  let%span snum16 = "../../../creusot-contracts/src/std/num.rs" 132 16 132 89
+  let%span snum16 = "../../../creusot-contracts/src/std/num.rs" 132 26 132 87
   let%span soption17 = "../../../creusot-contracts/src/std/option.rs" 51 26 51 51
   let%span snum18 = "../../../creusot-contracts/src/std/num.rs" 140 20 140 93
-  let%span snum19 = "../../../creusot-contracts/src/std/num.rs" 143 16 146 18
-  let%span snum20 = "../../../creusot-contracts/src/std/num.rs" 150 16 154 18
-  let%span snum21 = "../../../creusot-contracts/src/std/num.rs" 155 16 159 18
-  let%span snum22 = "../../../creusot-contracts/src/std/num.rs" 167 16 170 18
-  let%span snum23 = "../../../creusot-contracts/src/std/num.rs" 172 16 172 85
-  let%span snum24 = "../../../creusot-contracts/src/std/num.rs" 173 16 173 85
+  let%span snum19 = "../../../creusot-contracts/src/std/num.rs" 144 20 145 51
+  let%span snum20 = "../../../creusot-contracts/src/std/num.rs" 151 20 153 92
+  let%span snum21 = "../../../creusot-contracts/src/std/num.rs" 156 20 158 92
+  let%span snum22 = "../../../creusot-contracts/src/std/num.rs" 168 20 169 51
+  let%span snum23 = "../../../creusot-contracts/src/std/num.rs" 172 26 172 83
+  let%span snum24 = "../../../creusot-contracts/src/std/num.rs" 173 26 173 83
   let%span snum25 = "../../../creusot-contracts/src/std/num.rs" 182 20 182 95
-  let%span snum26 = "../../../creusot-contracts/src/std/num.rs" 185 16 188 18
-  let%span snum27 = "../../../creusot-contracts/src/std/num.rs" 192 16 196 18
-  let%span snum28 = "../../../creusot-contracts/src/std/num.rs" 197 16 201 18
+  let%span snum26 = "../../../creusot-contracts/src/std/num.rs" 186 20 187 53
+  let%span snum27 = "../../../creusot-contracts/src/std/num.rs" 193 20 195 94
+  let%span snum28 = "../../../creusot-contracts/src/std/num.rs" 198 20 200 94
   let%span snum29 = "../../../creusot-contracts/src/std/num.rs" 204 20 204 98
-=======
-  let%span snum15 = "../../../creusot-contracts/src/std/num.rs" 129 20 130 89
-  let%span snum16 = "../../../creusot-contracts/src/std/num.rs" 133 26 133 87
-  let%span soption17 = "../../../creusot-contracts/src/std/option.rs" 51 26 51 51
-  let%span snum18 = "../../../creusot-contracts/src/std/num.rs" 141 20 141 93
-  let%span snum19 = "../../../creusot-contracts/src/std/num.rs" 145 20 146 51
-  let%span snum20 = "../../../creusot-contracts/src/std/num.rs" 152 20 154 92
-  let%span snum21 = "../../../creusot-contracts/src/std/num.rs" 157 20 159 92
-  let%span snum22 = "../../../creusot-contracts/src/std/num.rs" 169 20 170 51
-  let%span snum23 = "../../../creusot-contracts/src/std/num.rs" 173 26 173 83
-  let%span snum24 = "../../../creusot-contracts/src/std/num.rs" 174 26 174 83
-  let%span snum25 = "../../../creusot-contracts/src/std/num.rs" 183 20 183 95
-  let%span snum26 = "../../../creusot-contracts/src/std/num.rs" 187 20 188 53
-  let%span snum27 = "../../../creusot-contracts/src/std/num.rs" 194 20 196 94
-  let%span snum28 = "../../../creusot-contracts/src/std/num.rs" 199 20 201 94
-  let%span snum29 = "../../../creusot-contracts/src/std/num.rs" 205 20 205 98
->>>>>>> 716d5822
   
   use prelude.prelude.Int8
   
@@ -4426,21 +4078,10 @@
 end
 module M_checked_ops__test_i8_wrapping_sub [#"checked_ops.rs" 241 0 241 47]
   let%span schecked_ops0 = "checked_ops.rs" 240 10 240 84
-<<<<<<< HEAD
   let%span snum1 = "../../../creusot-contracts/src/std/num.rs" 140 20 140 93
-  let%span snum2 = "../../../creusot-contracts/src/std/num.rs" 143 16 146 18
-  let%span snum3 = "../../../creusot-contracts/src/std/num.rs" 150 16 154 18
-  let%span snum4 = "../../../creusot-contracts/src/std/num.rs" 155 16 159 18
-=======
-  let%span snum1 = "../../../creusot-contracts/src/std/num.rs" 141 20 141 93
-  let%span snum2 = "../../../creusot-contracts/src/std/num.rs" 145 20 146 51
-  let%span snum3 = "../../../creusot-contracts/src/std/num.rs" 152 20 154 92
-  let%span snum4 = "../../../creusot-contracts/src/std/num.rs" 157 20 159 92
-  
-  use prelude.prelude.Int8
-  
-  use prelude.prelude.Intrinsic
->>>>>>> 716d5822
+  let%span snum2 = "../../../creusot-contracts/src/std/num.rs" 144 20 145 51
+  let%span snum3 = "../../../creusot-contracts/src/std/num.rs" 151 20 153 92
+  let%span snum4 = "../../../creusot-contracts/src/std/num.rs" 156 20 158 92
   
   use prelude.prelude.Int8
   
@@ -4498,31 +4139,17 @@
 module M_checked_ops__test_i8_overflowing_sub [#"checked_ops.rs" 246 0 246 44]
   let%span schecked_ops0 = "checked_ops.rs" 248 4 248 65
   let%span schecked_ops1 = "checked_ops.rs" 247 4 247 56
-<<<<<<< HEAD
   let%span snum2 = "../../../creusot-contracts/src/std/num.rs" 182 20 182 95
-  let%span snum3 = "../../../creusot-contracts/src/std/num.rs" 185 16 188 18
-  let%span snum4 = "../../../creusot-contracts/src/std/num.rs" 192 16 196 18
-  let%span snum5 = "../../../creusot-contracts/src/std/num.rs" 197 16 201 18
+  let%span snum3 = "../../../creusot-contracts/src/std/num.rs" 186 20 187 53
+  let%span snum4 = "../../../creusot-contracts/src/std/num.rs" 193 20 195 94
+  let%span snum5 = "../../../creusot-contracts/src/std/num.rs" 198 20 200 94
   let%span snum6 = "../../../creusot-contracts/src/std/num.rs" 204 20 204 98
   let%span snum7 = "../../../creusot-contracts/src/std/num.rs" 140 20 140 93
-  let%span snum8 = "../../../creusot-contracts/src/std/num.rs" 143 16 146 18
-  let%span snum9 = "../../../creusot-contracts/src/std/num.rs" 150 16 154 18
-  let%span snum10 = "../../../creusot-contracts/src/std/num.rs" 155 16 159 18
+  let%span snum8 = "../../../creusot-contracts/src/std/num.rs" 144 20 145 51
+  let%span snum9 = "../../../creusot-contracts/src/std/num.rs" 151 20 153 92
+  let%span snum10 = "../../../creusot-contracts/src/std/num.rs" 156 20 158 92
   let%span snum11 = "../../../creusot-contracts/src/std/num.rs" 128 20 129 89
-  let%span snum12 = "../../../creusot-contracts/src/std/num.rs" 132 16 132 89
-=======
-  let%span snum2 = "../../../creusot-contracts/src/std/num.rs" 183 20 183 95
-  let%span snum3 = "../../../creusot-contracts/src/std/num.rs" 187 20 188 53
-  let%span snum4 = "../../../creusot-contracts/src/std/num.rs" 194 20 196 94
-  let%span snum5 = "../../../creusot-contracts/src/std/num.rs" 199 20 201 94
-  let%span snum6 = "../../../creusot-contracts/src/std/num.rs" 205 20 205 98
-  let%span snum7 = "../../../creusot-contracts/src/std/num.rs" 141 20 141 93
-  let%span snum8 = "../../../creusot-contracts/src/std/num.rs" 145 20 146 51
-  let%span snum9 = "../../../creusot-contracts/src/std/num.rs" 152 20 154 92
-  let%span snum10 = "../../../creusot-contracts/src/std/num.rs" 157 20 159 92
-  let%span snum11 = "../../../creusot-contracts/src/std/num.rs" 129 20 130 89
-  let%span snum12 = "../../../creusot-contracts/src/std/num.rs" 133 26 133 87
->>>>>>> 716d5822
+  let%span snum12 = "../../../creusot-contracts/src/std/num.rs" 132 26 132 87
   let%span soption13 = "../../../creusot-contracts/src/std/option.rs" 51 26 51 51
   
   use prelude.prelude.Int8
@@ -4692,22 +4319,21 @@
   let%span schecked_ops46 = "checked_ops.rs" 255 4 255 44
   let%span schecked_ops47 = "checked_ops.rs" 254 4 254 43
   let%span schecked_ops48 = "checked_ops.rs" 253 4 253 47
-<<<<<<< HEAD
   let%span snum49 = "../../../creusot-contracts/src/std/num.rs" 128 20 129 89
-  let%span snum50 = "../../../creusot-contracts/src/std/num.rs" 132 16 132 89
+  let%span snum50 = "../../../creusot-contracts/src/std/num.rs" 132 26 132 87
   let%span soption51 = "../../../creusot-contracts/src/std/option.rs" 31 0 423 1
   let%span soption52 = "../../../creusot-contracts/src/std/option.rs" 51 26 51 51
   let%span snum53 = "../../../creusot-contracts/src/std/num.rs" 140 20 140 93
-  let%span snum54 = "../../../creusot-contracts/src/std/num.rs" 143 16 146 18
-  let%span snum55 = "../../../creusot-contracts/src/std/num.rs" 150 16 154 18
-  let%span snum56 = "../../../creusot-contracts/src/std/num.rs" 155 16 159 18
-  let%span snum57 = "../../../creusot-contracts/src/std/num.rs" 167 16 170 18
-  let%span snum58 = "../../../creusot-contracts/src/std/num.rs" 172 16 172 85
-  let%span snum59 = "../../../creusot-contracts/src/std/num.rs" 173 16 173 85
+  let%span snum54 = "../../../creusot-contracts/src/std/num.rs" 144 20 145 51
+  let%span snum55 = "../../../creusot-contracts/src/std/num.rs" 151 20 153 92
+  let%span snum56 = "../../../creusot-contracts/src/std/num.rs" 156 20 158 92
+  let%span snum57 = "../../../creusot-contracts/src/std/num.rs" 168 20 169 51
+  let%span snum58 = "../../../creusot-contracts/src/std/num.rs" 172 26 172 83
+  let%span snum59 = "../../../creusot-contracts/src/std/num.rs" 173 26 173 83
   let%span snum60 = "../../../creusot-contracts/src/std/num.rs" 182 20 182 95
-  let%span snum61 = "../../../creusot-contracts/src/std/num.rs" 185 16 188 18
-  let%span snum62 = "../../../creusot-contracts/src/std/num.rs" 192 16 196 18
-  let%span snum63 = "../../../creusot-contracts/src/std/num.rs" 197 16 201 18
+  let%span snum61 = "../../../creusot-contracts/src/std/num.rs" 186 20 187 53
+  let%span snum62 = "../../../creusot-contracts/src/std/num.rs" 193 20 195 94
+  let%span snum63 = "../../../creusot-contracts/src/std/num.rs" 198 20 200 94
   let%span snum64 = "../../../creusot-contracts/src/std/num.rs" 204 20 204 98
   
   use prelude.prelude.Int8
@@ -4715,24 +4341,6 @@
   type t_Option'0  =
     | C_None'0
     | C_Some'0 int8
-=======
-  let%span snum49 = "../../../creusot-contracts/src/std/num.rs" 129 20 130 89
-  let%span snum50 = "../../../creusot-contracts/src/std/num.rs" 133 26 133 87
-  let%span soption51 = "../../../creusot-contracts/src/std/option.rs" 31 0 423 1
-  let%span soption52 = "../../../creusot-contracts/src/std/option.rs" 51 26 51 51
-  let%span snum53 = "../../../creusot-contracts/src/std/num.rs" 141 20 141 93
-  let%span snum54 = "../../../creusot-contracts/src/std/num.rs" 145 20 146 51
-  let%span snum55 = "../../../creusot-contracts/src/std/num.rs" 152 20 154 92
-  let%span snum56 = "../../../creusot-contracts/src/std/num.rs" 157 20 159 92
-  let%span snum57 = "../../../creusot-contracts/src/std/num.rs" 169 20 170 51
-  let%span snum58 = "../../../creusot-contracts/src/std/num.rs" 173 26 173 83
-  let%span snum59 = "../../../creusot-contracts/src/std/num.rs" 174 26 174 83
-  let%span snum60 = "../../../creusot-contracts/src/std/num.rs" 183 20 183 95
-  let%span snum61 = "../../../creusot-contracts/src/std/num.rs" 187 20 188 53
-  let%span snum62 = "../../../creusot-contracts/src/std/num.rs" 194 20 196 94
-  let%span snum63 = "../../../creusot-contracts/src/std/num.rs" 199 20 201 94
-  let%span snum64 = "../../../creusot-contracts/src/std/num.rs" 205 20 205 98
->>>>>>> 716d5822
   
   use prelude.prelude.Int8
   
@@ -5024,39 +4632,21 @@
   let%span schecked_ops10 = "checked_ops.rs" 277 4 277 39
   let%span schecked_ops11 = "checked_ops.rs" 276 4 276 37
   let%span schecked_ops12 = "checked_ops.rs" 275 4 275 45
-<<<<<<< HEAD
   let%span snum13 = "../../../creusot-contracts/src/std/num.rs" 128 20 129 89
-  let%span snum14 = "../../../creusot-contracts/src/std/num.rs" 132 16 132 89
+  let%span snum14 = "../../../creusot-contracts/src/std/num.rs" 132 26 132 87
   let%span soption15 = "../../../creusot-contracts/src/std/option.rs" 31 0 423 1
   let%span snum16 = "../../../creusot-contracts/src/std/num.rs" 140 20 140 93
-  let%span snum17 = "../../../creusot-contracts/src/std/num.rs" 143 16 146 18
-  let%span snum18 = "../../../creusot-contracts/src/std/num.rs" 150 16 154 18
-  let%span snum19 = "../../../creusot-contracts/src/std/num.rs" 155 16 159 18
-  let%span snum20 = "../../../creusot-contracts/src/std/num.rs" 167 16 170 18
-  let%span snum21 = "../../../creusot-contracts/src/std/num.rs" 172 16 172 85
-  let%span snum22 = "../../../creusot-contracts/src/std/num.rs" 173 16 173 85
+  let%span snum17 = "../../../creusot-contracts/src/std/num.rs" 144 20 145 51
+  let%span snum18 = "../../../creusot-contracts/src/std/num.rs" 151 20 153 92
+  let%span snum19 = "../../../creusot-contracts/src/std/num.rs" 156 20 158 92
+  let%span snum20 = "../../../creusot-contracts/src/std/num.rs" 168 20 169 51
+  let%span snum21 = "../../../creusot-contracts/src/std/num.rs" 172 26 172 83
+  let%span snum22 = "../../../creusot-contracts/src/std/num.rs" 173 26 173 83
   let%span snum23 = "../../../creusot-contracts/src/std/num.rs" 182 20 182 95
-  let%span snum24 = "../../../creusot-contracts/src/std/num.rs" 185 16 188 18
-  let%span snum25 = "../../../creusot-contracts/src/std/num.rs" 192 16 196 18
-  let%span snum26 = "../../../creusot-contracts/src/std/num.rs" 197 16 201 18
+  let%span snum24 = "../../../creusot-contracts/src/std/num.rs" 186 20 187 53
+  let%span snum25 = "../../../creusot-contracts/src/std/num.rs" 193 20 195 94
+  let%span snum26 = "../../../creusot-contracts/src/std/num.rs" 198 20 200 94
   let%span snum27 = "../../../creusot-contracts/src/std/num.rs" 204 20 204 98
-=======
-  let%span snum13 = "../../../creusot-contracts/src/std/num.rs" 129 20 130 89
-  let%span snum14 = "../../../creusot-contracts/src/std/num.rs" 133 26 133 87
-  let%span soption15 = "../../../creusot-contracts/src/std/option.rs" 31 0 423 1
-  let%span snum16 = "../../../creusot-contracts/src/std/num.rs" 141 20 141 93
-  let%span snum17 = "../../../creusot-contracts/src/std/num.rs" 145 20 146 51
-  let%span snum18 = "../../../creusot-contracts/src/std/num.rs" 152 20 154 92
-  let%span snum19 = "../../../creusot-contracts/src/std/num.rs" 157 20 159 92
-  let%span snum20 = "../../../creusot-contracts/src/std/num.rs" 169 20 170 51
-  let%span snum21 = "../../../creusot-contracts/src/std/num.rs" 173 26 173 83
-  let%span snum22 = "../../../creusot-contracts/src/std/num.rs" 174 26 174 83
-  let%span snum23 = "../../../creusot-contracts/src/std/num.rs" 183 20 183 95
-  let%span snum24 = "../../../creusot-contracts/src/std/num.rs" 187 20 188 53
-  let%span snum25 = "../../../creusot-contracts/src/std/num.rs" 194 20 196 94
-  let%span snum26 = "../../../creusot-contracts/src/std/num.rs" 199 20 201 94
-  let%span snum27 = "../../../creusot-contracts/src/std/num.rs" 205 20 205 98
->>>>>>> 716d5822
   
   use prelude.prelude.Int8
   
@@ -5222,31 +4812,17 @@
 module M_checked_ops__test_i8_overflowing_mul [#"checked_ops.rs" 283 0 283 44]
   let%span schecked_ops0 = "checked_ops.rs" 285 4 285 65
   let%span schecked_ops1 = "checked_ops.rs" 284 4 284 56
-<<<<<<< HEAD
   let%span snum2 = "../../../creusot-contracts/src/std/num.rs" 182 20 182 95
-  let%span snum3 = "../../../creusot-contracts/src/std/num.rs" 185 16 188 18
-  let%span snum4 = "../../../creusot-contracts/src/std/num.rs" 192 16 196 18
-  let%span snum5 = "../../../creusot-contracts/src/std/num.rs" 197 16 201 18
+  let%span snum3 = "../../../creusot-contracts/src/std/num.rs" 186 20 187 53
+  let%span snum4 = "../../../creusot-contracts/src/std/num.rs" 193 20 195 94
+  let%span snum5 = "../../../creusot-contracts/src/std/num.rs" 198 20 200 94
   let%span snum6 = "../../../creusot-contracts/src/std/num.rs" 204 20 204 98
   let%span snum7 = "../../../creusot-contracts/src/std/num.rs" 140 20 140 93
-  let%span snum8 = "../../../creusot-contracts/src/std/num.rs" 143 16 146 18
-  let%span snum9 = "../../../creusot-contracts/src/std/num.rs" 150 16 154 18
-  let%span snum10 = "../../../creusot-contracts/src/std/num.rs" 155 16 159 18
+  let%span snum8 = "../../../creusot-contracts/src/std/num.rs" 144 20 145 51
+  let%span snum9 = "../../../creusot-contracts/src/std/num.rs" 151 20 153 92
+  let%span snum10 = "../../../creusot-contracts/src/std/num.rs" 156 20 158 92
   let%span snum11 = "../../../creusot-contracts/src/std/num.rs" 128 20 129 89
-  let%span snum12 = "../../../creusot-contracts/src/std/num.rs" 132 16 132 89
-=======
-  let%span snum2 = "../../../creusot-contracts/src/std/num.rs" 183 20 183 95
-  let%span snum3 = "../../../creusot-contracts/src/std/num.rs" 187 20 188 53
-  let%span snum4 = "../../../creusot-contracts/src/std/num.rs" 194 20 196 94
-  let%span snum5 = "../../../creusot-contracts/src/std/num.rs" 199 20 201 94
-  let%span snum6 = "../../../creusot-contracts/src/std/num.rs" 205 20 205 98
-  let%span snum7 = "../../../creusot-contracts/src/std/num.rs" 141 20 141 93
-  let%span snum8 = "../../../creusot-contracts/src/std/num.rs" 145 20 146 51
-  let%span snum9 = "../../../creusot-contracts/src/std/num.rs" 152 20 154 92
-  let%span snum10 = "../../../creusot-contracts/src/std/num.rs" 157 20 159 92
-  let%span snum11 = "../../../creusot-contracts/src/std/num.rs" 129 20 130 89
-  let%span snum12 = "../../../creusot-contracts/src/std/num.rs" 133 26 133 87
->>>>>>> 716d5822
+  let%span snum12 = "../../../creusot-contracts/src/std/num.rs" 132 26 132 87
   let%span soption13 = "../../../creusot-contracts/src/std/option.rs" 51 26 51 51
   
   use prelude.prelude.Int8
@@ -5420,37 +4996,20 @@
   let%span schecked_ops50 = "checked_ops.rs" 292 4 292 47
   let%span schecked_ops51 = "checked_ops.rs" 291 4 291 45
   let%span schecked_ops52 = "checked_ops.rs" 290 4 290 41
-<<<<<<< HEAD
   let%span snum53 = "../../../creusot-contracts/src/std/num.rs" 66 26 66 97
-  let%span snum54 = "../../../creusot-contracts/src/std/num.rs" 68 16 68 85
+  let%span snum54 = "../../../creusot-contracts/src/std/num.rs" 68 26 68 83
   let%span soption55 = "../../../creusot-contracts/src/std/option.rs" 51 26 51 51
   let%span soption56 = "../../../creusot-contracts/src/std/option.rs" 31 0 423 1
   let%span snum57 = "../../../creusot-contracts/src/std/num.rs" 74 27 74 36
-  let%span snum58 = "../../../creusot-contracts/src/std/num.rs" 76 16 76 85
+  let%span snum58 = "../../../creusot-contracts/src/std/num.rs" 76 26 76 83
   let%span snum59 = "../../../creusot-contracts/src/std/num.rs" 78 26 78 89
   let%span snum60 = "../../../creusot-contracts/src/std/num.rs" 84 27 84 36
-  let%span snum61 = "../../../creusot-contracts/src/std/num.rs" 86 16 86 91
+  let%span snum61 = "../../../creusot-contracts/src/std/num.rs" 86 26 86 89
   let%span snum62 = "../../../creusot-contracts/src/std/num.rs" 88 26 88 89
   let%span snum63 = "../../../creusot-contracts/src/std/num.rs" 94 27 94 36
-  let%span snum64 = "../../../creusot-contracts/src/std/num.rs" 96 16 96 87
+  let%span snum64 = "../../../creusot-contracts/src/std/num.rs" 96 26 96 85
   let%span snum65 = "../../../creusot-contracts/src/std/num.rs" 98 26 98 91
   let%span snum66 = "../../../creusot-contracts/src/std/num.rs" 100 26 100 74
-=======
-  let%span snum53 = "../../../creusot-contracts/src/std/num.rs" 67 26 67 97
-  let%span snum54 = "../../../creusot-contracts/src/std/num.rs" 69 26 69 83
-  let%span soption55 = "../../../creusot-contracts/src/std/option.rs" 51 26 51 51
-  let%span soption56 = "../../../creusot-contracts/src/std/option.rs" 31 0 423 1
-  let%span snum57 = "../../../creusot-contracts/src/std/num.rs" 75 27 75 36
-  let%span snum58 = "../../../creusot-contracts/src/std/num.rs" 77 26 77 83
-  let%span snum59 = "../../../creusot-contracts/src/std/num.rs" 79 26 79 89
-  let%span snum60 = "../../../creusot-contracts/src/std/num.rs" 85 27 85 36
-  let%span snum61 = "../../../creusot-contracts/src/std/num.rs" 87 26 87 89
-  let%span snum62 = "../../../creusot-contracts/src/std/num.rs" 89 26 89 89
-  let%span snum63 = "../../../creusot-contracts/src/std/num.rs" 95 27 95 36
-  let%span snum64 = "../../../creusot-contracts/src/std/num.rs" 97 26 97 85
-  let%span snum65 = "../../../creusot-contracts/src/std/num.rs" 99 26 99 91
-  let%span snum66 = "../../../creusot-contracts/src/std/num.rs" 101 26 101 74
->>>>>>> 716d5822
   
   use prelude.prelude.Int8
   
@@ -5728,35 +5287,19 @@
   let%span schecked_ops7 = "checked_ops.rs" 315 4 315 39
   let%span schecked_ops8 = "checked_ops.rs" 314 4 314 47
   let%span schecked_ops9 = "checked_ops.rs" 312 11 312 46
-<<<<<<< HEAD
   let%span snum10 = "../../../creusot-contracts/src/std/num.rs" 66 26 66 97
-  let%span snum11 = "../../../creusot-contracts/src/std/num.rs" 68 16 68 85
+  let%span snum11 = "../../../creusot-contracts/src/std/num.rs" 68 26 68 83
   let%span soption12 = "../../../creusot-contracts/src/std/option.rs" 31 0 423 1
   let%span snum13 = "../../../creusot-contracts/src/std/num.rs" 74 27 74 36
-  let%span snum14 = "../../../creusot-contracts/src/std/num.rs" 76 16 76 85
+  let%span snum14 = "../../../creusot-contracts/src/std/num.rs" 76 26 76 83
   let%span snum15 = "../../../creusot-contracts/src/std/num.rs" 78 26 78 89
   let%span snum16 = "../../../creusot-contracts/src/std/num.rs" 84 27 84 36
-  let%span snum17 = "../../../creusot-contracts/src/std/num.rs" 86 16 86 91
+  let%span snum17 = "../../../creusot-contracts/src/std/num.rs" 86 26 86 89
   let%span snum18 = "../../../creusot-contracts/src/std/num.rs" 88 26 88 89
   let%span snum19 = "../../../creusot-contracts/src/std/num.rs" 94 27 94 36
-  let%span snum20 = "../../../creusot-contracts/src/std/num.rs" 96 16 96 87
+  let%span snum20 = "../../../creusot-contracts/src/std/num.rs" 96 26 96 85
   let%span snum21 = "../../../creusot-contracts/src/std/num.rs" 98 26 98 91
   let%span snum22 = "../../../creusot-contracts/src/std/num.rs" 100 26 100 74
-=======
-  let%span snum10 = "../../../creusot-contracts/src/std/num.rs" 67 26 67 97
-  let%span snum11 = "../../../creusot-contracts/src/std/num.rs" 69 26 69 83
-  let%span soption12 = "../../../creusot-contracts/src/std/option.rs" 31 0 423 1
-  let%span snum13 = "../../../creusot-contracts/src/std/num.rs" 75 27 75 36
-  let%span snum14 = "../../../creusot-contracts/src/std/num.rs" 77 26 77 83
-  let%span snum15 = "../../../creusot-contracts/src/std/num.rs" 79 26 79 89
-  let%span snum16 = "../../../creusot-contracts/src/std/num.rs" 85 27 85 36
-  let%span snum17 = "../../../creusot-contracts/src/std/num.rs" 87 26 87 89
-  let%span snum18 = "../../../creusot-contracts/src/std/num.rs" 89 26 89 89
-  let%span snum19 = "../../../creusot-contracts/src/std/num.rs" 95 27 95 36
-  let%span snum20 = "../../../creusot-contracts/src/std/num.rs" 97 26 97 85
-  let%span snum21 = "../../../creusot-contracts/src/std/num.rs" 99 26 99 91
-  let%span snum22 = "../../../creusot-contracts/src/std/num.rs" 101 26 101 74
->>>>>>> 716d5822
   
   use prelude.prelude.Int8
   
@@ -5970,13 +5513,8 @@
 module M_checked_ops__test_i8_div_zero [#"checked_ops.rs" 322 0 322 30]
   let%span schecked_ops0 = "checked_ops.rs" 323 26 323 27
   let%span schecked_ops1 = "checked_ops.rs" 323 4 323 39
-<<<<<<< HEAD
   let%span snum2 = "../../../creusot-contracts/src/std/num.rs" 66 26 66 97
-  let%span snum3 = "../../../creusot-contracts/src/std/num.rs" 68 16 68 85
-=======
-  let%span snum2 = "../../../creusot-contracts/src/std/num.rs" 67 26 67 97
-  let%span snum3 = "../../../creusot-contracts/src/std/num.rs" 69 26 69 83
->>>>>>> 716d5822
+  let%span snum3 = "../../../creusot-contracts/src/std/num.rs" 68 26 68 83
   let%span soption4 = "../../../creusot-contracts/src/std/option.rs" 51 26 51 51
   
   use prelude.prelude.Int8
