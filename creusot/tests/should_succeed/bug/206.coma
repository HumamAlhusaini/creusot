module M_206__u2 [#"206.rs" 9 0 9 11]
  let%span s2060 = "206.rs" 8 10 8 22
  let%span s2061 = "206.rs" 7 0 7 8
  let%span svec2 = "../../../../creusot-contracts/src/std/vec.rs" 18 14 18 41
  
  use prelude.prelude.Opaque
  
  type t_NonNull'0  =
    { t_NonNull__pointer'0: opaque_ptr }
  
  type t_Unique'0  =
    { t_Unique__pointer'0: t_NonNull'0; t_Unique__qy95zmarker'0: () }
  
  use prelude.prelude.UIntSize
  
  type t_Cap'0  =
    { t_Cap__0'0: usize }
  
  type t_RawVec'0  =
    { t_RawVec__ptr'0: t_Unique'0; t_RawVec__cap'0: t_Cap'0; t_RawVec__alloc'0: () }
  
  type t_Vec'0  =
    { t_Vec__buf'0: t_RawVec'0; t_Vec__len'0: usize }
  
  type t_A'0  =
    { t_A__0'0: t_Vec'0 }
  
  use seq.Seq
  
  constant v_MAX'0 : usize = (18446744073709551615 : usize)
  
  use prelude.prelude.UIntSize
  
  use prelude.prelude.Int
  
  use seq.Seq
  
  function view'0 (self : t_Vec'0) : Seq.seq usize
  
  axiom view'0_spec : forall self : t_Vec'0 . [%#svec2] Seq.length (view'0 self) <= UIntSize.to_int (v_MAX'0 : usize)
  
  constant a  : t_A'0
  
  function u2'0 [#"206.rs" 9 0 9 11] (a : t_A'0) : ()
  
  goal vc_u2'0 : [%#s2060] view'0 a.t_A__0'0 = view'0 a.t_A__0'0
end
module M_206__ex [#"206.rs" 20 0 20 16]
  let%span s2060 = "206.rs" 19 10 19 26
  let%span s2061 = "206.rs" 15 8 15 13
  let%span s2062 = "206.rs" 8 10 8 22
  let%span s2063 = "206.rs" 7 0 7 8
  let%span svec4 = "../../../../creusot-contracts/src/std/vec.rs" 18 14 18 41
  
  use prelude.prelude.Intrinsic
  
  use prelude.prelude.Opaque
  
  type t_NonNull'0  =
    { t_NonNull__pointer'0: opaque_ptr }
  
  type t_Unique'0  =
    { t_Unique__pointer'0: t_NonNull'0; t_Unique__qy95zmarker'0: () }
  
  use prelude.prelude.UIntSize
  
  type t_Cap'0  =
    { t_Cap__0'0: usize }
  
  type t_RawVec'0  =
    { t_RawVec__ptr'0: t_Unique'0; t_RawVec__cap'0: t_Cap'0; t_RawVec__alloc'0: () }
  
  type t_Vec'0  =
    { t_Vec__buf'0: t_RawVec'0; t_Vec__len'0: usize }
  
  type t_A'0  =
    { t_A__0'0: t_Vec'0 }
  
  use seq.Seq
  
  constant v_MAX'0 : usize = (18446744073709551615 : usize)
  
  use prelude.prelude.UIntSize
  
  use prelude.prelude.Int
  
  use seq.Seq
  
  function view'0 (self : t_Vec'0) : Seq.seq usize
  
  axiom view'0_spec : forall self : t_Vec'0 . [%#svec4] Seq.length (view'0 self) <= UIntSize.to_int (v_MAX'0 : usize)
  
  function u2'0 [#"206.rs" 9 0 9 11] (a : t_A'0) : () =
    [%#s2063] ()
  
  axiom u2'0_spec : forall a : t_A'0 . [%#s2062] view'0 a.t_A__0'0 = view'0 a.t_A__0'0
  
  function u'0 [#"206.rs" 13 0 13 14] (a : t_A'0) : () =
    [%#s2061] u2'0 a
  
  use prelude.prelude.Borrow
  
  meta "compute_max_steps" 1000000
  
<<<<<<< HEAD
  let rec ex'0 (a:t_A'0) (return'  (ret:()))= (! bb0 [ bb0 = return' {_0} ] ) [ & _0 : () = any_l () ] 
    [ return' (result:())-> {[@expl:postcondition] [%#s2060] u'0 a = u'0 a} (! return' {result}) ]
=======
  let rec ex (a:A'0.t_A) (return'  (ret:()))= (! bb0 [ bb0 = return' {_0} ] ) [ & _0 : () = any_l () ] 
    [ return' (result:())-> {[@expl:ex ensures] [%#s2060] u'0 a = u'0 a} (! return' {result}) ]
>>>>>>> 34cd6190
    
end<|MERGE_RESOLUTION|>--- conflicted
+++ resolved
@@ -102,12 +102,7 @@
   
   meta "compute_max_steps" 1000000
   
-<<<<<<< HEAD
   let rec ex'0 (a:t_A'0) (return'  (ret:()))= (! bb0 [ bb0 = return' {_0} ] ) [ & _0 : () = any_l () ] 
-    [ return' (result:())-> {[@expl:postcondition] [%#s2060] u'0 a = u'0 a} (! return' {result}) ]
-=======
-  let rec ex (a:A'0.t_A) (return'  (ret:()))= (! bb0 [ bb0 = return' {_0} ] ) [ & _0 : () = any_l () ] 
     [ return' (result:())-> {[@expl:ex ensures] [%#s2060] u'0 a = u'0 a} (! return' {result}) ]
->>>>>>> 34cd6190
     
 end