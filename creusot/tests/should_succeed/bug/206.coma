--- conflicted
+++ resolved
@@ -1,72 +1,7 @@
-<<<<<<< HEAD
-
 module M_206__u2 [#"206.rs" 9 0 9 11]
   let%span s2060 = "206.rs" 8 10 8 22
   let%span s2061 = "206.rs" 7 0 7 8
   let%span svec2 = "../../../../creusot-contracts/src/std/vec.rs" 18 14 18 41
-=======
-module T_core__ptr__non_null__NonNull
-  use prelude.prelude.Opaque
-  
-  type t_NonNull 't =
-    | C_NonNull opaque_ptr
-  
-  let rec t_NonNull < 't > (input:t_NonNull 't) (ret  (pointer:opaque_ptr))= any
-    [ good (pointer:opaque_ptr)-> {C_NonNull pointer = input} (! ret {pointer}) ]
-    
-end
-module T_core__marker__PhantomData
-  type t_PhantomData 't =
-    | C_PhantomData
-  
-  let rec t_PhantomData < 't > (input:t_PhantomData 't) (ret  )= any [ good -> {C_PhantomData  = input} (! ret) ] 
-end
-module T_core__ptr__unique__Unique
-  use T_core__marker__PhantomData as PhantomData'0
-  
-  use T_core__ptr__non_null__NonNull as NonNull'0
-  
-  type t_Unique 't =
-    | C_Unique (NonNull'0.t_NonNull 't) (PhantomData'0.t_PhantomData 't)
-  
-  let rec t_Unique < 't > (input:t_Unique 't) (ret  (pointer:NonNull'0.t_NonNull 't) (_marker:PhantomData'0.t_PhantomData 't))= any
-    [ good (pointer:NonNull'0.t_NonNull 't) (_marker:PhantomData'0.t_PhantomData 't)-> {C_Unique pointer _marker
-      = input}
-      (! ret {pointer} {_marker}) ]
-    
-end
-module T_alloc__raw_vec__Cap
-  use prelude.prelude.UIntSize
-  
-  use prelude.prelude.Int
-  
-  type t_Cap  =
-    | C_Cap usize
-  
-  let rec t_Cap (input:t_Cap) (ret  (field_0:usize))= any
-    [ good (field_0:usize)-> {C_Cap field_0 = input} (! ret {field_0}) ]
-    
-end
-module T_alloc__raw_vec__RawVec
-  use T_alloc__raw_vec__Cap as Cap'0
-  
-  use T_core__ptr__unique__Unique as Unique'0
-  
-  type t_RawVec 't 'a =
-    | C_RawVec (Unique'0.t_Unique 't) (Cap'0.t_Cap) 'a
-  
-  let rec t_RawVec < 't > < 'a > (input:t_RawVec 't 'a) (ret  (ptr:Unique'0.t_Unique 't) (cap:Cap'0.t_Cap) (alloc:'a))= any
-    [ good (ptr:Unique'0.t_Unique 't) (cap:Cap'0.t_Cap) (alloc:'a)-> {C_RawVec ptr cap alloc = input}
-      (! ret {ptr} {cap} {alloc}) ]
-    
-end
-module T_alloc__vec__Vec
-  use prelude.prelude.UIntSize
-  
-  use prelude.prelude.Int
-  
-  use T_alloc__raw_vec__RawVec as RawVec'0
->>>>>>> dfce2a3a
   
   use prelude.prelude.Opaque
   
