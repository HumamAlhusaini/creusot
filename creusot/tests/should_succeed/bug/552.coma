--- conflicted
+++ resolved
@@ -96,11 +96,7 @@
   
   predicate inv'1 (_1 : Machine'0.t_Machine)
   
-<<<<<<< HEAD
-  axiom inv'1 [@rewrite] : forall x : Machine'0.t_machine . inv'1 x = true
-=======
-  axiom inv'1 : forall x : Machine'0.t_Machine . inv'1 x = true
->>>>>>> c3369865
+  axiom inv'1 [@rewrite] : forall x : Machine'0.t_Machine . inv'1 x = true
   
   use prelude.prelude.Borrow
   
@@ -109,11 +105,7 @@
   
   predicate inv'0 (_1 : borrowed (Machine'0.t_Machine))
   
-<<<<<<< HEAD
-  axiom inv'0 [@rewrite] : forall x : borrowed (Machine'0.t_machine) . inv'0 x = true
-=======
-  axiom inv'0 : forall x : borrowed (Machine'0.t_Machine) . inv'0 x = true
->>>>>>> c3369865
+  axiom inv'0 [@rewrite] : forall x : borrowed (Machine'0.t_Machine) . inv'0 x = true
   
   predicate invariants'0 [#"../552.rs" 18 4 18 31] (self : Machine'0.t_Machine) =
     [%#span3] true
