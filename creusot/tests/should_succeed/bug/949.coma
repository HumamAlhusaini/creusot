--- conflicted
+++ resolved
@@ -2,31 +2,17 @@
   let%span s9490 = "949.rs" 5 18 5 38
   let%span s9491 = "949.rs" 6 21 6 22
   let%span s9492 = "949.rs" 9 10 9 11
-<<<<<<< HEAD
-  let%span sghost_ptr3 = "../../../../creusot-contracts/src/ghost_ptr.rs" 53 14 53 38
-  let%span sghost_ptr4 = "../../../../creusot-contracts/src/ghost_ptr.rs" 54 4 54 24
+  let%span sghost_ptr3 = "../../../../creusot-contracts/src/ghost_ptr.rs" 54 4 54 24
+  let%span sghost_ptr4 = "../../../../creusot-contracts/src/ghost_ptr.rs" 53 14 53 38
   let%span sghost_ptr5 = "../../../../creusot-contracts/src/ghost_ptr.rs" 83 29 83 33
   let%span sghost_ptr6 = "../../../../creusot-contracts/src/ghost_ptr.rs" 83 35 83 38
   let%span sghost_ptr7 = "../../../../creusot-contracts/src/ghost_ptr.rs" 79 14 79 40
   let%span sghost_ptr8 = "../../../../creusot-contracts/src/ghost_ptr.rs" 82 14 82 55
-  let%span sghost_ptr9 = "../../../../creusot-contracts/src/ghost_ptr.rs" 109 15 109 37
-  let%span sghost_ptr10 = "../../../../creusot-contracts/src/ghost_ptr.rs" 112 27 112 31
-  let%span sghost_ptr11 = "../../../../creusot-contracts/src/ghost_ptr.rs" 110 14 110 54
-  let%span sghost_ptr12 = "../../../../creusot-contracts/src/ghost_ptr.rs" 111 14 111 46
-  let%span sghost_ptr13 = "../../../../creusot-contracts/src/ghost_ptr.rs" 112 4 112 60
-=======
-  let%span sghost_ptr3 = "../../../../creusot-contracts/src/ghost_ptr.rs" 55 4 55 24
-  let%span sghost_ptr4 = "../../../../creusot-contracts/src/ghost_ptr.rs" 54 14 54 38
-  let%span sghost_ptr5 = "../../../../creusot-contracts/src/ghost_ptr.rs" 84 29 84 33
-  let%span sghost_ptr6 = "../../../../creusot-contracts/src/ghost_ptr.rs" 84 35 84 38
-  let%span sghost_ptr7 = "../../../../creusot-contracts/src/ghost_ptr.rs" 80 14 80 40
-  let%span sghost_ptr8 = "../../../../creusot-contracts/src/ghost_ptr.rs" 83 14 83 55
-  let%span sghost_ptr9 = "../../../../creusot-contracts/src/ghost_ptr.rs" 113 27 113 31
-  let%span sghost_ptr10 = "../../../../creusot-contracts/src/ghost_ptr.rs" 110 15 110 37
-  let%span sghost_ptr11 = "../../../../creusot-contracts/src/ghost_ptr.rs" 113 4 113 60
-  let%span sghost_ptr12 = "../../../../creusot-contracts/src/ghost_ptr.rs" 111 14 111 54
-  let%span sghost_ptr13 = "../../../../creusot-contracts/src/ghost_ptr.rs" 112 14 112 46
->>>>>>> 34cd6190
+  let%span sghost_ptr9 = "../../../../creusot-contracts/src/ghost_ptr.rs" 112 27 112 31
+  let%span sghost_ptr10 = "../../../../creusot-contracts/src/ghost_ptr.rs" 109 15 109 37
+  let%span sghost_ptr11 = "../../../../creusot-contracts/src/ghost_ptr.rs" 112 4 112 60
+  let%span sghost_ptr12 = "../../../../creusot-contracts/src/ghost_ptr.rs" 110 14 110 54
+  let%span sghost_ptr13 = "../../../../creusot-contracts/src/ghost_ptr.rs" 111 14 111 46
   let%span sghost_ptr14 = "../../../../creusot-contracts/src/ghost_ptr.rs" 34 14 34 64
   let%span sfmap15 = "../../../../creusot-contracts/src/logic/fmap.rs" 112 14 112 31
   let%span sfmap16 = "../../../../creusot-contracts/src/logic/fmap.rs" 113 14 113 49
@@ -46,6 +32,10 @@
   let%span sutil30 = "../../../../creusot-contracts/src/util.rs" 32 11 32 21
   let%span sutil31 = "../../../../creusot-contracts/src/util.rs" 33 10 33 28
   
+  type t_GhostPtrToken'0
+  
+  predicate inv'0 (_1 : t_GhostPtrToken'0)
+  
   use prelude.prelude.Opaque
   
   use prelude.prelude.Int
@@ -54,9 +44,9 @@
   
   function null_logic'0 (_1 : ()) : opaque_ptr
   
-  axiom null_logic'0_spec : forall _1 : () . ([%#sghost_ptr25] forall ptr : opaque_ptr . addr_logic'0 ptr
-  = addr_logic'0 (null_logic'0 _1)  -> ptr = null_logic'0 _1)
-  && ([%#sghost_ptr24] addr_logic'0 (null_logic'0 _1) = 0)
+  axiom null_logic'0_spec : forall _1 : () . ([%#sghost_ptr24] addr_logic'0 (null_logic'0 _1) = 0)
+  && ([%#sghost_ptr25] forall ptr : opaque_ptr . addr_logic'0 ptr = addr_logic'0 (null_logic'0 _1)
+   -> ptr = null_logic'0 _1)
   
   type t_FMap'0
   
@@ -79,8 +69,6 @@
   function get_unsized'0 [@inline:trivial] (self : t_FMap'0) (k : opaque_ptr) : t_Option'0 =
     [%#sfmap26] Map.get (view'1 self) k
   
-  type t_GhostPtrToken'0
-  
   function view'0 (self : t_GhostPtrToken'0) : t_FMap'0
   
   axiom view'0_spec : forall self : t_GhostPtrToken'0 . [%#sghost_ptr14] get_unsized'0 (view'0 self) (null_logic'0 ())
@@ -90,51 +78,28 @@
   
   axiom len'0_spec : forall self : t_FMap'0 . [%#sfmap27] len'0 self >= 0
   
-<<<<<<< HEAD
   use map.Const
-=======
-  axiom remove'0_spec : forall self : FMap'0.t_FMap opaque_ptr int32, k : opaque_ptr . ([%#sfmap22] view'1 (remove'0 self k)
-  = Map.set (view'1 self) k (Option'0.C_None))
-  && ([%#sfmap23] len'0 (remove'0 self k) = (if contains'0 self k then len'0 self - 1 else len'0 self))
->>>>>>> 34cd6190
   
   function empty'0 (_1 : ()) : t_FMap'0
   
-  axiom empty'0_spec : forall _1 : () . ([%#sfmap16] view'1 (empty'0 _1) = Const.const (C_None'0))
-  && ([%#sfmap15] len'0 (empty'0 _1) = 0)
-  
-  predicate inv'0 (_1 : t_GhostPtrToken'0)
+  axiom empty'0_spec : forall _1 : () . ([%#sfmap15] len'0 (empty'0 _1) = 0)
+  && ([%#sfmap16] view'1 (empty'0 _1) = Const.const (C_None'0))
   
   axiom inv_axiom'0 [@rewrite] : forall x : t_GhostPtrToken'0 [inv'0 x] . inv'0 x = true
   
   use prelude.prelude.Borrow
   
-<<<<<<< HEAD
   predicate inv'1 (_1 : borrowed (t_GhostPtrToken'0))
-=======
-  axiom null_logic'0_spec : forall _1 : () . ([%#sghost_ptr24] addr_logic'0 (null_logic'0 _1) = 0)
-  && ([%#sghost_ptr25] forall ptr : opaque_ptr . addr_logic'0 ptr = addr_logic'0 (null_logic'0 _1)
-   -> ptr = null_logic'0 _1)
->>>>>>> 34cd6190
   
   axiom inv_axiom'1 [@rewrite] : forall x : borrowed (t_GhostPtrToken'0) [inv'1 x] . inv'1 x = true
   
   predicate inv'2 (_1 : int32)
   
-<<<<<<< HEAD
   axiom inv_axiom'2 [@rewrite] : forall x : int32 [inv'2 x] . inv'2 x = true
   
   let rec new'0 (_1:()) (return'  (ret:t_GhostPtrToken'0))= any
-    [ return' (result:t_GhostPtrToken'0)-> {[%#sghost_ptr4] inv'0 result}
-      {[%#sghost_ptr3] view'0 result = empty'0 ()}
-=======
-  let rec ptr_to_box'0 (self:borrowed (GhostPtrToken'0.t_GhostPtrToken int32)) (ptr:opaque_ptr) (return'  (ret:int32))= {[@expl:ptr_to_box 'self' type invariant] [%#sghost_ptr9] inv'1 self}
-    {[@expl:ptr_to_box requires] [%#sghost_ptr10] contains'0 (view'0 self.current) ptr}
-    any
-    [ return' (result:int32)-> {[%#sghost_ptr11] inv'2 result}
-      {[%#sghost_ptr12] result = lookup_unsized'0 (view'0 self.current) ptr}
-      {[%#sghost_ptr13] view'0 self.final = remove'0 (view'0 self.current) ptr}
->>>>>>> 34cd6190
+    [ return' (result:t_GhostPtrToken'0)-> {[%#sghost_ptr3] inv'0 result}
+      {[%#sghost_ptr4] view'0 result = empty'0 ()}
       (! return' {result}) ]
     
   
@@ -147,25 +112,15 @@
   
   use map.Map
   
-<<<<<<< HEAD
   function insert'0 (self : t_FMap'0) (k : opaque_ptr) (v : int32) : t_FMap'0
   
-  axiom insert'0_spec : forall self : t_FMap'0, k : opaque_ptr, v : int32 . ([%#sfmap20] not contains'0 self k
-   -> len'0 (insert'0 self k v) = len'0 self + 1)
-  && ([%#sfmap19] contains'0 self k  -> len'0 (insert'0 self k v) = len'0 self)
-  && ([%#sfmap18] view'1 (insert'0 self k v) = Map.set (view'1 self) k (C_Some'0 (make_sized'0 v)))
-  
-  let rec ptr_from_box'0 (self:borrowed (t_GhostPtrToken'0)) (val':int32) (return'  (ret:opaque_ptr))= {[@expl:precondition] [%#sghost_ptr6] inv'2 val'}
-    {[@expl:precondition] [%#sghost_ptr5] inv'1 self}
-=======
-  axiom insert'0_spec : forall self : FMap'0.t_FMap opaque_ptr int32, k : opaque_ptr, v : int32 . ([%#sfmap18] view'1 (insert'0 self k v)
-  = Map.set (view'1 self) k (Option'0.C_Some (make_sized'0 v)))
+  axiom insert'0_spec : forall self : t_FMap'0, k : opaque_ptr, v : int32 . ([%#sfmap18] view'1 (insert'0 self k v)
+  = Map.set (view'1 self) k (C_Some'0 (make_sized'0 v)))
   && ([%#sfmap19] contains'0 self k  -> len'0 (insert'0 self k v) = len'0 self)
   && ([%#sfmap20] not contains'0 self k  -> len'0 (insert'0 self k v) = len'0 self + 1)
   
-  let rec ptr_from_box'0 (self:borrowed (GhostPtrToken'0.t_GhostPtrToken int32)) (val':int32) (return'  (ret:opaque_ptr))= {[@expl:ptr_from_box 'self' type invariant] [%#sghost_ptr5] inv'1 self}
+  let rec ptr_from_box'0 (self:borrowed (t_GhostPtrToken'0)) (val':int32) (return'  (ret:opaque_ptr))= {[@expl:ptr_from_box 'self' type invariant] [%#sghost_ptr5] inv'1 self}
     {[@expl:ptr_from_box 'val' type invariant] [%#sghost_ptr6] inv'2 val'}
->>>>>>> 34cd6190
     any
     [ return' (result:opaque_ptr)-> {[%#sghost_ptr7] not contains'0 (view'0 self.current) result}
       {[%#sghost_ptr8] view'0 self.final = insert'0 (view'0 self.current) result val'}
@@ -177,30 +132,21 @@
   axiom unwrap'0_spec : forall op : t_Option'0 . ([%#sutil30] op <> C_None'0)
    -> ([%#sutil31] C_Some'0 (unwrap'0 op) = op)
   
-<<<<<<< HEAD
   function lookup_unsized'0 [@inline:trivial] (self : t_FMap'0) (k : opaque_ptr) : int32 =
     [%#sfmap21] unwrap'0 (get_unsized'0 self k)
   
   function remove'0 (self : t_FMap'0) (k : opaque_ptr) : t_FMap'0
   
-  axiom remove'0_spec : forall self : t_FMap'0, k : opaque_ptr . ([%#sfmap23] len'0 (remove'0 self k)
-  = (if contains'0 self k then len'0 self - 1 else len'0 self))
-  && ([%#sfmap22] view'1 (remove'0 self k) = Map.set (view'1 self) k (C_None'0))
+  axiom remove'0_spec : forall self : t_FMap'0, k : opaque_ptr . ([%#sfmap22] view'1 (remove'0 self k)
+  = Map.set (view'1 self) k (C_None'0))
+  && ([%#sfmap23] len'0 (remove'0 self k) = (if contains'0 self k then len'0 self - 1 else len'0 self))
   
-  let rec ptr_to_box'0 (self:borrowed (t_GhostPtrToken'0)) (ptr:opaque_ptr) (return'  (ret:int32))= {[@expl:precondition] [%#sghost_ptr10] inv'1 self}
-    {[@expl:precondition] [%#sghost_ptr9] contains'0 (view'0 self.current) ptr}
+  let rec ptr_to_box'0 (self:borrowed (t_GhostPtrToken'0)) (ptr:opaque_ptr) (return'  (ret:int32))= {[@expl:ptr_to_box 'self' type invariant] [%#sghost_ptr9] inv'1 self}
+    {[@expl:ptr_to_box requires] [%#sghost_ptr10] contains'0 (view'0 self.current) ptr}
     any
-    [ return' (result:int32)-> {[%#sghost_ptr13] inv'2 result}
-      {[%#sghost_ptr12] view'0 self.final = remove'0 (view'0 self.current) ptr}
-      {[%#sghost_ptr11] result = lookup_unsized'0 (view'0 self.current) ptr}
-=======
-  axiom empty'0_spec : forall _1 : () . ([%#sfmap15] len'0 (empty'0 _1) = 0)
-  && ([%#sfmap16] view'1 (empty'0 _1) = Const.const (Option'0.C_None))
-  
-  let rec new'0 (_1:()) (return'  (ret:GhostPtrToken'0.t_GhostPtrToken int32))= any
-    [ return' (result:GhostPtrToken'0.t_GhostPtrToken int32)-> {[%#sghost_ptr3] inv'0 result}
-      {[%#sghost_ptr4] view'0 result = empty'0 ()}
->>>>>>> 34cd6190
+    [ return' (result:int32)-> {[%#sghost_ptr11] inv'2 result}
+      {[%#sghost_ptr12] result = lookup_unsized'0 (view'0 self.current) ptr}
+      {[%#sghost_ptr13] view'0 self.final = remove'0 (view'0 self.current) ptr}
       (! return' {result}) ]
     
   
