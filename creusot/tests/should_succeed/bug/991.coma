--- conflicted
+++ resolved
@@ -54,12 +54,5 @@
   
   let rec love_and_hope'0 (self:t_Formula'0) (return'  (ret:()))= (! bb0 [ bb0 = return' {_0} ] )
     [ & _0 : () = any_l () ]
-<<<<<<< HEAD
-     [ return' (result:())-> {[@expl:postcondition] [%#s9910] view'0 self = view'0 self} (! return' {result}) ] 
-=======
      [ return' (result:())-> {[@expl:love_and_hope ensures] [%#s9910] view'0 self = view'0 self} (! return' {result}) ] 
-end
-module M_991__qyi17221981267159154533 [#"991.rs" 10 0 10 21] (* <Formula as creusot_contracts::View> *)
-  
->>>>>>> 34cd6190
 end