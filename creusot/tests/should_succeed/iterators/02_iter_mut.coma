module M_02_iter_mut__qyi4305820612590367313__produces_refl [#"02_iter_mut.rs" 51 4 51 26] (* <IterMut<'a, T> as common::Iterator> *)
  let%span s02_iter_mut0 = "02_iter_mut.rs" 49 15 49 24
  let%span s02_iter_mut1 = "02_iter_mut.rs" 50 14 50 45
  let%span s02_iter_mut2 = "02_iter_mut.rs" 47 4 47 10
  let%span s02_iter_mut3 = "02_iter_mut.rs" 39 12 43 13
  let%span smodel4 = "../../../../creusot-contracts/src/model.rs" 106 8 106 22
  let%span sslice5 = "../../../../creusot-contracts/src/std/slice.rs" 87 14 87 41
  let%span sslice6 = "../../../../creusot-contracts/src/std/slice.rs" 88 14 88 84
  let%span s02_iter_mut7 = "02_iter_mut.rs" 22 20 22 64
  let%span sslice8 = "../../../../creusot-contracts/src/std/slice.rs" 28 14 28 41
  let%span sslice9 = "../../../../creusot-contracts/src/std/slice.rs" 29 14 29 42
  let%span sops10 = "../../../../creusot-contracts/src/logic/ops.rs" 42 8 42 31
  let%span sinvariant11 = "../../../../creusot-contracts/src/invariant.rs" 34 20 34 44
  let%span sslice12 = "../../../../creusot-contracts/src/std/slice.rs" 18 20 18 30
  let%span sseq13 = "../../../../creusot-contracts/src/logic/seq.rs" 444 20 444 95
  let%span sboxed14 = "../../../../creusot-contracts/src/std/boxed.rs" 28 8 28 18
  
  use prelude.prelude.Borrow
  
  use prelude.prelude.Slice
  
  type t_T'0
  
  type t_IterMut'0  =
    { t_IterMut__inner'0: borrowed (slice t_T'0) }
  
  predicate inv'0 (_1 : t_IterMut'0)
  
  use seq.Seq
  
  use seq.Seq
  
  use seq.Seq
  
  use seq.Seq
  
  use prelude.prelude.UIntSize
  
  constant v_MAX'0 : usize = (18446744073709551615 : usize)
  
  use prelude.prelude.UIntSize
  
  use prelude.prelude.Int
  
  use prelude.prelude.Slice
  
  function view'1 (self : slice t_T'0) : Seq.seq t_T'0
  
<<<<<<< HEAD
  axiom view'1_spec : forall self : slice t_T'0 . ([%#sslice9] view'1 self = Slice.id self)
  && ([%#sslice8] Seq.length (view'1 self) <= UIntSize.to_int (v_MAX'0 : usize))
=======
  axiom view'1_spec : forall self : slice t . ([%#sslice7] Seq.length (view'1 self)
  <= UIntSize.to_int (v_MAX'0 : usize))
  && ([%#sslice8] view'1 self = Slice.id self)
>>>>>>> 34cd6190
  
  function view'0 (self : borrowed (slice t_T'0)) : Seq.seq t_T'0 =
    [%#smodel4] view'1 self.current
  
  use seq.Seq
  
  use seq.Seq
  
  use seq.Seq
  
  function index_logic'0 [@inline:trivial] (self : slice t_T'0) (ix : int) : t_T'0 =
    [%#sops10] Seq.get (view'1 self) ix
  
  function to_mut_seq'0 (self : borrowed (slice t_T'0)) : Seq.seq (borrowed t_T'0)
  
  axiom to_mut_seq'0_spec : forall self : borrowed (slice t_T'0) . ([%#sslice6] forall i : int . 0 <= i
  /\ i < Seq.length (to_mut_seq'0 self)
   -> Seq.get (to_mut_seq'0 self) i
  = Borrow.borrow_logic (index_logic'0 self.current i) (index_logic'0 self.final i) (Borrow.inherit_id (Borrow.get_id self) i))
  && ([%#sslice5] Seq.length (to_mut_seq'0 self) = Seq.length (view'0 self))
  
  use seq.Seq
  
  predicate produces'0 [#"02_iter_mut.rs" 37 4 37 65] (self : t_IterMut'0) (visited : Seq.seq (borrowed t_T'0)) (tl : t_IterMut'0)
    
   =
    [%#s02_iter_mut3] Seq.length (view'0 self.t_IterMut__inner'0)
    = Seq.length visited + Seq.length (view'0 tl.t_IterMut__inner'0)
    /\ (forall i : int . 0 <= i /\ i < Seq.length (view'0 self.t_IterMut__inner'0)
     -> (Seq.get (to_mut_seq'0 self.t_IterMut__inner'0) i).current
    = (Seq.get (Seq.(++) visited (to_mut_seq'0 tl.t_IterMut__inner'0)) i).current
    /\ (Seq.get (to_mut_seq'0 self.t_IterMut__inner'0) i).final
    = (Seq.get (Seq.(++) visited (to_mut_seq'0 tl.t_IterMut__inner'0)) i).final)
  
  predicate invariant'0 [#"02_iter_mut.rs" 20 4 20 30] (self : t_IterMut'0) =
    [%#s02_iter_mut7] Seq.length (view'1 (self.t_IterMut__inner'0).final)
    = Seq.length (view'1 (self.t_IterMut__inner'0).current)
  
  predicate inv'1 (_1 : borrowed (slice t_T'0))
  
  axiom inv_axiom'0 [@rewrite] : forall x : t_IterMut'0 [inv'0 x] . inv'0 x
  = (invariant'0 x
  /\ match x with
    | {t_IterMut__inner'0 = inner} -> inv'1 inner
    end)
  
  predicate inv'2 (_1 : slice t_T'0)
  
  predicate invariant'1 (self : borrowed (slice t_T'0)) =
    [%#sinvariant11] inv'2 self.current /\ inv'2 self.final
  
  axiom inv_axiom'1 [@rewrite] : forall x : borrowed (slice t_T'0) [inv'1 x] . inv'1 x = invariant'1 x
  
  predicate inv'3 (_1 : Seq.seq t_T'0)
  
  predicate invariant'2 (self : slice t_T'0) =
    [%#sslice12] inv'3 (view'1 self)
  
  axiom inv_axiom'2 [@rewrite] : forall x : slice t_T'0 [inv'2 x] . inv'2 x = invariant'2 x
  
  use seq.Seq
  
  predicate inv'4 (_1 : t_T'0)
  
<<<<<<< HEAD
  predicate invariant'3 (self : Seq.seq t_T'0) =
    [%#sseq13] forall i : int . 0 <= i /\ i < Seq.length self  -> inv'4 (Seq.get self i)
=======
  axiom to_mut_seq'0_spec : forall self : borrowed (slice t) . ([%#sslice4] Seq.length (to_mut_seq'0 self)
  = Seq.length (view'0 self))
  && ([%#sslice5] forall i : int . 0 <= i /\ i < Seq.length (to_mut_seq'0 self)
   -> Seq.get (to_mut_seq'0 self) i
  = Borrow.borrow_logic (index_logic'0 self.current i) (index_logic'0 self.final i) (Borrow.inherit_id (Borrow.get_id self) i))
>>>>>>> 34cd6190
  
  axiom inv_axiom'3 [@rewrite] : forall x : Seq.seq t_T'0 [inv'3 x] . inv'3 x = invariant'3 x
  
  predicate inv'5 (_1 : t_T'0)
  
  predicate invariant'4 (self : t_T'0) =
    [%#sboxed14] inv'5 self
  
  axiom inv_axiom'4 [@rewrite] : forall x : t_T'0 [inv'4 x] . inv'4 x = invariant'4 x
  
  constant self  : t_IterMut'0
  
  function produces_refl'0 [#"02_iter_mut.rs" 51 4 51 26] (self : t_IterMut'0) : ()
  
  goal vc_produces_refl'0 : ([%#s02_iter_mut0] inv'0 self)
   -> ([%#s02_iter_mut1] produces'0 self (Seq.empty  : Seq.seq (borrowed t_T'0)) self)
end
module M_02_iter_mut__qyi4305820612590367313__produces_trans [#"02_iter_mut.rs" 61 4 61 90] (* <IterMut<'a, T> as common::Iterator> *)
  let%span s02_iter_mut0 = "02_iter_mut.rs" 55 15 55 21
  let%span s02_iter_mut1 = "02_iter_mut.rs" 56 15 56 21
  let%span s02_iter_mut2 = "02_iter_mut.rs" 57 15 57 21
  let%span s02_iter_mut3 = "02_iter_mut.rs" 58 15 58 32
  let%span s02_iter_mut4 = "02_iter_mut.rs" 59 15 59 32
  let%span s02_iter_mut5 = "02_iter_mut.rs" 60 14 60 42
  let%span s02_iter_mut6 = "02_iter_mut.rs" 53 4 53 10
  let%span s02_iter_mut7 = "02_iter_mut.rs" 39 12 43 13
  let%span smodel8 = "../../../../creusot-contracts/src/model.rs" 106 8 106 22
  let%span sslice9 = "../../../../creusot-contracts/src/std/slice.rs" 87 14 87 41
  let%span sslice10 = "../../../../creusot-contracts/src/std/slice.rs" 88 14 88 84
  let%span s02_iter_mut11 = "02_iter_mut.rs" 22 20 22 64
  let%span sslice12 = "../../../../creusot-contracts/src/std/slice.rs" 28 14 28 41
  let%span sslice13 = "../../../../creusot-contracts/src/std/slice.rs" 29 14 29 42
  let%span sops14 = "../../../../creusot-contracts/src/logic/ops.rs" 42 8 42 31
  let%span sinvariant15 = "../../../../creusot-contracts/src/invariant.rs" 34 20 34 44
  let%span sslice16 = "../../../../creusot-contracts/src/std/slice.rs" 18 20 18 30
  let%span sseq17 = "../../../../creusot-contracts/src/logic/seq.rs" 444 20 444 95
  let%span sboxed18 = "../../../../creusot-contracts/src/std/boxed.rs" 28 8 28 18
  
  use prelude.prelude.Borrow
  
  use prelude.prelude.Slice
  
  type t_T'0
  
  type t_IterMut'0  =
    { t_IterMut__inner'0: borrowed (slice t_T'0) }
  
  predicate inv'0 (_1 : t_IterMut'0)
  
  use seq.Seq
  
  use seq.Seq
  
  use seq.Seq
  
  use prelude.prelude.UIntSize
  
  constant v_MAX'0 : usize = (18446744073709551615 : usize)
  
  use prelude.prelude.UIntSize
  
  use prelude.prelude.Int
  
  use prelude.prelude.Slice
  
  function view'1 (self : slice t_T'0) : Seq.seq t_T'0
  
<<<<<<< HEAD
  axiom view'1_spec : forall self : slice t_T'0 . ([%#sslice13] view'1 self = Slice.id self)
  && ([%#sslice12] Seq.length (view'1 self) <= UIntSize.to_int (v_MAX'0 : usize))
=======
  axiom view'1_spec : forall self : slice t . ([%#sslice11] Seq.length (view'1 self)
  <= UIntSize.to_int (v_MAX'0 : usize))
  && ([%#sslice12] view'1 self = Slice.id self)
>>>>>>> 34cd6190
  
  function view'0 (self : borrowed (slice t_T'0)) : Seq.seq t_T'0 =
    [%#smodel8] view'1 self.current
  
  use seq.Seq
  
  use seq.Seq
  
  use seq.Seq
  
  function index_logic'0 [@inline:trivial] (self : slice t_T'0) (ix : int) : t_T'0 =
    [%#sops14] Seq.get (view'1 self) ix
  
  function to_mut_seq'0 (self : borrowed (slice t_T'0)) : Seq.seq (borrowed t_T'0)
  
  axiom to_mut_seq'0_spec : forall self : borrowed (slice t_T'0) . ([%#sslice10] forall i : int . 0 <= i
  /\ i < Seq.length (to_mut_seq'0 self)
   -> Seq.get (to_mut_seq'0 self) i
  = Borrow.borrow_logic (index_logic'0 self.current i) (index_logic'0 self.final i) (Borrow.inherit_id (Borrow.get_id self) i))
  && ([%#sslice9] Seq.length (to_mut_seq'0 self) = Seq.length (view'0 self))
  
  use seq.Seq
  
  predicate produces'0 [#"02_iter_mut.rs" 37 4 37 65] (self : t_IterMut'0) (visited : Seq.seq (borrowed t_T'0)) (tl : t_IterMut'0)
    
   =
    [%#s02_iter_mut7] Seq.length (view'0 self.t_IterMut__inner'0)
    = Seq.length visited + Seq.length (view'0 tl.t_IterMut__inner'0)
    /\ (forall i : int . 0 <= i /\ i < Seq.length (view'0 self.t_IterMut__inner'0)
     -> (Seq.get (to_mut_seq'0 self.t_IterMut__inner'0) i).current
    = (Seq.get (Seq.(++) visited (to_mut_seq'0 tl.t_IterMut__inner'0)) i).current
    /\ (Seq.get (to_mut_seq'0 self.t_IterMut__inner'0) i).final
    = (Seq.get (Seq.(++) visited (to_mut_seq'0 tl.t_IterMut__inner'0)) i).final)
  
  predicate invariant'0 [#"02_iter_mut.rs" 20 4 20 30] (self : t_IterMut'0) =
    [%#s02_iter_mut11] Seq.length (view'1 (self.t_IterMut__inner'0).final)
    = Seq.length (view'1 (self.t_IterMut__inner'0).current)
  
  predicate inv'1 (_1 : borrowed (slice t_T'0))
  
  axiom inv_axiom'0 [@rewrite] : forall x : t_IterMut'0 [inv'0 x] . inv'0 x
  = (invariant'0 x
  /\ match x with
    | {t_IterMut__inner'0 = inner} -> inv'1 inner
    end)
  
  predicate inv'2 (_1 : slice t_T'0)
  
  predicate invariant'1 (self : borrowed (slice t_T'0)) =
    [%#sinvariant15] inv'2 self.current /\ inv'2 self.final
  
  axiom inv_axiom'1 [@rewrite] : forall x : borrowed (slice t_T'0) [inv'1 x] . inv'1 x = invariant'1 x
  
  predicate inv'3 (_1 : Seq.seq t_T'0)
  
  predicate invariant'2 (self : slice t_T'0) =
    [%#sslice16] inv'3 (view'1 self)
  
  axiom inv_axiom'2 [@rewrite] : forall x : slice t_T'0 [inv'2 x] . inv'2 x = invariant'2 x
  
  use seq.Seq
  
  predicate inv'4 (_1 : t_T'0)
  
<<<<<<< HEAD
  predicate invariant'3 (self : Seq.seq t_T'0) =
    [%#sseq17] forall i : int . 0 <= i /\ i < Seq.length self  -> inv'4 (Seq.get self i)
=======
  axiom to_mut_seq'0_spec : forall self : borrowed (slice t) . ([%#sslice8] Seq.length (to_mut_seq'0 self)
  = Seq.length (view'0 self))
  && ([%#sslice9] forall i : int . 0 <= i /\ i < Seq.length (to_mut_seq'0 self)
   -> Seq.get (to_mut_seq'0 self) i
  = Borrow.borrow_logic (index_logic'0 self.current i) (index_logic'0 self.final i) (Borrow.inherit_id (Borrow.get_id self) i))
>>>>>>> 34cd6190
  
  axiom inv_axiom'3 [@rewrite] : forall x : Seq.seq t_T'0 [inv'3 x] . inv'3 x = invariant'3 x
  
  predicate inv'5 (_1 : t_T'0)
  
  predicate invariant'4 (self : t_T'0) =
    [%#sboxed18] inv'5 self
  
  axiom inv_axiom'4 [@rewrite] : forall x : t_T'0 [inv'4 x] . inv'4 x = invariant'4 x
  
  constant a  : t_IterMut'0
  
  constant ab  : Seq.seq (borrowed t_T'0)
  
  constant b  : t_IterMut'0
  
  constant bc  : Seq.seq (borrowed t_T'0)
  
  constant c  : t_IterMut'0
  
  function produces_trans'0 [#"02_iter_mut.rs" 61 4 61 90] (a : t_IterMut'0) (ab : Seq.seq (borrowed t_T'0)) (b : t_IterMut'0) (bc : Seq.seq (borrowed t_T'0)) (c : t_IterMut'0) : ()
    
  
  goal vc_produces_trans'0 : ([%#s02_iter_mut4] produces'0 b bc c)
   -> ([%#s02_iter_mut3] produces'0 a ab b)
   -> ([%#s02_iter_mut2] inv'0 c)
   -> ([%#s02_iter_mut1] inv'0 b)
   -> ([%#s02_iter_mut0] inv'0 a)  -> ([%#s02_iter_mut5] produces'0 a (Seq.(++) ab bc) c)
end
module M_02_iter_mut__qyi4305820612590367313__next [#"02_iter_mut.rs" 67 4 67 44] (* <IterMut<'a, T> as common::Iterator> *)
  let%span s02_iter_mut0 = "02_iter_mut.rs" 67 17 67 21
<<<<<<< HEAD
  let%span s02_iter_mut1 = "02_iter_mut.rs" 63 14 66 5
  let%span s02_iter_mut2 = "02_iter_mut.rs" 67 26 67 44
  let%span sslice3 = "../../../../creusot-contracts/src/std/slice.rs" 291 18 298 9
=======
  let%span s02_iter_mut1 = "02_iter_mut.rs" 67 26 67 44
  let%span s02_iter_mut2 = "02_iter_mut.rs" 63 14 66 5
  let%span sslice3 = "../../../../creusot-contracts/src/std/slice.rs" 295 18 302 9
>>>>>>> 34cd6190
  let%span s02_iter_mut4 = "02_iter_mut.rs" 32 8 32 76
  let%span s02_iter_mut5 = "02_iter_mut.rs" 39 12 43 13
  let%span sops6 = "../../../../creusot-contracts/src/logic/ops.rs" 42 8 42 31
  let%span sslice7 = "../../../../creusot-contracts/src/std/slice.rs" 28 14 28 41
  let%span sslice8 = "../../../../creusot-contracts/src/std/slice.rs" 29 14 29 42
  let%span sseq9 = "../../../../creusot-contracts/src/logic/seq.rs" 99 8 99 39
  let%span sresolve10 = "../../../../creusot-contracts/src/resolve.rs" 41 20 41 34
  let%span smodel11 = "../../../../creusot-contracts/src/model.rs" 106 8 106 22
  let%span sslice12 = "../../../../creusot-contracts/src/std/slice.rs" 87 14 87 41
  let%span sslice13 = "../../../../creusot-contracts/src/std/slice.rs" 88 14 88 84
  let%span sinvariant14 = "../../../../creusot-contracts/src/invariant.rs" 34 20 34 44
  let%span sslice15 = "../../../../creusot-contracts/src/std/slice.rs" 18 20 18 30
  let%span s02_iter_mut16 = "02_iter_mut.rs" 22 20 22 64
  let%span sseq17 = "../../../../creusot-contracts/src/logic/seq.rs" 444 20 444 95
  let%span sboxed18 = "../../../../creusot-contracts/src/std/boxed.rs" 28 8 28 18
  
  use prelude.prelude.Borrow
  
  use prelude.prelude.Slice
  
  type t_T'0
  
  predicate inv'0 (_1 : borrowed (slice t_T'0))
  
  type t_IterMut'0  =
    { t_IterMut__inner'0: borrowed (slice t_T'0) }
  
  predicate inv'3 (_1 : borrowed (borrowed (slice t_T'0)))
  
  type t_Option'0  =
    | C_None'0
    | C_Some'0 (borrowed t_T'0)
  
  use prelude.prelude.Int
  
  use seq.Seq
  
  use prelude.prelude.UIntSize
  
  constant v_MAX'0 : usize = (18446744073709551615 : usize)
  
  use prelude.prelude.UIntSize
  
  use prelude.prelude.Slice
  
  use seq.Seq
  
  function view'0 (self : slice t_T'0) : Seq.seq t_T'0
  
  axiom view'0_spec : forall self : slice t_T'0 . ([%#sslice8] view'0 self = Slice.id self)
  && ([%#sslice7] Seq.length (view'0 self) <= UIntSize.to_int (v_MAX'0 : usize))
  
  use seq.Seq
  
  function index_logic'0 [@inline:trivial] (self : slice t_T'0) (ix : int) : t_T'0 =
    [%#sops6] Seq.get (view'0 self) ix
  
  use seq.Seq
  
<<<<<<< HEAD
  function tail'0 (self : Seq.seq t_T'0) : Seq.seq t_T'0 =
    [%#sseq9] Seq.([..]) self 1 (Seq.length self)
=======
  axiom view'0_spec : forall self : slice t . ([%#sslice7] Seq.length (view'0 self)
  <= UIntSize.to_int (v_MAX'0 : usize))
  && ([%#sslice8] view'0 self = Slice.id self)
>>>>>>> 34cd6190
  
  use seq.Seq
  
  predicate inv'2 (_1 : t_Option'0)
  
  predicate inv'5 (_1 : slice t_T'0)
  
  predicate invariant'0 (self : borrowed (slice t_T'0)) =
    [%#sinvariant14] inv'5 self.current /\ inv'5 self.final
  
  axiom inv_axiom'0 [@rewrite] : forall x : borrowed (slice t_T'0) [inv'0 x] . inv'0 x = invariant'0 x
  
  predicate inv'1 (_1 : borrowed (t_IterMut'0))
  
  predicate inv'6 (_1 : t_IterMut'0)
  
  predicate invariant'1 (self : borrowed (t_IterMut'0)) =
    [%#sinvariant14] inv'6 self.current /\ inv'6 self.final
  
  axiom inv_axiom'1 [@rewrite] : forall x : borrowed (t_IterMut'0) [inv'1 x] . inv'1 x = invariant'1 x
  
  predicate inv'4 (_1 : borrowed t_T'0)
  
  axiom inv_axiom'2 [@rewrite] : forall x : t_Option'0 [inv'2 x] . inv'2 x
  = match x with
    | C_None'0 -> true
    | C_Some'0 a_0 -> inv'4 a_0
    end
  
  predicate invariant'2 (self : borrowed (borrowed (slice t_T'0))) =
    [%#sinvariant14] inv'0 self.current /\ inv'0 self.final
  
  axiom inv_axiom'3 [@rewrite] : forall x : borrowed (borrowed (slice t_T'0)) [inv'3 x] . inv'3 x = invariant'2 x
  
  predicate inv'7 (_1 : t_T'0)
  
  predicate invariant'3 (self : borrowed t_T'0) =
    [%#sinvariant14] inv'7 self.current /\ inv'7 self.final
  
  axiom inv_axiom'4 [@rewrite] : forall x : borrowed t_T'0 [inv'4 x] . inv'4 x = invariant'3 x
  
  predicate inv'8 (_1 : Seq.seq t_T'0)
  
  predicate invariant'4 (self : slice t_T'0) =
    [%#sslice15] inv'8 (view'0 self)
  
  axiom inv_axiom'5 [@rewrite] : forall x : slice t_T'0 [inv'5 x] . inv'5 x = invariant'4 x
  
  predicate invariant'5 [#"02_iter_mut.rs" 20 4 20 30] (self : t_IterMut'0) =
    [%#s02_iter_mut16] Seq.length (view'0 (self.t_IterMut__inner'0).final)
    = Seq.length (view'0 (self.t_IterMut__inner'0).current)
  
  axiom inv_axiom'6 [@rewrite] : forall x : t_IterMut'0 [inv'6 x] . inv'6 x
  = (invariant'5 x
  /\ match x with
    | {t_IterMut__inner'0 = inner} -> inv'0 inner
    end)
  
  use seq.Seq
  
  predicate inv'9 (_1 : t_T'0)
  
  predicate invariant'6 (self : Seq.seq t_T'0) =
    [%#sseq17] forall i : int . 0 <= i /\ i < Seq.length self  -> inv'9 (Seq.get self i)
  
  axiom inv_axiom'7 [@rewrite] : forall x : Seq.seq t_T'0 [inv'8 x] . inv'8 x = invariant'6 x
  
  predicate invariant'7 (self : t_T'0) =
    [%#sboxed18] inv'7 self
  
  axiom inv_axiom'8 [@rewrite] : forall x : t_T'0 [inv'9 x] . inv'9 x = invariant'7 x
  
  let rec take_first_mut'0 (self:borrowed (borrowed (slice t_T'0))) (return'  (ret:t_Option'0))= {[@expl:precondition] inv'3 self}
    any
    [ return' (result:t_Option'0)-> {inv'2 result}
      {[%#sslice3] match result with
        | C_Some'0 r -> r.current = index_logic'0 (self.current).current 0
        /\ r.final = index_logic'0 (self.current).final 0
        /\ Seq.length (view'0 (self.current).current) > 0
        /\ Seq.length (view'0 (self.current).final) > 0
        /\ view'0 (self.final).current = tail'0 (view'0 (self.current).current)
        /\ view'0 (self.final).final = tail'0 (view'0 (self.current).final)
        | C_None'0 -> view'0 (self.final).current = (Seq.empty  : Seq.seq t_T'0)
        /\ view'0 (self.current).final = (Seq.empty  : Seq.seq t_T'0)
        /\ view'0 (self.current).current = (Seq.empty  : Seq.seq t_T'0)
        /\ view'0 (self.final).final = (Seq.empty  : Seq.seq t_T'0)
        end}
      (! return' {result}) ]
    
  
  predicate resolve'1 (self : borrowed (t_IterMut'0)) =
    [%#sresolve10] self.final = self.current
  
<<<<<<< HEAD
  predicate resolve'0 (_1 : borrowed (t_IterMut'0)) =
    resolve'1 _1
=======
  axiom to_mut_seq'0_spec : forall self : borrowed (slice t) . ([%#sslice12] Seq.length (to_mut_seq'0 self)
  = Seq.length (view'1 self))
  && ([%#sslice13] forall i : int . 0 <= i /\ i < Seq.length (to_mut_seq'0 self)
   -> Seq.get (to_mut_seq'0 self) i
  = Borrow.borrow_logic (index_logic'0 self.current i) (index_logic'0 self.final i) (Borrow.inherit_id (Borrow.get_id self) i))
>>>>>>> 34cd6190
  
  use prelude.prelude.Intrinsic
  
  predicate resolve'2 (self : borrowed (slice t_T'0)) =
    [%#sresolve10] self.final = self.current
  
  function view'1 (self : borrowed (slice t_T'0)) : Seq.seq t_T'0 =
    [%#smodel11] view'0 self.current
  
  use seq.Seq
  
  predicate completed'0 [#"02_iter_mut.rs" 31 4 31 35] (self : borrowed (t_IterMut'0)) =
    [%#s02_iter_mut4] resolve'2 (self.current).t_IterMut__inner'0
    /\ Seq.(==) (view'1 (self.current).t_IterMut__inner'0) (Seq.empty  : Seq.seq t_T'0)
  
  use seq.Seq
  
  use seq.Seq
  
  use seq.Seq
  
  use seq.Seq
  
  function to_mut_seq'0 (self : borrowed (slice t_T'0)) : Seq.seq (borrowed t_T'0)
  
  axiom to_mut_seq'0_spec : forall self : borrowed (slice t_T'0) . ([%#sslice13] forall i : int . 0 <= i
  /\ i < Seq.length (to_mut_seq'0 self)
   -> Seq.get (to_mut_seq'0 self) i
  = Borrow.borrow_logic (index_logic'0 self.current i) (index_logic'0 self.final i) (Borrow.inherit_id (Borrow.get_id self) i))
  && ([%#sslice12] Seq.length (to_mut_seq'0 self) = Seq.length (view'1 self))
  
  use seq.Seq
  
<<<<<<< HEAD
  predicate produces'0 [#"02_iter_mut.rs" 37 4 37 65] (self : t_IterMut'0) (visited : Seq.seq (borrowed t_T'0)) (tl : t_IterMut'0)
=======
  function tail'0 (self : Seq.seq t) : Seq.seq t =
    [%#sseq9] Seq.([..]) self 1 (Seq.length self)
  
  let rec take_first_mut'0 (self:borrowed (borrowed (slice t))) (return'  (ret:Option'0.t_Option (borrowed t)))= {[@expl:take_first_mut 'self' type invariant] inv'3 self}
    any
    [ return' (result:Option'0.t_Option (borrowed t))-> {inv'2 result}
      {[%#sslice3] match result with
        | Option'0.C_Some r -> r.current = index_logic'0 (self.current).current 0
        /\ r.final = index_logic'0 (self.current).final 0
        /\ Seq.length (view'0 (self.current).current) > 0
        /\ Seq.length (view'0 (self.current).final) > 0
        /\ view'0 (self.final).current = tail'0 (view'0 (self.current).current)
        /\ view'0 (self.final).final = tail'0 (view'0 (self.current).final)
        | Option'0.C_None -> view'0 (self.final).current = (Seq.empty  : Seq.seq t)
        /\ view'0 (self.current).final = (Seq.empty  : Seq.seq t)
        /\ view'0 (self.current).current = (Seq.empty  : Seq.seq t)
        /\ view'0 (self.final).final = (Seq.empty  : Seq.seq t)
        end}
      (! return' {result}) ]
>>>>>>> 34cd6190
    
   =
    [%#s02_iter_mut5] Seq.length (view'1 self.t_IterMut__inner'0)
    = Seq.length visited + Seq.length (view'1 tl.t_IterMut__inner'0)
    /\ (forall i : int . 0 <= i /\ i < Seq.length (view'1 self.t_IterMut__inner'0)
     -> (Seq.get (to_mut_seq'0 self.t_IterMut__inner'0) i).current
    = (Seq.get (Seq.(++) visited (to_mut_seq'0 tl.t_IterMut__inner'0)) i).current
    /\ (Seq.get (to_mut_seq'0 self.t_IterMut__inner'0) i).final
    = (Seq.get (Seq.(++) visited (to_mut_seq'0 tl.t_IterMut__inner'0)) i).final)
  
  meta "compute_max_steps" 1000000
  
<<<<<<< HEAD
  let rec next'0 (self:borrowed (t_IterMut'0)) (return'  (ret:t_Option'0))= {[%#s02_iter_mut0] inv'1 self}
=======
  let rec next (self:borrowed (IterMut'0.t_IterMut t)) (return'  (ret:Option'0.t_Option (borrowed t)))= {[@expl:next 'self' type invariant] [%#s02_iter_mut0] inv'1 self}
>>>>>>> 34cd6190
    (! bb0
    [ bb0 = s0
      [ s0 = {inv'0 (self.current).t_IterMut__inner'0}
        Borrow.borrow_final
          <borrowed (slice t_T'0)>
          {(self.current).t_IterMut__inner'0}
          {Borrow.inherit_id (Borrow.get_id self) 1}
          (fun (_ret':borrowed (borrowed (slice t_T'0))) ->
             [ &_3 <- _ret' ] 
            -{inv'0 _ret'.final}-
             [ &self <- { self with current = { t_IterMut__inner'0 = _ret'.final } } ] 
            s1)
      | s1 = take_first_mut'0 {_3} (fun (_ret':t_Option'0) ->  [ &_0 <- _ret' ] s2)
      | s2 = bb1 ]
      
    | bb1 = s0 [ s0 = {[@expl:type invariant] inv'1 self} s1 | s1 = -{resolve'0 self}- s2 | s2 = return' {_0} ]  ]
    )
    [ & _0 : t_Option'0 = any_l ()
    | & self : borrowed (t_IterMut'0) = self
    | & _3 : borrowed (borrowed (slice t_T'0)) = any_l () ]
    
<<<<<<< HEAD
    [ return' (result:t_Option'0)-> {[@expl:postcondition] [%#s02_iter_mut2] inv'2 result}
      {[@expl:postcondition] [%#s02_iter_mut1] match result with
        | C_None'0 -> completed'0 self
        | C_Some'0 v -> produces'0 self.current (Seq.singleton v) self.final
=======
    [ return' (result:Option'0.t_Option (borrowed t))-> {[@expl:next result type invariant] [%#s02_iter_mut1] inv'2 result}
      {[@expl:next ensures] [%#s02_iter_mut2] match result with
        | Option'0.C_None -> completed'0 self
        | Option'0.C_Some v -> produces'0 self.current (Seq.singleton v) self.final
>>>>>>> 34cd6190
        end}
      (! return' {result}) ]
    
end
module M_02_iter_mut__qyi7060081090368749043__into_iter [#"02_iter_mut.rs" 74 4 74 30] (* IterMut<'a, T> *)
  let%span s02_iter_mut0 = "02_iter_mut.rs" 74 17 74 21
  let%span s02_iter_mut1 = "02_iter_mut.rs" 74 26 74 30
  let%span s02_iter_mut2 = "02_iter_mut.rs" 73 14 73 28
  let%span s02_iter_mut3 = "02_iter_mut.rs" 22 20 22 64
  let%span sslice4 = "../../../../creusot-contracts/src/std/slice.rs" 28 14 28 41
  let%span sslice5 = "../../../../creusot-contracts/src/std/slice.rs" 29 14 29 42
  let%span sinvariant6 = "../../../../creusot-contracts/src/invariant.rs" 34 20 34 44
  let%span sslice7 = "../../../../creusot-contracts/src/std/slice.rs" 18 20 18 30
  let%span sseq8 = "../../../../creusot-contracts/src/logic/seq.rs" 444 20 444 95
  let%span sboxed9 = "../../../../creusot-contracts/src/std/boxed.rs" 28 8 28 18
  
  use prelude.prelude.Borrow
  
  use prelude.prelude.Slice
  
  type t_T'0
  
  type t_IterMut'0  =
    { t_IterMut__inner'0: borrowed (slice t_T'0) }
  
  use prelude.prelude.Intrinsic
  
  predicate inv'0 (_1 : t_IterMut'0)
  
  use seq.Seq
  
  use prelude.prelude.UIntSize
  
  constant v_MAX'0 : usize = (18446744073709551615 : usize)
  
  use prelude.prelude.UIntSize
  
  use prelude.prelude.Int
  
  use prelude.prelude.Slice
  
  use seq.Seq
  
  function view'0 (self : slice t_T'0) : Seq.seq t_T'0
  
<<<<<<< HEAD
  axiom view'0_spec : forall self : slice t_T'0 . ([%#sslice5] view'0 self = Slice.id self)
  && ([%#sslice4] Seq.length (view'0 self) <= UIntSize.to_int (v_MAX'0 : usize))
=======
  axiom view'0_spec : forall self : slice t . ([%#sslice4] Seq.length (view'0 self)
  <= UIntSize.to_int (v_MAX'0 : usize))
  && ([%#sslice5] view'0 self = Slice.id self)
>>>>>>> 34cd6190
  
  predicate invariant'0 [#"02_iter_mut.rs" 20 4 20 30] (self : t_IterMut'0) =
    [%#s02_iter_mut3] Seq.length (view'0 (self.t_IterMut__inner'0).final)
    = Seq.length (view'0 (self.t_IterMut__inner'0).current)
  
  predicate inv'1 (_1 : borrowed (slice t_T'0))
  
  axiom inv_axiom'0 [@rewrite] : forall x : t_IterMut'0 [inv'0 x] . inv'0 x
  = (invariant'0 x
  /\ match x with
    | {t_IterMut__inner'0 = inner} -> inv'1 inner
    end)
  
  predicate inv'2 (_1 : slice t_T'0)
  
  predicate invariant'1 (self : borrowed (slice t_T'0)) =
    [%#sinvariant6] inv'2 self.current /\ inv'2 self.final
  
  axiom inv_axiom'1 [@rewrite] : forall x : borrowed (slice t_T'0) [inv'1 x] . inv'1 x = invariant'1 x
  
  predicate inv'3 (_1 : Seq.seq t_T'0)
  
  predicate invariant'2 (self : slice t_T'0) =
    [%#sslice7] inv'3 (view'0 self)
  
  axiom inv_axiom'2 [@rewrite] : forall x : slice t_T'0 [inv'2 x] . inv'2 x = invariant'2 x
  
  use seq.Seq
  
  predicate inv'4 (_1 : t_T'0)
  
  predicate invariant'3 (self : Seq.seq t_T'0) =
    [%#sseq8] forall i : int . 0 <= i /\ i < Seq.length self  -> inv'4 (Seq.get self i)
  
  axiom inv_axiom'3 [@rewrite] : forall x : Seq.seq t_T'0 [inv'3 x] . inv'3 x = invariant'3 x
  
  predicate inv'5 (_1 : t_T'0)
  
  predicate invariant'4 (self : t_T'0) =
    [%#sboxed9] inv'5 self
  
  axiom inv_axiom'4 [@rewrite] : forall x : t_T'0 [inv'4 x] . inv'4 x = invariant'4 x
  
  meta "compute_max_steps" 1000000
  
<<<<<<< HEAD
  let rec into_iter'0 (self:t_IterMut'0) (return'  (ret:t_IterMut'0))= {[%#s02_iter_mut0] inv'0 self}
=======
  let rec into_iter (self:IterMut'0.t_IterMut t) (return'  (ret:IterMut'0.t_IterMut t))= {[@expl:into_iter 'self' type invariant] [%#s02_iter_mut0] inv'0 self}
>>>>>>> 34cd6190
    (! bb0 [ bb0 = s0 [ s0 =  [ &_0 <- self ] s1 | s1 = return' {_0} ]  ] )
    [ & _0 : t_IterMut'0 = any_l () | & self : t_IterMut'0 = self ]
    
<<<<<<< HEAD
    [ return' (result:t_IterMut'0)-> {[@expl:postcondition] [%#s02_iter_mut2] inv'0 result}
      {[@expl:postcondition] [%#s02_iter_mut1] result = self}
=======
    [ return' (result:IterMut'0.t_IterMut t)-> {[@expl:into_iter result type invariant] [%#s02_iter_mut1] inv'0 result}
      {[@expl:into_iter ensures] [%#s02_iter_mut2] result = self}
>>>>>>> 34cd6190
      (! return' {result}) ]
    
end
module M_02_iter_mut__iter_mut [#"02_iter_mut.rs" 82 0 82 55]
  let%span s02_iter_mut0 = "02_iter_mut.rs" 82 19 82 20
  let%span s02_iter_mut1 = "02_iter_mut.rs" 79 10 79 29
  let%span s02_iter_mut2 = "02_iter_mut.rs" 80 10 80 35
  let%span s02_iter_mut3 = "02_iter_mut.rs" 81 10 81 33
  let%span s02_iter_mut4 = "02_iter_mut.rs" 82 41 82 55
  let%span svec5 = "../../../../creusot-contracts/src/std/vec.rs" 152 27 152 46
  let%span svec6 = "../../../../creusot-contracts/src/std/vec.rs" 153 26 153 54
  let%span svec7 = "../../../../creusot-contracts/src/std/vec.rs" 154 26 154 57
  let%span svec8 = "../../../../creusot-contracts/src/std/vec.rs" 155 26 155 62
  let%span svec9 = "../../../../creusot-contracts/src/std/vec.rs" 156 26 156 55
  let%span smodel10 = "../../../../creusot-contracts/src/model.rs" 106 8 106 22
  let%span sslice11 = "../../../../creusot-contracts/src/std/slice.rs" 28 14 28 41
  let%span sslice12 = "../../../../creusot-contracts/src/std/slice.rs" 29 14 29 42
  let%span svec13 = "../../../../creusot-contracts/src/std/vec.rs" 18 14 18 41
  let%span sslice14 = "../../../../creusot-contracts/src/std/slice.rs" 209 20 209 24
  let%span sslice15 = "../../../../creusot-contracts/src/std/slice.rs" 215 20 215 31
  let%span sslice16 = "../../../../creusot-contracts/src/std/slice.rs" 221 20 221 24
  let%span sresolve17 = "../../../../creusot-contracts/src/resolve.rs" 41 20 41 34
  let%span svec18 = "../../../../creusot-contracts/src/std/vec.rs" 65 20 65 41
  let%span sslice19 = "../../../../creusot-contracts/src/std/slice.rs" 18 20 18 30
  let%span sinvariant20 = "../../../../creusot-contracts/src/invariant.rs" 34 20 34 44
  let%span s02_iter_mut21 = "02_iter_mut.rs" 22 20 22 64
  let%span sseq22 = "../../../../creusot-contracts/src/logic/seq.rs" 444 20 444 95
  let%span sboxed23 = "../../../../creusot-contracts/src/std/boxed.rs" 28 8 28 18
  
  use prelude.prelude.Borrow
  
  use prelude.prelude.Opaque
  
  type t_NonNull'0  =
    { t_NonNull__pointer'0: opaque_ptr }
  
  type t_Unique'0  =
    { t_Unique__pointer'0: t_NonNull'0; t_Unique__qy95zmarker'0: () }
  
  use prelude.prelude.UIntSize
  
  type t_Cap'0  =
    { t_Cap__0'0: usize }
  
  type t_RawVec'0  =
    { t_RawVec__ptr'0: t_Unique'0; t_RawVec__cap'0: t_Cap'0; t_RawVec__alloc'0: () }
  
<<<<<<< HEAD
  type t_Vec'0  =
    { t_Vec__buf'0: t_RawVec'0; t_Vec__len'0: usize }
=======
  let rec t_Cap (input:t_Cap) (ret  (field_0:usize))= any
    [ good (field_0:usize)-> {C_Cap field_0 = input} (! ret {field_0}) ]
    
end
module T_alloc__raw_vec__RawVec
  use T_alloc__raw_vec__Cap as Cap'0
  
  use T_core__ptr__unique__Unique as Unique'0
  
  type t_RawVec 't 'a =
    | C_RawVec (Unique'0.t_Unique 't) (Cap'0.t_Cap) 'a
  
  let rec t_RawVec < 't > < 'a > (input:t_RawVec 't 'a) (ret  (ptr:Unique'0.t_Unique 't) (cap:Cap'0.t_Cap) (alloc:'a))= any
    [ good (ptr:Unique'0.t_Unique 't) (cap:Cap'0.t_Cap) (alloc:'a)-> {C_RawVec ptr cap alloc = input}
      (! ret {ptr} {cap} {alloc}) ]
    
end
module T_alloc__vec__Vec
  use prelude.prelude.UIntSize
  
  use prelude.prelude.Int
  
  use T_alloc__raw_vec__RawVec as RawVec'0
  
  type t_Vec 't 'a =
    | C_Vec (RawVec'0.t_RawVec 't 'a) usize
  
  let rec t_Vec < 't > < 'a > (input:t_Vec 't 'a) (ret  (buf:RawVec'0.t_RawVec 't 'a) (len:usize))= any
    [ good (buf:RawVec'0.t_RawVec 't 'a) (len:usize)-> {C_Vec buf len = input} (! ret {buf} {len}) ]
    
end
module T_alloc__alloc__Global
  type t_Global  =
    | C_Global
  
  let rec t_Global (input:t_Global) (ret  )= any [ good -> {C_Global  = input} (! ret) ] 
end
module T_core__ops__range__RangeFull
  type t_RangeFull  =
    | C_RangeFull
  
  let rec t_RangeFull (input:t_RangeFull) (ret  )= any [ good -> {C_RangeFull  = input} (! ret) ] 
end
module M_02_iter_mut__iter_mut [#"02_iter_mut.rs" 82 0 82 55]
  type t
  
  let%span s02_iter_mut0 = "02_iter_mut.rs" 82 19 82 20
  let%span s02_iter_mut1 = "02_iter_mut.rs" 82 41 82 55
  let%span s02_iter_mut2 = "02_iter_mut.rs" 79 10 79 29
  let%span s02_iter_mut3 = "02_iter_mut.rs" 80 10 80 35
  let%span s02_iter_mut4 = "02_iter_mut.rs" 81 10 81 33
  let%span svec5 = "../../../../creusot-contracts/src/std/vec.rs" 155 27 155 46
  let%span svec6 = "../../../../creusot-contracts/src/std/vec.rs" 156 26 156 54
  let%span svec7 = "../../../../creusot-contracts/src/std/vec.rs" 157 26 157 57
  let%span svec8 = "../../../../creusot-contracts/src/std/vec.rs" 158 26 158 62
  let%span svec9 = "../../../../creusot-contracts/src/std/vec.rs" 159 26 159 55
  let%span smodel10 = "../../../../creusot-contracts/src/model.rs" 109 8 109 22
  let%span sslice11 = "../../../../creusot-contracts/src/std/slice.rs" 29 14 29 41
  let%span sslice12 = "../../../../creusot-contracts/src/std/slice.rs" 30 14 30 42
  let%span svec13 = "../../../../creusot-contracts/src/std/vec.rs" 19 14 19 41
  let%span sslice14 = "../../../../creusot-contracts/src/std/slice.rs" 213 20 213 24
  let%span sslice15 = "../../../../creusot-contracts/src/std/slice.rs" 219 20 219 31
  let%span sslice16 = "../../../../creusot-contracts/src/std/slice.rs" 225 20 225 24
  let%span sresolve17 = "../../../../creusot-contracts/src/resolve.rs" 41 20 41 34
  let%span svec18 = "../../../../creusot-contracts/src/std/vec.rs" 68 20 68 41
  let%span sslice19 = "../../../../creusot-contracts/src/std/slice.rs" 18 20 18 30
  let%span sinvariant20 = "../../../../creusot-contracts/src/invariant.rs" 34 20 34 44
  let%span s02_iter_mut21 = "02_iter_mut.rs" 22 20 22 64
  let%span sseq22 = "../../../../creusot-contracts/src/logic/seq.rs" 459 20 459 95
  let%span sboxed23 = "../../../../creusot-contracts/src/std/boxed.rs" 28 8 28 18
  
  predicate inv'8 (_1 : t)
>>>>>>> 34cd6190
  
  predicate inv'0 (_1 : t_Vec'0)
  
  type t_T'0
  
  use seq.Seq
  
  use seq.Seq
  
  constant v_MAX'0 : usize = (18446744073709551615 : usize)
  
  use prelude.prelude.UIntSize
  
  use prelude.prelude.Int
  
  function view'3 (self : t_Vec'0) : Seq.seq t_T'0
  
  axiom view'3_spec : forall self : t_Vec'0 . [%#svec13] Seq.length (view'3 self) <= UIntSize.to_int (v_MAX'0 : usize)
  
  function view'1 (self : borrowed (t_Vec'0)) : Seq.seq t_T'0 =
    [%#smodel10] view'3 self.current
  
  predicate in_bounds'0 (self : ()) (_seq : Seq.seq t_T'0) =
    [%#sslice14] true
  
  predicate inv'3 (_1 : borrowed (t_Vec'0))
  
  predicate inv'5 (_1 : ())
  
  use prelude.prelude.Slice
  
  use prelude.prelude.Slice
  
  function view'2 (self : slice t_T'0) : Seq.seq t_T'0
  
<<<<<<< HEAD
  axiom view'2_spec : forall self : slice t_T'0 . ([%#sslice12] view'2 self = Slice.id self)
  && ([%#sslice11] Seq.length (view'2 self) <= UIntSize.to_int (v_MAX'0 : usize))
=======
  axiom view'2_spec : forall self : slice t . ([%#sslice11] Seq.length (view'2 self)
  <= UIntSize.to_int (v_MAX'0 : usize))
  && ([%#sslice12] view'2 self = Slice.id self)
>>>>>>> 34cd6190
  
  predicate has_value'0 (self : ()) (seq : Seq.seq t_T'0) (out : slice t_T'0) =
    [%#sslice15] seq = view'2 out
  
  predicate resolve_elswhere'0 (self : ()) (_old : Seq.seq t_T'0) (_fin : Seq.seq t_T'0) =
    [%#sslice16] true
  
  predicate inv'2 (_1 : borrowed (slice t_T'0))
  
  predicate inv'6 (_1 : Seq.seq t_T'0)
  
  predicate invariant'0 (self : t_Vec'0) =
    [%#svec18] inv'6 (view'3 self)
  
  axiom inv_axiom'0 [@rewrite] : forall x : t_Vec'0 [inv'0 x] . inv'0 x = invariant'0 x
  
  predicate inv'1 (_1 : slice t_T'0)
  
  predicate invariant'1 (self : slice t_T'0) =
    [%#sslice19] inv'6 (view'2 self)
  
  axiom inv_axiom'1 [@rewrite] : forall x : slice t_T'0 [inv'1 x] . inv'1 x = invariant'1 x
  
  predicate invariant'2 (self : borrowed (slice t_T'0)) =
    [%#sinvariant20] inv'1 self.current /\ inv'1 self.final
  
  axiom inv_axiom'2 [@rewrite] : forall x : borrowed (slice t_T'0) [inv'2 x] . inv'2 x = invariant'2 x
  
  predicate invariant'3 (self : borrowed (t_Vec'0)) =
    [%#sinvariant20] inv'0 self.current /\ inv'0 self.final
  
  axiom inv_axiom'3 [@rewrite] : forall x : borrowed (t_Vec'0) [inv'3 x] . inv'3 x = invariant'3 x
  
  type t_IterMut'0  =
    { t_IterMut__inner'0: borrowed (slice t_T'0) }
  
  predicate inv'4 (_1 : t_IterMut'0)
  
  predicate invariant'4 [#"02_iter_mut.rs" 20 4 20 30] (self : t_IterMut'0) =
    [%#s02_iter_mut21] Seq.length (view'2 (self.t_IterMut__inner'0).final)
    = Seq.length (view'2 (self.t_IterMut__inner'0).current)
  
  axiom inv_axiom'4 [@rewrite] : forall x : t_IterMut'0 [inv'4 x] . inv'4 x
  = (invariant'4 x
  /\ match x with
    | {t_IterMut__inner'0 = inner} -> inv'2 inner
    end)
  
  axiom inv_axiom'5 [@rewrite] : forall x : () [inv'5 x] . inv'5 x = true
  
  use seq.Seq
  
  predicate inv'7 (_1 : t_T'0)
  
  predicate invariant'5 (self : Seq.seq t_T'0) =
    [%#sseq22] forall i : int . 0 <= i /\ i < Seq.length self  -> inv'7 (Seq.get self i)
  
  axiom inv_axiom'6 [@rewrite] : forall x : Seq.seq t_T'0 [inv'6 x] . inv'6 x = invariant'5 x
  
  predicate inv'8 (_1 : t_T'0)
  
  predicate invariant'6 (self : t_T'0) =
    [%#sboxed23] inv'8 self
  
  axiom inv_axiom'7 [@rewrite] : forall x : t_T'0 [inv'7 x] . inv'7 x = invariant'6 x
  
<<<<<<< HEAD
  let rec index_mut'0 (self:borrowed (t_Vec'0)) (index:()) (return'  (ret:borrowed (slice t_T'0)))= {[@expl:precondition] inv'5 index}
    {[@expl:precondition] inv'3 self}
    {[@expl:precondition] [%#svec5] in_bounds'0 index (view'1 self)}
    any
    [ return' (result:borrowed (slice t_T'0))-> {inv'2 result}
      {[%#svec9] Seq.length (view'3 self.final) = Seq.length (view'1 self)}
      {[%#svec8] resolve_elswhere'0 index (view'1 self) (view'3 self.final)}
      {[%#svec7] has_value'0 index (view'3 self.final) result.final}
=======
  let rec index_mut'0 (self:borrowed (Vec'0.t_Vec t (Global'0.t_Global))) (index:RangeFull'0.t_RangeFull) (return'  (ret:borrowed (slice t)))= {[@expl:index_mut 'self' type invariant] inv'3 self}
    {[@expl:index_mut 'index' type invariant] inv'5 index}
    {[@expl:index_mut requires] [%#svec5] in_bounds'0 index (view'1 self)}
    any
    [ return' (result:borrowed (slice t))-> {inv'2 result}
>>>>>>> 34cd6190
      {[%#svec6] has_value'0 index (view'1 self) result.current}
      {[%#svec7] has_value'0 index (view'3 self.final) result.final}
      {[%#svec8] resolve_elswhere'0 index (view'1 self) (view'3 self.final)}
      {[%#svec9] Seq.length (view'3 self.final) = Seq.length (view'1 self)}
      (! return' {result}) ]
    
  
  predicate resolve'2 (self : borrowed (slice t_T'0)) =
    [%#sresolve17] self.final = self.current
  
  predicate resolve'0 (_1 : borrowed (slice t_T'0)) =
    resolve'2 _1
  
  predicate resolve'3 (self : borrowed (t_Vec'0)) =
    [%#sresolve17] self.final = self.current
  
  predicate resolve'1 (_1 : borrowed (t_Vec'0)) =
    resolve'3 _1
  
  use prelude.prelude.Intrinsic
  
  function view'0 (self : borrowed (slice t_T'0)) : Seq.seq t_T'0 =
    [%#smodel10] view'2 self.current
  
  meta "compute_max_steps" 1000000
  
<<<<<<< HEAD
  let rec iter_mut'0 (v:borrowed (t_Vec'0)) (return'  (ret:t_IterMut'0))= {[%#s02_iter_mut0] inv'3 v}
=======
  let rec iter_mut (v:borrowed (Vec'0.t_Vec t (Global'0.t_Global))) (return'  (ret:IterMut'0.t_IterMut t))= {[@expl:iter_mut 'v' type invariant] [%#s02_iter_mut0] inv'3 v}
>>>>>>> 34cd6190
    (! bb0
    [ bb0 = s0
      [ s0 = {inv'0 v.current}
        Borrow.borrow_final <t_Vec'0> {v.current} {Borrow.get_id v}
          (fun (_ret':borrowed (t_Vec'0)) ->
             [ &_8 <- _ret' ] 
            -{inv'0 _ret'.final}-
             [ &v <- { v with current = _ret'.final } ] 
            s1)
      | s1 =  [ &_9 <- () ] s2
      | s2 = index_mut'0 {_8} {_9} (fun (_ret':borrowed (slice t_T'0)) ->  [ &_7 <- _ret' ] s3)
      | s3 = bb1 ]
      
    | bb1 = s0
      [ s0 = {inv'1 _7.current}
        Borrow.borrow_final <slice t_T'0> {_7.current} {Borrow.get_id _7}
          (fun (_ret':borrowed (slice t_T'0)) ->
             [ &_6 <- _ret' ] 
            -{inv'1 _ret'.final}-
             [ &_7 <- { _7 with current = _ret'.final } ] 
            s1)
      | s1 = {inv'1 _6.current}
        Borrow.borrow_final <slice t_T'0> {_6.current} {Borrow.get_id _6}
          (fun (_ret':borrowed (slice t_T'0)) ->
             [ &_5 <- _ret' ] 
            -{inv'1 _ret'.final}-
             [ &_6 <- { _6 with current = _ret'.final } ] 
            s2)
      | s2 =  [ &_0 <- { t_IterMut__inner'0 = _5 } ] s3
      | s3 = {[@expl:type invariant] inv'2 _7} s4
      | s4 = -{resolve'0 _7}- s5
      | s5 = {[@expl:type invariant] inv'2 _6} s6
      | s6 = -{resolve'0 _6}- s7
      | s7 = {[@expl:type invariant] inv'3 v} s8
      | s8 = -{resolve'1 v}- s9
      | s9 = return' {_0} ]
       ]
    )
    [ & _0 : t_IterMut'0 = any_l ()
    | & v : borrowed (t_Vec'0) = v
    | & _5 : borrowed (slice t_T'0) = any_l ()
    | & _6 : borrowed (slice t_T'0) = any_l ()
    | & _7 : borrowed (slice t_T'0) = any_l ()
    | & _8 : borrowed (t_Vec'0) = any_l ()
    | & _9 : () = any_l () ]
    
<<<<<<< HEAD
    [ return' (result:t_IterMut'0)-> {[@expl:postcondition] [%#s02_iter_mut4] inv'4 result}
      {[@expl:postcondition] [%#s02_iter_mut3] Seq.length (view'3 v.final) = Seq.length (view'1 v)}
      {[@expl:postcondition] [%#s02_iter_mut2] view'2 (result.t_IterMut__inner'0).final = view'3 v.final}
      {[@expl:postcondition] [%#s02_iter_mut1] view'0 result.t_IterMut__inner'0 = view'1 v}
=======
    [ return' (result:IterMut'0.t_IterMut t)-> {[@expl:iter_mut result type invariant] [%#s02_iter_mut1] inv'4 result}
      {[@expl:iter_mut ensures #0] [%#s02_iter_mut2] view'0 (T_02_iter_mut__IterMut.t_IterMut__inner result) = view'1 v}
      {[@expl:iter_mut ensures #1] [%#s02_iter_mut3] view'2 (T_02_iter_mut__IterMut.t_IterMut__inner result).final
      = view'3 v.final}
      {[@expl:iter_mut ensures #2] [%#s02_iter_mut4] Seq.length (view'3 v.final) = Seq.length (view'1 v)}
>>>>>>> 34cd6190
      (! return' {result}) ]
    
end
module M_02_iter_mut__all_zero [#"02_iter_mut.rs" 88 0 88 35]
  let%span s02_iter_mut0 = "02_iter_mut.rs" 90 19 90 35
  let%span s02_iter_mut1 = "02_iter_mut.rs" 91 23 91 47
  let%span s02_iter_mut2 = "02_iter_mut.rs" 94 16 94 85
  let%span s02_iter_mut3 = "02_iter_mut.rs" 93 16 93 55
  let%span s02_iter_mut4 = "02_iter_mut.rs" 92 16 92 23
  let%span s02_iter_mut5 = "02_iter_mut.rs" 98 27 98 75
  let%span s02_iter_mut6 = "02_iter_mut.rs" 99 21 99 22
  let%span s02_iter_mut7 = "02_iter_mut.rs" 86 10 86 33
  let%span s02_iter_mut8 = "02_iter_mut.rs" 87 10 87 64
  let%span s02_iter_mut9 = "02_iter_mut.rs" 82 19 82 20
  let%span s02_iter_mut10 = "02_iter_mut.rs" 82 41 82 55
  let%span s02_iter_mut11 = "02_iter_mut.rs" 79 10 79 29
  let%span s02_iter_mut12 = "02_iter_mut.rs" 80 10 80 35
  let%span s02_iter_mut13 = "02_iter_mut.rs" 81 10 81 33
  let%span s02_iter_mut14 = "02_iter_mut.rs" 74 17 74 21
  let%span s02_iter_mut15 = "02_iter_mut.rs" 74 26 74 30
  let%span s02_iter_mut16 = "02_iter_mut.rs" 73 14 73 28
  let%span sops17 = "../../../../creusot-contracts/src/logic/ops.rs" 86 8 86 33
  let%span s02_iter_mut18 = "02_iter_mut.rs" 39 12 43 13
  let%span s02_iter_mut19 = "02_iter_mut.rs" 67 17 67 21
<<<<<<< HEAD
  let%span s02_iter_mut20 = "02_iter_mut.rs" 63 14 66 5
  let%span s02_iter_mut21 = "02_iter_mut.rs" 67 26 67 44
  let%span svec22 = "../../../../creusot-contracts/src/std/vec.rs" 18 14 18 41
  let%span smodel23 = "../../../../creusot-contracts/src/model.rs" 106 8 106 22
=======
  let%span s02_iter_mut20 = "02_iter_mut.rs" 67 26 67 44
  let%span s02_iter_mut21 = "02_iter_mut.rs" 63 14 66 5
  let%span svec22 = "../../../../creusot-contracts/src/std/vec.rs" 19 14 19 41
  let%span smodel23 = "../../../../creusot-contracts/src/model.rs" 109 8 109 22
>>>>>>> 34cd6190
  let%span sops24 = "../../../../creusot-contracts/src/logic/ops.rs" 20 8 20 31
  let%span sslice25 = "../../../../creusot-contracts/src/std/slice.rs" 28 14 28 41
  let%span sslice26 = "../../../../creusot-contracts/src/std/slice.rs" 29 14 29 42
  let%span s02_iter_mut27 = "02_iter_mut.rs" 49 15 49 24
  let%span s02_iter_mut28 = "02_iter_mut.rs" 50 14 50 45
  let%span s02_iter_mut29 = "02_iter_mut.rs" 47 4 47 10
  let%span s02_iter_mut30 = "02_iter_mut.rs" 55 15 55 21
  let%span s02_iter_mut31 = "02_iter_mut.rs" 56 15 56 21
  let%span s02_iter_mut32 = "02_iter_mut.rs" 57 15 57 21
  let%span s02_iter_mut33 = "02_iter_mut.rs" 58 15 58 32
  let%span s02_iter_mut34 = "02_iter_mut.rs" 59 15 59 32
  let%span s02_iter_mut35 = "02_iter_mut.rs" 60 14 60 42
  let%span s02_iter_mut36 = "02_iter_mut.rs" 53 4 53 10
  let%span sslice37 = "../../../../creusot-contracts/src/std/slice.rs" 87 14 87 41
  let%span sslice38 = "../../../../creusot-contracts/src/std/slice.rs" 88 14 88 84
  let%span s02_iter_mut39 = "02_iter_mut.rs" 32 8 32 76
  let%span sresolve40 = "../../../../creusot-contracts/src/resolve.rs" 41 20 41 34
  let%span sops41 = "../../../../creusot-contracts/src/logic/ops.rs" 42 8 42 31
  let%span s02_iter_mut42 = "02_iter_mut.rs" 22 20 22 64
  let%span sinvariant43 = "../../../../creusot-contracts/src/invariant.rs" 34 20 34 44
  
  use prelude.prelude.Borrow
  
  use prelude.prelude.Opaque
  
  type t_NonNull'0  =
    { t_NonNull__pointer'0: opaque_ptr }
  
  type t_Unique'0  =
    { t_Unique__pointer'0: t_NonNull'0; t_Unique__qy95zmarker'0: () }
  
  use prelude.prelude.UIntSize
  
  type t_Cap'0  =
    { t_Cap__0'0: usize }
  
  type t_RawVec'0  =
    { t_RawVec__ptr'0: t_Unique'0; t_RawVec__cap'0: t_Cap'0; t_RawVec__alloc'0: () }
  
  type t_Vec'0  =
    { t_Vec__buf'0: t_RawVec'0; t_Vec__len'0: usize }
  
<<<<<<< HEAD
  predicate inv'1 (_1 : borrowed (t_Vec'0))
  
  use prelude.prelude.Slice
  
  type t_IterMut'0  =
    { t_IterMut__inner'0: borrowed (slice usize) }
  
  use seq.Seq
  
  use seq.Seq
  
  constant v_MAX'0 : usize = (18446744073709551615 : usize)
=======
  use seq.Seq
  
  use seq.Seq
  
  use prelude.prelude.Slice
  
  use prelude.prelude.Slice
>>>>>>> 34cd6190
  
  use prelude.prelude.UIntSize
  
  use prelude.prelude.Int
  
<<<<<<< HEAD
  use prelude.prelude.Slice
=======
  function view'3 (self : slice usize) : Seq.seq usize
  
  axiom view'3_spec : forall self : slice usize . ([%#sslice25] Seq.length (view'3 self)
  <= UIntSize.to_int (v_MAX'0 : usize))
  && ([%#sslice26] view'3 self = Slice.id self)
  
  use T_02_iter_mut__IterMut as T_02_iter_mut__IterMut
  
  predicate invariant'0 [#"02_iter_mut.rs" 20 4 20 30] (self : IterMut'0.t_IterMut usize) =
    [%#s02_iter_mut42] Seq.length (view'3 (T_02_iter_mut__IterMut.t_IterMut__inner self).final)
    = Seq.length (view'3 (T_02_iter_mut__IterMut.t_IterMut__inner self).current)
  
  axiom inv_axiom'0 [@rewrite] : forall x : IterMut'0.t_IterMut usize [inv'0 x] . inv'0 x
  = (invariant'0 x
  /\ match x with
    | IterMut'0.C_IterMut inner -> true
    end)
  
  use seq.Seq
>>>>>>> 34cd6190
  
  use seq.Seq
  
  use seq.Seq
  
  use seq.Seq
  
<<<<<<< HEAD
=======
  function index_logic'2 [@inline:trivial] (self : slice usize) (ix : int) : usize =
    [%#sops41] Seq.get (view'3 self) ix
  
>>>>>>> 34cd6190
  function view'2 (self : borrowed (slice usize)) : Seq.seq usize =
    [%#smodel23] view'3 self.current
  
  function view'0 (self : t_Vec'0) : Seq.seq usize
  
  axiom view'0_spec : forall self : t_Vec'0 . [%#svec22] Seq.length (view'0 self) <= UIntSize.to_int (v_MAX'0 : usize)
  
<<<<<<< HEAD
  function view'1 (self : borrowed (t_Vec'0)) : Seq.seq usize =
    [%#smodel23] view'0 self.current
  
  predicate inv'0 (_1 : t_IterMut'0)
  
  predicate invariant'0 [#"02_iter_mut.rs" 20 4 20 30] (self : t_IterMut'0) =
    [%#s02_iter_mut41] Seq.length (view'3 (self.t_IterMut__inner'0).final)
    = Seq.length (view'3 (self.t_IterMut__inner'0).current)
=======
  axiom to_mut_seq'0_spec : forall self : borrowed (slice usize) . ([%#sslice37] Seq.length (to_mut_seq'0 self)
  = Seq.length (view'2 self))
  && ([%#sslice38] forall i : int . 0 <= i /\ i < Seq.length (to_mut_seq'0 self)
   -> Seq.get (to_mut_seq'0 self) i
  = Borrow.borrow_logic (index_logic'2 self.current i) (index_logic'2 self.final i) (Borrow.inherit_id (Borrow.get_id self) i))
  
  predicate produces'0 [#"02_iter_mut.rs" 37 4 37 65] (self : IterMut'0.t_IterMut usize) (visited : Seq.seq (borrowed usize)) (tl : IterMut'0.t_IterMut usize)
    
   =
    [%#s02_iter_mut18] Seq.length (view'2 (T_02_iter_mut__IterMut.t_IterMut__inner self))
    = Seq.length visited + Seq.length (view'2 (T_02_iter_mut__IterMut.t_IterMut__inner tl))
    /\ (forall i : int . 0 <= i /\ i < Seq.length (view'2 (T_02_iter_mut__IterMut.t_IterMut__inner self))
     -> (Seq.get (to_mut_seq'0 (T_02_iter_mut__IterMut.t_IterMut__inner self)) i).current
    = (Seq.get (Seq.(++) visited (to_mut_seq'0 (T_02_iter_mut__IterMut.t_IterMut__inner tl))) i).current
    /\ (Seq.get (to_mut_seq'0 (T_02_iter_mut__IterMut.t_IterMut__inner self)) i).final
    = (Seq.get (Seq.(++) visited (to_mut_seq'0 (T_02_iter_mut__IterMut.t_IterMut__inner tl))) i).final)
  
  function produces_trans'0 [#"02_iter_mut.rs" 61 4 61 90] (a : IterMut'0.t_IterMut usize) (ab : Seq.seq (borrowed usize)) (b : IterMut'0.t_IterMut usize) (bc : Seq.seq (borrowed usize)) (c : IterMut'0.t_IterMut usize) : ()
    
   =
    [%#s02_iter_mut36] ()
>>>>>>> 34cd6190
  
  axiom inv_axiom'0 [@rewrite] : forall x : t_IterMut'0 [inv'0 x] . inv'0 x
  = (invariant'0 x
  /\ match x with
    | {t_IterMut__inner'0 = inner} -> true
    end)
  
  axiom inv_axiom'1 [@rewrite] : forall x : borrowed (t_Vec'0) [inv'1 x] . inv'1 x = true
  
  predicate inv'2 (_1 : borrowed (t_IterMut'0))
  
<<<<<<< HEAD
  predicate invariant'1 (self : borrowed (t_IterMut'0)) =
    [%#sinvariant43] inv'0 self.current /\ inv'0 self.final
  
  axiom inv_axiom'2 [@rewrite] : forall x : borrowed (t_IterMut'0) [inv'2 x] . inv'2 x = invariant'1 x
  
  type t_Option'0  =
    | C_None'0
    | C_Some'0 (borrowed usize)
=======
  function view'0 (self : Vec'0.t_Vec usize (Global'0.t_Global)) : Seq.seq usize
>>>>>>> 34cd6190
  
  predicate inv'3 (_1 : t_Option'0)
  
  axiom inv_axiom'3 [@rewrite] : forall x : t_Option'0 [inv'3 x] . inv'3 x = true
  
  let rec iter_mut'0 (v:borrowed (t_Vec'0)) (return'  (ret:t_IterMut'0))= {[@expl:precondition] [%#s02_iter_mut9] inv'1 v}
    any
    [ return' (result:t_IterMut'0)-> {[%#s02_iter_mut13] inv'0 result}
      {[%#s02_iter_mut12] Seq.length (view'0 v.final) = Seq.length (view'1 v)}
      {[%#s02_iter_mut11] view'3 (result.t_IterMut__inner'0).final = view'0 v.final}
      {[%#s02_iter_mut10] view'2 result.t_IterMut__inner'0 = view'1 v}
      (! return' {result}) ]
    
  
  let rec into_iter'0 (self:t_IterMut'0) (return'  (ret:t_IterMut'0))= {[@expl:precondition] [%#s02_iter_mut14] inv'0 self}
    any
    [ return' (result:t_IterMut'0)-> {[%#s02_iter_mut16] inv'0 result}
      {[%#s02_iter_mut15] result = self}
      (! return' {result}) ]
    
  
  use prelude.prelude.Snapshot
  
  use seq.Seq
  
  use seq.Seq
  
  use prelude.prelude.Snapshot
  
  use prelude.prelude.Snapshot
  
  use prelude.prelude.Snapshot
  
  use seq.Seq
  
  use seq.Seq
  
  use seq.Seq
  
  function index_logic'2 [@inline:trivial] (self : slice usize) (ix : int) : usize =
    [%#sops42] Seq.get (view'3 self) ix
  
  function to_mut_seq'0 (self : borrowed (slice usize)) : Seq.seq (borrowed usize)
  
<<<<<<< HEAD
  axiom to_mut_seq'0_spec : forall self : borrowed (slice usize) . ([%#sslice38] forall i : int . 0 <= i
  /\ i < Seq.length (to_mut_seq'0 self)
   -> Seq.get (to_mut_seq'0 self) i
  = Borrow.borrow_logic (index_logic'2 self.current i) (index_logic'2 self.final i) (Borrow.inherit_id (Borrow.get_id self) i))
  && ([%#sslice37] Seq.length (to_mut_seq'0 self) = Seq.length (view'2 self))
  
  use seq.Seq
  
  predicate produces'0 [#"02_iter_mut.rs" 37 4 37 65] (self : t_IterMut'0) (visited : Seq.seq (borrowed usize)) (tl : t_IterMut'0)
=======
  let rec next'0 (self:borrowed (IterMut'0.t_IterMut usize)) (return'  (ret:Option'0.t_Option (borrowed usize)))= {[@expl:next 'self' type invariant] [%#s02_iter_mut19] inv'2 self}
    any
    [ return' (result:Option'0.t_Option (borrowed usize))-> {[%#s02_iter_mut20] inv'3 result}
      {[%#s02_iter_mut21] match result with
        | Option'0.C_None -> completed'0 self
        | Option'0.C_Some v -> produces'0 self.current (Seq.singleton v) self.final
        end}
      (! return' {result}) ]
>>>>>>> 34cd6190
    
   =
    [%#s02_iter_mut17] Seq.length (view'2 self.t_IterMut__inner'0)
    = Seq.length visited + Seq.length (view'2 tl.t_IterMut__inner'0)
    /\ (forall i : int . 0 <= i /\ i < Seq.length (view'2 self.t_IterMut__inner'0)
     -> (Seq.get (to_mut_seq'0 self.t_IterMut__inner'0) i).current
    = (Seq.get (Seq.(++) visited (to_mut_seq'0 tl.t_IterMut__inner'0)) i).current
    /\ (Seq.get (to_mut_seq'0 self.t_IterMut__inner'0) i).final
    = (Seq.get (Seq.(++) visited (to_mut_seq'0 tl.t_IterMut__inner'0)) i).final)
  
  use prelude.prelude.Snapshot
  
  use prelude.prelude.Snapshot
  
<<<<<<< HEAD
  function index_logic'0 [@inline:trivial] (self : Snapshot.snap_ty (Seq.seq (borrowed usize))) (ix : int) : borrowed usize
    
   =
    [%#sops18] Seq.get (Snapshot.inner self) ix
  
  predicate resolve'4 (self : borrowed (slice usize)) =
    [%#sresolve40] self.final = self.current
=======
  use prelude.prelude.Snapshot
>>>>>>> 34cd6190
  
  use seq.Seq
  
<<<<<<< HEAD
  use seq.Seq
=======
  function index_logic'0 [@inline:trivial] (self : Snapshot.snap_ty (Seq.seq (borrowed usize))) (ix : int) : borrowed usize
    
   =
    [%#sops17] Seq.get (Snapshot.inner self) ix
  
  use prelude.prelude.Snapshot
>>>>>>> 34cd6190
  
  predicate completed'0 [#"02_iter_mut.rs" 31 4 31 35] (self : borrowed (t_IterMut'0)) =
    [%#s02_iter_mut39] resolve'4 (self.current).t_IterMut__inner'0
    /\ Seq.(==) (view'2 (self.current).t_IterMut__inner'0) (Seq.empty  : Seq.seq usize)
  
<<<<<<< HEAD
  use seq.Seq
  
  let rec next'0 (self:borrowed (t_IterMut'0)) (return'  (ret:t_Option'0))= {[@expl:precondition] [%#s02_iter_mut19] inv'2 self}
    any
    [ return' (result:t_Option'0)-> {[%#s02_iter_mut21] inv'3 result}
      {[%#s02_iter_mut20] match result with
        | C_None'0 -> completed'0 self
        | C_Some'0 v -> produces'0 self.current (Seq.singleton v) self.final
        end}
      (! return' {result}) ]
    
  
  let rec v_Some'0 (input:t_Option'0) (ret  (field_0:borrowed usize))= any
    [ good (field_0:borrowed usize)-> {C_Some'0 field_0 = input} (! ret {field_0})
    | bad -> {forall field_0 : borrowed usize [C_Some'0 field_0 : t_Option'0] . C_Some'0 field_0 <> input}
      (! {false}
      any) ]
    
  
  predicate resolve'2 (self : borrowed usize) =
    [%#sresolve40] self.final = self.current
  
  predicate resolve'0 (_1 : borrowed usize) =
    resolve'2 _1
  
  predicate resolve'3 (self : borrowed (t_Vec'0)) =
    [%#sresolve40] self.final = self.current
  
  predicate resolve'1 (_1 : borrowed (t_Vec'0)) =
    resolve'3 _1
  
  use prelude.prelude.Intrinsic
  
  use prelude.prelude.Snapshot
  
  function index_logic'1 [@inline:trivial] (self : t_Vec'0) (ix : int) : usize =
    [%#sops24] Seq.get (view'0 self) ix
  
  function produces_refl'0 [#"02_iter_mut.rs" 51 4 51 26] (self : t_IterMut'0) : () =
    [%#s02_iter_mut29] ()
  
  axiom produces_refl'0_spec : forall self : t_IterMut'0 . ([%#s02_iter_mut27] inv'0 self)
   -> ([%#s02_iter_mut28] produces'0 self (Seq.empty  : Seq.seq (borrowed usize)) self)
  
  function produces_trans'0 [#"02_iter_mut.rs" 61 4 61 90] (a : t_IterMut'0) (ab : Seq.seq (borrowed usize)) (b : t_IterMut'0) (bc : Seq.seq (borrowed usize)) (c : t_IterMut'0) : ()
=======
  let rec into_iter'0 (self:IterMut'0.t_IterMut usize) (return'  (ret:IterMut'0.t_IterMut usize))= {[@expl:into_iter 'self' type invariant] [%#s02_iter_mut14] inv'0 self}
    any
    [ return' (result:IterMut'0.t_IterMut usize)-> {[%#s02_iter_mut15] inv'0 result}
      {[%#s02_iter_mut16] result = self}
      (! return' {result}) ]
    
  
  let rec iter_mut'0 (v:borrowed (Vec'0.t_Vec usize (Global'0.t_Global))) (return'  (ret:IterMut'0.t_IterMut usize))= {[@expl:iter_mut 'v' type invariant] [%#s02_iter_mut9] inv'1 v}
    any
    [ return' (result:IterMut'0.t_IterMut usize)-> {[%#s02_iter_mut10] inv'0 result}
      {[%#s02_iter_mut11] view'2 (T_02_iter_mut__IterMut.t_IterMut__inner result) = view'1 v}
      {[%#s02_iter_mut12] view'3 (T_02_iter_mut__IterMut.t_IterMut__inner result).final = view'0 v.final}
      {[%#s02_iter_mut13] Seq.length (view'0 v.final) = Seq.length (view'1 v)}
      (! return' {result}) ]
>>>>>>> 34cd6190
    
   =
    [%#s02_iter_mut36] ()
  
  axiom produces_trans'0_spec : forall a : t_IterMut'0, ab : Seq.seq (borrowed usize), b : t_IterMut'0, bc : Seq.seq (borrowed usize), c : t_IterMut'0 . ([%#s02_iter_mut30] inv'0 a)
   -> ([%#s02_iter_mut31] inv'0 b)
   -> ([%#s02_iter_mut32] inv'0 c)
   -> ([%#s02_iter_mut33] produces'0 a ab b)
   -> ([%#s02_iter_mut34] produces'0 b bc c)  -> ([%#s02_iter_mut35] produces'0 a (Seq.(++) ab bc) c)
  
  meta "compute_max_steps" 1000000
  
  let rec all_zero'0 (v:borrowed (t_Vec'0)) (return'  (ret:()))= (! bb0
    [ bb0 = s0
      [ s0 = Borrow.borrow_final <t_Vec'0> {v.current} {Borrow.get_id v}
          (fun (_ret':borrowed (t_Vec'0)) ->  [ &_6 <- _ret' ]  [ &v <- { v with current = _ret'.final } ] s1)
      | s1 = iter_mut'0 {_6} (fun (_ret':t_IterMut'0) ->  [ &_5 <- _ret' ] s2)
      | s2 = bb1 ]
      
    | bb1 = s0 [ s0 = into_iter'0 {_5} (fun (_ret':t_IterMut'0) ->  [ &it <- _ret' ] s1) | s1 = bb2 ] 
    | bb2 = s0 [ s0 =  [ &iter_old <- [%#s02_iter_mut0] Snapshot.new it ] s1 | s1 = bb3 ] 
    | bb3 = s0
      [ s0 =  [ &produced <- [%#s02_iter_mut1] Snapshot.new (Seq.empty  : Seq.seq (borrowed usize)) ] s1 | s1 = bb4 ]
      
    | bb4 = bb5
    | bb5 = bb5
      [ bb5 = {[@expl:loop invariant #0] [%#s02_iter_mut4] inv'0 it}
        {[@expl:loop invariant #1] [%#s02_iter_mut3] produces'0 (Snapshot.inner iter_old) (Snapshot.inner produced) it}
        {[@expl:loop invariant #2] [%#s02_iter_mut2] forall i : int . 0 <= i /\ i < Seq.length (Snapshot.inner produced)
         -> UIntSize.to_int (index_logic'0 produced i).final = 0}
        (! s0) [ s0 = bb6 ] 
        [ bb6 = s0
          [ s0 = {inv'0 it}
            Borrow.borrow_mut <t_IterMut'0> {it}
              (fun (_ret':borrowed (t_IterMut'0)) ->
                 [ &_16 <- _ret' ] 
                -{inv'0 _ret'.final}-
                 [ &it <- _ret'.final ] 
                s1)
          | s1 = next'0 {_16} (fun (_ret':t_Option'0) ->  [ &_15 <- _ret' ] s2)
          | s2 = bb7 ]
          
        | bb7 = any [ br0 -> {_15 = C_None'0 } (! bb10) | br1 (x0:borrowed usize)-> {_15 = C_Some'0 x0} (! bb9) ] 
        | bb9 = bb11
        | bb11 = s0
          [ s0 = v_Some'0 {_15} (fun (r0'0:borrowed usize) ->  [ &x <- r0'0 ] s1)
          | s1 =  [ &_19 <- [%#s02_iter_mut5] Snapshot.new (Seq.(++) (Snapshot.inner produced) (Seq.singleton x)) ] s2
          | s2 = bb12 ]
          
        | bb12 = s0
          [ s0 =  [ &produced <- _19 ] s1
          | s1 =  [ &x <- { x with current = ([%#s02_iter_mut6] (0 : usize)) } ] s2
          | s2 = -{resolve'0 x}- s3
          | s3 = bb5 ]
           ]
         ]
      
    | bb10 = s0 [ s0 = {[@expl:type invariant] inv'0 it} s1 | s1 = -{resolve'1 v}- s2 | s2 = return' {_0} ]  ]
    )
    [ & _0 : () = any_l ()
    | & v : borrowed (t_Vec'0) = v
    | & it : t_IterMut'0 = any_l ()
    | & _5 : t_IterMut'0 = any_l ()
    | & _6 : borrowed (t_Vec'0) = any_l ()
    | & iter_old : Snapshot.snap_ty (t_IterMut'0) = any_l ()
    | & produced : Snapshot.snap_ty (Seq.seq (borrowed usize)) = any_l ()
    | & _15 : t_Option'0 = any_l ()
    | & _16 : borrowed (t_IterMut'0) = any_l ()
    | & x : borrowed usize = any_l ()
    | & _19 : Snapshot.snap_ty (Seq.seq (borrowed usize)) = any_l () ]
    
    [ return' (result:())-> {[@expl:all_zero ensures #0] [%#s02_iter_mut7] Seq.length (view'0 v.final)
      = Seq.length (view'1 v)}
      {[@expl:all_zero ensures #1] [%#s02_iter_mut8] forall i : int . 0 <= i /\ i < Seq.length (view'1 v)
       -> UIntSize.to_int (index_logic'1 v.final i) = 0}
      (! return' {result}) ]
    
end
module M_02_iter_mut__qyi4305820612590367313__produces_trans__refines [#"02_iter_mut.rs" 61 4 61 90] (* <IterMut<'a, T> as common::Iterator> *)
  let%span s02_iter_mut0 = "02_iter_mut.rs" 61 4 61 90
  let%span s02_iter_mut1 = "02_iter_mut.rs" 39 12 43 13
  let%span smodel2 = "../../../../creusot-contracts/src/model.rs" 106 8 106 22
  let%span sslice3 = "../../../../creusot-contracts/src/std/slice.rs" 87 14 87 41
  let%span sslice4 = "../../../../creusot-contracts/src/std/slice.rs" 88 14 88 84
  let%span sslice5 = "../../../../creusot-contracts/src/std/slice.rs" 28 14 28 41
  let%span sslice6 = "../../../../creusot-contracts/src/std/slice.rs" 29 14 29 42
  let%span sops7 = "../../../../creusot-contracts/src/logic/ops.rs" 42 8 42 31
  let%span s02_iter_mut8 = "02_iter_mut.rs" 22 20 22 64
  let%span sinvariant9 = "../../../../creusot-contracts/src/invariant.rs" 34 20 34 44
  let%span sslice10 = "../../../../creusot-contracts/src/std/slice.rs" 18 20 18 30
  let%span sseq11 = "../../../../creusot-contracts/src/logic/seq.rs" 444 20 444 95
  let%span sboxed12 = "../../../../creusot-contracts/src/std/boxed.rs" 28 8 28 18
  
  use prelude.prelude.Borrow
  
  use prelude.prelude.Slice
  
  type t_T'0
  
  type t_IterMut'0  =
    { t_IterMut__inner'0: borrowed (slice t_T'0) }
  
  use seq.Seq
  
  use seq.Seq
  
  use seq.Seq
  
  use prelude.prelude.UIntSize
  
  constant v_MAX'0 : usize = (18446744073709551615 : usize)
  
  use prelude.prelude.UIntSize
  
  use prelude.prelude.Int
  
  use prelude.prelude.Slice
  
  function view'1 (self : slice t_T'0) : Seq.seq t_T'0
  
  axiom view'1_spec : forall self : slice t_T'0 . ([%#sslice6] view'1 self = Slice.id self)
  && ([%#sslice5] Seq.length (view'1 self) <= UIntSize.to_int (v_MAX'0 : usize))
  
  function view'0 (self : borrowed (slice t_T'0)) : Seq.seq t_T'0 =
    [%#smodel2] view'1 self.current
  
  use seq.Seq
  
  use seq.Seq
  
  use seq.Seq
  
  function index_logic'0 [@inline:trivial] (self : slice t_T'0) (ix : int) : t_T'0 =
    [%#sops7] Seq.get (view'1 self) ix
  
  function to_mut_seq'0 (self : borrowed (slice t_T'0)) : Seq.seq (borrowed t_T'0)
  
  axiom to_mut_seq'0_spec : forall self : borrowed (slice t_T'0) . ([%#sslice4] forall i : int . 0 <= i
  /\ i < Seq.length (to_mut_seq'0 self)
   -> Seq.get (to_mut_seq'0 self) i
  = Borrow.borrow_logic (index_logic'0 self.current i) (index_logic'0 self.final i) (Borrow.inherit_id (Borrow.get_id self) i))
  && ([%#sslice3] Seq.length (to_mut_seq'0 self) = Seq.length (view'0 self))
  
  use seq.Seq
  
  predicate produces'0 [#"02_iter_mut.rs" 37 4 37 65] (self : t_IterMut'0) (visited : Seq.seq (borrowed t_T'0)) (tl : t_IterMut'0)
    
   =
    [%#s02_iter_mut1] Seq.length (view'0 self.t_IterMut__inner'0)
    = Seq.length visited + Seq.length (view'0 tl.t_IterMut__inner'0)
    /\ (forall i : int . 0 <= i /\ i < Seq.length (view'0 self.t_IterMut__inner'0)
     -> (Seq.get (to_mut_seq'0 self.t_IterMut__inner'0) i).current
    = (Seq.get (Seq.(++) visited (to_mut_seq'0 tl.t_IterMut__inner'0)) i).current
    /\ (Seq.get (to_mut_seq'0 self.t_IterMut__inner'0) i).final
    = (Seq.get (Seq.(++) visited (to_mut_seq'0 tl.t_IterMut__inner'0)) i).final)
  
  predicate inv'0 (_1 : t_IterMut'0)
  
  predicate invariant'0 [#"02_iter_mut.rs" 20 4 20 30] (self : t_IterMut'0) =
    [%#s02_iter_mut8] Seq.length (view'1 (self.t_IterMut__inner'0).final)
    = Seq.length (view'1 (self.t_IterMut__inner'0).current)
  
  predicate inv'1 (_1 : borrowed (slice t_T'0))
  
  axiom inv_axiom'0 [@rewrite] : forall x : t_IterMut'0 [inv'0 x] . inv'0 x
  = (invariant'0 x
  /\ match x with
    | {t_IterMut__inner'0 = inner} -> inv'1 inner
    end)
  
  predicate inv'2 (_1 : slice t_T'0)
  
  predicate invariant'1 (self : borrowed (slice t_T'0)) =
    [%#sinvariant9] inv'2 self.current /\ inv'2 self.final
  
  axiom inv_axiom'1 [@rewrite] : forall x : borrowed (slice t_T'0) [inv'1 x] . inv'1 x = invariant'1 x
  
  predicate inv'3 (_1 : Seq.seq t_T'0)
  
  predicate invariant'2 (self : slice t_T'0) =
    [%#sslice10] inv'3 (view'1 self)
  
  axiom inv_axiom'2 [@rewrite] : forall x : slice t_T'0 [inv'2 x] . inv'2 x = invariant'2 x
  
  use seq.Seq
  
  predicate inv'4 (_1 : t_T'0)
  
  predicate invariant'3 (self : Seq.seq t_T'0) =
    [%#sseq11] forall i : int . 0 <= i /\ i < Seq.length self  -> inv'4 (Seq.get self i)
  
  axiom inv_axiom'3 [@rewrite] : forall x : Seq.seq t_T'0 [inv'3 x] . inv'3 x = invariant'3 x
  
  predicate inv'5 (_1 : t_T'0)
  
  predicate invariant'4 (self : t_T'0) =
    [%#sboxed12] inv'5 self
  
  axiom inv_axiom'4 [@rewrite] : forall x : t_T'0 [inv'4 x] . inv'4 x = invariant'4 x
  
  goal refines : [%#s02_iter_mut0] forall a : t_IterMut'0 . forall ab : Seq.seq (borrowed t_T'0) . forall b : t_IterMut'0 . forall bc : Seq.seq (borrowed t_T'0) . forall c : t_IterMut'0 . produces'0 b bc c
  /\ produces'0 a ab b /\ inv'0 c /\ inv'0 b /\ inv'0 a
   -> produces'0 b bc c
  /\ produces'0 a ab b
  /\ inv'0 c
  /\ inv'0 b /\ inv'0 a /\ (forall result : () . produces'0 a (Seq.(++) ab bc) c  -> produces'0 a (Seq.(++) ab bc) c)
end
module M_02_iter_mut__qyi4305820612590367313__next__refines [#"02_iter_mut.rs" 67 4 67 44] (* <IterMut<'a, T> as common::Iterator> *)
  let%span s02_iter_mut0 = "02_iter_mut.rs" 67 4 67 44
  let%span s02_iter_mut1 = "02_iter_mut.rs" 32 8 32 76
  let%span s02_iter_mut2 = "02_iter_mut.rs" 39 12 43 13
  let%span sresolve3 = "../../../../creusot-contracts/src/resolve.rs" 41 20 41 34
  let%span smodel4 = "../../../../creusot-contracts/src/model.rs" 106 8 106 22
  let%span sslice5 = "../../../../creusot-contracts/src/std/slice.rs" 87 14 87 41
  let%span sslice6 = "../../../../creusot-contracts/src/std/slice.rs" 88 14 88 84
  let%span sinvariant7 = "../../../../creusot-contracts/src/invariant.rs" 34 20 34 44
  let%span sslice8 = "../../../../creusot-contracts/src/std/slice.rs" 28 14 28 41
  let%span sslice9 = "../../../../creusot-contracts/src/std/slice.rs" 29 14 29 42
  let%span sops10 = "../../../../creusot-contracts/src/logic/ops.rs" 42 8 42 31
  let%span s02_iter_mut11 = "02_iter_mut.rs" 22 20 22 64
  let%span sslice12 = "../../../../creusot-contracts/src/std/slice.rs" 18 20 18 30
  let%span sseq13 = "../../../../creusot-contracts/src/logic/seq.rs" 444 20 444 95
  let%span sboxed14 = "../../../../creusot-contracts/src/std/boxed.rs" 28 8 28 18
  
  use prelude.prelude.Borrow
  
  use prelude.prelude.Slice
  
  type t_T'0
  
  type t_IterMut'0  =
    { t_IterMut__inner'0: borrowed (slice t_T'0) }
  
  predicate inv'0 (_1 : borrowed (t_IterMut'0))
  
  type t_Option'0  =
    | C_None'0
    | C_Some'0 (borrowed t_T'0)
  
  predicate inv'1 (_1 : t_Option'0)
  
  predicate resolve'0 (self : borrowed (slice t_T'0)) =
    [%#sresolve3] self.final = self.current
  
  use seq.Seq
  
  use seq.Seq
  
  use prelude.prelude.UIntSize
  
  constant v_MAX'0 : usize = (18446744073709551615 : usize)
  
  use prelude.prelude.UIntSize
  
<<<<<<< HEAD
  use prelude.prelude.Int
=======
  axiom view'1_spec : forall self : slice t . ([%#sslice9] Seq.length (view'1 self)
  <= UIntSize.to_int (v_MAX'0 : usize))
  && ([%#sslice10] view'1 self = Slice.id self)
>>>>>>> 34cd6190
  
  use prelude.prelude.Slice
  
  function view'1 (self : slice t_T'0) : Seq.seq t_T'0
  
  axiom view'1_spec : forall self : slice t_T'0 . ([%#sslice9] view'1 self = Slice.id self)
  && ([%#sslice8] Seq.length (view'1 self) <= UIntSize.to_int (v_MAX'0 : usize))
  
  function view'0 (self : borrowed (slice t_T'0)) : Seq.seq t_T'0 =
    [%#smodel4] view'1 self.current
  
  use seq.Seq
  
  use seq.Seq
  
  predicate completed'0 [#"02_iter_mut.rs" 31 4 31 35] (self : borrowed (t_IterMut'0)) =
    [%#s02_iter_mut1] resolve'0 (self.current).t_IterMut__inner'0
    /\ Seq.(==) (view'0 (self.current).t_IterMut__inner'0) (Seq.empty  : Seq.seq t_T'0)
  
  use seq.Seq
  
  use seq.Seq
  
  use seq.Seq
  
  use seq.Seq
  
  use seq.Seq
  
  function index_logic'0 [@inline:trivial] (self : slice t_T'0) (ix : int) : t_T'0 =
    [%#sops10] Seq.get (view'1 self) ix
  
  function to_mut_seq'0 (self : borrowed (slice t_T'0)) : Seq.seq (borrowed t_T'0)
  
  axiom to_mut_seq'0_spec : forall self : borrowed (slice t_T'0) . ([%#sslice6] forall i : int . 0 <= i
  /\ i < Seq.length (to_mut_seq'0 self)
   -> Seq.get (to_mut_seq'0 self) i
  = Borrow.borrow_logic (index_logic'0 self.current i) (index_logic'0 self.final i) (Borrow.inherit_id (Borrow.get_id self) i))
  && ([%#sslice5] Seq.length (to_mut_seq'0 self) = Seq.length (view'0 self))
  
  use seq.Seq
  
  predicate produces'0 [#"02_iter_mut.rs" 37 4 37 65] (self : t_IterMut'0) (visited : Seq.seq (borrowed t_T'0)) (tl : t_IterMut'0)
    
   =
    [%#s02_iter_mut2] Seq.length (view'0 self.t_IterMut__inner'0)
    = Seq.length visited + Seq.length (view'0 tl.t_IterMut__inner'0)
    /\ (forall i : int . 0 <= i /\ i < Seq.length (view'0 self.t_IterMut__inner'0)
     -> (Seq.get (to_mut_seq'0 self.t_IterMut__inner'0) i).current
    = (Seq.get (Seq.(++) visited (to_mut_seq'0 tl.t_IterMut__inner'0)) i).current
    /\ (Seq.get (to_mut_seq'0 self.t_IterMut__inner'0) i).final
    = (Seq.get (Seq.(++) visited (to_mut_seq'0 tl.t_IterMut__inner'0)) i).final)
  
  predicate inv'3 (_1 : t_IterMut'0)
  
  predicate invariant'0 (self : borrowed (t_IterMut'0)) =
    [%#sinvariant7] inv'3 self.current /\ inv'3 self.final
  
  axiom inv_axiom'0 [@rewrite] : forall x : borrowed (t_IterMut'0) [inv'0 x] . inv'0 x = invariant'0 x
  
  predicate inv'2 (_1 : borrowed t_T'0)
  
  axiom inv_axiom'1 [@rewrite] : forall x : t_Option'0 [inv'1 x] . inv'1 x
  = match x with
    | C_None'0 -> true
    | C_Some'0 a_0 -> inv'2 a_0
    end
  
  predicate inv'5 (_1 : t_T'0)
  
  predicate invariant'1 (self : borrowed t_T'0) =
    [%#sinvariant7] inv'5 self.current /\ inv'5 self.final
  
  axiom inv_axiom'2 [@rewrite] : forall x : borrowed t_T'0 [inv'2 x] . inv'2 x = invariant'1 x
  
  predicate invariant'2 [#"02_iter_mut.rs" 20 4 20 30] (self : t_IterMut'0) =
    [%#s02_iter_mut11] Seq.length (view'1 (self.t_IterMut__inner'0).final)
    = Seq.length (view'1 (self.t_IterMut__inner'0).current)
  
  predicate inv'4 (_1 : borrowed (slice t_T'0))
  
  axiom inv_axiom'3 [@rewrite] : forall x : t_IterMut'0 [inv'3 x] . inv'3 x
  = (invariant'2 x
  /\ match x with
    | {t_IterMut__inner'0 = inner} -> inv'4 inner
    end)
  
  predicate inv'6 (_1 : slice t_T'0)
  
  predicate invariant'3 (self : borrowed (slice t_T'0)) =
    [%#sinvariant7] inv'6 self.current /\ inv'6 self.final
  
  axiom inv_axiom'4 [@rewrite] : forall x : borrowed (slice t_T'0) [inv'4 x] . inv'4 x = invariant'3 x
  
  predicate inv'7 (_1 : Seq.seq t_T'0)
  
  predicate invariant'4 (self : slice t_T'0) =
    [%#sslice12] inv'7 (view'1 self)
  
  axiom inv_axiom'5 [@rewrite] : forall x : slice t_T'0 [inv'6 x] . inv'6 x = invariant'4 x
  
  use seq.Seq
  
  predicate inv'8 (_1 : t_T'0)
  
  predicate invariant'5 (self : Seq.seq t_T'0) =
    [%#sseq13] forall i : int . 0 <= i /\ i < Seq.length self  -> inv'8 (Seq.get self i)
  
  axiom inv_axiom'6 [@rewrite] : forall x : Seq.seq t_T'0 [inv'7 x] . inv'7 x = invariant'5 x
  
  predicate invariant'6 (self : t_T'0) =
    [%#sboxed14] inv'5 self
  
  axiom inv_axiom'7 [@rewrite] : forall x : t_T'0 [inv'8 x] . inv'8 x = invariant'6 x
  
  goal refines : [%#s02_iter_mut0] forall self : borrowed (t_IterMut'0) . inv'0 self
   -> inv'0 self
  /\ (forall result : t_Option'0 . inv'1 result
  /\ match result with
    | C_None'0 -> completed'0 self
    | C_Some'0 v -> produces'0 self.current (Seq.singleton v) self.final
    end
   -> inv'1 result
  /\ match result with
    | C_None'0 -> completed'0 self
    | C_Some'0 v -> produces'0 self.current (Seq.singleton v) self.final
    end)
end
module M_02_iter_mut__qyi4305820612590367313__produces_refl__refines [#"02_iter_mut.rs" 51 4 51 26] (* <IterMut<'a, T> as common::Iterator> *)
  let%span s02_iter_mut0 = "02_iter_mut.rs" 51 4 51 26
  let%span s02_iter_mut1 = "02_iter_mut.rs" 39 12 43 13
  let%span smodel2 = "../../../../creusot-contracts/src/model.rs" 106 8 106 22
  let%span sslice3 = "../../../../creusot-contracts/src/std/slice.rs" 87 14 87 41
  let%span sslice4 = "../../../../creusot-contracts/src/std/slice.rs" 88 14 88 84
  let%span s02_iter_mut5 = "02_iter_mut.rs" 22 20 22 64
  let%span sslice6 = "../../../../creusot-contracts/src/std/slice.rs" 28 14 28 41
  let%span sslice7 = "../../../../creusot-contracts/src/std/slice.rs" 29 14 29 42
  let%span sops8 = "../../../../creusot-contracts/src/logic/ops.rs" 42 8 42 31
  let%span sinvariant9 = "../../../../creusot-contracts/src/invariant.rs" 34 20 34 44
  let%span sslice10 = "../../../../creusot-contracts/src/std/slice.rs" 18 20 18 30
  let%span sseq11 = "../../../../creusot-contracts/src/logic/seq.rs" 444 20 444 95
  let%span sboxed12 = "../../../../creusot-contracts/src/std/boxed.rs" 28 8 28 18
  
  use prelude.prelude.Borrow
  
  use prelude.prelude.Slice
  
  type t_T'0
  
  type t_IterMut'0  =
    { t_IterMut__inner'0: borrowed (slice t_T'0) }
  
  predicate inv'0 (_1 : t_IterMut'0)
  
  use seq.Seq
  
  use seq.Seq
  
  use seq.Seq
  
  use seq.Seq
  
  use prelude.prelude.UIntSize
  
  constant v_MAX'0 : usize = (18446744073709551615 : usize)
  
  use prelude.prelude.UIntSize
  
  use prelude.prelude.Int
  
  use prelude.prelude.Slice
  
  function view'1 (self : slice t_T'0) : Seq.seq t_T'0
  
  axiom view'1_spec : forall self : slice t_T'0 . ([%#sslice7] view'1 self = Slice.id self)
  && ([%#sslice6] Seq.length (view'1 self) <= UIntSize.to_int (v_MAX'0 : usize))
  
  function view'0 (self : borrowed (slice t_T'0)) : Seq.seq t_T'0 =
    [%#smodel2] view'1 self.current
  
  use seq.Seq
  
  use seq.Seq
  
  use seq.Seq
  
  function index_logic'0 [@inline:trivial] (self : slice t_T'0) (ix : int) : t_T'0 =
    [%#sops8] Seq.get (view'1 self) ix
  
<<<<<<< HEAD
  function to_mut_seq'0 (self : borrowed (slice t_T'0)) : Seq.seq (borrowed t_T'0)
  
  axiom to_mut_seq'0_spec : forall self : borrowed (slice t_T'0) . ([%#sslice4] forall i : int . 0 <= i
  /\ i < Seq.length (to_mut_seq'0 self)
   -> Seq.get (to_mut_seq'0 self) i
  = Borrow.borrow_logic (index_logic'0 self.current i) (index_logic'0 self.final i) (Borrow.inherit_id (Borrow.get_id self) i))
  && ([%#sslice3] Seq.length (to_mut_seq'0 self) = Seq.length (view'0 self))
  
  use seq.Seq
=======
  axiom to_mut_seq'0_spec : forall self : borrowed (slice t) . ([%#sslice6] Seq.length (to_mut_seq'0 self)
  = Seq.length (view'0 self))
  && ([%#sslice7] forall i : int . 0 <= i /\ i < Seq.length (to_mut_seq'0 self)
   -> Seq.get (to_mut_seq'0 self) i
  = Borrow.borrow_logic (index_logic'0 self.current i) (index_logic'0 self.final i) (Borrow.inherit_id (Borrow.get_id self) i))
>>>>>>> 34cd6190
  
  predicate produces'0 [#"02_iter_mut.rs" 37 4 37 65] (self : t_IterMut'0) (visited : Seq.seq (borrowed t_T'0)) (tl : t_IterMut'0)
    
   =
    [%#s02_iter_mut1] Seq.length (view'0 self.t_IterMut__inner'0)
    = Seq.length visited + Seq.length (view'0 tl.t_IterMut__inner'0)
    /\ (forall i : int . 0 <= i /\ i < Seq.length (view'0 self.t_IterMut__inner'0)
     -> (Seq.get (to_mut_seq'0 self.t_IterMut__inner'0) i).current
    = (Seq.get (Seq.(++) visited (to_mut_seq'0 tl.t_IterMut__inner'0)) i).current
    /\ (Seq.get (to_mut_seq'0 self.t_IterMut__inner'0) i).final
    = (Seq.get (Seq.(++) visited (to_mut_seq'0 tl.t_IterMut__inner'0)) i).final)
  
<<<<<<< HEAD
  use seq.Seq
  
  predicate invariant'0 [#"02_iter_mut.rs" 20 4 20 30] (self : t_IterMut'0) =
    [%#s02_iter_mut5] Seq.length (view'1 (self.t_IterMut__inner'0).final)
    = Seq.length (view'1 (self.t_IterMut__inner'0).current)
  
  predicate inv'1 (_1 : borrowed (slice t_T'0))
  
  axiom inv_axiom'0 [@rewrite] : forall x : t_IterMut'0 [inv'0 x] . inv'0 x
  = (invariant'0 x
  /\ match x with
    | {t_IterMut__inner'0 = inner} -> inv'1 inner
    end)
=======
  goal next_refn : [%#s02_iter_mut1] forall self : borrowed (IterMut'0.t_IterMut t) . inv'1 self
   -> inv'1 self
  /\ (forall result : Option'0.t_Option (borrowed t) . match result with
    | Option'0.C_None -> completed'0 self
    | Option'0.C_Some v -> produces'0 self.current (Seq.singleton v) self.final
    end
  /\ inv'2 result
   -> match result with
    | Option'0.C_None -> completed'0 self
    | Option'0.C_Some v -> produces'0 self.current (Seq.singleton v) self.final
    end
  /\ inv'2 result)
>>>>>>> 34cd6190
  
  predicate inv'2 (_1 : slice t_T'0)
  
  predicate invariant'1 (self : borrowed (slice t_T'0)) =
    [%#sinvariant9] inv'2 self.current /\ inv'2 self.final
  
  axiom inv_axiom'1 [@rewrite] : forall x : borrowed (slice t_T'0) [inv'1 x] . inv'1 x = invariant'1 x
  
  predicate inv'3 (_1 : Seq.seq t_T'0)
  
  predicate invariant'2 (self : slice t_T'0) =
    [%#sslice10] inv'3 (view'1 self)
  
  axiom inv_axiom'2 [@rewrite] : forall x : slice t_T'0 [inv'2 x] . inv'2 x = invariant'2 x
  
  use seq.Seq
  
  predicate inv'4 (_1 : t_T'0)
  
  predicate invariant'3 (self : Seq.seq t_T'0) =
    [%#sseq11] forall i : int . 0 <= i /\ i < Seq.length self  -> inv'4 (Seq.get self i)
  
  axiom inv_axiom'3 [@rewrite] : forall x : Seq.seq t_T'0 [inv'3 x] . inv'3 x = invariant'3 x
  
  predicate inv'5 (_1 : t_T'0)
  
  predicate invariant'4 (self : t_T'0) =
    [%#sboxed12] inv'5 self
  
  axiom inv_axiom'4 [@rewrite] : forall x : t_T'0 [inv'4 x] . inv'4 x = invariant'4 x
  
  goal refines : [%#s02_iter_mut0] forall self : t_IterMut'0 . inv'0 self
   -> inv'0 self
  /\ (forall result : () . produces'0 self (Seq.empty  : Seq.seq (borrowed t_T'0)) self
   -> produces'0 self (Seq.empty  : Seq.seq (borrowed t_T'0)) self)
end<|MERGE_RESOLUTION|>--- conflicted
+++ resolved
@@ -46,14 +46,9 @@
   
   function view'1 (self : slice t_T'0) : Seq.seq t_T'0
   
-<<<<<<< HEAD
-  axiom view'1_spec : forall self : slice t_T'0 . ([%#sslice9] view'1 self = Slice.id self)
-  && ([%#sslice8] Seq.length (view'1 self) <= UIntSize.to_int (v_MAX'0 : usize))
-=======
-  axiom view'1_spec : forall self : slice t . ([%#sslice7] Seq.length (view'1 self)
+  axiom view'1_spec : forall self : slice t_T'0 . ([%#sslice8] Seq.length (view'1 self)
   <= UIntSize.to_int (v_MAX'0 : usize))
-  && ([%#sslice8] view'1 self = Slice.id self)
->>>>>>> 34cd6190
+  && ([%#sslice9] view'1 self = Slice.id self)
   
   function view'0 (self : borrowed (slice t_T'0)) : Seq.seq t_T'0 =
     [%#smodel4] view'1 self.current
@@ -69,11 +64,11 @@
   
   function to_mut_seq'0 (self : borrowed (slice t_T'0)) : Seq.seq (borrowed t_T'0)
   
-  axiom to_mut_seq'0_spec : forall self : borrowed (slice t_T'0) . ([%#sslice6] forall i : int . 0 <= i
-  /\ i < Seq.length (to_mut_seq'0 self)
+  axiom to_mut_seq'0_spec : forall self : borrowed (slice t_T'0) . ([%#sslice5] Seq.length (to_mut_seq'0 self)
+  = Seq.length (view'0 self))
+  && ([%#sslice6] forall i : int . 0 <= i /\ i < Seq.length (to_mut_seq'0 self)
    -> Seq.get (to_mut_seq'0 self) i
   = Borrow.borrow_logic (index_logic'0 self.current i) (index_logic'0 self.final i) (Borrow.inherit_id (Borrow.get_id self) i))
-  && ([%#sslice5] Seq.length (to_mut_seq'0 self) = Seq.length (view'0 self))
   
   use seq.Seq
   
@@ -118,16 +113,8 @@
   
   predicate inv'4 (_1 : t_T'0)
   
-<<<<<<< HEAD
   predicate invariant'3 (self : Seq.seq t_T'0) =
     [%#sseq13] forall i : int . 0 <= i /\ i < Seq.length self  -> inv'4 (Seq.get self i)
-=======
-  axiom to_mut_seq'0_spec : forall self : borrowed (slice t) . ([%#sslice4] Seq.length (to_mut_seq'0 self)
-  = Seq.length (view'0 self))
-  && ([%#sslice5] forall i : int . 0 <= i /\ i < Seq.length (to_mut_seq'0 self)
-   -> Seq.get (to_mut_seq'0 self) i
-  = Borrow.borrow_logic (index_logic'0 self.current i) (index_logic'0 self.final i) (Borrow.inherit_id (Borrow.get_id self) i))
->>>>>>> 34cd6190
   
   axiom inv_axiom'3 [@rewrite] : forall x : Seq.seq t_T'0 [inv'3 x] . inv'3 x = invariant'3 x
   
@@ -195,14 +182,9 @@
   
   function view'1 (self : slice t_T'0) : Seq.seq t_T'0
   
-<<<<<<< HEAD
-  axiom view'1_spec : forall self : slice t_T'0 . ([%#sslice13] view'1 self = Slice.id self)
-  && ([%#sslice12] Seq.length (view'1 self) <= UIntSize.to_int (v_MAX'0 : usize))
-=======
-  axiom view'1_spec : forall self : slice t . ([%#sslice11] Seq.length (view'1 self)
+  axiom view'1_spec : forall self : slice t_T'0 . ([%#sslice12] Seq.length (view'1 self)
   <= UIntSize.to_int (v_MAX'0 : usize))
-  && ([%#sslice12] view'1 self = Slice.id self)
->>>>>>> 34cd6190
+  && ([%#sslice13] view'1 self = Slice.id self)
   
   function view'0 (self : borrowed (slice t_T'0)) : Seq.seq t_T'0 =
     [%#smodel8] view'1 self.current
@@ -218,11 +200,11 @@
   
   function to_mut_seq'0 (self : borrowed (slice t_T'0)) : Seq.seq (borrowed t_T'0)
   
-  axiom to_mut_seq'0_spec : forall self : borrowed (slice t_T'0) . ([%#sslice10] forall i : int . 0 <= i
-  /\ i < Seq.length (to_mut_seq'0 self)
+  axiom to_mut_seq'0_spec : forall self : borrowed (slice t_T'0) . ([%#sslice9] Seq.length (to_mut_seq'0 self)
+  = Seq.length (view'0 self))
+  && ([%#sslice10] forall i : int . 0 <= i /\ i < Seq.length (to_mut_seq'0 self)
    -> Seq.get (to_mut_seq'0 self) i
   = Borrow.borrow_logic (index_logic'0 self.current i) (index_logic'0 self.final i) (Borrow.inherit_id (Borrow.get_id self) i))
-  && ([%#sslice9] Seq.length (to_mut_seq'0 self) = Seq.length (view'0 self))
   
   use seq.Seq
   
@@ -267,16 +249,8 @@
   
   predicate inv'4 (_1 : t_T'0)
   
-<<<<<<< HEAD
   predicate invariant'3 (self : Seq.seq t_T'0) =
     [%#sseq17] forall i : int . 0 <= i /\ i < Seq.length self  -> inv'4 (Seq.get self i)
-=======
-  axiom to_mut_seq'0_spec : forall self : borrowed (slice t) . ([%#sslice8] Seq.length (to_mut_seq'0 self)
-  = Seq.length (view'0 self))
-  && ([%#sslice9] forall i : int . 0 <= i /\ i < Seq.length (to_mut_seq'0 self)
-   -> Seq.get (to_mut_seq'0 self) i
-  = Borrow.borrow_logic (index_logic'0 self.current i) (index_logic'0 self.final i) (Borrow.inherit_id (Borrow.get_id self) i))
->>>>>>> 34cd6190
   
   axiom inv_axiom'3 [@rewrite] : forall x : Seq.seq t_T'0 [inv'3 x] . inv'3 x = invariant'3 x
   
@@ -308,15 +282,9 @@
 end
 module M_02_iter_mut__qyi4305820612590367313__next [#"02_iter_mut.rs" 67 4 67 44] (* <IterMut<'a, T> as common::Iterator> *)
   let%span s02_iter_mut0 = "02_iter_mut.rs" 67 17 67 21
-<<<<<<< HEAD
-  let%span s02_iter_mut1 = "02_iter_mut.rs" 63 14 66 5
-  let%span s02_iter_mut2 = "02_iter_mut.rs" 67 26 67 44
-  let%span sslice3 = "../../../../creusot-contracts/src/std/slice.rs" 291 18 298 9
-=======
   let%span s02_iter_mut1 = "02_iter_mut.rs" 67 26 67 44
   let%span s02_iter_mut2 = "02_iter_mut.rs" 63 14 66 5
-  let%span sslice3 = "../../../../creusot-contracts/src/std/slice.rs" 295 18 302 9
->>>>>>> 34cd6190
+  let%span sslice3 = "../../../../creusot-contracts/src/std/slice.rs" 291 18 298 9
   let%span s02_iter_mut4 = "02_iter_mut.rs" 32 8 32 76
   let%span s02_iter_mut5 = "02_iter_mut.rs" 39 12 43 13
   let%span sops6 = "../../../../creusot-contracts/src/logic/ops.rs" 42 8 42 31
@@ -350,6 +318,8 @@
     | C_None'0
     | C_Some'0 (borrowed t_T'0)
   
+  predicate inv'2 (_1 : t_Option'0)
+  
   use prelude.prelude.Int
   
   use seq.Seq
@@ -366,8 +336,9 @@
   
   function view'0 (self : slice t_T'0) : Seq.seq t_T'0
   
-  axiom view'0_spec : forall self : slice t_T'0 . ([%#sslice8] view'0 self = Slice.id self)
-  && ([%#sslice7] Seq.length (view'0 self) <= UIntSize.to_int (v_MAX'0 : usize))
+  axiom view'0_spec : forall self : slice t_T'0 . ([%#sslice7] Seq.length (view'0 self)
+  <= UIntSize.to_int (v_MAX'0 : usize))
+  && ([%#sslice8] view'0 self = Slice.id self)
   
   use seq.Seq
   
@@ -376,18 +347,10 @@
   
   use seq.Seq
   
-<<<<<<< HEAD
   function tail'0 (self : Seq.seq t_T'0) : Seq.seq t_T'0 =
     [%#sseq9] Seq.([..]) self 1 (Seq.length self)
-=======
-  axiom view'0_spec : forall self : slice t . ([%#sslice7] Seq.length (view'0 self)
-  <= UIntSize.to_int (v_MAX'0 : usize))
-  && ([%#sslice8] view'0 self = Slice.id self)
->>>>>>> 34cd6190
-  
-  use seq.Seq
-  
-  predicate inv'2 (_1 : t_Option'0)
+  
+  use seq.Seq
   
   predicate inv'5 (_1 : slice t_T'0)
   
@@ -456,7 +419,7 @@
   
   axiom inv_axiom'8 [@rewrite] : forall x : t_T'0 [inv'9 x] . inv'9 x = invariant'7 x
   
-  let rec take_first_mut'0 (self:borrowed (borrowed (slice t_T'0))) (return'  (ret:t_Option'0))= {[@expl:precondition] inv'3 self}
+  let rec take_first_mut'0 (self:borrowed (borrowed (slice t_T'0))) (return'  (ret:t_Option'0))= {[@expl:take_first_mut 'self' type invariant] inv'3 self}
     any
     [ return' (result:t_Option'0)-> {inv'2 result}
       {[%#sslice3] match result with
@@ -477,72 +440,42 @@
   predicate resolve'1 (self : borrowed (t_IterMut'0)) =
     [%#sresolve10] self.final = self.current
   
-<<<<<<< HEAD
   predicate resolve'0 (_1 : borrowed (t_IterMut'0)) =
     resolve'1 _1
-=======
-  axiom to_mut_seq'0_spec : forall self : borrowed (slice t) . ([%#sslice12] Seq.length (to_mut_seq'0 self)
+  
+  use prelude.prelude.Intrinsic
+  
+  predicate resolve'2 (self : borrowed (slice t_T'0)) =
+    [%#sresolve10] self.final = self.current
+  
+  function view'1 (self : borrowed (slice t_T'0)) : Seq.seq t_T'0 =
+    [%#smodel11] view'0 self.current
+  
+  use seq.Seq
+  
+  predicate completed'0 [#"02_iter_mut.rs" 31 4 31 35] (self : borrowed (t_IterMut'0)) =
+    [%#s02_iter_mut4] resolve'2 (self.current).t_IterMut__inner'0
+    /\ Seq.(==) (view'1 (self.current).t_IterMut__inner'0) (Seq.empty  : Seq.seq t_T'0)
+  
+  use seq.Seq
+  
+  use seq.Seq
+  
+  use seq.Seq
+  
+  use seq.Seq
+  
+  function to_mut_seq'0 (self : borrowed (slice t_T'0)) : Seq.seq (borrowed t_T'0)
+  
+  axiom to_mut_seq'0_spec : forall self : borrowed (slice t_T'0) . ([%#sslice12] Seq.length (to_mut_seq'0 self)
   = Seq.length (view'1 self))
   && ([%#sslice13] forall i : int . 0 <= i /\ i < Seq.length (to_mut_seq'0 self)
    -> Seq.get (to_mut_seq'0 self) i
   = Borrow.borrow_logic (index_logic'0 self.current i) (index_logic'0 self.final i) (Borrow.inherit_id (Borrow.get_id self) i))
->>>>>>> 34cd6190
-  
-  use prelude.prelude.Intrinsic
-  
-  predicate resolve'2 (self : borrowed (slice t_T'0)) =
-    [%#sresolve10] self.final = self.current
-  
-  function view'1 (self : borrowed (slice t_T'0)) : Seq.seq t_T'0 =
-    [%#smodel11] view'0 self.current
-  
-  use seq.Seq
-  
-  predicate completed'0 [#"02_iter_mut.rs" 31 4 31 35] (self : borrowed (t_IterMut'0)) =
-    [%#s02_iter_mut4] resolve'2 (self.current).t_IterMut__inner'0
-    /\ Seq.(==) (view'1 (self.current).t_IterMut__inner'0) (Seq.empty  : Seq.seq t_T'0)
-  
-  use seq.Seq
-  
-  use seq.Seq
-  
-  use seq.Seq
-  
-  use seq.Seq
-  
-  function to_mut_seq'0 (self : borrowed (slice t_T'0)) : Seq.seq (borrowed t_T'0)
-  
-  axiom to_mut_seq'0_spec : forall self : borrowed (slice t_T'0) . ([%#sslice13] forall i : int . 0 <= i
-  /\ i < Seq.length (to_mut_seq'0 self)
-   -> Seq.get (to_mut_seq'0 self) i
-  = Borrow.borrow_logic (index_logic'0 self.current i) (index_logic'0 self.final i) (Borrow.inherit_id (Borrow.get_id self) i))
-  && ([%#sslice12] Seq.length (to_mut_seq'0 self) = Seq.length (view'1 self))
-  
-  use seq.Seq
-  
-<<<<<<< HEAD
+  
+  use seq.Seq
+  
   predicate produces'0 [#"02_iter_mut.rs" 37 4 37 65] (self : t_IterMut'0) (visited : Seq.seq (borrowed t_T'0)) (tl : t_IterMut'0)
-=======
-  function tail'0 (self : Seq.seq t) : Seq.seq t =
-    [%#sseq9] Seq.([..]) self 1 (Seq.length self)
-  
-  let rec take_first_mut'0 (self:borrowed (borrowed (slice t))) (return'  (ret:Option'0.t_Option (borrowed t)))= {[@expl:take_first_mut 'self' type invariant] inv'3 self}
-    any
-    [ return' (result:Option'0.t_Option (borrowed t))-> {inv'2 result}
-      {[%#sslice3] match result with
-        | Option'0.C_Some r -> r.current = index_logic'0 (self.current).current 0
-        /\ r.final = index_logic'0 (self.current).final 0
-        /\ Seq.length (view'0 (self.current).current) > 0
-        /\ Seq.length (view'0 (self.current).final) > 0
-        /\ view'0 (self.final).current = tail'0 (view'0 (self.current).current)
-        /\ view'0 (self.final).final = tail'0 (view'0 (self.current).final)
-        | Option'0.C_None -> view'0 (self.final).current = (Seq.empty  : Seq.seq t)
-        /\ view'0 (self.current).final = (Seq.empty  : Seq.seq t)
-        /\ view'0 (self.current).current = (Seq.empty  : Seq.seq t)
-        /\ view'0 (self.final).final = (Seq.empty  : Seq.seq t)
-        end}
-      (! return' {result}) ]
->>>>>>> 34cd6190
     
    =
     [%#s02_iter_mut5] Seq.length (view'1 self.t_IterMut__inner'0)
@@ -555,11 +488,7 @@
   
   meta "compute_max_steps" 1000000
   
-<<<<<<< HEAD
-  let rec next'0 (self:borrowed (t_IterMut'0)) (return'  (ret:t_Option'0))= {[%#s02_iter_mut0] inv'1 self}
-=======
-  let rec next (self:borrowed (IterMut'0.t_IterMut t)) (return'  (ret:Option'0.t_Option (borrowed t)))= {[@expl:next 'self' type invariant] [%#s02_iter_mut0] inv'1 self}
->>>>>>> 34cd6190
+  let rec next'0 (self:borrowed (t_IterMut'0)) (return'  (ret:t_Option'0))= {[@expl:next 'self' type invariant] [%#s02_iter_mut0] inv'1 self}
     (! bb0
     [ bb0 = s0
       [ s0 = {inv'0 (self.current).t_IterMut__inner'0}
@@ -581,17 +510,10 @@
     | & self : borrowed (t_IterMut'0) = self
     | & _3 : borrowed (borrowed (slice t_T'0)) = any_l () ]
     
-<<<<<<< HEAD
-    [ return' (result:t_Option'0)-> {[@expl:postcondition] [%#s02_iter_mut2] inv'2 result}
-      {[@expl:postcondition] [%#s02_iter_mut1] match result with
+    [ return' (result:t_Option'0)-> {[@expl:next result type invariant] [%#s02_iter_mut1] inv'2 result}
+      {[@expl:next ensures] [%#s02_iter_mut2] match result with
         | C_None'0 -> completed'0 self
         | C_Some'0 v -> produces'0 self.current (Seq.singleton v) self.final
-=======
-    [ return' (result:Option'0.t_Option (borrowed t))-> {[@expl:next result type invariant] [%#s02_iter_mut1] inv'2 result}
-      {[@expl:next ensures] [%#s02_iter_mut2] match result with
-        | Option'0.C_None -> completed'0 self
-        | Option'0.C_Some v -> produces'0 self.current (Seq.singleton v) self.final
->>>>>>> 34cd6190
         end}
       (! return' {result}) ]
     
@@ -637,14 +559,9 @@
   
   function view'0 (self : slice t_T'0) : Seq.seq t_T'0
   
-<<<<<<< HEAD
-  axiom view'0_spec : forall self : slice t_T'0 . ([%#sslice5] view'0 self = Slice.id self)
-  && ([%#sslice4] Seq.length (view'0 self) <= UIntSize.to_int (v_MAX'0 : usize))
-=======
-  axiom view'0_spec : forall self : slice t . ([%#sslice4] Seq.length (view'0 self)
+  axiom view'0_spec : forall self : slice t_T'0 . ([%#sslice4] Seq.length (view'0 self)
   <= UIntSize.to_int (v_MAX'0 : usize))
   && ([%#sslice5] view'0 self = Slice.id self)
->>>>>>> 34cd6190
   
   predicate invariant'0 [#"02_iter_mut.rs" 20 4 20 30] (self : t_IterMut'0) =
     [%#s02_iter_mut3] Seq.length (view'0 (self.t_IterMut__inner'0).final)
@@ -690,30 +607,21 @@
   
   meta "compute_max_steps" 1000000
   
-<<<<<<< HEAD
-  let rec into_iter'0 (self:t_IterMut'0) (return'  (ret:t_IterMut'0))= {[%#s02_iter_mut0] inv'0 self}
-=======
-  let rec into_iter (self:IterMut'0.t_IterMut t) (return'  (ret:IterMut'0.t_IterMut t))= {[@expl:into_iter 'self' type invariant] [%#s02_iter_mut0] inv'0 self}
->>>>>>> 34cd6190
+  let rec into_iter'0 (self:t_IterMut'0) (return'  (ret:t_IterMut'0))= {[@expl:into_iter 'self' type invariant] [%#s02_iter_mut0] inv'0 self}
     (! bb0 [ bb0 = s0 [ s0 =  [ &_0 <- self ] s1 | s1 = return' {_0} ]  ] )
     [ & _0 : t_IterMut'0 = any_l () | & self : t_IterMut'0 = self ]
     
-<<<<<<< HEAD
-    [ return' (result:t_IterMut'0)-> {[@expl:postcondition] [%#s02_iter_mut2] inv'0 result}
-      {[@expl:postcondition] [%#s02_iter_mut1] result = self}
-=======
-    [ return' (result:IterMut'0.t_IterMut t)-> {[@expl:into_iter result type invariant] [%#s02_iter_mut1] inv'0 result}
+    [ return' (result:t_IterMut'0)-> {[@expl:into_iter result type invariant] [%#s02_iter_mut1] inv'0 result}
       {[@expl:into_iter ensures] [%#s02_iter_mut2] result = self}
->>>>>>> 34cd6190
       (! return' {result}) ]
     
 end
 module M_02_iter_mut__iter_mut [#"02_iter_mut.rs" 82 0 82 55]
   let%span s02_iter_mut0 = "02_iter_mut.rs" 82 19 82 20
-  let%span s02_iter_mut1 = "02_iter_mut.rs" 79 10 79 29
-  let%span s02_iter_mut2 = "02_iter_mut.rs" 80 10 80 35
-  let%span s02_iter_mut3 = "02_iter_mut.rs" 81 10 81 33
-  let%span s02_iter_mut4 = "02_iter_mut.rs" 82 41 82 55
+  let%span s02_iter_mut1 = "02_iter_mut.rs" 82 41 82 55
+  let%span s02_iter_mut2 = "02_iter_mut.rs" 79 10 79 29
+  let%span s02_iter_mut3 = "02_iter_mut.rs" 80 10 80 35
+  let%span s02_iter_mut4 = "02_iter_mut.rs" 81 10 81 33
   let%span svec5 = "../../../../creusot-contracts/src/std/vec.rs" 152 27 152 46
   let%span svec6 = "../../../../creusot-contracts/src/std/vec.rs" 153 26 153 54
   let%span svec7 = "../../../../creusot-contracts/src/std/vec.rs" 154 26 154 57
@@ -752,85 +660,14 @@
   type t_RawVec'0  =
     { t_RawVec__ptr'0: t_Unique'0; t_RawVec__cap'0: t_Cap'0; t_RawVec__alloc'0: () }
   
-<<<<<<< HEAD
   type t_Vec'0  =
     { t_Vec__buf'0: t_RawVec'0; t_Vec__len'0: usize }
-=======
-  let rec t_Cap (input:t_Cap) (ret  (field_0:usize))= any
-    [ good (field_0:usize)-> {C_Cap field_0 = input} (! ret {field_0}) ]
-    
-end
-module T_alloc__raw_vec__RawVec
-  use T_alloc__raw_vec__Cap as Cap'0
-  
-  use T_core__ptr__unique__Unique as Unique'0
-  
-  type t_RawVec 't 'a =
-    | C_RawVec (Unique'0.t_Unique 't) (Cap'0.t_Cap) 'a
-  
-  let rec t_RawVec < 't > < 'a > (input:t_RawVec 't 'a) (ret  (ptr:Unique'0.t_Unique 't) (cap:Cap'0.t_Cap) (alloc:'a))= any
-    [ good (ptr:Unique'0.t_Unique 't) (cap:Cap'0.t_Cap) (alloc:'a)-> {C_RawVec ptr cap alloc = input}
-      (! ret {ptr} {cap} {alloc}) ]
-    
-end
-module T_alloc__vec__Vec
-  use prelude.prelude.UIntSize
-  
-  use prelude.prelude.Int
-  
-  use T_alloc__raw_vec__RawVec as RawVec'0
-  
-  type t_Vec 't 'a =
-    | C_Vec (RawVec'0.t_RawVec 't 'a) usize
-  
-  let rec t_Vec < 't > < 'a > (input:t_Vec 't 'a) (ret  (buf:RawVec'0.t_RawVec 't 'a) (len:usize))= any
-    [ good (buf:RawVec'0.t_RawVec 't 'a) (len:usize)-> {C_Vec buf len = input} (! ret {buf} {len}) ]
-    
-end
-module T_alloc__alloc__Global
-  type t_Global  =
-    | C_Global
-  
-  let rec t_Global (input:t_Global) (ret  )= any [ good -> {C_Global  = input} (! ret) ] 
-end
-module T_core__ops__range__RangeFull
-  type t_RangeFull  =
-    | C_RangeFull
-  
-  let rec t_RangeFull (input:t_RangeFull) (ret  )= any [ good -> {C_RangeFull  = input} (! ret) ] 
-end
-module M_02_iter_mut__iter_mut [#"02_iter_mut.rs" 82 0 82 55]
-  type t
-  
-  let%span s02_iter_mut0 = "02_iter_mut.rs" 82 19 82 20
-  let%span s02_iter_mut1 = "02_iter_mut.rs" 82 41 82 55
-  let%span s02_iter_mut2 = "02_iter_mut.rs" 79 10 79 29
-  let%span s02_iter_mut3 = "02_iter_mut.rs" 80 10 80 35
-  let%span s02_iter_mut4 = "02_iter_mut.rs" 81 10 81 33
-  let%span svec5 = "../../../../creusot-contracts/src/std/vec.rs" 155 27 155 46
-  let%span svec6 = "../../../../creusot-contracts/src/std/vec.rs" 156 26 156 54
-  let%span svec7 = "../../../../creusot-contracts/src/std/vec.rs" 157 26 157 57
-  let%span svec8 = "../../../../creusot-contracts/src/std/vec.rs" 158 26 158 62
-  let%span svec9 = "../../../../creusot-contracts/src/std/vec.rs" 159 26 159 55
-  let%span smodel10 = "../../../../creusot-contracts/src/model.rs" 109 8 109 22
-  let%span sslice11 = "../../../../creusot-contracts/src/std/slice.rs" 29 14 29 41
-  let%span sslice12 = "../../../../creusot-contracts/src/std/slice.rs" 30 14 30 42
-  let%span svec13 = "../../../../creusot-contracts/src/std/vec.rs" 19 14 19 41
-  let%span sslice14 = "../../../../creusot-contracts/src/std/slice.rs" 213 20 213 24
-  let%span sslice15 = "../../../../creusot-contracts/src/std/slice.rs" 219 20 219 31
-  let%span sslice16 = "../../../../creusot-contracts/src/std/slice.rs" 225 20 225 24
-  let%span sresolve17 = "../../../../creusot-contracts/src/resolve.rs" 41 20 41 34
-  let%span svec18 = "../../../../creusot-contracts/src/std/vec.rs" 68 20 68 41
-  let%span sslice19 = "../../../../creusot-contracts/src/std/slice.rs" 18 20 18 30
-  let%span sinvariant20 = "../../../../creusot-contracts/src/invariant.rs" 34 20 34 44
-  let%span s02_iter_mut21 = "02_iter_mut.rs" 22 20 22 64
-  let%span sseq22 = "../../../../creusot-contracts/src/logic/seq.rs" 459 20 459 95
-  let%span sboxed23 = "../../../../creusot-contracts/src/std/boxed.rs" 28 8 28 18
-  
-  predicate inv'8 (_1 : t)
->>>>>>> 34cd6190
   
   predicate inv'0 (_1 : t_Vec'0)
+  
+  predicate inv'3 (_1 : borrowed (t_Vec'0))
+  
+  predicate inv'5 (_1 : ())
   
   type t_T'0
   
@@ -854,32 +691,23 @@
   predicate in_bounds'0 (self : ()) (_seq : Seq.seq t_T'0) =
     [%#sslice14] true
   
-  predicate inv'3 (_1 : borrowed (t_Vec'0))
-  
-  predicate inv'5 (_1 : ())
-  
-  use prelude.prelude.Slice
+  use prelude.prelude.Slice
+  
+  predicate inv'2 (_1 : borrowed (slice t_T'0))
   
   use prelude.prelude.Slice
   
   function view'2 (self : slice t_T'0) : Seq.seq t_T'0
   
-<<<<<<< HEAD
-  axiom view'2_spec : forall self : slice t_T'0 . ([%#sslice12] view'2 self = Slice.id self)
-  && ([%#sslice11] Seq.length (view'2 self) <= UIntSize.to_int (v_MAX'0 : usize))
-=======
-  axiom view'2_spec : forall self : slice t . ([%#sslice11] Seq.length (view'2 self)
+  axiom view'2_spec : forall self : slice t_T'0 . ([%#sslice11] Seq.length (view'2 self)
   <= UIntSize.to_int (v_MAX'0 : usize))
   && ([%#sslice12] view'2 self = Slice.id self)
->>>>>>> 34cd6190
   
   predicate has_value'0 (self : ()) (seq : Seq.seq t_T'0) (out : slice t_T'0) =
     [%#sslice15] seq = view'2 out
   
   predicate resolve_elswhere'0 (self : ()) (_old : Seq.seq t_T'0) (_fin : Seq.seq t_T'0) =
     [%#sslice16] true
-  
-  predicate inv'2 (_1 : borrowed (slice t_T'0))
   
   predicate inv'6 (_1 : Seq.seq t_T'0)
   
@@ -938,22 +766,11 @@
   
   axiom inv_axiom'7 [@rewrite] : forall x : t_T'0 [inv'7 x] . inv'7 x = invariant'6 x
   
-<<<<<<< HEAD
-  let rec index_mut'0 (self:borrowed (t_Vec'0)) (index:()) (return'  (ret:borrowed (slice t_T'0)))= {[@expl:precondition] inv'5 index}
-    {[@expl:precondition] inv'3 self}
-    {[@expl:precondition] [%#svec5] in_bounds'0 index (view'1 self)}
-    any
-    [ return' (result:borrowed (slice t_T'0))-> {inv'2 result}
-      {[%#svec9] Seq.length (view'3 self.final) = Seq.length (view'1 self)}
-      {[%#svec8] resolve_elswhere'0 index (view'1 self) (view'3 self.final)}
-      {[%#svec7] has_value'0 index (view'3 self.final) result.final}
-=======
-  let rec index_mut'0 (self:borrowed (Vec'0.t_Vec t (Global'0.t_Global))) (index:RangeFull'0.t_RangeFull) (return'  (ret:borrowed (slice t)))= {[@expl:index_mut 'self' type invariant] inv'3 self}
+  let rec index_mut'0 (self:borrowed (t_Vec'0)) (index:()) (return'  (ret:borrowed (slice t_T'0)))= {[@expl:index_mut 'self' type invariant] inv'3 self}
     {[@expl:index_mut 'index' type invariant] inv'5 index}
     {[@expl:index_mut requires] [%#svec5] in_bounds'0 index (view'1 self)}
     any
-    [ return' (result:borrowed (slice t))-> {inv'2 result}
->>>>>>> 34cd6190
+    [ return' (result:borrowed (slice t_T'0))-> {inv'2 result}
       {[%#svec6] has_value'0 index (view'1 self) result.current}
       {[%#svec7] has_value'0 index (view'3 self.final) result.final}
       {[%#svec8] resolve_elswhere'0 index (view'1 self) (view'3 self.final)}
@@ -980,11 +797,7 @@
   
   meta "compute_max_steps" 1000000
   
-<<<<<<< HEAD
-  let rec iter_mut'0 (v:borrowed (t_Vec'0)) (return'  (ret:t_IterMut'0))= {[%#s02_iter_mut0] inv'3 v}
-=======
-  let rec iter_mut (v:borrowed (Vec'0.t_Vec t (Global'0.t_Global))) (return'  (ret:IterMut'0.t_IterMut t))= {[@expl:iter_mut 'v' type invariant] [%#s02_iter_mut0] inv'3 v}
->>>>>>> 34cd6190
+  let rec iter_mut'0 (v:borrowed (t_Vec'0)) (return'  (ret:t_IterMut'0))= {[@expl:iter_mut 'v' type invariant] [%#s02_iter_mut0] inv'3 v}
     (! bb0
     [ bb0 = s0
       [ s0 = {inv'0 v.current}
@@ -1031,18 +844,10 @@
     | & _8 : borrowed (t_Vec'0) = any_l ()
     | & _9 : () = any_l () ]
     
-<<<<<<< HEAD
-    [ return' (result:t_IterMut'0)-> {[@expl:postcondition] [%#s02_iter_mut4] inv'4 result}
-      {[@expl:postcondition] [%#s02_iter_mut3] Seq.length (view'3 v.final) = Seq.length (view'1 v)}
-      {[@expl:postcondition] [%#s02_iter_mut2] view'2 (result.t_IterMut__inner'0).final = view'3 v.final}
-      {[@expl:postcondition] [%#s02_iter_mut1] view'0 result.t_IterMut__inner'0 = view'1 v}
-=======
-    [ return' (result:IterMut'0.t_IterMut t)-> {[@expl:iter_mut result type invariant] [%#s02_iter_mut1] inv'4 result}
-      {[@expl:iter_mut ensures #0] [%#s02_iter_mut2] view'0 (T_02_iter_mut__IterMut.t_IterMut__inner result) = view'1 v}
-      {[@expl:iter_mut ensures #1] [%#s02_iter_mut3] view'2 (T_02_iter_mut__IterMut.t_IterMut__inner result).final
-      = view'3 v.final}
+    [ return' (result:t_IterMut'0)-> {[@expl:iter_mut result type invariant] [%#s02_iter_mut1] inv'4 result}
+      {[@expl:iter_mut ensures #0] [%#s02_iter_mut2] view'0 result.t_IterMut__inner'0 = view'1 v}
+      {[@expl:iter_mut ensures #1] [%#s02_iter_mut3] view'2 (result.t_IterMut__inner'0).final = view'3 v.final}
       {[@expl:iter_mut ensures #2] [%#s02_iter_mut4] Seq.length (view'3 v.final) = Seq.length (view'1 v)}
->>>>>>> 34cd6190
       (! return' {result}) ]
     
 end
@@ -1067,17 +872,10 @@
   let%span sops17 = "../../../../creusot-contracts/src/logic/ops.rs" 86 8 86 33
   let%span s02_iter_mut18 = "02_iter_mut.rs" 39 12 43 13
   let%span s02_iter_mut19 = "02_iter_mut.rs" 67 17 67 21
-<<<<<<< HEAD
-  let%span s02_iter_mut20 = "02_iter_mut.rs" 63 14 66 5
-  let%span s02_iter_mut21 = "02_iter_mut.rs" 67 26 67 44
+  let%span s02_iter_mut20 = "02_iter_mut.rs" 67 26 67 44
+  let%span s02_iter_mut21 = "02_iter_mut.rs" 63 14 66 5
   let%span svec22 = "../../../../creusot-contracts/src/std/vec.rs" 18 14 18 41
   let%span smodel23 = "../../../../creusot-contracts/src/model.rs" 106 8 106 22
-=======
-  let%span s02_iter_mut20 = "02_iter_mut.rs" 67 26 67 44
-  let%span s02_iter_mut21 = "02_iter_mut.rs" 63 14 66 5
-  let%span svec22 = "../../../../creusot-contracts/src/std/vec.rs" 19 14 19 41
-  let%span smodel23 = "../../../../creusot-contracts/src/model.rs" 109 8 109 22
->>>>>>> 34cd6190
   let%span sops24 = "../../../../creusot-contracts/src/logic/ops.rs" 20 8 20 31
   let%span sslice25 = "../../../../creusot-contracts/src/std/slice.rs" 28 14 28 41
   let%span sslice26 = "../../../../creusot-contracts/src/std/slice.rs" 29 14 29 42
@@ -1120,7 +918,6 @@
   type t_Vec'0  =
     { t_Vec__buf'0: t_RawVec'0; t_Vec__len'0: usize }
   
-<<<<<<< HEAD
   predicate inv'1 (_1 : borrowed (t_Vec'0))
   
   use prelude.prelude.Slice
@@ -1128,190 +925,123 @@
   type t_IterMut'0  =
     { t_IterMut__inner'0: borrowed (slice usize) }
   
+  predicate inv'0 (_1 : t_IterMut'0)
+  
   use seq.Seq
   
   use seq.Seq
   
   constant v_MAX'0 : usize = (18446744073709551615 : usize)
-=======
-  use seq.Seq
-  
-  use seq.Seq
-  
-  use prelude.prelude.Slice
-  
-  use prelude.prelude.Slice
->>>>>>> 34cd6190
   
   use prelude.prelude.UIntSize
   
   use prelude.prelude.Int
   
-<<<<<<< HEAD
-  use prelude.prelude.Slice
-=======
+  use prelude.prelude.Slice
+  
   function view'3 (self : slice usize) : Seq.seq usize
   
   axiom view'3_spec : forall self : slice usize . ([%#sslice25] Seq.length (view'3 self)
   <= UIntSize.to_int (v_MAX'0 : usize))
   && ([%#sslice26] view'3 self = Slice.id self)
   
-  use T_02_iter_mut__IterMut as T_02_iter_mut__IterMut
-  
-  predicate invariant'0 [#"02_iter_mut.rs" 20 4 20 30] (self : IterMut'0.t_IterMut usize) =
-    [%#s02_iter_mut42] Seq.length (view'3 (T_02_iter_mut__IterMut.t_IterMut__inner self).final)
-    = Seq.length (view'3 (T_02_iter_mut__IterMut.t_IterMut__inner self).current)
-  
-  axiom inv_axiom'0 [@rewrite] : forall x : IterMut'0.t_IterMut usize [inv'0 x] . inv'0 x
+  function view'2 (self : borrowed (slice usize)) : Seq.seq usize =
+    [%#smodel23] view'3 self.current
+  
+  function view'0 (self : t_Vec'0) : Seq.seq usize
+  
+  axiom view'0_spec : forall self : t_Vec'0 . [%#svec22] Seq.length (view'0 self) <= UIntSize.to_int (v_MAX'0 : usize)
+  
+  function view'1 (self : borrowed (t_Vec'0)) : Seq.seq usize =
+    [%#smodel23] view'0 self.current
+  
+  predicate invariant'0 [#"02_iter_mut.rs" 20 4 20 30] (self : t_IterMut'0) =
+    [%#s02_iter_mut42] Seq.length (view'3 (self.t_IterMut__inner'0).final)
+    = Seq.length (view'3 (self.t_IterMut__inner'0).current)
+  
+  axiom inv_axiom'0 [@rewrite] : forall x : t_IterMut'0 [inv'0 x] . inv'0 x
   = (invariant'0 x
   /\ match x with
-    | IterMut'0.C_IterMut inner -> true
+    | {t_IterMut__inner'0 = inner} -> true
     end)
   
-  use seq.Seq
->>>>>>> 34cd6190
-  
-  use seq.Seq
-  
-  use seq.Seq
-  
-  use seq.Seq
-  
-<<<<<<< HEAD
-=======
+  axiom inv_axiom'1 [@rewrite] : forall x : borrowed (t_Vec'0) [inv'1 x] . inv'1 x = true
+  
+  predicate inv'2 (_1 : borrowed (t_IterMut'0))
+  
+  predicate invariant'1 (self : borrowed (t_IterMut'0)) =
+    [%#sinvariant43] inv'0 self.current /\ inv'0 self.final
+  
+  axiom inv_axiom'2 [@rewrite] : forall x : borrowed (t_IterMut'0) [inv'2 x] . inv'2 x = invariant'1 x
+  
+  type t_Option'0  =
+    | C_None'0
+    | C_Some'0 (borrowed usize)
+  
+  predicate inv'3 (_1 : t_Option'0)
+  
+  axiom inv_axiom'3 [@rewrite] : forall x : t_Option'0 [inv'3 x] . inv'3 x = true
+  
+  let rec iter_mut'0 (v:borrowed (t_Vec'0)) (return'  (ret:t_IterMut'0))= {[@expl:iter_mut 'v' type invariant] [%#s02_iter_mut9] inv'1 v}
+    any
+    [ return' (result:t_IterMut'0)-> {[%#s02_iter_mut10] inv'0 result}
+      {[%#s02_iter_mut11] view'2 result.t_IterMut__inner'0 = view'1 v}
+      {[%#s02_iter_mut12] view'3 (result.t_IterMut__inner'0).final = view'0 v.final}
+      {[%#s02_iter_mut13] Seq.length (view'0 v.final) = Seq.length (view'1 v)}
+      (! return' {result}) ]
+    
+  
+  let rec into_iter'0 (self:t_IterMut'0) (return'  (ret:t_IterMut'0))= {[@expl:into_iter 'self' type invariant] [%#s02_iter_mut14] inv'0 self}
+    any
+    [ return' (result:t_IterMut'0)-> {[%#s02_iter_mut15] inv'0 result}
+      {[%#s02_iter_mut16] result = self}
+      (! return' {result}) ]
+    
+  
+  use prelude.prelude.Snapshot
+  
+  use seq.Seq
+  
+  use seq.Seq
+  
+  use prelude.prelude.Snapshot
+  
+  use prelude.prelude.Snapshot
+  
+  use seq.Seq
+  
+  use prelude.prelude.Snapshot
+  
+  use seq.Seq
+  
+  function index_logic'0 [@inline:trivial] (self : Snapshot.snap_ty (Seq.seq (borrowed usize))) (ix : int) : borrowed usize
+    
+   =
+    [%#sops17] Seq.get (Snapshot.inner self) ix
+  
+  use prelude.prelude.Snapshot
+  
+  use prelude.prelude.Snapshot
+  
+  use seq.Seq
+  
   function index_logic'2 [@inline:trivial] (self : slice usize) (ix : int) : usize =
     [%#sops41] Seq.get (view'3 self) ix
   
->>>>>>> 34cd6190
-  function view'2 (self : borrowed (slice usize)) : Seq.seq usize =
-    [%#smodel23] view'3 self.current
-  
-  function view'0 (self : t_Vec'0) : Seq.seq usize
-  
-  axiom view'0_spec : forall self : t_Vec'0 . [%#svec22] Seq.length (view'0 self) <= UIntSize.to_int (v_MAX'0 : usize)
-  
-<<<<<<< HEAD
-  function view'1 (self : borrowed (t_Vec'0)) : Seq.seq usize =
-    [%#smodel23] view'0 self.current
-  
-  predicate inv'0 (_1 : t_IterMut'0)
-  
-  predicate invariant'0 [#"02_iter_mut.rs" 20 4 20 30] (self : t_IterMut'0) =
-    [%#s02_iter_mut41] Seq.length (view'3 (self.t_IterMut__inner'0).final)
-    = Seq.length (view'3 (self.t_IterMut__inner'0).current)
-=======
+  function to_mut_seq'0 (self : borrowed (slice usize)) : Seq.seq (borrowed usize)
+  
   axiom to_mut_seq'0_spec : forall self : borrowed (slice usize) . ([%#sslice37] Seq.length (to_mut_seq'0 self)
   = Seq.length (view'2 self))
   && ([%#sslice38] forall i : int . 0 <= i /\ i < Seq.length (to_mut_seq'0 self)
    -> Seq.get (to_mut_seq'0 self) i
   = Borrow.borrow_logic (index_logic'2 self.current i) (index_logic'2 self.final i) (Borrow.inherit_id (Borrow.get_id self) i))
   
-  predicate produces'0 [#"02_iter_mut.rs" 37 4 37 65] (self : IterMut'0.t_IterMut usize) (visited : Seq.seq (borrowed usize)) (tl : IterMut'0.t_IterMut usize)
+  use seq.Seq
+  
+  predicate produces'0 [#"02_iter_mut.rs" 37 4 37 65] (self : t_IterMut'0) (visited : Seq.seq (borrowed usize)) (tl : t_IterMut'0)
     
    =
-    [%#s02_iter_mut18] Seq.length (view'2 (T_02_iter_mut__IterMut.t_IterMut__inner self))
-    = Seq.length visited + Seq.length (view'2 (T_02_iter_mut__IterMut.t_IterMut__inner tl))
-    /\ (forall i : int . 0 <= i /\ i < Seq.length (view'2 (T_02_iter_mut__IterMut.t_IterMut__inner self))
-     -> (Seq.get (to_mut_seq'0 (T_02_iter_mut__IterMut.t_IterMut__inner self)) i).current
-    = (Seq.get (Seq.(++) visited (to_mut_seq'0 (T_02_iter_mut__IterMut.t_IterMut__inner tl))) i).current
-    /\ (Seq.get (to_mut_seq'0 (T_02_iter_mut__IterMut.t_IterMut__inner self)) i).final
-    = (Seq.get (Seq.(++) visited (to_mut_seq'0 (T_02_iter_mut__IterMut.t_IterMut__inner tl))) i).final)
-  
-  function produces_trans'0 [#"02_iter_mut.rs" 61 4 61 90] (a : IterMut'0.t_IterMut usize) (ab : Seq.seq (borrowed usize)) (b : IterMut'0.t_IterMut usize) (bc : Seq.seq (borrowed usize)) (c : IterMut'0.t_IterMut usize) : ()
-    
-   =
-    [%#s02_iter_mut36] ()
->>>>>>> 34cd6190
-  
-  axiom inv_axiom'0 [@rewrite] : forall x : t_IterMut'0 [inv'0 x] . inv'0 x
-  = (invariant'0 x
-  /\ match x with
-    | {t_IterMut__inner'0 = inner} -> true
-    end)
-  
-  axiom inv_axiom'1 [@rewrite] : forall x : borrowed (t_Vec'0) [inv'1 x] . inv'1 x = true
-  
-  predicate inv'2 (_1 : borrowed (t_IterMut'0))
-  
-<<<<<<< HEAD
-  predicate invariant'1 (self : borrowed (t_IterMut'0)) =
-    [%#sinvariant43] inv'0 self.current /\ inv'0 self.final
-  
-  axiom inv_axiom'2 [@rewrite] : forall x : borrowed (t_IterMut'0) [inv'2 x] . inv'2 x = invariant'1 x
-  
-  type t_Option'0  =
-    | C_None'0
-    | C_Some'0 (borrowed usize)
-=======
-  function view'0 (self : Vec'0.t_Vec usize (Global'0.t_Global)) : Seq.seq usize
->>>>>>> 34cd6190
-  
-  predicate inv'3 (_1 : t_Option'0)
-  
-  axiom inv_axiom'3 [@rewrite] : forall x : t_Option'0 [inv'3 x] . inv'3 x = true
-  
-  let rec iter_mut'0 (v:borrowed (t_Vec'0)) (return'  (ret:t_IterMut'0))= {[@expl:precondition] [%#s02_iter_mut9] inv'1 v}
-    any
-    [ return' (result:t_IterMut'0)-> {[%#s02_iter_mut13] inv'0 result}
-      {[%#s02_iter_mut12] Seq.length (view'0 v.final) = Seq.length (view'1 v)}
-      {[%#s02_iter_mut11] view'3 (result.t_IterMut__inner'0).final = view'0 v.final}
-      {[%#s02_iter_mut10] view'2 result.t_IterMut__inner'0 = view'1 v}
-      (! return' {result}) ]
-    
-  
-  let rec into_iter'0 (self:t_IterMut'0) (return'  (ret:t_IterMut'0))= {[@expl:precondition] [%#s02_iter_mut14] inv'0 self}
-    any
-    [ return' (result:t_IterMut'0)-> {[%#s02_iter_mut16] inv'0 result}
-      {[%#s02_iter_mut15] result = self}
-      (! return' {result}) ]
-    
-  
-  use prelude.prelude.Snapshot
-  
-  use seq.Seq
-  
-  use seq.Seq
-  
-  use prelude.prelude.Snapshot
-  
-  use prelude.prelude.Snapshot
-  
-  use prelude.prelude.Snapshot
-  
-  use seq.Seq
-  
-  use seq.Seq
-  
-  use seq.Seq
-  
-  function index_logic'2 [@inline:trivial] (self : slice usize) (ix : int) : usize =
-    [%#sops42] Seq.get (view'3 self) ix
-  
-  function to_mut_seq'0 (self : borrowed (slice usize)) : Seq.seq (borrowed usize)
-  
-<<<<<<< HEAD
-  axiom to_mut_seq'0_spec : forall self : borrowed (slice usize) . ([%#sslice38] forall i : int . 0 <= i
-  /\ i < Seq.length (to_mut_seq'0 self)
-   -> Seq.get (to_mut_seq'0 self) i
-  = Borrow.borrow_logic (index_logic'2 self.current i) (index_logic'2 self.final i) (Borrow.inherit_id (Borrow.get_id self) i))
-  && ([%#sslice37] Seq.length (to_mut_seq'0 self) = Seq.length (view'2 self))
-  
-  use seq.Seq
-  
-  predicate produces'0 [#"02_iter_mut.rs" 37 4 37 65] (self : t_IterMut'0) (visited : Seq.seq (borrowed usize)) (tl : t_IterMut'0)
-=======
-  let rec next'0 (self:borrowed (IterMut'0.t_IterMut usize)) (return'  (ret:Option'0.t_Option (borrowed usize)))= {[@expl:next 'self' type invariant] [%#s02_iter_mut19] inv'2 self}
-    any
-    [ return' (result:Option'0.t_Option (borrowed usize))-> {[%#s02_iter_mut20] inv'3 result}
-      {[%#s02_iter_mut21] match result with
-        | Option'0.C_None -> completed'0 self
-        | Option'0.C_Some v -> produces'0 self.current (Seq.singleton v) self.final
-        end}
-      (! return' {result}) ]
->>>>>>> 34cd6190
-    
-   =
-    [%#s02_iter_mut17] Seq.length (view'2 self.t_IterMut__inner'0)
+    [%#s02_iter_mut18] Seq.length (view'2 self.t_IterMut__inner'0)
     = Seq.length visited + Seq.length (view'2 tl.t_IterMut__inner'0)
     /\ (forall i : int . 0 <= i /\ i < Seq.length (view'2 self.t_IterMut__inner'0)
      -> (Seq.get (to_mut_seq'0 self.t_IterMut__inner'0) i).current
@@ -1319,46 +1049,23 @@
     /\ (Seq.get (to_mut_seq'0 self.t_IterMut__inner'0) i).final
     = (Seq.get (Seq.(++) visited (to_mut_seq'0 tl.t_IterMut__inner'0)) i).final)
   
-  use prelude.prelude.Snapshot
-  
-  use prelude.prelude.Snapshot
-  
-<<<<<<< HEAD
-  function index_logic'0 [@inline:trivial] (self : Snapshot.snap_ty (Seq.seq (borrowed usize))) (ix : int) : borrowed usize
-    
-   =
-    [%#sops18] Seq.get (Snapshot.inner self) ix
-  
   predicate resolve'4 (self : borrowed (slice usize)) =
     [%#sresolve40] self.final = self.current
-=======
-  use prelude.prelude.Snapshot
->>>>>>> 34cd6190
-  
-  use seq.Seq
-  
-<<<<<<< HEAD
-  use seq.Seq
-=======
-  function index_logic'0 [@inline:trivial] (self : Snapshot.snap_ty (Seq.seq (borrowed usize))) (ix : int) : borrowed usize
-    
-   =
-    [%#sops17] Seq.get (Snapshot.inner self) ix
-  
-  use prelude.prelude.Snapshot
->>>>>>> 34cd6190
+  
+  use seq.Seq
+  
+  use seq.Seq
   
   predicate completed'0 [#"02_iter_mut.rs" 31 4 31 35] (self : borrowed (t_IterMut'0)) =
     [%#s02_iter_mut39] resolve'4 (self.current).t_IterMut__inner'0
     /\ Seq.(==) (view'2 (self.current).t_IterMut__inner'0) (Seq.empty  : Seq.seq usize)
   
-<<<<<<< HEAD
-  use seq.Seq
-  
-  let rec next'0 (self:borrowed (t_IterMut'0)) (return'  (ret:t_Option'0))= {[@expl:precondition] [%#s02_iter_mut19] inv'2 self}
+  use seq.Seq
+  
+  let rec next'0 (self:borrowed (t_IterMut'0)) (return'  (ret:t_Option'0))= {[@expl:next 'self' type invariant] [%#s02_iter_mut19] inv'2 self}
     any
-    [ return' (result:t_Option'0)-> {[%#s02_iter_mut21] inv'3 result}
-      {[%#s02_iter_mut20] match result with
+    [ return' (result:t_Option'0)-> {[%#s02_iter_mut20] inv'3 result}
+      {[%#s02_iter_mut21] match result with
         | C_None'0 -> completed'0 self
         | C_Some'0 v -> produces'0 self.current (Seq.singleton v) self.final
         end}
@@ -1398,22 +1105,6 @@
    -> ([%#s02_iter_mut28] produces'0 self (Seq.empty  : Seq.seq (borrowed usize)) self)
   
   function produces_trans'0 [#"02_iter_mut.rs" 61 4 61 90] (a : t_IterMut'0) (ab : Seq.seq (borrowed usize)) (b : t_IterMut'0) (bc : Seq.seq (borrowed usize)) (c : t_IterMut'0) : ()
-=======
-  let rec into_iter'0 (self:IterMut'0.t_IterMut usize) (return'  (ret:IterMut'0.t_IterMut usize))= {[@expl:into_iter 'self' type invariant] [%#s02_iter_mut14] inv'0 self}
-    any
-    [ return' (result:IterMut'0.t_IterMut usize)-> {[%#s02_iter_mut15] inv'0 result}
-      {[%#s02_iter_mut16] result = self}
-      (! return' {result}) ]
-    
-  
-  let rec iter_mut'0 (v:borrowed (Vec'0.t_Vec usize (Global'0.t_Global))) (return'  (ret:IterMut'0.t_IterMut usize))= {[@expl:iter_mut 'v' type invariant] [%#s02_iter_mut9] inv'1 v}
-    any
-    [ return' (result:IterMut'0.t_IterMut usize)-> {[%#s02_iter_mut10] inv'0 result}
-      {[%#s02_iter_mut11] view'2 (T_02_iter_mut__IterMut.t_IterMut__inner result) = view'1 v}
-      {[%#s02_iter_mut12] view'3 (T_02_iter_mut__IterMut.t_IterMut__inner result).final = view'0 v.final}
-      {[%#s02_iter_mut13] Seq.length (view'0 v.final) = Seq.length (view'1 v)}
-      (! return' {result}) ]
->>>>>>> 34cd6190
     
    =
     [%#s02_iter_mut36] ()
@@ -1534,8 +1225,9 @@
   
   function view'1 (self : slice t_T'0) : Seq.seq t_T'0
   
-  axiom view'1_spec : forall self : slice t_T'0 . ([%#sslice6] view'1 self = Slice.id self)
-  && ([%#sslice5] Seq.length (view'1 self) <= UIntSize.to_int (v_MAX'0 : usize))
+  axiom view'1_spec : forall self : slice t_T'0 . ([%#sslice5] Seq.length (view'1 self)
+  <= UIntSize.to_int (v_MAX'0 : usize))
+  && ([%#sslice6] view'1 self = Slice.id self)
   
   function view'0 (self : borrowed (slice t_T'0)) : Seq.seq t_T'0 =
     [%#smodel2] view'1 self.current
@@ -1551,11 +1243,11 @@
   
   function to_mut_seq'0 (self : borrowed (slice t_T'0)) : Seq.seq (borrowed t_T'0)
   
-  axiom to_mut_seq'0_spec : forall self : borrowed (slice t_T'0) . ([%#sslice4] forall i : int . 0 <= i
-  /\ i < Seq.length (to_mut_seq'0 self)
+  axiom to_mut_seq'0_spec : forall self : borrowed (slice t_T'0) . ([%#sslice3] Seq.length (to_mut_seq'0 self)
+  = Seq.length (view'0 self))
+  && ([%#sslice4] forall i : int . 0 <= i /\ i < Seq.length (to_mut_seq'0 self)
    -> Seq.get (to_mut_seq'0 self) i
   = Borrow.borrow_logic (index_logic'0 self.current i) (index_logic'0 self.final i) (Borrow.inherit_id (Borrow.get_id self) i))
-  && ([%#sslice3] Seq.length (to_mut_seq'0 self) = Seq.length (view'0 self))
   
   use seq.Seq
   
@@ -1653,8 +1345,6 @@
     | C_None'0
     | C_Some'0 (borrowed t_T'0)
   
-  predicate inv'1 (_1 : t_Option'0)
-  
   predicate resolve'0 (self : borrowed (slice t_T'0)) =
     [%#sresolve3] self.final = self.current
   
@@ -1668,20 +1358,15 @@
   
   use prelude.prelude.UIntSize
   
-<<<<<<< HEAD
   use prelude.prelude.Int
-=======
-  axiom view'1_spec : forall self : slice t . ([%#sslice9] Seq.length (view'1 self)
+  
+  use prelude.prelude.Slice
+  
+  function view'1 (self : slice t_T'0) : Seq.seq t_T'0
+  
+  axiom view'1_spec : forall self : slice t_T'0 . ([%#sslice8] Seq.length (view'1 self)
   <= UIntSize.to_int (v_MAX'0 : usize))
-  && ([%#sslice10] view'1 self = Slice.id self)
->>>>>>> 34cd6190
-  
-  use prelude.prelude.Slice
-  
-  function view'1 (self : slice t_T'0) : Seq.seq t_T'0
-  
-  axiom view'1_spec : forall self : slice t_T'0 . ([%#sslice9] view'1 self = Slice.id self)
-  && ([%#sslice8] Seq.length (view'1 self) <= UIntSize.to_int (v_MAX'0 : usize))
+  && ([%#sslice9] view'1 self = Slice.id self)
   
   function view'0 (self : borrowed (slice t_T'0)) : Seq.seq t_T'0 =
     [%#smodel4] view'1 self.current
@@ -1709,11 +1394,11 @@
   
   function to_mut_seq'0 (self : borrowed (slice t_T'0)) : Seq.seq (borrowed t_T'0)
   
-  axiom to_mut_seq'0_spec : forall self : borrowed (slice t_T'0) . ([%#sslice6] forall i : int . 0 <= i
-  /\ i < Seq.length (to_mut_seq'0 self)
+  axiom to_mut_seq'0_spec : forall self : borrowed (slice t_T'0) . ([%#sslice5] Seq.length (to_mut_seq'0 self)
+  = Seq.length (view'0 self))
+  && ([%#sslice6] forall i : int . 0 <= i /\ i < Seq.length (to_mut_seq'0 self)
    -> Seq.get (to_mut_seq'0 self) i
   = Borrow.borrow_logic (index_logic'0 self.current i) (index_logic'0 self.final i) (Borrow.inherit_id (Borrow.get_id self) i))
-  && ([%#sslice5] Seq.length (to_mut_seq'0 self) = Seq.length (view'0 self))
   
   use seq.Seq
   
@@ -1728,6 +1413,8 @@
     /\ (Seq.get (to_mut_seq'0 self.t_IterMut__inner'0) i).final
     = (Seq.get (Seq.(++) visited (to_mut_seq'0 tl.t_IterMut__inner'0)) i).final)
   
+  predicate inv'1 (_1 : t_Option'0)
+  
   predicate inv'3 (_1 : t_IterMut'0)
   
   predicate invariant'0 (self : borrowed (t_IterMut'0)) =
@@ -1792,16 +1479,16 @@
   
   goal refines : [%#s02_iter_mut0] forall self : borrowed (t_IterMut'0) . inv'0 self
    -> inv'0 self
-  /\ (forall result : t_Option'0 . inv'1 result
-  /\ match result with
+  /\ (forall result : t_Option'0 . match result with
     | C_None'0 -> completed'0 self
     | C_Some'0 v -> produces'0 self.current (Seq.singleton v) self.final
     end
-   -> inv'1 result
-  /\ match result with
+  /\ inv'1 result
+   -> match result with
     | C_None'0 -> completed'0 self
     | C_Some'0 v -> produces'0 self.current (Seq.singleton v) self.final
-    end)
+    end
+  /\ inv'1 result)
 end
 module M_02_iter_mut__qyi4305820612590367313__produces_refl__refines [#"02_iter_mut.rs" 51 4 51 26] (* <IterMut<'a, T> as common::Iterator> *)
   let%span s02_iter_mut0 = "02_iter_mut.rs" 51 4 51 26
@@ -1849,8 +1536,9 @@
   
   function view'1 (self : slice t_T'0) : Seq.seq t_T'0
   
-  axiom view'1_spec : forall self : slice t_T'0 . ([%#sslice7] view'1 self = Slice.id self)
-  && ([%#sslice6] Seq.length (view'1 self) <= UIntSize.to_int (v_MAX'0 : usize))
+  axiom view'1_spec : forall self : slice t_T'0 . ([%#sslice6] Seq.length (view'1 self)
+  <= UIntSize.to_int (v_MAX'0 : usize))
+  && ([%#sslice7] view'1 self = Slice.id self)
   
   function view'0 (self : borrowed (slice t_T'0)) : Seq.seq t_T'0 =
     [%#smodel2] view'1 self.current
@@ -1864,23 +1552,15 @@
   function index_logic'0 [@inline:trivial] (self : slice t_T'0) (ix : int) : t_T'0 =
     [%#sops8] Seq.get (view'1 self) ix
   
-<<<<<<< HEAD
   function to_mut_seq'0 (self : borrowed (slice t_T'0)) : Seq.seq (borrowed t_T'0)
   
-  axiom to_mut_seq'0_spec : forall self : borrowed (slice t_T'0) . ([%#sslice4] forall i : int . 0 <= i
-  /\ i < Seq.length (to_mut_seq'0 self)
+  axiom to_mut_seq'0_spec : forall self : borrowed (slice t_T'0) . ([%#sslice3] Seq.length (to_mut_seq'0 self)
+  = Seq.length (view'0 self))
+  && ([%#sslice4] forall i : int . 0 <= i /\ i < Seq.length (to_mut_seq'0 self)
    -> Seq.get (to_mut_seq'0 self) i
   = Borrow.borrow_logic (index_logic'0 self.current i) (index_logic'0 self.final i) (Borrow.inherit_id (Borrow.get_id self) i))
-  && ([%#sslice3] Seq.length (to_mut_seq'0 self) = Seq.length (view'0 self))
-  
-  use seq.Seq
-=======
-  axiom to_mut_seq'0_spec : forall self : borrowed (slice t) . ([%#sslice6] Seq.length (to_mut_seq'0 self)
-  = Seq.length (view'0 self))
-  && ([%#sslice7] forall i : int . 0 <= i /\ i < Seq.length (to_mut_seq'0 self)
-   -> Seq.get (to_mut_seq'0 self) i
-  = Borrow.borrow_logic (index_logic'0 self.current i) (index_logic'0 self.final i) (Borrow.inherit_id (Borrow.get_id self) i))
->>>>>>> 34cd6190
+  
+  use seq.Seq
   
   predicate produces'0 [#"02_iter_mut.rs" 37 4 37 65] (self : t_IterMut'0) (visited : Seq.seq (borrowed t_T'0)) (tl : t_IterMut'0)
     
@@ -1893,7 +1573,6 @@
     /\ (Seq.get (to_mut_seq'0 self.t_IterMut__inner'0) i).final
     = (Seq.get (Seq.(++) visited (to_mut_seq'0 tl.t_IterMut__inner'0)) i).final)
   
-<<<<<<< HEAD
   use seq.Seq
   
   predicate invariant'0 [#"02_iter_mut.rs" 20 4 20 30] (self : t_IterMut'0) =
@@ -1907,20 +1586,6 @@
   /\ match x with
     | {t_IterMut__inner'0 = inner} -> inv'1 inner
     end)
-=======
-  goal next_refn : [%#s02_iter_mut1] forall self : borrowed (IterMut'0.t_IterMut t) . inv'1 self
-   -> inv'1 self
-  /\ (forall result : Option'0.t_Option (borrowed t) . match result with
-    | Option'0.C_None -> completed'0 self
-    | Option'0.C_Some v -> produces'0 self.current (Seq.singleton v) self.final
-    end
-  /\ inv'2 result
-   -> match result with
-    | Option'0.C_None -> completed'0 self
-    | Option'0.C_Some v -> produces'0 self.current (Seq.singleton v) self.final
-    end
-  /\ inv'2 result)
->>>>>>> 34cd6190
   
   predicate inv'2 (_1 : slice t_T'0)
   
