--- conflicted
+++ resolved
@@ -1,7 +1,6 @@
 module M_04_skip__qyi17349041008065389927__produces_refl [#"04_skip.rs" 51 4 51 26] (* <Skip<I> as common::Iterator> *)
   let%span s04_skip0 = "04_skip.rs" 49 15 49 24
   let%span s04_skip1 = "04_skip.rs" 50 14 50 45
-<<<<<<< HEAD
   let%span s04_skip2 = "04_skip.rs" 47 4 47 10
   let%span s04_skip3 = "04_skip.rs" 37 8 44 9
   let%span scommon4 = "common.rs" 14 15 14 24
@@ -12,25 +11,10 @@
   let%span scommon9 = "common.rs" 22 15 22 32
   let%span scommon10 = "common.rs" 23 15 23 32
   let%span scommon11 = "common.rs" 24 14 24 42
-  let%span sseq12 = "../../../../creusot-contracts/src/logic/seq.rs" 388 8 388 97
+  let%span sseq12 = "../../../../creusot-contracts/src/logic/seq.rs" 444 8 444 97
   let%span sboxed13 = "../../../../creusot-contracts/src/std/boxed.rs" 28 8 28 18
   
   type t_I'0
-=======
-  let%span s04_skip2 = "04_skip.rs" 37 8 44 9
-  let%span scommon3 = "common.rs" 14 15 14 24
-  let%span scommon4 = "common.rs" 15 14 15 45
-  let%span scommon5 = "common.rs" 19 15 19 21
-  let%span scommon6 = "common.rs" 20 15 20 21
-  let%span scommon7 = "common.rs" 21 15 21 21
-  let%span scommon8 = "common.rs" 22 15 22 32
-  let%span scommon9 = "common.rs" 23 15 23 32
-  let%span scommon10 = "common.rs" 24 14 24 42
-  let%span sseq11 = "../../../../creusot-contracts/src/logic/seq.rs" 459 8 459 97
-  let%span sboxed12 = "../../../../creusot-contracts/src/std/boxed.rs" 28 8 28 18
-  
-  type t_Item'0
->>>>>>> 2c8506fb
   
   use prelude.prelude.UIntSize
   
@@ -123,7 +107,6 @@
   let%span s04_skip3 = "04_skip.rs" 58 15 58 32
   let%span s04_skip4 = "04_skip.rs" 59 15 59 32
   let%span s04_skip5 = "04_skip.rs" 60 14 60 42
-<<<<<<< HEAD
   let%span s04_skip6 = "04_skip.rs" 53 4 53 10
   let%span s04_skip7 = "04_skip.rs" 37 8 44 9
   let%span scommon8 = "common.rs" 14 15 14 24
@@ -134,23 +117,10 @@
   let%span scommon13 = "common.rs" 22 15 22 32
   let%span scommon14 = "common.rs" 23 15 23 32
   let%span scommon15 = "common.rs" 24 14 24 42
-  let%span sseq16 = "../../../../creusot-contracts/src/logic/seq.rs" 388 8 388 97
+  let%span sseq16 = "../../../../creusot-contracts/src/logic/seq.rs" 444 8 444 97
   let%span sboxed17 = "../../../../creusot-contracts/src/std/boxed.rs" 28 8 28 18
   
   type t_I'0
-=======
-  let%span s04_skip6 = "04_skip.rs" 37 8 44 9
-  let%span scommon7 = "common.rs" 14 15 14 24
-  let%span scommon8 = "common.rs" 15 14 15 45
-  let%span scommon9 = "common.rs" 19 15 19 21
-  let%span scommon10 = "common.rs" 20 15 20 21
-  let%span scommon11 = "common.rs" 21 15 21 21
-  let%span scommon12 = "common.rs" 22 15 22 32
-  let%span scommon13 = "common.rs" 23 15 23 32
-  let%span scommon14 = "common.rs" 24 14 24 42
-  let%span sseq15 = "../../../../creusot-contracts/src/logic/seq.rs" 459 8 459 97
-  let%span sboxed16 = "../../../../creusot-contracts/src/std/boxed.rs" 28 8 28 18
->>>>>>> 2c8506fb
   
   use prelude.prelude.UIntSize
   
@@ -280,11 +250,7 @@
   let%span scommon29 = "common.rs" 23 15 23 32
   let%span scommon30 = "common.rs" 24 14 24 42
   let%span sinvariant31 = "../../../../creusot-contracts/src/invariant.rs" 34 20 34 44
-<<<<<<< HEAD
-  let%span sseq32 = "../../../../creusot-contracts/src/logic/seq.rs" 388 8 388 97
-=======
-  let%span sseq32 = "../../../../creusot-contracts/src/logic/seq.rs" 459 8 459 97
->>>>>>> 2c8506fb
+  let%span sseq32 = "../../../../creusot-contracts/src/logic/seq.rs" 444 8 444 97
   let%span sboxed33 = "../../../../creusot-contracts/src/std/boxed.rs" 28 8 28 18
   
   use prelude.prelude.Snapshot
@@ -569,7 +535,6 @@
 end
 module M_04_skip__qyi17349041008065389927__next__refines [#"04_skip.rs" 67 4 67 41] (* <Skip<I> as common::Iterator> *)
   let%span s04_skip0 = "04_skip.rs" 67 4 67 41
-<<<<<<< HEAD
   let%span s04_skip1 = "04_skip.rs" 23 8 31 9
   let%span s04_skip2 = "04_skip.rs" 37 8 44 9
   let%span sinvariant3 = "../../../../creusot-contracts/src/invariant.rs" 34 20 34 44
@@ -581,7 +546,7 @@
   let%span scommon9 = "common.rs" 22 15 22 32
   let%span scommon10 = "common.rs" 23 15 23 32
   let%span scommon11 = "common.rs" 24 14 24 42
-  let%span sseq12 = "../../../../creusot-contracts/src/logic/seq.rs" 388 8 388 97
+  let%span sseq12 = "../../../../creusot-contracts/src/logic/seq.rs" 444 8 444 97
   let%span sboxed13 = "../../../../creusot-contracts/src/std/boxed.rs" 28 8 28 18
   
   use prelude.prelude.Borrow
@@ -594,15 +559,6 @@
     { t_Skip__iter'0: t_I'0; t_Skip__n'0: usize }
   
   predicate inv'0 (_1 : borrowed (t_Skip'0))
-=======
-  let%span s04_skip1 = "04_skip.rs" 51 4 51 26
-  let%span s04_skip2 = "04_skip.rs" 61 4 61 90
-  let%span s04_skip3 = "04_skip.rs" 23 8 31 9
-  let%span s04_skip4 = "04_skip.rs" 37 8 44 9
-  let%span sinvariant5 = "../../../../creusot-contracts/src/invariant.rs" 34 20 34 44
-  let%span sseq6 = "../../../../creusot-contracts/src/logic/seq.rs" 459 8 459 97
-  let%span sboxed7 = "../../../../creusot-contracts/src/std/boxed.rs" 28 8 28 18
->>>>>>> 2c8506fb
   
   type t_Item'0
   
@@ -735,7 +691,7 @@
   let%span scommon7 = "common.rs" 22 15 22 32
   let%span scommon8 = "common.rs" 23 15 23 32
   let%span scommon9 = "common.rs" 24 14 24 42
-  let%span sseq10 = "../../../../creusot-contracts/src/logic/seq.rs" 388 8 388 97
+  let%span sseq10 = "../../../../creusot-contracts/src/logic/seq.rs" 444 8 444 97
   let%span sboxed11 = "../../../../creusot-contracts/src/std/boxed.rs" 28 8 28 18
   
   type t_I'0
@@ -835,7 +791,7 @@
   let%span scommon7 = "common.rs" 22 15 22 32
   let%span scommon8 = "common.rs" 23 15 23 32
   let%span scommon9 = "common.rs" 24 14 24 42
-  let%span sseq10 = "../../../../creusot-contracts/src/logic/seq.rs" 388 8 388 97
+  let%span sseq10 = "../../../../creusot-contracts/src/logic/seq.rs" 444 8 444 97
   let%span sboxed11 = "../../../../creusot-contracts/src/std/boxed.rs" 28 8 28 18
   
   type t_I'0
