
module C16Take_Take_Type
  use prelude.UIntSize
  use prelude.Int
  type t_take 'i =
    | C_Take 'i usize
    
  let function take_n (self : t_take 'i) : usize = [@vc:do_not_keep_trace] [@vc:sp]
    match self with
      | C_Take _ a -> a
      end
  let function take_iter (self : t_take 'i) : 'i = [@vc:do_not_keep_trace] [@vc:sp]
    match self with
      | C_Take a _ -> a
      end
end
module C16Take_Impl0_ProducesRefl_Impl
  type i
  type item0
  use seq.Seq
  predicate invariant2 (self : Seq.seq item0)
  val invariant2 (self : Seq.seq item0) : bool
    ensures { result = invariant2 self }
    
  predicate inv2 (_x : Seq.seq item0)
  val inv2 (_x : Seq.seq item0) : bool
    ensures { result = inv2 _x }
    
  axiom inv2 : forall x : Seq.seq item0 . inv2 x = true
  predicate invariant1 (self : i)
  val invariant1 (self : i) : bool
    ensures { result = invariant1 self }
    
  predicate inv1 (_x : i)
  val inv1 (_x : i) : bool
    ensures { result = inv1 _x }
    
  axiom inv1 : forall x : i . inv1 x = true
  use seq.Seq
  predicate produces1 [#"../common.rs" 8 4 8 66] (self : i) (visited : Seq.seq item0) (_o : i)
  val produces1 [#"../common.rs" 8 4 8 66] (self : i) (visited : Seq.seq item0) (_o : i) : bool
    ensures { result = produces1 self visited _o }
    
  function produces_trans0 [#"../common.rs" 21 4 21 91] (a : i) (ab : Seq.seq item0) (b : i) (bc : Seq.seq item0) (c : i) : ()
    
  val produces_trans0 [#"../common.rs" 21 4 21 91] (a : i) (ab : Seq.seq item0) (b : i) (bc : Seq.seq item0) (c : i) : ()
    requires {[#"../common.rs" 18 15 18 32] produces1 a ab b}
    requires {[#"../common.rs" 19 15 19 32] produces1 b bc c}
    requires {[#"../common.rs" 21 22 21 23] inv1 a}
    requires {[#"../common.rs" 21 31 21 33] inv2 ab}
    requires {[#"../common.rs" 21 52 21 53] inv1 b}
    requires {[#"../common.rs" 21 61 21 63] inv2 bc}
    requires {[#"../common.rs" 21 82 21 83] inv1 c}
    ensures { result = produces_trans0 a ab b bc c }
    
  axiom produces_trans0_spec : forall a : i, ab : Seq.seq item0, b : i, bc : Seq.seq item0, c : i . ([#"../common.rs" 18 15 18 32] produces1 a ab b) -> ([#"../common.rs" 19 15 19 32] produces1 b bc c) -> ([#"../common.rs" 21 22 21 23] inv1 a) -> ([#"../common.rs" 21 31 21 33] inv2 ab) -> ([#"../common.rs" 21 52 21 53] inv1 b) -> ([#"../common.rs" 21 61 21 63] inv2 bc) -> ([#"../common.rs" 21 82 21 83] inv1 c) -> ([#"../common.rs" 20 14 20 42] produces1 a (Seq.(++) ab bc) c)
  use seq.Seq
  function produces_refl0 [#"../common.rs" 15 4 15 30] (a : i) : ()
  val produces_refl0 [#"../common.rs" 15 4 15 30] (a : i) : ()
    requires {[#"../common.rs" 15 21 15 22] inv1 a}
    ensures { result = produces_refl0 a }
    
  axiom produces_refl0_spec : forall a : i . ([#"../common.rs" 15 21 15 22] inv1 a) -> ([#"../common.rs" 14 14 14 39] produces1 a (Seq.empty ) a)
  use C16Take_Take_Type as C16Take_Take_Type
  predicate invariant0 (self : C16Take_Take_Type.t_take i)
  val invariant0 (self : C16Take_Take_Type.t_take i) : bool
    ensures { result = invariant0 self }
    
  predicate inv0 (_x : C16Take_Take_Type.t_take i)
  val inv0 (_x : C16Take_Take_Type.t_take i) : bool
    ensures { result = inv0 _x }
    
  axiom inv0 : forall x : C16Take_Take_Type.t_take i . inv0 x = true
  use prelude.Int
  use seq.Seq
  use prelude.UIntSize
  predicate produces0 [#"../16_take.rs" 31 4 31 64] (self : C16Take_Take_Type.t_take i) (visited : Seq.seq item0) (o : C16Take_Take_Type.t_take i)
    
   =
    [#"../16_take.rs" 32 8 34 9] UIntSize.to_int (C16Take_Take_Type.take_n self) = UIntSize.to_int (C16Take_Take_Type.take_n o) + Seq.length visited /\ produces1 (C16Take_Take_Type.take_iter self) visited (C16Take_Take_Type.take_iter o)
  val produces0 [#"../16_take.rs" 31 4 31 64] (self : C16Take_Take_Type.t_take i) (visited : Seq.seq item0) (o : C16Take_Take_Type.t_take i) : bool
    ensures { result = produces0 self visited o }
    
  let rec ghost function produces_refl [#"../16_take.rs" 40 4 40 29] (a : C16Take_Take_Type.t_take i) : ()
    requires {[#"../16_take.rs" 40 21 40 22] inv0 a}
    ensures { [#"../16_take.rs" 39 14 39 39] produces0 a (Seq.empty ) a }
    
   = [@vc:do_not_keep_trace] [@vc:sp]
    [#"../16_take.rs" 37 4 37 10] ()
end
module C16Take_Impl0_ProducesTrans_Impl
  type i
  predicate invariant2 (self : i)
  val invariant2 (self : i) : bool
    ensures { result = invariant2 self }
    
  predicate inv2 (_x : i)
  val inv2 (_x : i) : bool
    ensures { result = inv2 _x }
    
  axiom inv2 : forall x : i . inv2 x = true
  type item0
  use seq.Seq
  use seq.Seq
  predicate inv1 (_x : Seq.seq item0)
  val inv1 (_x : Seq.seq item0) : bool
    ensures { result = inv1 _x }
    
  predicate produces1 [#"../common.rs" 8 4 8 66] (self : i) (visited : Seq.seq item0) (_o : i)
  val produces1 [#"../common.rs" 8 4 8 66] (self : i) (visited : Seq.seq item0) (_o : i) : bool
    ensures { result = produces1 self visited _o }
    
  function produces_trans0 [#"../common.rs" 21 4 21 91] (a : i) (ab : Seq.seq item0) (b : i) (bc : Seq.seq item0) (c : i) : ()
    
  val produces_trans0 [#"../common.rs" 21 4 21 91] (a : i) (ab : Seq.seq item0) (b : i) (bc : Seq.seq item0) (c : i) : ()
    requires {[#"../common.rs" 18 15 18 32] produces1 a ab b}
    requires {[#"../common.rs" 19 15 19 32] produces1 b bc c}
    requires {[#"../common.rs" 21 22 21 23] inv2 a}
    requires {[#"../common.rs" 21 31 21 33] inv1 ab}
    requires {[#"../common.rs" 21 52 21 53] inv2 b}
    requires {[#"../common.rs" 21 61 21 63] inv1 bc}
    requires {[#"../common.rs" 21 82 21 83] inv2 c}
    ensures { result = produces_trans0 a ab b bc c }
    
  axiom produces_trans0_spec : forall a : i, ab : Seq.seq item0, b : i, bc : Seq.seq item0, c : i . ([#"../common.rs" 18 15 18 32] produces1 a ab b) -> ([#"../common.rs" 19 15 19 32] produces1 b bc c) -> ([#"../common.rs" 21 22 21 23] inv2 a) -> ([#"../common.rs" 21 31 21 33] inv1 ab) -> ([#"../common.rs" 21 52 21 53] inv2 b) -> ([#"../common.rs" 21 61 21 63] inv1 bc) -> ([#"../common.rs" 21 82 21 83] inv2 c) -> ([#"../common.rs" 20 14 20 42] produces1 a (Seq.(++) ab bc) c)
  use seq.Seq
  function produces_refl0 [#"../common.rs" 15 4 15 30] (a : i) : ()
  val produces_refl0 [#"../common.rs" 15 4 15 30] (a : i) : ()
    requires {[#"../common.rs" 15 21 15 22] inv2 a}
    ensures { result = produces_refl0 a }
    
  axiom produces_refl0_spec : forall a : i . ([#"../common.rs" 15 21 15 22] inv2 a) -> ([#"../common.rs" 14 14 14 39] produces1 a (Seq.empty ) a)
  predicate invariant1 (self : Seq.seq item0)
  val invariant1 (self : Seq.seq item0) : bool
    ensures { result = invariant1 self }
    
  axiom inv1 : forall x : Seq.seq item0 . inv1 x = true
  use C16Take_Take_Type as C16Take_Take_Type
  predicate invariant0 (self : C16Take_Take_Type.t_take i)
  val invariant0 (self : C16Take_Take_Type.t_take i) : bool
    ensures { result = invariant0 self }
    
  predicate inv0 (_x : C16Take_Take_Type.t_take i)
  val inv0 (_x : C16Take_Take_Type.t_take i) : bool
    ensures { result = inv0 _x }
    
  axiom inv0 : forall x : C16Take_Take_Type.t_take i . inv0 x = true
  use prelude.Int
  use seq.Seq
  use prelude.UIntSize
  predicate produces0 [#"../16_take.rs" 31 4 31 64] (self : C16Take_Take_Type.t_take i) (visited : Seq.seq item0) (o : C16Take_Take_Type.t_take i)
    
   =
    [#"../16_take.rs" 32 8 34 9] UIntSize.to_int (C16Take_Take_Type.take_n self) = UIntSize.to_int (C16Take_Take_Type.take_n o) + Seq.length visited /\ produces1 (C16Take_Take_Type.take_iter self) visited (C16Take_Take_Type.take_iter o)
  val produces0 [#"../16_take.rs" 31 4 31 64] (self : C16Take_Take_Type.t_take i) (visited : Seq.seq item0) (o : C16Take_Take_Type.t_take i) : bool
    ensures { result = produces0 self visited o }
    
  let rec ghost function produces_trans [#"../16_take.rs" 47 4 47 90] (a : C16Take_Take_Type.t_take i) (ab : Seq.seq item0) (b : C16Take_Take_Type.t_take i) (bc : Seq.seq item0) (c : C16Take_Take_Type.t_take i) : ()
    requires {[#"../16_take.rs" 44 15 44 32] produces0 a ab b}
    requires {[#"../16_take.rs" 45 15 45 32] produces0 b bc c}
    requires {[#"../16_take.rs" 47 22 47 23] inv0 a}
    requires {[#"../16_take.rs" 47 31 47 33] inv1 ab}
    requires {[#"../16_take.rs" 47 52 47 53] inv0 b}
    requires {[#"../16_take.rs" 47 61 47 63] inv1 bc}
    requires {[#"../16_take.rs" 47 82 47 83] inv0 c}
    ensures { [#"../16_take.rs" 46 14 46 42] produces0 a (Seq.(++) ab bc) c }
    
   = [@vc:do_not_keep_trace] [@vc:sp]
    [#"../16_take.rs" 42 4 42 10] ()
end
module Core_Option_Option_Type
  type t_option 't =
    | C_None
    | C_Some 't
    
end
module C16Take_Impl0_Next
  type i
  type item0
  use seq.Seq
  predicate invariant4 (self : Seq.seq item0)
  val invariant4 (self : Seq.seq item0) : bool
    ensures { result = invariant4 self }
    
  predicate inv4 (_x : Seq.seq item0)
  val inv4 (_x : Seq.seq item0) : bool
    ensures { result = inv4 _x }
    
  axiom inv4 : forall x : Seq.seq item0 . inv4 x = true
  use prelude.Borrow
  predicate invariant3 (self : borrowed i)
  val invariant3 (self : borrowed i) : bool
    ensures { result = invariant3 self }
    
  predicate inv3 (_x : borrowed i)
  val inv3 (_x : borrowed i) : bool
    ensures { result = inv3 _x }
    
  axiom inv3 : forall x : borrowed i . inv3 x = true
  use Core_Option_Option_Type as Core_Option_Option_Type
  predicate invariant2 (self : Core_Option_Option_Type.t_option item0)
  val invariant2 (self : Core_Option_Option_Type.t_option item0) : bool
    ensures { result = invariant2 self }
    
  predicate inv2 (_x : Core_Option_Option_Type.t_option item0)
  val inv2 (_x : Core_Option_Option_Type.t_option item0) : bool
    ensures { result = inv2 _x }
    
  axiom inv2 : forall x : Core_Option_Option_Type.t_option item0 . inv2 x = true
  use seq.Seq
  predicate inv1 (_x : i)
  val inv1 (_x : i) : bool
    ensures { result = inv1 _x }
    
  predicate produces1 [#"../common.rs" 8 4 8 66] (self : i) (visited : Seq.seq item0) (_o : i)
  val produces1 [#"../common.rs" 8 4 8 66] (self : i) (visited : Seq.seq item0) (_o : i) : bool
    ensures { result = produces1 self visited _o }
    
  function produces_trans0 [#"../common.rs" 21 4 21 91] (a : i) (ab : Seq.seq item0) (b : i) (bc : Seq.seq item0) (c : i) : ()
    
  val produces_trans0 [#"../common.rs" 21 4 21 91] (a : i) (ab : Seq.seq item0) (b : i) (bc : Seq.seq item0) (c : i) : ()
    requires {[#"../common.rs" 18 15 18 32] produces1 a ab b}
    requires {[#"../common.rs" 19 15 19 32] produces1 b bc c}
    requires {[#"../common.rs" 21 22 21 23] inv1 a}
    requires {[#"../common.rs" 21 31 21 33] inv4 ab}
    requires {[#"../common.rs" 21 52 21 53] inv1 b}
    requires {[#"../common.rs" 21 61 21 63] inv4 bc}
    requires {[#"../common.rs" 21 82 21 83] inv1 c}
    ensures { result = produces_trans0 a ab b bc c }
    
  axiom produces_trans0_spec : forall a : i, ab : Seq.seq item0, b : i, bc : Seq.seq item0, c : i . ([#"../common.rs" 18 15 18 32] produces1 a ab b) -> ([#"../common.rs" 19 15 19 32] produces1 b bc c) -> ([#"../common.rs" 21 22 21 23] inv1 a) -> ([#"../common.rs" 21 31 21 33] inv4 ab) -> ([#"../common.rs" 21 52 21 53] inv1 b) -> ([#"../common.rs" 21 61 21 63] inv4 bc) -> ([#"../common.rs" 21 82 21 83] inv1 c) -> ([#"../common.rs" 20 14 20 42] produces1 a (Seq.(++) ab bc) c)
  use seq.Seq
  function produces_refl0 [#"../common.rs" 15 4 15 30] (a : i) : ()
  val produces_refl0 [#"../common.rs" 15 4 15 30] (a : i) : ()
    requires {[#"../common.rs" 15 21 15 22] inv1 a}
    ensures { result = produces_refl0 a }
    
  axiom produces_refl0_spec : forall a : i . ([#"../common.rs" 15 21 15 22] inv1 a) -> ([#"../common.rs" 14 14 14 39] produces1 a (Seq.empty ) a)
  predicate invariant1 (self : i)
  val invariant1 (self : i) : bool
    ensures { result = invariant1 self }
    
  axiom inv1 : forall x : i . inv1 x = true
  use C16Take_Take_Type as C16Take_Take_Type
  predicate invariant0 (self : borrowed (C16Take_Take_Type.t_take i))
  val invariant0 (self : borrowed (C16Take_Take_Type.t_take i)) : bool
    ensures { result = invariant0 self }
    
  predicate inv0 (_x : borrowed (C16Take_Take_Type.t_take i))
  val inv0 (_x : borrowed (C16Take_Take_Type.t_take i)) : bool
    ensures { result = inv0 _x }
    
  axiom inv0 : forall x : borrowed (C16Take_Take_Type.t_take i) . inv0 x = true
  use prelude.Int
  use seq.Seq
  use prelude.UIntSize
  predicate produces0 [#"../16_take.rs" 31 4 31 64] (self : C16Take_Take_Type.t_take i) (visited : Seq.seq item0) (o : C16Take_Take_Type.t_take i)
    
   =
    [#"../16_take.rs" 32 8 34 9] UIntSize.to_int (C16Take_Take_Type.take_n self) = UIntSize.to_int (C16Take_Take_Type.take_n o) + Seq.length visited /\ produces1 (C16Take_Take_Type.take_iter self) visited (C16Take_Take_Type.take_iter o)
  val produces0 [#"../16_take.rs" 31 4 31 64] (self : C16Take_Take_Type.t_take i) (visited : Seq.seq item0) (o : C16Take_Take_Type.t_take i) : bool
    ensures { result = produces0 self visited o }
    
  use seq.Seq
  predicate completed1 [#"../common.rs" 11 4 11 36] (self : borrowed i)
  val completed1 [#"../common.rs" 11 4 11 36] (self : borrowed i) : bool
    ensures { result = completed1 self }
    
  predicate resolve0 (self : borrowed (C16Take_Take_Type.t_take i)) =
    [#"../../../../../creusot-contracts/src/resolve.rs" 25 20 25 34]  ^ self =  * self
  val resolve0 (self : borrowed (C16Take_Take_Type.t_take i)) : bool
    ensures { result = resolve0 self }
    
  predicate completed0 [#"../16_take.rs" 22 4 22 35] (self : borrowed (C16Take_Take_Type.t_take i)) =
    [#"../16_take.rs" 23 8 26 9] UIntSize.to_int (C16Take_Take_Type.take_n ( * self)) = 0 /\ resolve0 self \/ UIntSize.to_int (C16Take_Take_Type.take_n ( * self)) > 0 /\ UIntSize.to_int (C16Take_Take_Type.take_n ( * self)) = UIntSize.to_int (C16Take_Take_Type.take_n ( ^ self)) + 1 /\ completed1 {current = C16Take_Take_Type.take_iter ( * self); final = C16Take_Take_Type.take_iter ( ^ self)}
  val completed0 [#"../16_take.rs" 22 4 22 35] (self : borrowed (C16Take_Take_Type.t_take i)) : bool
    ensures { result = completed0 self }
    
  val next0 [#"../common.rs" 27 4 27 45] (self : borrowed i) : Core_Option_Option_Type.t_option item0
    requires {[#"../common.rs" 27 17 27 21] inv3 self}
    ensures { [#"../common.rs" 23 14 26 5] match result with
      | Core_Option_Option_Type.C_None -> completed1 self
      | Core_Option_Option_Type.C_Some v -> produces1 ( * self) (Seq.singleton v) ( ^ self)
      end }
    ensures { [#"../common.rs" 27 26 27 44] inv2 result }
    
  use prelude.UIntSize
  let rec cfg next [#"../16_take.rs" 53 4 53 41] [@cfg:stackify] [@cfg:subregion_analysis] (self : borrowed (C16Take_Take_Type.t_take i)) : Core_Option_Option_Type.t_option item0
    requires {[#"../16_take.rs" 53 17 53 21] inv0 self}
    ensures { [#"../16_take.rs" 49 14 52 5] match result with
      | Core_Option_Option_Type.C_None -> completed0 self
      | Core_Option_Option_Type.C_Some v -> produces0 ( * self) (Seq.singleton v) ( ^ self)
      end }
    ensures { [#"../16_take.rs" 53 26 53 41] inv2 result }
    
   = [@vc:do_not_keep_trace] [@vc:sp]
  var _0 : Core_Option_Option_Type.t_option item0;
  var self : borrowed (C16Take_Take_Type.t_take i) = self;
  var _5 : borrowed i;
  {
    goto BB0
  }
  BB0 {
    switch ([#"../16_take.rs" 54 11 54 22] ([#"../16_take.rs" 54 11 54 17] C16Take_Take_Type.take_n ( * self)) <> ([#"../16_take.rs" 54 21 54 22] [#"../16_take.rs" 54 21 54 22] (0 : usize)))
      | False -> goto BB3
      | True -> goto BB1
      end
  }
  BB1 {
<<<<<<< HEAD
    [#"../16_take.rs" 55 12 55 23] self <- { self with current = (let C16Take_Take_Type.C_Take a b =  * self in C16Take_Take_Type.C_Take a ([#"../16_take.rs" 55 12 55 23] C16Take_Take_Type.take_n ( * self) - ([#"../16_take.rs" 55 22 55 23] [#"../16_take.rs" 55 22 55 23] (1 : usize)))) };
    [#"../16_take.rs" 56 12 56 28] _5 <- Borrow.borrow_mut (C16Take_Take_Type.take_iter ( * self));
    [#"../16_take.rs" 56 12 56 28] self <- { self with current = (let C16Take_Take_Type.C_Take a b =  * self in C16Take_Take_Type.C_Take ( ^ _5) b) };
=======
    self <- { self with current = (let C16Take_Take_Type.C_Take x0 x1 =  * self in C16Take_Take_Type.C_Take x0 ([#"../16_take.rs" 55 12 55 23] C16Take_Take_Type.take_n ( * self) - ([#"../16_take.rs" 55 22 55 23] [#"../16_take.rs" 55 22 55 23] (1 : usize)))) };
    _5 <- Borrow.borrow_mut (C16Take_Take_Type.take_iter ( * self));
    self <- { self with current = (let C16Take_Take_Type.C_Take x0 x1 =  * self in C16Take_Take_Type.C_Take ( ^ _5) x1) };
>>>>>>> aa6c5257
    assume { inv1 ( ^ _5) };
    [#"../16_take.rs" 56 12 56 28] _0 <- ([#"../16_take.rs" 56 12 56 28] next0 _5);
    _5 <- any borrowed i;
    goto BB2
  }
  BB2 {
    assert { [@expl:type invariant] inv0 self };
    assume { resolve0 self };
    goto BB4
  }
  BB3 {
    assert { [@expl:type invariant] inv0 self };
    assume { resolve0 self };
    [#"../16_take.rs" 58 12 58 16] _0 <- ([#"../16_take.rs" 58 12 58 16] Core_Option_Option_Type.C_None);
    goto BB4
  }
  BB4 {
    return _0
  }
  
end
module C16Take_Impl0
  type i
  type item0
  use seq.Seq
  predicate invariant3 (self : Seq.seq item0)
  val invariant3 (self : Seq.seq item0) : bool
    ensures { result = invariant3 self }
    
  predicate inv3 (_x : Seq.seq item0)
  val inv3 (_x : Seq.seq item0) : bool
    ensures { result = inv3 _x }
    
  axiom inv3 : forall x : Seq.seq item0 . inv3 x = true
  use C16Take_Take_Type as C16Take_Take_Type
  predicate invariant2 (self : C16Take_Take_Type.t_take i)
  val invariant2 (self : C16Take_Take_Type.t_take i) : bool
    ensures { result = invariant2 self }
    
  predicate inv2 (_x : C16Take_Take_Type.t_take i)
  val inv2 (_x : C16Take_Take_Type.t_take i) : bool
    ensures { result = inv2 _x }
    
  axiom inv2 : forall x : C16Take_Take_Type.t_take i . inv2 x = true
  use Core_Option_Option_Type as Core_Option_Option_Type
  predicate invariant1 (self : Core_Option_Option_Type.t_option item0)
  val invariant1 (self : Core_Option_Option_Type.t_option item0) : bool
    ensures { result = invariant1 self }
    
  predicate inv1 (_x : Core_Option_Option_Type.t_option item0)
  val inv1 (_x : Core_Option_Option_Type.t_option item0) : bool
    ensures { result = inv1 _x }
    
  axiom inv1 : forall x : Core_Option_Option_Type.t_option item0 . inv1 x = true
  use prelude.Borrow
  predicate invariant0 (self : borrowed (C16Take_Take_Type.t_take i))
  val invariant0 (self : borrowed (C16Take_Take_Type.t_take i)) : bool
    ensures { result = invariant0 self }
    
  predicate inv0 (_x : borrowed (C16Take_Take_Type.t_take i))
  val inv0 (_x : borrowed (C16Take_Take_Type.t_take i)) : bool
    ensures { result = inv0 _x }
    
  axiom inv0 : forall x : borrowed (C16Take_Take_Type.t_take i) . inv0 x = true
  use seq.Seq
  use seq.Seq
  use seq.Seq
  predicate produces1 [#"../common.rs" 8 4 8 66] (self : i) (visited : Seq.seq item0) (_o : i)
  val produces1 [#"../common.rs" 8 4 8 66] (self : i) (visited : Seq.seq item0) (_o : i) : bool
    ensures { result = produces1 self visited _o }
    
  use prelude.Int
  use seq.Seq
  use prelude.UIntSize
  predicate produces0 [#"../16_take.rs" 31 4 31 64] (self : C16Take_Take_Type.t_take i) (visited : Seq.seq item0) (o : C16Take_Take_Type.t_take i)
    
   =
    [#"../16_take.rs" 32 8 34 9] UIntSize.to_int (C16Take_Take_Type.take_n self) = UIntSize.to_int (C16Take_Take_Type.take_n o) + Seq.length visited /\ produces1 (C16Take_Take_Type.take_iter self) visited (C16Take_Take_Type.take_iter o)
  val produces0 [#"../16_take.rs" 31 4 31 64] (self : C16Take_Take_Type.t_take i) (visited : Seq.seq item0) (o : C16Take_Take_Type.t_take i) : bool
    ensures { result = produces0 self visited o }
    
  use seq.Seq
  predicate completed1 [#"../common.rs" 11 4 11 36] (self : borrowed i)
  val completed1 [#"../common.rs" 11 4 11 36] (self : borrowed i) : bool
    ensures { result = completed1 self }
    
  predicate resolve0 (self : borrowed (C16Take_Take_Type.t_take i)) =
    [#"../../../../../creusot-contracts/src/resolve.rs" 25 20 25 34]  ^ self =  * self
  val resolve0 (self : borrowed (C16Take_Take_Type.t_take i)) : bool
    ensures { result = resolve0 self }
    
  predicate completed0 [#"../16_take.rs" 22 4 22 35] (self : borrowed (C16Take_Take_Type.t_take i)) =
    [#"../16_take.rs" 23 8 26 9] UIntSize.to_int (C16Take_Take_Type.take_n ( * self)) = 0 /\ resolve0 self \/ UIntSize.to_int (C16Take_Take_Type.take_n ( * self)) > 0 /\ UIntSize.to_int (C16Take_Take_Type.take_n ( * self)) = UIntSize.to_int (C16Take_Take_Type.take_n ( ^ self)) + 1 /\ completed1 {current = C16Take_Take_Type.take_iter ( * self); final = C16Take_Take_Type.take_iter ( ^ self)}
  val completed0 [#"../16_take.rs" 22 4 22 35] (self : borrowed (C16Take_Take_Type.t_take i)) : bool
    ensures { result = completed0 self }
    
  goal next_refn : [#"../16_take.rs" 53 4 53 41] forall self : borrowed (C16Take_Take_Type.t_take i) . inv0 self -> inv0 self /\ (forall result : Core_Option_Option_Type.t_option item0 . inv1 result /\ match result with
    | Core_Option_Option_Type.C_None -> completed0 self
    | Core_Option_Option_Type.C_Some v -> produces0 ( * self) (Seq.singleton v) ( ^ self)
    end -> inv1 result /\ match result with
    | Core_Option_Option_Type.C_None -> completed0 self
    | Core_Option_Option_Type.C_Some v -> produces0 ( * self) (Seq.singleton v) ( ^ self)
    end)
  goal produces_refl_refn : [#"../16_take.rs" 40 4 40 29] forall a : C16Take_Take_Type.t_take i . inv2 a -> inv2 a /\ (forall result : () . produces0 a (Seq.empty ) a -> produces0 a (Seq.empty ) a)
  goal produces_trans_refn : [#"../16_take.rs" 47 4 47 90] forall a : C16Take_Take_Type.t_take i . forall ab : Seq.seq item0 . forall b : C16Take_Take_Type.t_take i . forall bc : Seq.seq item0 . forall c : C16Take_Take_Type.t_take i . inv2 c /\ inv3 bc /\ inv2 b /\ inv3 ab /\ inv2 a /\ produces0 b bc c /\ produces0 a ab b -> inv2 c /\ inv3 bc /\ inv2 b /\ inv3 ab /\ inv2 a /\ produces0 b bc c /\ produces0 a ab b /\ (forall result : () . produces0 a (Seq.(++) ab bc) c -> produces0 a (Seq.(++) ab bc) c)
end<|MERGE_RESOLUTION|>--- conflicted
+++ resolved
@@ -26,7 +26,7 @@
   val inv2 (_x : Seq.seq item0) : bool
     ensures { result = inv2 _x }
     
-  axiom inv2 : forall x : Seq.seq item0 . inv2 x = true
+  axiom inv2 : [#"../16_take.rs" 1 0 1 0] forall x : Seq.seq item0 . inv2 x = true
   predicate invariant1 (self : i)
   val invariant1 (self : i) : bool
     ensures { result = invariant1 self }
@@ -35,7 +35,7 @@
   val inv1 (_x : i) : bool
     ensures { result = inv1 _x }
     
-  axiom inv1 : forall x : i . inv1 x = true
+  axiom inv1 : [#"../16_take.rs" 1 0 1 0] forall x : i . inv1 x = true
   use seq.Seq
   predicate produces1 [#"../common.rs" 8 4 8 66] (self : i) (visited : Seq.seq item0) (_o : i)
   val produces1 [#"../common.rs" 8 4 8 66] (self : i) (visited : Seq.seq item0) (_o : i) : bool
@@ -70,7 +70,7 @@
   val inv0 (_x : C16Take_Take_Type.t_take i) : bool
     ensures { result = inv0 _x }
     
-  axiom inv0 : forall x : C16Take_Take_Type.t_take i . inv0 x = true
+  axiom inv0 : [#"../16_take.rs" 1 0 1 0] forall x : C16Take_Take_Type.t_take i . inv0 x = true
   use prelude.Int
   use seq.Seq
   use prelude.UIntSize
@@ -98,7 +98,7 @@
   val inv2 (_x : i) : bool
     ensures { result = inv2 _x }
     
-  axiom inv2 : forall x : i . inv2 x = true
+  axiom inv2 : [#"../16_take.rs" 1 0 1 0] forall x : i . inv2 x = true
   type item0
   use seq.Seq
   use seq.Seq
@@ -134,7 +134,7 @@
   val invariant1 (self : Seq.seq item0) : bool
     ensures { result = invariant1 self }
     
-  axiom inv1 : forall x : Seq.seq item0 . inv1 x = true
+  axiom inv1 : [#"../16_take.rs" 1 0 1 0] forall x : Seq.seq item0 . inv1 x = true
   use C16Take_Take_Type as C16Take_Take_Type
   predicate invariant0 (self : C16Take_Take_Type.t_take i)
   val invariant0 (self : C16Take_Take_Type.t_take i) : bool
@@ -144,7 +144,7 @@
   val inv0 (_x : C16Take_Take_Type.t_take i) : bool
     ensures { result = inv0 _x }
     
-  axiom inv0 : forall x : C16Take_Take_Type.t_take i . inv0 x = true
+  axiom inv0 : [#"../16_take.rs" 1 0 1 0] forall x : C16Take_Take_Type.t_take i . inv0 x = true
   use prelude.Int
   use seq.Seq
   use prelude.UIntSize
@@ -186,7 +186,7 @@
   val inv4 (_x : Seq.seq item0) : bool
     ensures { result = inv4 _x }
     
-  axiom inv4 : forall x : Seq.seq item0 . inv4 x = true
+  axiom inv4 : [#"../16_take.rs" 1 0 1 0] forall x : Seq.seq item0 . inv4 x = true
   use prelude.Borrow
   predicate invariant3 (self : borrowed i)
   val invariant3 (self : borrowed i) : bool
@@ -196,7 +196,7 @@
   val inv3 (_x : borrowed i) : bool
     ensures { result = inv3 _x }
     
-  axiom inv3 : forall x : borrowed i . inv3 x = true
+  axiom inv3 : [#"../16_take.rs" 1 0 1 0] forall x : borrowed i . inv3 x = true
   use Core_Option_Option_Type as Core_Option_Option_Type
   predicate invariant2 (self : Core_Option_Option_Type.t_option item0)
   val invariant2 (self : Core_Option_Option_Type.t_option item0) : bool
@@ -206,7 +206,7 @@
   val inv2 (_x : Core_Option_Option_Type.t_option item0) : bool
     ensures { result = inv2 _x }
     
-  axiom inv2 : forall x : Core_Option_Option_Type.t_option item0 . inv2 x = true
+  axiom inv2 : [#"../16_take.rs" 1 0 1 0] forall x : Core_Option_Option_Type.t_option item0 . inv2 x = true
   use seq.Seq
   predicate inv1 (_x : i)
   val inv1 (_x : i) : bool
@@ -240,7 +240,7 @@
   val invariant1 (self : i) : bool
     ensures { result = invariant1 self }
     
-  axiom inv1 : forall x : i . inv1 x = true
+  axiom inv1 : [#"../16_take.rs" 1 0 1 0] forall x : i . inv1 x = true
   use C16Take_Take_Type as C16Take_Take_Type
   predicate invariant0 (self : borrowed (C16Take_Take_Type.t_take i))
   val invariant0 (self : borrowed (C16Take_Take_Type.t_take i)) : bool
@@ -250,7 +250,7 @@
   val inv0 (_x : borrowed (C16Take_Take_Type.t_take i)) : bool
     ensures { result = inv0 _x }
     
-  axiom inv0 : forall x : borrowed (C16Take_Take_Type.t_take i) . inv0 x = true
+  axiom inv0 : [#"../16_take.rs" 1 0 1 0] forall x : borrowed (C16Take_Take_Type.t_take i) . inv0 x = true
   use prelude.Int
   use seq.Seq
   use prelude.UIntSize
@@ -301,23 +301,17 @@
     goto BB0
   }
   BB0 {
-    switch ([#"../16_take.rs" 54 11 54 22] ([#"../16_take.rs" 54 11 54 17] C16Take_Take_Type.take_n ( * self)) <> ([#"../16_take.rs" 54 21 54 22] [#"../16_take.rs" 54 21 54 22] (0 : usize)))
+    switch ([#"../16_take.rs" 54 11 54 22] C16Take_Take_Type.take_n ( * self) <> ([#"../16_take.rs" 54 21 54 22] [#"../16_take.rs" 54 21 54 22] (0 : usize)))
       | False -> goto BB3
       | True -> goto BB1
       end
   }
   BB1 {
-<<<<<<< HEAD
-    [#"../16_take.rs" 55 12 55 23] self <- { self with current = (let C16Take_Take_Type.C_Take a b =  * self in C16Take_Take_Type.C_Take a ([#"../16_take.rs" 55 12 55 23] C16Take_Take_Type.take_n ( * self) - ([#"../16_take.rs" 55 22 55 23] [#"../16_take.rs" 55 22 55 23] (1 : usize)))) };
-    [#"../16_take.rs" 56 12 56 28] _5 <- Borrow.borrow_mut (C16Take_Take_Type.take_iter ( * self));
-    [#"../16_take.rs" 56 12 56 28] self <- { self with current = (let C16Take_Take_Type.C_Take a b =  * self in C16Take_Take_Type.C_Take ( ^ _5) b) };
-=======
     self <- { self with current = (let C16Take_Take_Type.C_Take x0 x1 =  * self in C16Take_Take_Type.C_Take x0 ([#"../16_take.rs" 55 12 55 23] C16Take_Take_Type.take_n ( * self) - ([#"../16_take.rs" 55 22 55 23] [#"../16_take.rs" 55 22 55 23] (1 : usize)))) };
     _5 <- Borrow.borrow_mut (C16Take_Take_Type.take_iter ( * self));
     self <- { self with current = (let C16Take_Take_Type.C_Take x0 x1 =  * self in C16Take_Take_Type.C_Take ( ^ _5) x1) };
->>>>>>> aa6c5257
     assume { inv1 ( ^ _5) };
-    [#"../16_take.rs" 56 12 56 28] _0 <- ([#"../16_take.rs" 56 12 56 28] next0 _5);
+    _0 <- ([#"../16_take.rs" 56 12 56 28] next0 _5);
     _5 <- any borrowed i;
     goto BB2
   }
@@ -329,7 +323,7 @@
   BB3 {
     assert { [@expl:type invariant] inv0 self };
     assume { resolve0 self };
-    [#"../16_take.rs" 58 12 58 16] _0 <- ([#"../16_take.rs" 58 12 58 16] Core_Option_Option_Type.C_None);
+    _0 <- ([#"../16_take.rs" 58 12 58 16] Core_Option_Option_Type.C_None);
     goto BB4
   }
   BB4 {
@@ -349,7 +343,7 @@
   val inv3 (_x : Seq.seq item0) : bool
     ensures { result = inv3 _x }
     
-  axiom inv3 : forall x : Seq.seq item0 . inv3 x = true
+  axiom inv3 : [#"../16_take.rs" 1 0 1 0] forall x : Seq.seq item0 . inv3 x = true
   use C16Take_Take_Type as C16Take_Take_Type
   predicate invariant2 (self : C16Take_Take_Type.t_take i)
   val invariant2 (self : C16Take_Take_Type.t_take i) : bool
@@ -359,7 +353,7 @@
   val inv2 (_x : C16Take_Take_Type.t_take i) : bool
     ensures { result = inv2 _x }
     
-  axiom inv2 : forall x : C16Take_Take_Type.t_take i . inv2 x = true
+  axiom inv2 : [#"../16_take.rs" 1 0 1 0] forall x : C16Take_Take_Type.t_take i . inv2 x = true
   use Core_Option_Option_Type as Core_Option_Option_Type
   predicate invariant1 (self : Core_Option_Option_Type.t_option item0)
   val invariant1 (self : Core_Option_Option_Type.t_option item0) : bool
@@ -369,7 +363,7 @@
   val inv1 (_x : Core_Option_Option_Type.t_option item0) : bool
     ensures { result = inv1 _x }
     
-  axiom inv1 : forall x : Core_Option_Option_Type.t_option item0 . inv1 x = true
+  axiom inv1 : [#"../16_take.rs" 1 0 1 0] forall x : Core_Option_Option_Type.t_option item0 . inv1 x = true
   use prelude.Borrow
   predicate invariant0 (self : borrowed (C16Take_Take_Type.t_take i))
   val invariant0 (self : borrowed (C16Take_Take_Type.t_take i)) : bool
@@ -379,7 +373,7 @@
   val inv0 (_x : borrowed (C16Take_Take_Type.t_take i)) : bool
     ensures { result = inv0 _x }
     
-  axiom inv0 : forall x : borrowed (C16Take_Take_Type.t_take i) . inv0 x = true
+  axiom inv0 : [#"../16_take.rs" 1 0 1 0] forall x : borrowed (C16Take_Take_Type.t_take i) . inv0 x = true
   use seq.Seq
   use seq.Seq
   use seq.Seq
