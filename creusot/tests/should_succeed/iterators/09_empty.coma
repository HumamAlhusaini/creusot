--- conflicted
+++ resolved
@@ -1,23 +1,3 @@
-<<<<<<< HEAD
-
-=======
-module T_core__marker__PhantomData
-  type t_PhantomData 't =
-    | C_PhantomData
-  
-  let rec t_PhantomData < 't > (input:t_PhantomData 't) (ret  )= any [ good -> {C_PhantomData  = input} (! ret) ] 
-end
-module T_09_empty__Empty [#"09_empty.rs" 8 0 8 19]
-  use T_core__marker__PhantomData as PhantomData'0
-  
-  type t_Empty 't =
-    | C_Empty (PhantomData'0.t_PhantomData 't)
-  
-  let rec t_Empty < 't > (input:t_Empty 't) (ret  (field_0:PhantomData'0.t_PhantomData 't))= any
-    [ good (field_0:PhantomData'0.t_PhantomData 't)-> {C_Empty field_0 = input} (! ret {field_0}) ]
-    
-end
->>>>>>> dfce2a3a
 module M_09_empty__qyi9513254493468142860__produces_refl [#"09_empty.rs" 28 4 28 26] (* <Empty<T> as common::Iterator> *)
   let%span s09_empty0 = "09_empty.rs" 27 14 27 45
   let%span s09_empty1 = "09_empty.rs" 25 4 25 10
