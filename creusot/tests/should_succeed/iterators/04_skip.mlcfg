--- conflicted
+++ resolved
@@ -600,14 +600,9 @@
   val produces0 [#"../04_skip.rs" 36 4 36 64] (self : C04Skip_Skip_Type.t_skip i) (visited : Seq.seq item0) (o : C04Skip_Skip_Type.t_skip i) : bool
     ensures { result = produces0 self visited o }
     
-<<<<<<< HEAD
   goal produces_trans_refn : [#"../04_skip.rs" 57 4 57 90] forall a : C04Skip_Skip_Type.t_skip i . forall ab : Seq.seq item0 . forall b : C04Skip_Skip_Type.t_skip i . forall bc : Seq.seq item0 . forall c : C04Skip_Skip_Type.t_skip i . inv0 c /\ inv1 bc /\ inv0 b /\ inv1 ab /\ inv0 a /\ produces0 b bc c /\ produces0 a ab b -> inv0 c /\ inv1 bc /\ inv0 b /\ inv1 ab /\ inv0 a /\ produces0 b bc c /\ produces0 a ab b /\ (forall result : () . produces0 a (Seq.(++) ab bc) c -> produces0 a (Seq.(++) ab bc) c)
-  goal produces_refl_refn : [#"../04_skip.rs" 50 4 50 29] forall a : C04Skip_Skip_Type.t_skip i . inv0 a -> inv0 a /\ (forall result : () . produces0 a (Seq.empty ) a -> produces0 a (Seq.empty ) a)
+  goal produces_refl_refn : [#"../04_skip.rs" 50 4 50 26] forall self : C04Skip_Skip_Type.t_skip i . inv0 self -> inv0 self /\ (forall result : () . produces0 self (Seq.empty ) self -> produces0 self (Seq.empty ) self)
   goal next_refn : [#"../04_skip.rs" 63 4 63 41] forall self : borrowed (C04Skip_Skip_Type.t_skip i) . inv2 self -> inv2 self /\ (forall result : Core_Option_Option_Type.t_option item0 . inv3 result /\ match result with
-=======
-  goal produces_refl_refn : [#"../04_skip.rs" 50 4 50 26] forall self : C04Skip_Skip_Type.t_skip i . inv0 self -> inv0 self /\ (forall result : () . produces0 self (Seq.empty ) self -> produces0 self (Seq.empty ) self)
-  goal next_refn : [#"../04_skip.rs" 63 4 63 41] forall self : borrowed (C04Skip_Skip_Type.t_skip i) . inv1 self -> inv1 self /\ (forall result : Core_Option_Option_Type.t_option item0 . inv2 result /\ match result with
->>>>>>> c09c4b07
     | Core_Option_Option_Type.C_None -> completed0 self
     | Core_Option_Option_Type.C_Some v -> produces0 ( * self) (Seq.singleton v) ( ^ self)
     end -> inv3 result /\ match result with
