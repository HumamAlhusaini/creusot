--- conflicted
+++ resolved
@@ -155,15 +155,9 @@
     | & _3 : bool = any_l ()
     | & r : isize = any_l () ]
     
-<<<<<<< HEAD
-    [ return' (result:t_Option'0)-> {[@expl:postcondition] [%#s01_range1] match result with
+    [ return' (result:t_Option'0)-> {[@expl:next ensures] [%#s01_range1] match result with
         | C_None'0 -> completed'0 self
         | C_Some'0 v -> produces'0 self.current (Seq.singleton v) self.final
-=======
-    [ return' (result:Option'0.t_Option isize)-> {[@expl:next ensures] [%#s01_range1] match result with
-        | Option'0.C_None -> completed'0 self
-        | Option'0.C_Some v -> produces'0 self.current (Seq.singleton v) self.final
->>>>>>> 34cd6190
         end}
       (! return' {result}) ]
     
@@ -182,13 +176,8 @@
   
   let rec into_iter'0 (self:t_Range'0) (return'  (ret:t_Range'0))= (! bb0
     [ bb0 = s0 [ s0 =  [ &_0 <- self ] s1 | s1 = return' {_0} ]  ]
-<<<<<<< HEAD
     ) [ & _0 : t_Range'0 = any_l () | & self : t_Range'0 = self ] 
-    [ return' (result:t_Range'0)-> {[@expl:postcondition] [%#s01_range0] result = self} (! return' {result}) ]
-=======
-    ) [ & _0 : Range'0.t_Range = any_l () | & self : Range'0.t_Range = self ] 
-    [ return' (result:Range'0.t_Range)-> {[@expl:into_iter ensures] [%#s01_range0] result = self} (! return' {result}) ]
->>>>>>> 34cd6190
+    [ return' (result:t_Range'0)-> {[@expl:into_iter ensures] [%#s01_range0] result = self} (! return' {result}) ]
     
 end
 module M_01_range__sum_range [#"01_range.rs" 77 0 77 35]
@@ -215,12 +204,6 @@
   let%span s01_range20 = "01_range.rs" 25 12 25 52
   let%span sresolve21 = "../../../../creusot-contracts/src/resolve.rs" 41 20 41 34
   
-  use T_01_range__Range as Range'0
-  
-  predicate inv'0 (_1 : Range'0.t_Range)
-  
-  axiom inv_axiom'0 [@rewrite] : forall x : Range'0.t_Range [inv'0 x] . inv'0 x = true
-  
   use prelude.prelude.IntSize
   
   type t_Range'0  =
@@ -228,11 +211,7 @@
   
   predicate inv'0 (_1 : t_Range'0)
   
-<<<<<<< HEAD
   axiom inv_axiom'0 [@rewrite] : forall x : t_Range'0 [inv'0 x] . inv'0 x = true
-=======
-  use seq.Seq
->>>>>>> 34cd6190
   
   let rec into_iter'0 (self:t_Range'0) (return'  (ret:t_Range'0))= any
     [ return' (result:t_Range'0)-> {[%#s01_range11] result = self} (! return' {result}) ]
@@ -246,16 +225,17 @@
   
   use prelude.prelude.Snapshot
   
-  use prelude.prelude.Snapshot
-  
-  use prelude.prelude.Snapshot
-  
-  use prelude.prelude.Int
-  
-  use seq.Seq
-  
-<<<<<<< HEAD
-  use prelude.prelude.IntSize
+  use prelude.prelude.IntSize
+  
+  use prelude.prelude.Snapshot
+  
+  use seq.Seq
+  
+  use prelude.prelude.Int
+  
+  use prelude.prelude.Snapshot
+  
+  use prelude.prelude.Snapshot
   
   use seq.Seq
   
@@ -266,16 +246,6 @@
     /\ Seq.length visited = IntSize.to_int o.t_Range__start'0 - IntSize.to_int self.t_Range__start'0
     /\ (forall i : int . 0 <= i /\ i < Seq.length visited
      -> IntSize.to_int (Seq.get visited i) = IntSize.to_int self.t_Range__start'0 + i)
-=======
-  function produces_refl'0 [#"01_range.rs" 44 4 44 26] (self : Range'0.t_Range) : () =
-    [%#s01_range15] ()
-  
-  axiom produces_refl'0_spec : forall self : Range'0.t_Range . [%#s01_range14] produces'0 self (Seq.empty  : Seq.seq isize) self
-  
-  use prelude.prelude.Snapshot
->>>>>>> 34cd6190
-  
-  use prelude.prelude.Snapshot
   
   use prelude.prelude.Borrow
   
@@ -327,11 +297,8 @@
   
   meta "compute_max_steps" 1000000
   
-<<<<<<< HEAD
-  let rec sum_range'0 (n:isize) (return'  (ret:isize))= {[%#s01_range9] IntSize.to_int n >= 0}
-=======
-  let rec sum_range (n:isize) (return'  (ret:isize))= {[@expl:sum_range requires] [%#s01_range9] IntSize.to_int n >= 0}
->>>>>>> 34cd6190
+  let rec sum_range'0 (n:isize) (return'  (ret:isize))= {[@expl:sum_range requires] [%#s01_range9] IntSize.to_int n
+    >= 0}
     (! bb0
     [ bb0 = s0
       [ s0 =  [ &i <- [%#s01_range0] (0 : isize) ] s1
@@ -476,11 +443,11 @@
     | C_None'0 -> completed'0 self
     | C_Some'0 v -> produces'0 self.current (Seq.singleton v) self.final
     end
-   -> inv'1 result
-  /\ match result with
+   -> match result with
     | C_None'0 -> completed'0 self
     | C_Some'0 v -> produces'0 self.current (Seq.singleton v) self.final
-    end)
+    end
+  /\ inv'1 result)
 end
 module M_01_range__qyi16572111325853806140__produces_refl__refines [#"01_range.rs" 44 4 44 26] (* <Range as common::Iterator> *)
   let%span s01_range0 = "01_range.rs" 44 4 44 26
@@ -515,20 +482,7 @@
   
   use seq.Seq
   
-<<<<<<< HEAD
   axiom inv_axiom'0 [@rewrite] : forall x : t_Range'0 [inv'0 x] . inv'0 x = true
-=======
-  goal next_refn : [%#s01_range1] forall self : borrowed (Range'0.t_Range) . inv'1 self
-   -> (forall result : Option'0.t_Option isize . match result with
-    | Option'0.C_None -> completed'0 self
-    | Option'0.C_Some v -> produces'0 self.current (Seq.singleton v) self.final
-    end
-   -> match result with
-    | Option'0.C_None -> completed'0 self
-    | Option'0.C_Some v -> produces'0 self.current (Seq.singleton v) self.final
-    end
-  /\ inv'2 result)
->>>>>>> 34cd6190
   
   goal refines : [%#s01_range0] forall self : t_Range'0 . inv'0 self
    -> (forall result : () . produces'0 self (Seq.empty  : Seq.seq isize) self
