--- conflicted
+++ resolved
@@ -1,7 +1,6 @@
 module M_05_map__qyi14910388998417814812__produces_refl [#"05_map.rs" 33 4 33 26] (* <Map<I, B, F> as common::Iterator> *)
   let%span s05_map0 = "05_map.rs" 31 15 31 24
   let%span s05_map1 = "05_map.rs" 32 14 32 45
-<<<<<<< HEAD
   let%span s05_map2 = "05_map.rs" 29 4 29 10
   let%span s05_map3 = "05_map.rs" 49 8 62 9
   let%span s05_map4 = "05_map.rs" 155 12 157 57
@@ -20,50 +19,12 @@
   let%span scommon17 = "common.rs" 22 15 22 32
   let%span scommon18 = "common.rs" 23 15 23 32
   let%span scommon19 = "common.rs" 24 14 24 42
-  let%span s05_map20 = "05_map.rs" 108 8 113 9
-  let%span s05_map21 = "05_map.rs" 95 8 103 9
-  let%span s05_map22 = "05_map.rs" 84 8 90 9
-  let%span sseq23 = "../../../../creusot-contracts/src/logic/seq.rs" 444 8 444 97
+  let%span s05_map20 = "05_map.rs" 109 12 112 87
+  let%span s05_map21 = "05_map.rs" 96 12 102 41
+  let%span s05_map22 = "05_map.rs" 85 12 89 39
+  let%span sseq23 = "../../../../creusot-contracts/src/logic/seq.rs" 444 20 444 95
   let%span sinvariant24 = "../../../../creusot-contracts/src/invariant.rs" 34 20 34 44
   let%span sboxed25 = "../../../../creusot-contracts/src/std/boxed.rs" 28 8 28 18
-=======
-  let%span s05_map2 = "05_map.rs" 49 8 62 9
-  let%span s05_map3 = "05_map.rs" 155 12 157 57
-  let%span sops4 = "../../../../creusot-contracts/src/std/ops.rs" 104 15 104 48
-  let%span sops5 = "../../../../creusot-contracts/src/std/ops.rs" 105 14 105 35
-  let%span sops6 = "../../../../creusot-contracts/src/std/ops.rs" 111 14 111 31
-  let%span sops7 = "../../../../creusot-contracts/src/std/ops.rs" 117 15 117 29
-  let%span sops8 = "../../../../creusot-contracts/src/std/ops.rs" 118 15 118 26
-  let%span sops9 = "../../../../creusot-contracts/src/std/ops.rs" 119 14 119 28
-  let%span sops10 = "../../../../creusot-contracts/src/std/ops.rs" 125 14 125 133
-  let%span scommon11 = "common.rs" 14 15 14 24
-  let%span scommon12 = "common.rs" 15 14 15 45
-  let%span scommon13 = "common.rs" 19 15 19 21
-  let%span scommon14 = "common.rs" 20 15 20 21
-  let%span scommon15 = "common.rs" 21 15 21 21
-  let%span scommon16 = "common.rs" 22 15 22 32
-  let%span scommon17 = "common.rs" 23 15 23 32
-  let%span scommon18 = "common.rs" 24 14 24 42
-  let%span s05_map19 = "05_map.rs" 109 12 112 87
-  let%span s05_map20 = "05_map.rs" 96 12 102 41
-  let%span s05_map21 = "05_map.rs" 85 12 89 39
-  let%span sseq22 = "../../../../creusot-contracts/src/logic/seq.rs" 459 20 459 95
-  let%span sinvariant23 = "../../../../creusot-contracts/src/invariant.rs" 34 20 34 44
-  let%span sboxed24 = "../../../../creusot-contracts/src/std/boxed.rs" 28 8 28 18
-  
-  type t_Item'0
-  
-  predicate inv'6 (_1 : t_Item'0)
-  
-  predicate invariant'6 (self : t_Item'0) =
-    [%#sboxed24] inv'6 self
-  
-  predicate inv'9 (_1 : t_Item'0)
-  
-  axiom inv_axiom'6 [@rewrite] : forall x : t_Item'0 [inv'9 x] . inv'9 x = invariant'6 x
-  
-  use prelude.prelude.Borrow
->>>>>>> 716d5822
   
   type t_I'0
   
@@ -200,39 +161,7 @@
   predicate invariant'4 (self : borrowed t_F'0) =
     [%#sinvariant24] inv'4 self.current /\ inv'4 self.final
   
-<<<<<<< HEAD
   axiom inv_axiom'4 [@rewrite] : forall x : borrowed t_F'0 [inv'7 x] . inv'7 x = invariant'4 x
-=======
-  let%span s05_map0 = "05_map.rs" 37 15 37 21
-  let%span s05_map1 = "05_map.rs" 38 15 38 21
-  let%span s05_map2 = "05_map.rs" 39 15 39 21
-  let%span s05_map3 = "05_map.rs" 40 15 40 32
-  let%span s05_map4 = "05_map.rs" 41 15 41 32
-  let%span s05_map5 = "05_map.rs" 42 14 42 42
-  let%span s05_map6 = "05_map.rs" 49 8 62 9
-  let%span s05_map7 = "05_map.rs" 155 12 157 57
-  let%span sops8 = "../../../../creusot-contracts/src/std/ops.rs" 104 15 104 48
-  let%span sops9 = "../../../../creusot-contracts/src/std/ops.rs" 105 14 105 35
-  let%span sops10 = "../../../../creusot-contracts/src/std/ops.rs" 111 14 111 31
-  let%span sops11 = "../../../../creusot-contracts/src/std/ops.rs" 117 15 117 29
-  let%span sops12 = "../../../../creusot-contracts/src/std/ops.rs" 118 15 118 26
-  let%span sops13 = "../../../../creusot-contracts/src/std/ops.rs" 119 14 119 28
-  let%span sops14 = "../../../../creusot-contracts/src/std/ops.rs" 125 14 125 133
-  let%span scommon15 = "common.rs" 14 15 14 24
-  let%span scommon16 = "common.rs" 15 14 15 45
-  let%span scommon17 = "common.rs" 19 15 19 21
-  let%span scommon18 = "common.rs" 20 15 20 21
-  let%span scommon19 = "common.rs" 21 15 21 21
-  let%span scommon20 = "common.rs" 22 15 22 32
-  let%span scommon21 = "common.rs" 23 15 23 32
-  let%span scommon22 = "common.rs" 24 14 24 42
-  let%span s05_map23 = "05_map.rs" 109 12 112 87
-  let%span s05_map24 = "05_map.rs" 96 12 102 41
-  let%span s05_map25 = "05_map.rs" 85 12 89 39
-  let%span sseq26 = "../../../../creusot-contracts/src/logic/seq.rs" 459 20 459 95
-  let%span sinvariant27 = "../../../../creusot-contracts/src/invariant.rs" 34 20 34 44
-  let%span sboxed28 = "../../../../creusot-contracts/src/std/boxed.rs" 28 8 28 18
->>>>>>> 716d5822
   
   predicate invariant'5 (self : borrowed t_F'0) =
     [%#sboxed25] inv'7 self
@@ -317,10 +246,10 @@
   let%span scommon21 = "common.rs" 22 15 22 32
   let%span scommon22 = "common.rs" 23 15 23 32
   let%span scommon23 = "common.rs" 24 14 24 42
-  let%span s05_map24 = "05_map.rs" 108 8 113 9
-  let%span s05_map25 = "05_map.rs" 95 8 103 9
-  let%span s05_map26 = "05_map.rs" 84 8 90 9
-  let%span sseq27 = "../../../../creusot-contracts/src/logic/seq.rs" 444 8 444 97
+  let%span s05_map24 = "05_map.rs" 109 12 112 87
+  let%span s05_map25 = "05_map.rs" 96 12 102 41
+  let%span s05_map26 = "05_map.rs" 85 12 89 39
+  let%span sseq27 = "../../../../creusot-contracts/src/logic/seq.rs" 444 20 444 95
   let%span sinvariant28 = "../../../../creusot-contracts/src/invariant.rs" 34 20 34 44
   let%span sboxed29 = "../../../../creusot-contracts/src/std/boxed.rs" 28 8 28 18
   
@@ -419,47 +348,9 @@
      -> produces'1 iter (Seq.snoc (Seq.snoc s e1) e2) i
      -> precondition'0 f.current (e1)  -> postcondition_mut'0 f (e1) b  -> precondition'0 f.final (e2)
   
-<<<<<<< HEAD
   predicate reinitialize'0 [#"05_map.rs" 107 4 107 29] (_1 : ()) =
     [%#s05_map24] forall iter : borrowed t_I'0, func : t_F'0 . inv'5 iter /\ inv'4 func
      -> completed'0 iter  -> next_precondition'0 iter.final func /\ preservation'0 iter.final func
-=======
-  let%span s05_map0 = "05_map.rs" 137 14 137 68
-  let%span s05_map1 = "05_map.rs" 140 12 145 53
-  let%span s05_map2 = "05_map.rs" 49 8 62 9
-  let%span s05_map3 = "05_map.rs" 31 15 31 24
-  let%span s05_map4 = "05_map.rs" 32 14 32 45
-  let%span s05_map5 = "05_map.rs" 29 4 29 10
-  let%span s05_map6 = "05_map.rs" 37 15 37 21
-  let%span s05_map7 = "05_map.rs" 38 15 38 21
-  let%span s05_map8 = "05_map.rs" 39 15 39 21
-  let%span s05_map9 = "05_map.rs" 40 15 40 32
-  let%span s05_map10 = "05_map.rs" 41 15 41 32
-  let%span s05_map11 = "05_map.rs" 42 14 42 42
-  let%span s05_map12 = "05_map.rs" 35 4 35 10
-  let%span scommon13 = "common.rs" 14 15 14 24
-  let%span scommon14 = "common.rs" 15 14 15 45
-  let%span scommon15 = "common.rs" 19 15 19 21
-  let%span scommon16 = "common.rs" 20 15 20 21
-  let%span scommon17 = "common.rs" 21 15 21 21
-  let%span scommon18 = "common.rs" 22 15 22 32
-  let%span scommon19 = "common.rs" 23 15 23 32
-  let%span scommon20 = "common.rs" 24 14 24 42
-  let%span sops21 = "../../../../creusot-contracts/src/std/ops.rs" 104 15 104 48
-  let%span sops22 = "../../../../creusot-contracts/src/std/ops.rs" 105 14 105 35
-  let%span sops23 = "../../../../creusot-contracts/src/std/ops.rs" 111 14 111 31
-  let%span sops24 = "../../../../creusot-contracts/src/std/ops.rs" 117 15 117 29
-  let%span sops25 = "../../../../creusot-contracts/src/std/ops.rs" 118 15 118 26
-  let%span sops26 = "../../../../creusot-contracts/src/std/ops.rs" 119 14 119 28
-  let%span sops27 = "../../../../creusot-contracts/src/std/ops.rs" 125 14 125 133
-  let%span sinvariant28 = "../../../../creusot-contracts/src/invariant.rs" 34 20 34 44
-  let%span sseq29 = "../../../../creusot-contracts/src/logic/seq.rs" 459 20 459 95
-  let%span s05_map30 = "05_map.rs" 155 12 157 57
-  let%span s05_map31 = "05_map.rs" 109 12 112 87
-  let%span s05_map32 = "05_map.rs" 96 12 102 41
-  let%span s05_map33 = "05_map.rs" 85 12 89 39
-  let%span sboxed34 = "../../../../creusot-contracts/src/std/boxed.rs" 28 8 28 18
->>>>>>> 716d5822
   
   predicate invariant'0 [#"05_map.rs" 153 4 153 30] (self : t_Map'0) =
     [%#s05_map8] reinitialize'0 ()
@@ -614,13 +505,8 @@
   let%span sops42 = "../../../../creusot-contracts/src/std/ops.rs" 117 14 117 133
   let%span sinvariant43 = "../../../../creusot-contracts/src/invariant.rs" 34 20 34 44
   let%span s05_map44 = "05_map.rs" 155 12 157 57
-<<<<<<< HEAD
-  let%span s05_map45 = "05_map.rs" 108 8 113 9
-  let%span sseq46 = "../../../../creusot-contracts/src/logic/seq.rs" 444 8 444 97
-=======
-  let%span sseq45 = "../../../../creusot-contracts/src/logic/seq.rs" 459 20 459 95
-  let%span s05_map46 = "05_map.rs" 109 12 112 87
->>>>>>> 716d5822
+  let%span s05_map45 = "05_map.rs" 109 12 112 87
+  let%span sseq46 = "../../../../creusot-contracts/src/logic/seq.rs" 444 20 444 95
   let%span sboxed47 = "../../../../creusot-contracts/src/std/boxed.rs" 28 8 28 18
   
   use prelude.prelude.Borrow
@@ -990,33 +876,29 @@
   let%span s05_map8 = "05_map.rs" 125 14 125 42
   let%span s05_map9 = "05_map.rs" 126 14 126 47
   let%span s05_map10 = "05_map.rs" 129 12 132 94
-  let%span s05_map11 = "05_map.rs" 96 12 102 41
-  let%span s05_map12 = "05_map.rs" 85 12 89 39
-  let%span scommon13 = "common.rs" 14 15 14 24
-  let%span scommon14 = "common.rs" 15 14 15 45
-  let%span scommon15 = "common.rs" 19 15 19 21
-  let%span scommon16 = "common.rs" 20 15 20 21
-  let%span scommon17 = "common.rs" 21 15 21 21
-  let%span scommon18 = "common.rs" 22 15 22 32
-  let%span scommon19 = "common.rs" 23 15 23 32
-  let%span scommon20 = "common.rs" 24 14 24 42
-  let%span sops21 = "../../../../creusot-contracts/src/std/ops.rs" 99 15 99 48
-  let%span sops22 = "../../../../creusot-contracts/src/std/ops.rs" 100 14 100 35
-  let%span sops23 = "../../../../creusot-contracts/src/std/ops.rs" 105 14 105 31
-  let%span sops24 = "../../../../creusot-contracts/src/std/ops.rs" 110 15 110 29
-  let%span sops25 = "../../../../creusot-contracts/src/std/ops.rs" 111 15 111 26
-  let%span sops26 = "../../../../creusot-contracts/src/std/ops.rs" 112 14 112 28
-  let%span sops27 = "../../../../creusot-contracts/src/std/ops.rs" 117 14 117 133
-  let%span s05_map28 = "05_map.rs" 155 12 157 57
-  let%span sinvariant29 = "../../../../creusot-contracts/src/invariant.rs" 34 20 34 44
-<<<<<<< HEAD
-  let%span sseq30 = "../../../../creusot-contracts/src/logic/seq.rs" 444 8 444 97
-  let%span s05_map31 = "05_map.rs" 108 8 113 9
-=======
-  let%span sseq30 = "../../../../creusot-contracts/src/logic/seq.rs" 459 20 459 95
-  let%span s05_map31 = "05_map.rs" 109 12 112 87
->>>>>>> 716d5822
-  let%span sboxed32 = "../../../../creusot-contracts/src/std/boxed.rs" 28 8 28 18
+  let%span s05_map11 = "05_map.rs" 128 8 133 9
+  let%span s05_map12 = "05_map.rs" 96 12 102 41
+  let%span s05_map13 = "05_map.rs" 85 12 89 39
+  let%span scommon14 = "common.rs" 14 15 14 24
+  let%span scommon15 = "common.rs" 15 14 15 45
+  let%span scommon16 = "common.rs" 19 15 19 21
+  let%span scommon17 = "common.rs" 20 15 20 21
+  let%span scommon18 = "common.rs" 21 15 21 21
+  let%span scommon19 = "common.rs" 22 15 22 32
+  let%span scommon20 = "common.rs" 23 15 23 32
+  let%span scommon21 = "common.rs" 24 14 24 42
+  let%span sops22 = "../../../../creusot-contracts/src/std/ops.rs" 99 15 99 48
+  let%span sops23 = "../../../../creusot-contracts/src/std/ops.rs" 100 14 100 35
+  let%span sops24 = "../../../../creusot-contracts/src/std/ops.rs" 105 14 105 31
+  let%span sops25 = "../../../../creusot-contracts/src/std/ops.rs" 110 15 110 29
+  let%span sops26 = "../../../../creusot-contracts/src/std/ops.rs" 111 15 111 26
+  let%span sops27 = "../../../../creusot-contracts/src/std/ops.rs" 112 14 112 28
+  let%span sops28 = "../../../../creusot-contracts/src/std/ops.rs" 117 14 117 133
+  let%span s05_map29 = "05_map.rs" 155 12 157 57
+  let%span sinvariant30 = "../../../../creusot-contracts/src/invariant.rs" 34 20 34 44
+  let%span sseq31 = "../../../../creusot-contracts/src/logic/seq.rs" 444 20 444 95
+  let%span s05_map32 = "05_map.rs" 109 12 112 87
+  let%span sboxed33 = "../../../../creusot-contracts/src/std/boxed.rs" 28 8 28 18
   
   type t_I'0
   
@@ -1058,13 +940,13 @@
   predicate precondition'0 (self : t_F'0) (_2 : t_Item'0)
   
   predicate preservation'0 [#"05_map.rs" 94 4 94 45] (iter : t_I'0) (func : t_F'0) =
-    [%#s05_map11] forall s : Seq.seq t_Item'0, e1 : t_Item'0, e2 : t_Item'0, f : borrowed t_F'0, b : t_B'0, i : t_I'0 [produces'0 iter (Seq.snoc (Seq.snoc s e1) e2) i, postcondition_mut'0 f (e1) b] . inv'5 s
+    [%#s05_map12] forall s : Seq.seq t_Item'0, e1 : t_Item'0, e2 : t_Item'0, f : borrowed t_F'0, b : t_B'0, i : t_I'0 [produces'0 iter (Seq.snoc (Seq.snoc s e1) e2) i, postcondition_mut'0 f (e1) b] . inv'5 s
     /\ inv'1 e1 /\ inv'1 e2 /\ inv'3 f /\ inv'4 i /\ unnest'0 func f.current
      -> produces'0 iter (Seq.snoc (Seq.snoc s e1) e2) i
      -> precondition'0 f.current (e1)  -> postcondition_mut'0 f (e1) b  -> precondition'0 f.final (e2)
   
   predicate next_precondition'0 [#"05_map.rs" 83 4 83 50] (iter : t_I'0) (func : t_F'0) =
-    [%#s05_map12] forall e : t_Item'0, i : t_I'0 [produces'0 iter (Seq.singleton e) i] . inv'1 e /\ inv'4 i
+    [%#s05_map13] forall e : t_Item'0, i : t_I'0 [produces'0 iter (Seq.singleton e) i] . inv'1 e /\ inv'4 i
      -> produces'0 iter (Seq.singleton e) i  -> precondition'0 func (e)
   
   use seq.Seq
@@ -1076,11 +958,11 @@
   predicate completed'0 [#"common.rs" 11 4 11 36] (self : borrowed t_I'0)
   
   predicate reinitialize'0 [#"05_map.rs" 107 4 107 29] (_1 : ()) =
-    [%#s05_map31] forall iter : borrowed t_I'0, func : t_F'0 . inv'8 iter /\ inv'6 func
+    [%#s05_map32] forall iter : borrowed t_I'0, func : t_F'0 . inv'8 iter /\ inv'6 func
      -> completed'0 iter  -> next_precondition'0 iter.final func /\ preservation'0 iter.final func
   
   predicate invariant'0 [#"05_map.rs" 153 4 153 30] (self : t_Map'0) =
-    [%#s05_map28] reinitialize'0 ()
+    [%#s05_map29] reinitialize'0 ()
     /\ preservation'0 self.t_Map__iter'0 self.t_Map__func'0 /\ next_precondition'0 self.t_Map__iter'0 self.t_Map__func'0
   
   axiom inv_axiom'0 [@rewrite] : forall x : t_Map'0 [inv'0 x] . inv'0 x
@@ -1090,7 +972,7 @@
     end)
   
   predicate invariant'1 (self : borrowed t_F'0) =
-    [%#sinvariant29] inv'6 self.current /\ inv'6 self.final
+    [%#sinvariant30] inv'6 self.current /\ inv'6 self.final
   
   axiom inv_axiom'1 [@rewrite] : forall x : borrowed t_F'0 [inv'3 x] . inv'3 x = invariant'1 x
   
@@ -1103,17 +985,17 @@
   predicate inv'7 (_1 : t_Item'0)
   
   predicate invariant'2 (self : Seq.seq t_Item'0) =
-    [%#sseq30] forall i : int . 0 <= i /\ i < Seq.length self  -> inv'7 (Seq.get self i)
+    [%#sseq31] forall i : int . 0 <= i /\ i < Seq.length self  -> inv'7 (Seq.get self i)
   
   axiom inv_axiom'2 [@rewrite] : forall x : Seq.seq t_Item'0 [inv'5 x] . inv'5 x = invariant'2 x
   
   predicate invariant'3 (self : t_Item'0) =
-    [%#sboxed32] inv'1 self
+    [%#sboxed33] inv'1 self
   
   axiom inv_axiom'3 [@rewrite] : forall x : t_Item'0 [inv'7 x] . inv'7 x = invariant'3 x
   
   predicate invariant'4 (self : borrowed t_I'0) =
-    [%#sinvariant29] inv'4 self.current /\ inv'4 self.final
+    [%#sinvariant30] inv'4 self.current /\ inv'4 self.final
   
   axiom inv_axiom'4 [@rewrite] : forall x : borrowed t_I'0 [inv'8 x] . inv'8 x = invariant'4 x
   
@@ -1121,31 +1003,31 @@
   
   function produces_refl'0 [#"common.rs" 16 4 16 27] (self : t_I'0) : ()
   
-  axiom produces_refl'0_spec : forall self : t_I'0 . ([%#scommon13] inv'4 self)
-   -> ([%#scommon14] produces'0 self (Seq.empty  : Seq.seq t_Item'0) self)
+  axiom produces_refl'0_spec : forall self : t_I'0 . ([%#scommon14] inv'4 self)
+   -> ([%#scommon15] produces'0 self (Seq.empty  : Seq.seq t_Item'0) self)
   
   function produces_trans'0 [#"common.rs" 25 4 25 91] (a : t_I'0) (ab : Seq.seq t_Item'0) (b : t_I'0) (bc : Seq.seq t_Item'0) (c : t_I'0) : ()
     
   
-  axiom produces_trans'0_spec : forall a : t_I'0, ab : Seq.seq t_Item'0, b : t_I'0, bc : Seq.seq t_Item'0, c : t_I'0 . ([%#scommon15] inv'4 a)
-   -> ([%#scommon16] inv'4 b)
-   -> ([%#scommon17] inv'4 c)
-   -> ([%#scommon18] produces'0 a ab b)
-   -> ([%#scommon19] produces'0 b bc c)  -> ([%#scommon20] produces'0 a (Seq.(++) ab bc) c)
+  axiom produces_trans'0_spec : forall a : t_I'0, ab : Seq.seq t_Item'0, b : t_I'0, bc : Seq.seq t_Item'0, c : t_I'0 . ([%#scommon16] inv'4 a)
+   -> ([%#scommon17] inv'4 b)
+   -> ([%#scommon18] inv'4 c)
+   -> ([%#scommon19] produces'0 a ab b)
+   -> ([%#scommon20] produces'0 b bc c)  -> ([%#scommon21] produces'0 a (Seq.(++) ab bc) c)
   
   function postcondition_mut_unnest'0 (self : borrowed t_F'0) (args : t_Item'0) (res : t_B'0) : ()
   
-  axiom postcondition_mut_unnest'0_spec : forall self : borrowed t_F'0, args : t_Item'0, res : t_B'0 . ([%#sops21] postcondition_mut'0 self args res)
-   -> ([%#sops22] unnest'0 self.current self.final)
+  axiom postcondition_mut_unnest'0_spec : forall self : borrowed t_F'0, args : t_Item'0, res : t_B'0 . ([%#sops22] postcondition_mut'0 self args res)
+   -> ([%#sops23] unnest'0 self.current self.final)
   
   function unnest_refl'0 (self : t_F'0) : ()
   
-  axiom unnest_refl'0_spec : forall self : t_F'0 . [%#sops23] unnest'0 self self
+  axiom unnest_refl'0_spec : forall self : t_F'0 . [%#sops24] unnest'0 self self
   
   function unnest_trans'0 (self : t_F'0) (b : t_F'0) (c : t_F'0) : ()
   
-  axiom unnest_trans'0_spec : forall self : t_F'0, b : t_F'0, c : t_F'0 . ([%#sops24] unnest'0 self b)
-   -> ([%#sops25] unnest'0 b c)  -> ([%#sops26] unnest'0 self c)
+  axiom unnest_trans'0_spec : forall self : t_F'0, b : t_F'0, c : t_F'0 . ([%#sops25] unnest'0 self b)
+   -> ([%#sops26] unnest'0 b c)  -> ([%#sops27] unnest'0 self c)
   
   predicate postcondition_once'0 (self : t_F'0) (_2 : t_Item'0) (_3 : t_B'0)
   
@@ -1153,7 +1035,7 @@
   
   function fn_mut_once'0 (self : t_F'0) (args : t_Item'0) (res : t_B'0) : ()
   
-  axiom fn_mut_once'0_spec : forall self : t_F'0, args : t_Item'0, res : t_B'0 . [%#sops27] postcondition_once'0 self args res
+  axiom fn_mut_once'0_spec : forall self : t_F'0, args : t_Item'0, res : t_B'0 . [%#sops28] postcondition_once'0 self args res
   = (exists s : borrowed t_F'0 . s.current = self /\ postcondition_mut'0 s args res /\ resolve'0 s.final)
   
   constant self  : t_Map'0
@@ -1185,7 +1067,7 @@
 end
 module M_05_map__qyi9543869049664362474__produces_one [#"05_map.rs" 138 4 138 57] (* Map<I, B, F> *)
   let%span s05_map0 = "05_map.rs" 137 14 137 68
-  let%span s05_map1 = "05_map.rs" 139 8 146 9
+  let%span s05_map1 = "05_map.rs" 140 12 145 53
   let%span s05_map2 = "05_map.rs" 49 8 62 9
   let%span s05_map3 = "05_map.rs" 31 15 31 24
   let%span s05_map4 = "05_map.rs" 32 14 32 45
@@ -1213,11 +1095,11 @@
   let%span sops26 = "../../../../creusot-contracts/src/std/ops.rs" 112 14 112 28
   let%span sops27 = "../../../../creusot-contracts/src/std/ops.rs" 117 14 117 133
   let%span sinvariant28 = "../../../../creusot-contracts/src/invariant.rs" 34 20 34 44
-  let%span sseq29 = "../../../../creusot-contracts/src/logic/seq.rs" 444 8 444 97
+  let%span sseq29 = "../../../../creusot-contracts/src/logic/seq.rs" 444 20 444 95
   let%span s05_map30 = "05_map.rs" 155 12 157 57
-  let%span s05_map31 = "05_map.rs" 108 8 113 9
-  let%span s05_map32 = "05_map.rs" 95 8 103 9
-  let%span s05_map33 = "05_map.rs" 84 8 90 9
+  let%span s05_map31 = "05_map.rs" 109 12 112 87
+  let%span s05_map32 = "05_map.rs" 96 12 102 41
+  let%span s05_map33 = "05_map.rs" 85 12 89 39
   let%span sboxed34 = "../../../../creusot-contracts/src/std/boxed.rs" 28 8 28 18
   
   use seq.Seq
@@ -1446,15 +1328,15 @@
   = produces'0 self (Seq.singleton visited) succ
 end
 module M_05_map__map [#"05_map.rs" 168 0 168 84]
-  let%span s05_map0 = "05_map.rs" 162 0 164 41
+  let%span s05_map0 = "05_map.rs" 162 11 164 39
   let%span s05_map1 = "05_map.rs" 165 11 165 41
   let%span s05_map2 = "05_map.rs" 166 11 166 51
   let%span s05_map3 = "05_map.rs" 168 51 168 55
   let%span s05_map4 = "05_map.rs" 168 60 168 64
   let%span s05_map5 = "05_map.rs" 167 10 167 38
   let%span s05_map6 = "05_map.rs" 168 72 168 84
-  let%span s05_map7 = "05_map.rs" 108 8 113 9
-  let%span s05_map8 = "05_map.rs" 95 8 103 9
+  let%span s05_map7 = "05_map.rs" 109 12 112 87
+  let%span s05_map8 = "05_map.rs" 96 12 102 41
   let%span scommon9 = "common.rs" 14 15 14 24
   let%span scommon10 = "common.rs" 15 14 15 45
   let%span scommon11 = "common.rs" 19 15 19 21
@@ -1463,7 +1345,7 @@
   let%span scommon14 = "common.rs" 22 15 22 32
   let%span scommon15 = "common.rs" 23 15 23 32
   let%span scommon16 = "common.rs" 24 14 24 42
-  let%span s05_map17 = "05_map.rs" 84 8 90 9
+  let%span s05_map17 = "05_map.rs" 85 12 89 39
   let%span sops18 = "../../../../creusot-contracts/src/std/ops.rs" 99 15 99 48
   let%span sops19 = "../../../../creusot-contracts/src/std/ops.rs" 100 14 100 35
   let%span sops20 = "../../../../creusot-contracts/src/std/ops.rs" 105 14 105 31
@@ -1473,7 +1355,7 @@
   let%span sops24 = "../../../../creusot-contracts/src/std/ops.rs" 117 14 117 133
   let%span s05_map25 = "05_map.rs" 155 12 157 57
   let%span sinvariant26 = "../../../../creusot-contracts/src/invariant.rs" 34 20 34 44
-  let%span sseq27 = "../../../../creusot-contracts/src/logic/seq.rs" 444 8 444 97
+  let%span sseq27 = "../../../../creusot-contracts/src/logic/seq.rs" 444 20 444 95
   let%span sboxed28 = "../../../../creusot-contracts/src/std/boxed.rs" 28 8 28 18
   
   type t_I'0
@@ -1641,7 +1523,7 @@
   let%span s05_map0 = "05_map.rs" 69 4 69 44
   let%span s05_map1 = "05_map.rs" 26 8 26 75
   let%span s05_map2 = "05_map.rs" 137 14 137 68
-  let%span s05_map3 = "05_map.rs" 139 8 146 9
+  let%span s05_map3 = "05_map.rs" 140 12 145 53
   let%span s05_map4 = "05_map.rs" 49 8 62 9
   let%span sinvariant5 = "../../../../creusot-contracts/src/invariant.rs" 34 20 34 44
   let%span scommon6 = "common.rs" 14 15 14 24
@@ -1659,11 +1541,11 @@
   let%span sops18 = "../../../../creusot-contracts/src/std/ops.rs" 111 15 111 26
   let%span sops19 = "../../../../creusot-contracts/src/std/ops.rs" 112 14 112 28
   let%span sops20 = "../../../../creusot-contracts/src/std/ops.rs" 117 14 117 133
-  let%span sseq21 = "../../../../creusot-contracts/src/logic/seq.rs" 444 8 444 97
+  let%span sseq21 = "../../../../creusot-contracts/src/logic/seq.rs" 444 20 444 95
   let%span s05_map22 = "05_map.rs" 155 12 157 57
-  let%span s05_map23 = "05_map.rs" 108 8 113 9
-  let%span s05_map24 = "05_map.rs" 95 8 103 9
-  let%span s05_map25 = "05_map.rs" 84 8 90 9
+  let%span s05_map23 = "05_map.rs" 109 12 112 87
+  let%span s05_map24 = "05_map.rs" 96 12 102 41
+  let%span s05_map25 = "05_map.rs" 85 12 89 39
   let%span sboxed26 = "../../../../creusot-contracts/src/std/boxed.rs" 28 8 28 18
   
   use prelude.prelude.Borrow
@@ -1872,39 +1754,7 @@
   axiom postcondition_mut_unnest'0_spec : forall self : borrowed t_F'0, args : t_Item'0, res : t_B'0 . ([%#sops14] postcondition_mut'0 self args res)
    -> ([%#sops15] unnest'0 self.current self.final)
   
-<<<<<<< HEAD
   function unnest_refl'0 (self : t_F'0) : ()
-=======
-  let%span s05_map0 = "05_map.rs" 162 11 164 39
-  let%span s05_map1 = "05_map.rs" 165 11 165 41
-  let%span s05_map2 = "05_map.rs" 166 11 166 51
-  let%span s05_map3 = "05_map.rs" 168 51 168 55
-  let%span s05_map4 = "05_map.rs" 168 60 168 64
-  let%span s05_map5 = "05_map.rs" 167 10 167 38
-  let%span s05_map6 = "05_map.rs" 168 72 168 84
-  let%span s05_map7 = "05_map.rs" 109 12 112 87
-  let%span s05_map8 = "05_map.rs" 96 12 102 41
-  let%span scommon9 = "common.rs" 14 15 14 24
-  let%span scommon10 = "common.rs" 15 14 15 45
-  let%span scommon11 = "common.rs" 19 15 19 21
-  let%span scommon12 = "common.rs" 20 15 20 21
-  let%span scommon13 = "common.rs" 21 15 21 21
-  let%span scommon14 = "common.rs" 22 15 22 32
-  let%span scommon15 = "common.rs" 23 15 23 32
-  let%span scommon16 = "common.rs" 24 14 24 42
-  let%span s05_map17 = "05_map.rs" 85 12 89 39
-  let%span sops18 = "../../../../creusot-contracts/src/std/ops.rs" 104 15 104 48
-  let%span sops19 = "../../../../creusot-contracts/src/std/ops.rs" 105 14 105 35
-  let%span sops20 = "../../../../creusot-contracts/src/std/ops.rs" 111 14 111 31
-  let%span sops21 = "../../../../creusot-contracts/src/std/ops.rs" 117 15 117 29
-  let%span sops22 = "../../../../creusot-contracts/src/std/ops.rs" 118 15 118 26
-  let%span sops23 = "../../../../creusot-contracts/src/std/ops.rs" 119 14 119 28
-  let%span sops24 = "../../../../creusot-contracts/src/std/ops.rs" 125 14 125 133
-  let%span s05_map25 = "05_map.rs" 155 12 157 57
-  let%span sinvariant26 = "../../../../creusot-contracts/src/invariant.rs" 34 20 34 44
-  let%span sseq27 = "../../../../creusot-contracts/src/logic/seq.rs" 459 20 459 95
-  let%span sboxed28 = "../../../../creusot-contracts/src/std/boxed.rs" 28 8 28 18
->>>>>>> 716d5822
   
   axiom unnest_refl'0_spec : forall self : t_F'0 . [%#sops16] unnest'0 self self
   
@@ -1954,10 +1804,10 @@
   let%span scommon15 = "common.rs" 22 15 22 32
   let%span scommon16 = "common.rs" 23 15 23 32
   let%span scommon17 = "common.rs" 24 14 24 42
-  let%span s05_map18 = "05_map.rs" 108 8 113 9
-  let%span s05_map19 = "05_map.rs" 95 8 103 9
-  let%span s05_map20 = "05_map.rs" 84 8 90 9
-  let%span sseq21 = "../../../../creusot-contracts/src/logic/seq.rs" 444 8 444 97
+  let%span s05_map18 = "05_map.rs" 109 12 112 87
+  let%span s05_map19 = "05_map.rs" 96 12 102 41
+  let%span s05_map20 = "05_map.rs" 85 12 89 39
+  let%span sseq21 = "../../../../creusot-contracts/src/logic/seq.rs" 444 20 444 95
   let%span sinvariant22 = "../../../../creusot-contracts/src/invariant.rs" 34 20 34 44
   let%span sboxed23 = "../../../../creusot-contracts/src/std/boxed.rs" 28 8 28 18
   
@@ -2100,25 +1950,8 @@
   
   axiom inv_axiom'4 [@rewrite] : forall x : borrowed t_F'0 [inv'7 x] . inv'7 x = invariant'4 x
   
-<<<<<<< HEAD
   predicate invariant'5 (self : borrowed t_F'0) =
     [%#sboxed23] inv'7 self
-=======
-  let%span s05_map0 = "05_map.rs" 69 4 69 44
-  let%span s05_map1 = "05_map.rs" 33 4 33 26
-  let%span s05_map2 = "05_map.rs" 43 4 43 90
-  let%span s05_map3 = "05_map.rs" 26 8 26 75
-  let%span s05_map4 = "05_map.rs" 137 14 137 68
-  let%span s05_map5 = "05_map.rs" 140 12 145 53
-  let%span s05_map6 = "05_map.rs" 49 8 62 9
-  let%span sinvariant7 = "../../../../creusot-contracts/src/invariant.rs" 34 20 34 44
-  let%span s05_map8 = "05_map.rs" 155 12 157 57
-  let%span sseq9 = "../../../../creusot-contracts/src/logic/seq.rs" 459 20 459 95
-  let%span s05_map10 = "05_map.rs" 109 12 112 87
-  let%span s05_map11 = "05_map.rs" 96 12 102 41
-  let%span s05_map12 = "05_map.rs" 85 12 89 39
-  let%span sboxed13 = "../../../../creusot-contracts/src/std/boxed.rs" 28 8 28 18
->>>>>>> 716d5822
   
   axiom inv_axiom'5 [@rewrite] : forall x : borrowed t_F'0 [inv'8 x] . inv'8 x = invariant'5 x
   
@@ -2192,10 +2025,10 @@
   let%span scommon15 = "common.rs" 23 15 23 32
   let%span scommon16 = "common.rs" 24 14 24 42
   let%span s05_map17 = "05_map.rs" 155 12 157 57
-  let%span sseq18 = "../../../../creusot-contracts/src/logic/seq.rs" 444 8 444 97
-  let%span s05_map19 = "05_map.rs" 108 8 113 9
-  let%span s05_map20 = "05_map.rs" 95 8 103 9
-  let%span s05_map21 = "05_map.rs" 84 8 90 9
+  let%span sseq18 = "../../../../creusot-contracts/src/logic/seq.rs" 444 20 444 95
+  let%span s05_map19 = "05_map.rs" 109 12 112 87
+  let%span s05_map20 = "05_map.rs" 96 12 102 41
+  let%span s05_map21 = "05_map.rs" 85 12 89 39
   let%span sboxed22 = "../../../../creusot-contracts/src/std/boxed.rs" 28 8 28 18
   let%span sinvariant23 = "../../../../creusot-contracts/src/invariant.rs" 34 20 34 44
   
