--- conflicted
+++ resolved
@@ -20,64 +20,8 @@
       | C_Map _ a -> a
       end
 end
-<<<<<<< HEAD
-module Alloc_Alloc_Global_Type
-  type t_global  =
-=======
-module T_core__ptr__non_null__NonNull
-  use prelude.prelude.Opaque
-  
-  type t_NonNull 't =
-    | C_NonNull opaque_ptr
-  
-  function any_l (_ : 'b) : 'a
-  
-  let rec t_NonNull < 't > (input:t_NonNull 't) (ret  (pointer:opaque_ptr))= any
-    [ good (pointer:opaque_ptr)-> {C_NonNull pointer = input} (! ret {pointer})
-    | bad (pointer:opaque_ptr)-> {C_NonNull pointer <> input} {false} any ]
-    
-end
-module T_core__marker__PhantomData
-  type t_PhantomData 't =
-    | C_PhantomData
-  
-  function any_l (_ : 'b) : 'a
-  
-  let rec t_PhantomData < 't > (input:t_PhantomData 't) (ret  )= any
-    [ good -> {C_PhantomData  = input} (! ret) | bad -> {C_PhantomData  <> input} {false} any ]
-    
-end
-module T_core__ptr__unique__Unique
-  use T_core__marker__PhantomData as PhantomData'0
-  
-  use T_core__ptr__non_null__NonNull as NonNull'0
-  
-  type t_Unique 't =
-    | C_Unique (NonNull'0.t_NonNull 't) (PhantomData'0.t_PhantomData 't)
-  
-  function any_l (_ : 'b) : 'a
-  
-  let rec t_Unique < 't > (input:t_Unique 't) (ret  (pointer:NonNull'0.t_NonNull 't) (_marker:PhantomData'0.t_PhantomData 't))= any
-    [ good (pointer:NonNull'0.t_NonNull 't) (_marker:PhantomData'0.t_PhantomData 't)-> {C_Unique pointer _marker
-      = input}
-      (! ret {pointer} {_marker})
-    | bad (pointer:NonNull'0.t_NonNull 't) (_marker:PhantomData'0.t_PhantomData 't)-> {C_Unique pointer _marker
-      <> input}
-      {false}
-      any ]
-    
-end
-module T_alloc__boxed__Box
-  use T_core__ptr__unique__Unique as Unique'0
-  
-  type t_Box 't 'a =
-    | C_Box (Unique'0.t_Unique 't) 'a
-  
-  function any_l (_ : 'b) : 'a
-end
 module T_alloc__alloc__Global
   type t_Global  =
->>>>>>> c3369865
     | C_Global
   
   function any_l (_ : 'b) : 'a
@@ -160,11 +104,7 @@
   
   predicate inv'7 (_1 : t_Item'0)
   
-<<<<<<< HEAD
-  axiom inv'7 [@rewrite] : forall x : item'0 . inv'7 x = true
-=======
-  axiom inv'7 : forall x : t_Item'0 . inv'7 x = true
->>>>>>> c3369865
+  axiom inv'7 [@rewrite] : forall x : t_Item'0 . inv'7 x = true
   
   use T_alloc__alloc__Global as Global'0
   
@@ -180,11 +120,7 @@
   
   predicate inv'5 (_1 : t_Item'0)
   
-<<<<<<< HEAD
-  axiom inv'5 [@rewrite] : forall x : item'0 . inv'5 x = true
-=======
-  axiom inv'5 : forall x : t_Item'0 . inv'5 x = true
->>>>>>> c3369865
+  axiom inv'5 [@rewrite] : forall x : t_Item'0 . inv'5 x = true
   
   predicate invariant'4 (self : f)
   
@@ -220,11 +156,7 @@
   
   predicate inv'1 (_1 : Seq.seq t_Item'0)
   
-<<<<<<< HEAD
-  axiom inv'1 [@rewrite] : forall x : Seq.seq item'0 . inv'1 x = true
-=======
-  axiom inv'1 : forall x : Seq.seq t_Item'0 . inv'1 x = true
->>>>>>> c3369865
+  axiom inv'1 [@rewrite] : forall x : Seq.seq t_Item'0 . inv'1 x = true
   
   use seq.Seq
   
@@ -303,11 +235,7 @@
   
   predicate inv'0 (_1 : Map'0.t_Map i b f)
   
-<<<<<<< HEAD
-  axiom inv'0 [@rewrite] : forall x : Map'0.t_map i b f . inv'0 x
-=======
-  axiom inv'0 : forall x : Map'0.t_Map i b f . inv'0 x
->>>>>>> c3369865
+  axiom inv'0 [@rewrite] : forall x : Map'0.t_Map i b f . inv'0 x
   = (invariant'0 x
   /\ match x with
     | Map'0.C_Map iter func -> true
@@ -432,11 +360,7 @@
   
   predicate inv'7 (_1 : t_Item'0)
   
-<<<<<<< HEAD
-  axiom inv'7 [@rewrite] : forall x : item'0 . inv'7 x = true
-=======
-  axiom inv'7 : forall x : t_Item'0 . inv'7 x = true
->>>>>>> c3369865
+  axiom inv'7 [@rewrite] : forall x : t_Item'0 . inv'7 x = true
   
   use T_alloc__alloc__Global as Global'0
   
@@ -452,11 +376,7 @@
   
   predicate inv'5 (_1 : t_Item'0)
   
-<<<<<<< HEAD
-  axiom inv'5 [@rewrite] : forall x : item'0 . inv'5 x = true
-=======
-  axiom inv'5 : forall x : t_Item'0 . inv'5 x = true
->>>>>>> c3369865
+  axiom inv'5 [@rewrite] : forall x : t_Item'0 . inv'5 x = true
   
   predicate invariant'4 (self : f)
   
@@ -492,11 +412,7 @@
   
   predicate inv'1 (_1 : Seq.seq t_Item'0)
   
-<<<<<<< HEAD
-  axiom inv'1 [@rewrite] : forall x : Seq.seq item'0 . inv'1 x = true
-=======
-  axiom inv'1 : forall x : Seq.seq t_Item'0 . inv'1 x = true
->>>>>>> c3369865
+  axiom inv'1 [@rewrite] : forall x : Seq.seq t_Item'0 . inv'1 x = true
   
   use seq.Seq
   
@@ -575,11 +491,7 @@
   
   predicate inv'0 (_1 : Map'0.t_Map i b f)
   
-<<<<<<< HEAD
-  axiom inv'0 [@rewrite] : forall x : Map'0.t_map i b f . inv'0 x
-=======
-  axiom inv'0 : forall x : Map'0.t_Map i b f . inv'0 x
->>>>>>> c3369865
+  axiom inv'0 [@rewrite] : forall x : Map'0.t_Map i b f . inv'0 x
   = (invariant'0 x
   /\ match x with
     | Map'0.C_Map iter func -> true
@@ -749,11 +661,7 @@
   
   predicate inv'7 (_1 : t_Item'0)
   
-<<<<<<< HEAD
-  axiom inv'7 [@rewrite] : forall x : item'0 . inv'7 x = true
-=======
-  axiom inv'7 : forall x : t_Item'0 . inv'7 x = true
->>>>>>> c3369865
+  axiom inv'7 [@rewrite] : forall x : t_Item'0 . inv'7 x = true
   
   predicate invariant'6 (self : f)
   
@@ -806,11 +714,7 @@
   
   predicate inv'4 (_1 : Map'0.t_Map i b f)
   
-<<<<<<< HEAD
-  axiom inv'4 [@rewrite] : forall x : Map'0.t_map i b f . inv'4 x
-=======
-  axiom inv'4 : forall x : Map'0.t_Map i b f . inv'4 x
->>>>>>> c3369865
+  axiom inv'4 [@rewrite] : forall x : Map'0.t_Map i b f . inv'4 x
   = (invariant'4 x
   /\ match x with
     | Map'0.C_Map iter func -> true
@@ -838,11 +742,7 @@
   
   predicate inv'2 (_1 : Seq.seq t_Item'0)
   
-<<<<<<< HEAD
-  axiom inv'2 [@rewrite] : forall x : Seq.seq item'0 . inv'2 x = true
-=======
-  axiom inv'2 : forall x : Seq.seq t_Item'0 . inv'2 x = true
->>>>>>> c3369865
+  axiom inv'2 [@rewrite] : forall x : Seq.seq t_Item'0 . inv'2 x = true
   
   predicate resolve'0 (self : f)
   
@@ -886,11 +786,7 @@
   
   predicate invariant'1 (self : t_Item'0)
   
-<<<<<<< HEAD
-  axiom inv'1 [@rewrite] : forall x : item'0 . inv'1 x = true
-=======
-  axiom inv'1 : forall x : t_Item'0 . inv'1 x = true
->>>>>>> c3369865
+  axiom inv'1 [@rewrite] : forall x : t_Item'0 . inv'1 x = true
   
   predicate invariant'0 (self : borrowed f) =
     [%#span23] inv'6 self.current /\ inv'6 self.final
@@ -1119,11 +1015,7 @@
   
   predicate inv'0 (_1 : Map'0.t_Map i b f)
   
-<<<<<<< HEAD
-  axiom inv'0 [@rewrite] : forall x : Map'0.t_map i b f . inv'0 x
-=======
-  axiom inv'0 : forall x : Map'0.t_Map i b f . inv'0 x
->>>>>>> c3369865
+  axiom inv'0 [@rewrite] : forall x : Map'0.t_Map i b f . inv'0 x
   = (invariant'0 x
   /\ match x with
     | Map'0.C_Map iter func -> true
@@ -1275,11 +1167,7 @@
   
   predicate inv'13 (_1 : t_Item'0)
   
-<<<<<<< HEAD
-  axiom inv'13 [@rewrite] : forall x : item'0 . inv'13 x = true
-=======
-  axiom inv'13 : forall x : t_Item'0 . inv'13 x = true
->>>>>>> c3369865
+  axiom inv'13 [@rewrite] : forall x : t_Item'0 . inv'13 x = true
   
   use seq.Seq
   
@@ -1305,19 +1193,11 @@
   
   predicate inv'11 (_1 : Seq.seq t_Item'0)
   
-<<<<<<< HEAD
-  axiom inv'11 [@rewrite] : forall x : Seq.seq item'0 . inv'11 x = true
-=======
-  axiom inv'11 : forall x : Seq.seq t_Item'0 . inv'11 x = true
->>>>>>> c3369865
+  axiom inv'11 [@rewrite] : forall x : Seq.seq t_Item'0 . inv'11 x = true
   
   predicate invariant'10 (self : t_Item'0)
   
-<<<<<<< HEAD
-  axiom inv'10 [@rewrite] : forall x : item'0 . inv'10 x = true
-=======
-  axiom inv'10 : forall x : t_Item'0 . inv'10 x = true
->>>>>>> c3369865
+  axiom inv'10 [@rewrite] : forall x : t_Item'0 . inv'10 x = true
   
   predicate invariant'9 (self : b)
   
@@ -1330,11 +1210,7 @@
   
   predicate inv'8 (_1 : t_Item'0)
   
-<<<<<<< HEAD
-  axiom inv'8 [@rewrite] : forall x : item'0 . inv'8 x = true
-=======
-  axiom inv'8 : forall x : t_Item'0 . inv'8 x = true
->>>>>>> c3369865
+  axiom inv'8 [@rewrite] : forall x : t_Item'0 . inv'8 x = true
   
   predicate inv'1 (_1 : f)
   
@@ -1405,11 +1281,7 @@
   
   predicate inv'6 (_1 : Map'0.t_Map i b f)
   
-<<<<<<< HEAD
-  axiom inv'6 [@rewrite] : forall x : Map'0.t_map i b f . inv'6 x
-=======
-  axiom inv'6 : forall x : Map'0.t_Map i b f . inv'6 x
->>>>>>> c3369865
+  axiom inv'6 [@rewrite] : forall x : Map'0.t_Map i b f . inv'6 x
   = (invariant'6 x
   /\ match x with
     | Map'0.C_Map iter func -> true
@@ -1422,11 +1294,7 @@
   
   predicate inv'5 (_1 : Option'0.t_Option t_Item'0)
   
-<<<<<<< HEAD
-  axiom inv'5 [@rewrite] : forall x : Option'0.t_option item'0 . inv'5 x = true
-=======
-  axiom inv'5 : forall x : Option'0.t_Option t_Item'0 . inv'5 x = true
->>>>>>> c3369865
+  axiom inv'5 [@rewrite] : forall x : Option'0.t_Option t_Item'0 . inv'5 x = true
   
   predicate invariant'4 (self : borrowed i) =
     [%#span8] inv'0 self.current /\ inv'0 self.final
@@ -1440,22 +1308,14 @@
   
   predicate inv'3 (_1 : Option'0.t_Option b)
   
-<<<<<<< HEAD
-  axiom inv'3 [@rewrite] : forall x : Option'0.t_option b . inv'3 x = true
-=======
-  axiom inv'3 : forall x : Option'0.t_Option b . inv'3 x = true
->>>>>>> c3369865
+  axiom inv'3 [@rewrite] : forall x : Option'0.t_Option b . inv'3 x = true
   
   predicate invariant'2 (self : borrowed (Map'0.t_Map i b f)) =
     [%#span8] inv'6 self.current /\ inv'6 self.final
   
   predicate inv'2 (_1 : borrowed (Map'0.t_Map i b f))
   
-<<<<<<< HEAD
-  axiom inv'2 [@rewrite] : forall x : borrowed (Map'0.t_map i b f) . inv'2 x = invariant'2 x
-=======
-  axiom inv'2 : forall x : borrowed (Map'0.t_Map i b f) . inv'2 x = invariant'2 x
->>>>>>> c3369865
+  axiom inv'2 [@rewrite] : forall x : borrowed (Map'0.t_Map i b f) . inv'2 x = invariant'2 x
   
   predicate invariant'1 (self : f)
   
@@ -1766,11 +1626,7 @@
   
   predicate inv'2 (_1 : Map'0.t_Map i b f)
   
-<<<<<<< HEAD
-  axiom inv'2 [@rewrite] : forall x : Map'0.t_map i b f . inv'2 x
-=======
-  axiom inv'2 : forall x : Map'0.t_Map i b f . inv'2 x
->>>>>>> c3369865
+  axiom inv'2 [@rewrite] : forall x : Map'0.t_Map i b f . inv'2 x
   = (invariant'2 x
   /\ match x with
     | Map'0.C_Map iter func -> true
@@ -1882,11 +1738,7 @@
   
   predicate inv'9 (_1 : t_Item'0)
   
-<<<<<<< HEAD
-  axiom inv'9 [@rewrite] : forall x : item'0 . inv'9 x = true
-=======
-  axiom inv'9 : forall x : t_Item'0 . inv'9 x = true
->>>>>>> c3369865
+  axiom inv'9 [@rewrite] : forall x : t_Item'0 . inv'9 x = true
   
   predicate invariant'8 (self : f)
   
@@ -1902,11 +1754,7 @@
   
   predicate invariant'6 (self : t_Item'0)
   
-<<<<<<< HEAD
-  axiom inv'6 [@rewrite] : forall x : item'0 . inv'6 x = true
-=======
-  axiom inv'6 : forall x : t_Item'0 . inv'6 x = true
->>>>>>> c3369865
+  axiom inv'6 [@rewrite] : forall x : t_Item'0 . inv'6 x = true
   
   predicate invariant'5 (self : borrowed f) =
     [%#span4] inv'8 self.current /\ inv'8 self.final
@@ -1937,11 +1785,7 @@
   
   predicate inv'3 (_1 : Seq.seq t_Item'0)
   
-<<<<<<< HEAD
-  axiom inv'3 [@rewrite] : forall x : Seq.seq item'0 . inv'3 x = true
-=======
-  axiom inv'3 : forall x : Seq.seq t_Item'0 . inv'3 x = true
->>>>>>> c3369865
+  axiom inv'3 [@rewrite] : forall x : Seq.seq t_Item'0 . inv'3 x = true
   
   use T_core__option__Option as Option'0
   
@@ -1950,11 +1794,7 @@
   
   predicate inv'2 (_1 : Option'0.t_Option b)
   
-<<<<<<< HEAD
-  axiom inv'2 [@rewrite] : forall x : Option'0.t_option b . inv'2 x = true
-=======
-  axiom inv'2 : forall x : Option'0.t_Option b . inv'2 x = true
->>>>>>> c3369865
+  axiom inv'2 [@rewrite] : forall x : Option'0.t_Option b . inv'2 x = true
   
   use T_05_map__Map as Map'0
   
@@ -1965,11 +1805,7 @@
   
   predicate inv'1 (_1 : borrowed (Map'0.t_Map i b f))
   
-<<<<<<< HEAD
-  axiom inv'1 [@rewrite] : forall x : borrowed (Map'0.t_map i b f) . inv'1 x = invariant'1 x
-=======
-  axiom inv'1 : forall x : borrowed (Map'0.t_Map i b f) . inv'1 x = invariant'1 x
->>>>>>> c3369865
+  axiom inv'1 [@rewrite] : forall x : borrowed (Map'0.t_Map i b f) . inv'1 x = invariant'1 x
   
   predicate precondition'0 (self : f) (_2 : t_Item'0)
   
@@ -2004,11 +1840,7 @@
     /\ preservation'0 (T_05_map__Map.t_Map__iter self) (T_05_map__Map.t_Map__func self)
     /\ next_precondition'0 (T_05_map__Map.t_Map__iter self) (T_05_map__Map.t_Map__func self)
   
-<<<<<<< HEAD
-  axiom inv'0 [@rewrite] : forall x : Map'0.t_map i b f . inv'0 x
-=======
-  axiom inv'0 : forall x : Map'0.t_Map i b f . inv'0 x
->>>>>>> c3369865
+  axiom inv'0 [@rewrite] : forall x : Map'0.t_Map i b f . inv'0 x
   = (invariant'0 x
   /\ match x with
     | Map'0.C_Map iter func -> true
