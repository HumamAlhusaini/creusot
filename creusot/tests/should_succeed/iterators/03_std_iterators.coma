<<<<<<< HEAD

=======
module T_core__ptr__non_null__NonNull
  use prelude.prelude.Opaque
  
  type t_NonNull 't =
    | C_NonNull opaque_ptr
  
  let rec t_NonNull < 't > (input:t_NonNull 't) (ret  (pointer:opaque_ptr))= any
    [ good (pointer:opaque_ptr)-> {C_NonNull pointer = input} (! ret {pointer}) ]
    
end
module T_core__marker__PhantomData
  type t_PhantomData 't =
    | C_PhantomData
  
  let rec t_PhantomData < 't > (input:t_PhantomData 't) (ret  )= any [ good -> {C_PhantomData  = input} (! ret) ] 
end
module T_core__slice__iter__Iter
  use prelude.prelude.Borrow
  
  use T_core__marker__PhantomData as PhantomData'0
  
  use prelude.prelude.Opaque
  
  use T_core__ptr__non_null__NonNull as NonNull'0
  
  type t_Iter 't =
    | C_Iter (NonNull'0.t_NonNull 't) opaque_ptr (PhantomData'0.t_PhantomData 't)
  
  let rec t_Iter < 't > (input:t_Iter 't) (ret  (ptr:NonNull'0.t_NonNull 't) (end_or_len:opaque_ptr) (_marker:PhantomData'0.t_PhantomData 't))= any
    [ good (ptr:NonNull'0.t_NonNull 't) (end_or_len:opaque_ptr) (_marker:PhantomData'0.t_PhantomData 't)-> {C_Iter ptr end_or_len _marker
      = input}
      (! ret {ptr} {end_or_len} {_marker}) ]
    
end
module T_core__option__Option
  type t_Option 't =
    | C_None
    | C_Some 't
  
  let rec v_None < 't > (input:t_Option 't) (ret  )= any
    [ good -> {C_None  = input} (! ret) | bad -> {C_None  <> input} (! {false} any) ]
    
  
  let rec v_Some < 't > (input:t_Option 't) (ret  (field_0:'t))= any
    [ good (field_0:'t)-> {C_Some field_0 = input} (! ret {field_0})
    | bad -> {forall field_0 : 't [C_Some field_0 : t_Option 't] . C_Some field_0 <> input} (! {false} any) ]
    
end
>>>>>>> dfce2a3a
module M_03_std_iterators__slice_iter [#"03_std_iterators.rs" 6 0 6 42]
  let%span s03_std_iterators0 = "03_std_iterators.rs" 7 16 7 17
  let%span s03_std_iterators1 = "03_std_iterators.rs" 8 4 8 38
  let%span s03_std_iterators2 = "03_std_iterators.rs" 8 4 8 38
  let%span s03_std_iterators3 = "03_std_iterators.rs" 8 4 8 38
  let%span s03_std_iterators4 = "03_std_iterators.rs" 8 16 8 36
  let%span s03_std_iterators5 = "03_std_iterators.rs" 8 4 8 38
  let%span s03_std_iterators6 = "03_std_iterators.rs" 10 13 10 14
  let%span s03_std_iterators7 = "03_std_iterators.rs" 4 11 4 30
  let%span s03_std_iterators8 = "03_std_iterators.rs" 6 21 6 26
  let%span s03_std_iterators9 = "03_std_iterators.rs" 5 10 5 33
<<<<<<< HEAD
  let%span sslice10 = "../../../../creusot-contracts/src/std/slice.rs" 245 0 354 1
  let%span siter11 = "../../../../creusot-contracts/src/std/iter.rs" 99 0 212 1
  let%span sslice12 = "../../../../creusot-contracts/src/std/slice.rs" 405 12 405 66
  let%span siter13 = "../../../../creusot-contracts/src/std/iter.rs" 105 26 108 17
  let%span smodel14 = "../../../../creusot-contracts/src/model.rs" 88 8 88 22
  let%span siter15 = "../../../../creusot-contracts/src/std/iter.rs" 84 20 84 24
  let%span siter16 = "../../../../creusot-contracts/src/std/iter.rs" 90 8 90 19
  let%span sslice17 = "../../../../creusot-contracts/src/std/slice.rs" 411 14 411 45
  let%span sslice18 = "../../../../creusot-contracts/src/std/slice.rs" 409 4 409 10
  let%span sslice19 = "../../../../creusot-contracts/src/std/slice.rs" 416 15 416 32
  let%span sslice20 = "../../../../creusot-contracts/src/std/slice.rs" 417 15 417 32
  let%span sslice21 = "../../../../creusot-contracts/src/std/slice.rs" 418 14 418 42
  let%span sslice22 = "../../../../creusot-contracts/src/std/slice.rs" 414 4 414 10
  let%span sslice23 = "../../../../creusot-contracts/src/std/slice.rs" 96 14 96 41
  let%span sslice24 = "../../../../creusot-contracts/src/std/slice.rs" 97 4 97 82
  let%span sslice25 = "../../../../creusot-contracts/src/std/slice.rs" 398 20 398 61
  let%span sresolve26 = "../../../../creusot-contracts/src/resolve.rs" 41 20 41 34
  let%span sslice27 = "../../../../creusot-contracts/src/std/slice.rs" 28 14 28 41
  let%span sslice28 = "../../../../creusot-contracts/src/std/slice.rs" 29 14 29 42
  let%span sseq29 = "../../../../creusot-contracts/src/logic/seq.rs" 184 8 184 97
=======
  let%span sslice10 = "../../../../creusot-contracts/src/std/slice.rs" 249 0 358 1
  let%span siter11 = "../../../../creusot-contracts/src/std/iter.rs" 101 0 214 1
  let%span sslice12 = "../../../../creusot-contracts/src/std/slice.rs" 410 12 410 66
  let%span siter13 = "../../../../creusot-contracts/src/std/iter.rs" 107 26 110 17
  let%span smodel14 = "../../../../creusot-contracts/src/model.rs" 91 8 91 22
  let%span siter15 = "../../../../creusot-contracts/src/std/iter.rs" 86 20 86 24
  let%span siter16 = "../../../../creusot-contracts/src/std/iter.rs" 92 8 92 19
  let%span sslice17 = "../../../../creusot-contracts/src/std/slice.rs" 418 14 418 45
  let%span sslice18 = "../../../../creusot-contracts/src/std/slice.rs" 416 4 416 10
  let%span sslice19 = "../../../../creusot-contracts/src/std/slice.rs" 425 15 425 32
  let%span sslice20 = "../../../../creusot-contracts/src/std/slice.rs" 426 15 426 32
  let%span sslice21 = "../../../../creusot-contracts/src/std/slice.rs" 427 14 427 42
  let%span sslice22 = "../../../../creusot-contracts/src/std/slice.rs" 423 4 423 10
  let%span sslice23 = "../../../../creusot-contracts/src/std/slice.rs" 100 14 100 41
  let%span sslice24 = "../../../../creusot-contracts/src/std/slice.rs" 101 4 101 82
  let%span sslice25 = "../../../../creusot-contracts/src/std/slice.rs" 403 20 403 61
  let%span sresolve26 = "../../../../creusot-contracts/src/resolve.rs" 41 20 41 34
  let%span sslice27 = "../../../../creusot-contracts/src/std/slice.rs" 29 14 29 41
  let%span sslice28 = "../../../../creusot-contracts/src/std/slice.rs" 30 14 30 42
  let%span sseq29 = "../../../../creusot-contracts/src/logic/seq.rs" 402 8 402 97
>>>>>>> dfce2a3a
  let%span sops30 = "../../../../creusot-contracts/src/logic/ops.rs" 42 8 42 31
  let%span smodel31 = "../../../../creusot-contracts/src/model.rs" 106 8 106 22
  let%span sinvariant32 = "../../../../creusot-contracts/src/invariant.rs" 24 8 24 18
  let%span sboxed33 = "../../../../creusot-contracts/src/std/boxed.rs" 28 8 28 18
  let%span sslice34 = "../../../../creusot-contracts/src/std/slice.rs" 18 20 18 30
  
  use prelude.prelude.UIntSize
  
  use prelude.prelude.Borrow
  
  use prelude.prelude.Slice
  
  type t_T'0
  
  predicate inv'2 (_1 : slice t_T'0)
  
  use prelude.prelude.Opaque
  
  type t_NonNull'0  =
    { t_NonNull__pointer'0: opaque_ptr }
  
  type t_Iter'0  =
    { t_Iter__ptr'0: t_NonNull'0; t_Iter__end_or_len'0: opaque_ptr; t_Iter__qy95zmarker'0: () }
  
  function view'1 (self : t_Iter'0) : slice t_T'0
  
  use seq.Seq
  
  predicate inv'0 (_1 : Seq.seq t_T'0)
  
  use prelude.prelude.Int
  
  use seq.Seq
  
  use seq.Seq
  
  predicate inv'4 (_1 : t_T'0)
  
  predicate invariant'0 (self : Seq.seq t_T'0) =
    [%#sseq29] forall i : int . 0 <= i /\ i < Seq.length self  -> inv'4 (Seq.get self i)
  
  axiom inv_axiom'0 [@rewrite] : forall x : Seq.seq t_T'0 [inv'0 x] . inv'0 x = invariant'0 x
  
  predicate inv'1 (_1 : t_Iter'0)
  
  axiom inv_axiom'1 [@rewrite] : forall x : t_Iter'0 [inv'1 x] . inv'1 x = true
  
  predicate inv'6 (_1 : slice t_T'0)
  
  predicate invariant'1 (self : slice t_T'0) =
    [%#sinvariant32] inv'6 self
  
  axiom inv_axiom'2 [@rewrite] : forall x : slice t_T'0 [inv'2 x] . inv'2 x = invariant'1 x
  
  type t_Option'0  =
    | C_None'0
    | C_Some'0 t_T'0
  
  predicate inv'3 (_1 : t_Option'0)
  
  predicate inv'5 (_1 : t_T'0)
  
  axiom inv_axiom'3 [@rewrite] : forall x : t_Option'0 [inv'3 x] . inv'3 x
  = match x with
    | C_None'0 -> true
    | C_Some'0 a_0 -> inv'5 a_0
    end
  
  predicate invariant'2 (self : t_T'0) =
    [%#sboxed33] inv'5 self
  
  axiom inv_axiom'4 [@rewrite] : forall x : t_T'0 [inv'4 x] . inv'4 x = invariant'2 x
  
  predicate inv'7 (_1 : t_T'0)
  
  predicate invariant'3 (self : t_T'0) =
    [%#sinvariant32] inv'7 self
  
  axiom inv_axiom'5 [@rewrite] : forall x : t_T'0 [inv'5 x] . inv'5 x = invariant'3 x
  
  use seq.Seq
  
  constant v_MAX'0 : usize = (18446744073709551615 : usize)
  
  use prelude.prelude.UIntSize
  
  use prelude.prelude.Slice
  
  use seq.Seq
  
  function view'2 (self : slice t_T'0) : Seq.seq t_T'0
  
  axiom view'2_spec : forall self : slice t_T'0 . ([%#sslice28] view'2 self = Slice.id self)
  && ([%#sslice27] Seq.length (view'2 self) <= UIntSize.to_int (v_MAX'0 : usize))
  
  predicate inv'8 (_1 : Seq.seq t_T'0)
  
  predicate invariant'4 (self : slice t_T'0) =
    [%#sslice34] inv'8 (view'2 self)
  
  axiom inv_axiom'6 [@rewrite] : forall x : slice t_T'0 [inv'6 x] . inv'6 x = invariant'4 x
  
  use seq.Seq
  
  predicate inv'9 (_1 : t_T'0)
  
  predicate invariant'5 (self : Seq.seq t_T'0) =
    [%#sseq29] forall i : int . 0 <= i /\ i < Seq.length self  -> inv'9 (Seq.get self i)
  
  axiom inv_axiom'7 [@rewrite] : forall x : Seq.seq t_T'0 [inv'8 x] . inv'8 x = invariant'5 x
  
  predicate invariant'6 (self : t_T'0) =
    [%#sboxed33] inv'7 self
  
  axiom inv_axiom'8 [@rewrite] : forall x : t_T'0 [inv'9 x] . inv'9 x = invariant'6 x
  
  let rec iter'0 (self:slice t_T'0) (return'  (ret:t_Iter'0))= {[@expl:precondition] inv'2 self}
    any [ return' (result:t_Iter'0)-> {[%#sslice10] view'1 result = self} (! return' {result}) ] 
  
  predicate into_iter_pre'0 (self : t_Iter'0) =
    [%#siter15] true
  
  predicate into_iter_post'0 (self : t_Iter'0) (res : t_Iter'0) =
    [%#siter16] self = res
  
  let rec into_iter'0 (self:t_Iter'0) (return'  (ret:t_Iter'0))= {[@expl:precondition] inv'1 self}
    {[@expl:precondition] [%#siter11] into_iter_pre'0 self}
    any [ return' (result:t_Iter'0)-> {inv'1 result} {[%#siter11] into_iter_post'0 self result} (! return' {result}) ] 
  
  use prelude.prelude.Snapshot
  
  use seq.Seq
  
  use prelude.prelude.Snapshot
  
  use prelude.prelude.Snapshot
  
  use prelude.prelude.Snapshot
  
  use prelude.prelude.Snapshot
  
  function view'0 (self : slice t_T'0) : Seq.seq t_T'0 =
    [%#smodel14] view'2 self
  
  use seq.Seq
  
  use seq.Seq
  
  function index_logic'0 [@inline:trivial] (self : slice t_T'0) (ix : int) : t_T'0 =
    [%#sops30] Seq.get (view'2 self) ix
  
  function to_ref_seq'0 (self : slice t_T'0) : Seq.seq t_T'0
  
  axiom to_ref_seq'0_spec : forall self : slice t_T'0 . ([%#sslice24] forall i : int . 0 <= i
  /\ i < Seq.length (to_ref_seq'0 self)  -> Seq.get (to_ref_seq'0 self) i = index_logic'0 self i)
  && ([%#sslice23] Seq.length (to_ref_seq'0 self) = Seq.length (view'0 self))
  
  use seq.Seq
  
  predicate produces'0 (self : t_Iter'0) (visited : Seq.seq t_T'0) (tl : t_Iter'0) =
    [%#sslice12] to_ref_seq'0 (view'1 self) = Seq.(++) visited (to_ref_seq'0 (view'1 tl))
  
  predicate resolve'1 (self : borrowed (t_Iter'0)) =
    [%#sresolve26] self.final = self.current
  
  function view'3 (self : borrowed (t_Iter'0)) : slice t_T'0 =
    [%#smodel31] view'1 self.current
  
  use seq.Seq
  
  predicate completed'0 (self : borrowed (t_Iter'0)) =
    [%#sslice25] resolve'1 self /\ view'2 (view'3 self) = (Seq.empty  : Seq.seq t_T'0)
  
  use seq.Seq
  
  let rec next'0 (self:borrowed (t_Iter'0)) (return'  (ret:t_Option'0))= any
    [ return' (result:t_Option'0)-> {inv'3 result}
      {[%#siter13] match result with
        | C_None'0 -> completed'0 self
        | C_Some'0 v -> produces'0 self.current (Seq.singleton v) self.final
        end}
      (! return' {result}) ]
    
  
  predicate resolve'0 (_1 : borrowed (t_Iter'0)) =
    resolve'1 _1
  
  let rec v_Some'0 (input:t_Option'0) (ret  (field_0:t_T'0))= any
    [ good (field_0:t_T'0)-> {C_Some'0 field_0 = input} (! ret {field_0})
    | bad -> {forall field_0 : t_T'0 [C_Some'0 field_0 : t_Option'0] . C_Some'0 field_0 <> input} (! {false} any) ]
    
  
  use prelude.prelude.Intrinsic
  
  use prelude.prelude.Snapshot
  
  use prelude.prelude.Snapshot
  
  function produces_refl'0 (self : t_Iter'0) : () =
    [%#sslice18] ()
  
  axiom produces_refl'0_spec : forall self : t_Iter'0 . [%#sslice17] produces'0 self (Seq.empty  : Seq.seq t_T'0) self
  
  function produces_trans'0 (a : t_Iter'0) (ab : Seq.seq t_T'0) (b : t_Iter'0) (bc : Seq.seq t_T'0) (c : t_Iter'0) : ()
   =
    [%#sslice22] ()
  
  axiom produces_trans'0_spec : forall a : t_Iter'0, ab : Seq.seq t_T'0, b : t_Iter'0, bc : Seq.seq t_T'0, c : t_Iter'0 . ([%#sslice19] produces'0 a ab b)
   -> ([%#sslice20] produces'0 b bc c)  -> ([%#sslice21] produces'0 a (Seq.(++) ab bc) c)
  
  meta "compute_max_steps" 1000000
  
  let rec slice_iter'0 (slice:slice t_T'0) (return'  (ret:usize))= {[%#s03_std_iterators8] inv'2 slice}
    {[%#s03_std_iterators7] Seq.length (view'0 slice) < 1000}
    (! bb0
    [ bb0 = s0
      [ s0 =  [ &i <- [%#s03_std_iterators0] (0 : usize) ] s1
      | s1 = iter'0 {slice} (fun (_ret':t_Iter'0) ->  [ &_7 <- _ret' ] s2)
      | s2 = bb1 ]
      
    | bb1 = s0 [ s0 = into_iter'0 {_7} (fun (_ret':t_Iter'0) ->  [ &iter <- _ret' ] s1) | s1 = bb2 ] 
    | bb2 = s0 [ s0 =  [ &iter_old <- [%#s03_std_iterators1] Snapshot.new iter ] s1 | s1 = bb3 ] 
    | bb3 = s0
      [ s0 =  [ &produced <- [%#s03_std_iterators2] Snapshot.new (Seq.empty  : Seq.seq t_T'0) ] s1 | s1 = bb4 ]
      
    | bb4 = bb5
    | bb5 = bb5
      [ bb5 = {[@expl:loop invariant] [%#s03_std_iterators4] UIntSize.to_int i = Seq.length (Snapshot.inner produced)}
        {[@expl:loop invariant] [%#s03_std_iterators3] produces'0 (Snapshot.inner iter_old) (Snapshot.inner produced) iter}
        {[@expl:loop invariant] [%#s03_std_iterators3] inv'1 iter}
        {[@expl:loop invariant] [%#s03_std_iterators3] inv'0 (Snapshot.inner produced)}
        (! s0) [ s0 = bb6 ] 
        [ bb6 = s0
          [ s0 = Borrow.borrow_mut <t_Iter'0> {iter}
              (fun (_ret':borrowed (t_Iter'0)) ->  [ &_20 <- _ret' ]  [ &iter <- _ret'.final ] s1)
          | s1 = Borrow.borrow_final <t_Iter'0> {_20.current} {Borrow.get_id _20}
              (fun (_ret':borrowed (t_Iter'0)) ->  [ &_19 <- _ret' ]  [ &_20 <- { _20 with current = _ret'.final } ] s2)
          | s2 = next'0 {_19} (fun (_ret':t_Option'0) ->  [ &_18 <- _ret' ] s3)
          | s3 = bb7 ]
          
        | bb7 = s0
          [ s0 = -{resolve'0 _20}- s1
          | s1 = any [ br0 -> {_18 = C_None'0 } (! bb10) | br1 (x0:t_T'0)-> {_18 = C_Some'0 x0} (! bb9) ]  ]
          
        | bb9 = bb11
        | bb11 = s0
          [ s0 = v_Some'0 {_18} (fun (r0'0:t_T'0) ->  [ &__creusot_proc_iter_elem <- r0'0 ] s1)
          | s1 = 
            [ &_23 <- [%#s03_std_iterators5] Snapshot.new (Seq.(++) (Snapshot.inner produced) (Seq.singleton __creusot_proc_iter_elem)) ]
            
            s2
          | s2 = bb12 ]
          
        | bb12 = s0
          [ s0 =  [ &produced <- _23 ] s1
          | s1 = UIntSize.add {i} {[%#s03_std_iterators6] (1 : usize)} (fun (_ret':usize) ->  [ &i <- _ret' ] s2)
          | s2 = bb5 ]
           ]
         ]
      
    | bb10 = s0 [ s0 =  [ &_0 <- i ] s1 | s1 = return' {_0} ]  ]
    )
    [ & _0 : usize = any_l ()
    | & slice : slice t_T'0 = slice
    | & i : usize = any_l ()
    | & iter : t_Iter'0 = any_l ()
    | & _7 : t_Iter'0 = any_l ()
    | & iter_old : Snapshot.snap_ty (t_Iter'0) = any_l ()
    | & produced : Snapshot.snap_ty (Seq.seq t_T'0) = any_l ()
    | & _18 : t_Option'0 = any_l ()
    | & _19 : borrowed (t_Iter'0) = any_l ()
    | & _20 : borrowed (t_Iter'0) = any_l ()
    | & __creusot_proc_iter_elem : t_T'0 = any_l ()
    | & _23 : Snapshot.snap_ty (Seq.seq t_T'0) = any_l () ]
    
    [ return' (result:usize)-> {[@expl:postcondition] [%#s03_std_iterators9] UIntSize.to_int result
      = Seq.length (view'0 slice)}
      (! return' {result}) ]
    
end
module M_03_std_iterators__vec_iter [#"03_std_iterators.rs" 17 0 17 41]
  let%span s03_std_iterators0 = "03_std_iterators.rs" 18 16 18 17
  let%span s03_std_iterators1 = "03_std_iterators.rs" 19 4 19 38
  let%span s03_std_iterators2 = "03_std_iterators.rs" 19 4 19 38
  let%span s03_std_iterators3 = "03_std_iterators.rs" 19 4 19 38
  let%span s03_std_iterators4 = "03_std_iterators.rs" 19 16 19 36
  let%span s03_std_iterators5 = "03_std_iterators.rs" 19 4 19 38
  let%span s03_std_iterators6 = "03_std_iterators.rs" 21 13 21 14
  let%span s03_std_iterators7 = "03_std_iterators.rs" 15 11 15 28
  let%span s03_std_iterators8 = "03_std_iterators.rs" 17 19 17 22
  let%span s03_std_iterators9 = "03_std_iterators.rs" 16 10 16 31
<<<<<<< HEAD
  let%span siter10 = "../../../../creusot-contracts/src/std/iter.rs" 99 0 212 1
  let%span sslice11 = "../../../../creusot-contracts/src/std/slice.rs" 405 12 405 66
  let%span siter12 = "../../../../creusot-contracts/src/std/iter.rs" 105 26 108 17
  let%span smodel13 = "../../../../creusot-contracts/src/model.rs" 88 8 88 22
  let%span svec14 = "../../../../creusot-contracts/src/std/vec.rs" 206 20 206 24
  let%span svec15 = "../../../../creusot-contracts/src/std/vec.rs" 212 20 212 34
  let%span sslice16 = "../../../../creusot-contracts/src/std/slice.rs" 411 14 411 45
  let%span sslice17 = "../../../../creusot-contracts/src/std/slice.rs" 409 4 409 10
  let%span sslice18 = "../../../../creusot-contracts/src/std/slice.rs" 416 15 416 32
  let%span sslice19 = "../../../../creusot-contracts/src/std/slice.rs" 417 15 417 32
  let%span sslice20 = "../../../../creusot-contracts/src/std/slice.rs" 418 14 418 42
  let%span sslice21 = "../../../../creusot-contracts/src/std/slice.rs" 414 4 414 10
  let%span sslice22 = "../../../../creusot-contracts/src/std/slice.rs" 96 14 96 41
  let%span sslice23 = "../../../../creusot-contracts/src/std/slice.rs" 97 4 97 82
  let%span sslice24 = "../../../../creusot-contracts/src/std/slice.rs" 398 20 398 61
  let%span sresolve25 = "../../../../creusot-contracts/src/resolve.rs" 41 20 41 34
  let%span svec26 = "../../../../creusot-contracts/src/std/vec.rs" 18 14 18 41
  let%span sseq27 = "../../../../creusot-contracts/src/logic/seq.rs" 184 8 184 97
=======
  let%span siter10 = "../../../../creusot-contracts/src/std/iter.rs" 101 0 214 1
  let%span sslice11 = "../../../../creusot-contracts/src/std/slice.rs" 410 12 410 66
  let%span siter12 = "../../../../creusot-contracts/src/std/iter.rs" 107 26 110 17
  let%span smodel13 = "../../../../creusot-contracts/src/model.rs" 91 8 91 22
  let%span svec14 = "../../../../creusot-contracts/src/std/vec.rs" 208 20 208 24
  let%span svec15 = "../../../../creusot-contracts/src/std/vec.rs" 214 20 214 34
  let%span sslice16 = "../../../../creusot-contracts/src/std/slice.rs" 418 14 418 45
  let%span sslice17 = "../../../../creusot-contracts/src/std/slice.rs" 416 4 416 10
  let%span sslice18 = "../../../../creusot-contracts/src/std/slice.rs" 425 15 425 32
  let%span sslice19 = "../../../../creusot-contracts/src/std/slice.rs" 426 15 426 32
  let%span sslice20 = "../../../../creusot-contracts/src/std/slice.rs" 427 14 427 42
  let%span sslice21 = "../../../../creusot-contracts/src/std/slice.rs" 423 4 423 10
  let%span sslice22 = "../../../../creusot-contracts/src/std/slice.rs" 100 14 100 41
  let%span sslice23 = "../../../../creusot-contracts/src/std/slice.rs" 101 4 101 82
  let%span sslice24 = "../../../../creusot-contracts/src/std/slice.rs" 403 20 403 61
  let%span sresolve25 = "../../../../creusot-contracts/src/resolve.rs" 41 20 41 34
  let%span svec26 = "../../../../creusot-contracts/src/std/vec.rs" 19 14 19 41
  let%span sseq27 = "../../../../creusot-contracts/src/logic/seq.rs" 402 8 402 97
>>>>>>> dfce2a3a
  let%span sops28 = "../../../../creusot-contracts/src/logic/ops.rs" 42 8 42 31
  let%span smodel29 = "../../../../creusot-contracts/src/model.rs" 106 8 106 22
  let%span sslice30 = "../../../../creusot-contracts/src/std/slice.rs" 28 14 28 41
  let%span sslice31 = "../../../../creusot-contracts/src/std/slice.rs" 29 14 29 42
  let%span sinvariant32 = "../../../../creusot-contracts/src/invariant.rs" 24 8 24 18
  let%span sboxed33 = "../../../../creusot-contracts/src/std/boxed.rs" 28 8 28 18
  let%span svec34 = "../../../../creusot-contracts/src/std/vec.rs" 66 20 66 41
  
  use prelude.prelude.UIntSize
  
  use prelude.prelude.Borrow
  
  use prelude.prelude.Opaque
  
  type t_NonNull'0  =
    { t_NonNull__pointer'0: opaque_ptr }
  
  type t_Unique'0  =
    { t_Unique__pointer'0: t_NonNull'0; t_Unique__qy95zmarker'0: () }
  
  type t_Cap'0  =
    { t_Cap__0'0: usize }
  
  type t_RawVec'0  =
    { t_RawVec__ptr'0: t_Unique'0; t_RawVec__cap'0: t_Cap'0; t_RawVec__alloc'0: () }
  
  type t_Vec'0  =
    { t_Vec__buf'0: t_RawVec'0; t_Vec__len'0: usize }
  
  predicate into_iter_pre'0 (self : t_Vec'0) =
    [%#svec14] true
  
  predicate inv'2 (_1 : t_Vec'0)
  
  type t_Iter'0  =
    { t_Iter__ptr'0: t_NonNull'0; t_Iter__end_or_len'0: opaque_ptr; t_Iter__qy95zmarker'0: () }
  
  type t_T'0
  
  use seq.Seq
  
  use seq.Seq
  
  constant v_MAX'0 : usize = (18446744073709551615 : usize)
  
  use prelude.prelude.UIntSize
  
  use prelude.prelude.Int
  
  function view'2 (self : t_Vec'0) : Seq.seq t_T'0
  
  axiom view'2_spec : forall self : t_Vec'0 . [%#svec26] Seq.length (view'2 self) <= UIntSize.to_int (v_MAX'0 : usize)
  
  function view'0 (self : t_Vec'0) : Seq.seq t_T'0 =
    [%#smodel13] view'2 self
  
  use prelude.prelude.Slice
  
  function view'1 (self : t_Iter'0) : slice t_T'0
  
  use prelude.prelude.Slice
  
  function view'5 (self : slice t_T'0) : Seq.seq t_T'0
  
  axiom view'5_spec : forall self : slice t_T'0 . ([%#sslice31] view'5 self = Slice.id self)
  && ([%#sslice30] Seq.length (view'5 self) <= UIntSize.to_int (v_MAX'0 : usize))
  
  function view'3 (self : slice t_T'0) : Seq.seq t_T'0 =
    [%#smodel13] view'5 self
  
  predicate into_iter_post'0 (self : t_Vec'0) (res : t_Iter'0) =
    [%#svec15] view'0 self = view'3 (view'1 res)
  
  use seq.Seq
  
  predicate inv'0 (_1 : Seq.seq t_T'0)
  
  use seq.Seq
  
  use seq.Seq
  
  predicate inv'4 (_1 : t_T'0)
  
  predicate invariant'0 (self : Seq.seq t_T'0) =
    [%#sseq27] forall i : int . 0 <= i /\ i < Seq.length self  -> inv'4 (Seq.get self i)
  
  axiom inv_axiom'0 [@rewrite] : forall x : Seq.seq t_T'0 [inv'0 x] . inv'0 x = invariant'0 x
  
  predicate inv'1 (_1 : t_Iter'0)
  
  axiom inv_axiom'1 [@rewrite] : forall x : t_Iter'0 [inv'1 x] . inv'1 x = true
  
  predicate inv'6 (_1 : t_Vec'0)
  
  predicate invariant'1 (self : t_Vec'0) =
    [%#sinvariant32] inv'6 self
  
  axiom inv_axiom'2 [@rewrite] : forall x : t_Vec'0 [inv'2 x] . inv'2 x = invariant'1 x
  
  type t_Option'0  =
    | C_None'0
    | C_Some'0 t_T'0
  
  predicate inv'3 (_1 : t_Option'0)
  
  predicate inv'5 (_1 : t_T'0)
  
  axiom inv_axiom'3 [@rewrite] : forall x : t_Option'0 [inv'3 x] . inv'3 x
  = match x with
    | C_None'0 -> true
    | C_Some'0 a_0 -> inv'5 a_0
    end
  
  predicate invariant'2 (self : t_T'0) =
    [%#sboxed33] inv'5 self
  
  axiom inv_axiom'4 [@rewrite] : forall x : t_T'0 [inv'4 x] . inv'4 x = invariant'2 x
  
  predicate inv'7 (_1 : t_T'0)
  
  predicate invariant'3 (self : t_T'0) =
    [%#sinvariant32] inv'7 self
  
  axiom inv_axiom'5 [@rewrite] : forall x : t_T'0 [inv'5 x] . inv'5 x = invariant'3 x
  
  predicate inv'8 (_1 : Seq.seq t_T'0)
  
  predicate invariant'4 (self : t_Vec'0) =
    [%#svec34] inv'8 (view'2 self)
  
  axiom inv_axiom'6 [@rewrite] : forall x : t_Vec'0 [inv'6 x] . inv'6 x = invariant'4 x
  
  use seq.Seq
  
  predicate inv'9 (_1 : t_T'0)
  
  predicate invariant'5 (self : Seq.seq t_T'0) =
    [%#sseq27] forall i : int . 0 <= i /\ i < Seq.length self  -> inv'9 (Seq.get self i)
  
  axiom inv_axiom'7 [@rewrite] : forall x : Seq.seq t_T'0 [inv'8 x] . inv'8 x = invariant'5 x
  
  predicate invariant'6 (self : t_T'0) =
    [%#sboxed33] inv'7 self
  
  axiom inv_axiom'8 [@rewrite] : forall x : t_T'0 [inv'9 x] . inv'9 x = invariant'6 x
  
  let rec into_iter'0 (self:t_Vec'0) (return'  (ret:t_Iter'0))= {[@expl:precondition] inv'2 self}
    {[@expl:precondition] [%#siter10] into_iter_pre'0 self}
    any [ return' (result:t_Iter'0)-> {[%#siter10] into_iter_post'0 self result} (! return' {result}) ] 
  
  use prelude.prelude.Snapshot
  
  use seq.Seq
  
  use prelude.prelude.Snapshot
  
  use prelude.prelude.Snapshot
  
  use prelude.prelude.Snapshot
  
  use prelude.prelude.Snapshot
  
  use seq.Seq
  
  use seq.Seq
  
  function index_logic'0 [@inline:trivial] (self : slice t_T'0) (ix : int) : t_T'0 =
    [%#sops28] Seq.get (view'5 self) ix
  
  function to_ref_seq'0 (self : slice t_T'0) : Seq.seq t_T'0
  
  axiom to_ref_seq'0_spec : forall self : slice t_T'0 . ([%#sslice23] forall i : int . 0 <= i
  /\ i < Seq.length (to_ref_seq'0 self)  -> Seq.get (to_ref_seq'0 self) i = index_logic'0 self i)
  && ([%#sslice22] Seq.length (to_ref_seq'0 self) = Seq.length (view'3 self))
  
  use seq.Seq
  
  predicate produces'0 (self : t_Iter'0) (visited : Seq.seq t_T'0) (tl : t_Iter'0) =
    [%#sslice11] to_ref_seq'0 (view'1 self) = Seq.(++) visited (to_ref_seq'0 (view'1 tl))
  
  predicate resolve'1 (self : borrowed (t_Iter'0)) =
    [%#sresolve25] self.final = self.current
  
  function view'4 (self : borrowed (t_Iter'0)) : slice t_T'0 =
    [%#smodel29] view'1 self.current
  
  use seq.Seq
  
  predicate completed'0 (self : borrowed (t_Iter'0)) =
    [%#sslice24] resolve'1 self /\ view'5 (view'4 self) = (Seq.empty  : Seq.seq t_T'0)
  
  use seq.Seq
  
  let rec next'0 (self:borrowed (t_Iter'0)) (return'  (ret:t_Option'0))= any
    [ return' (result:t_Option'0)-> {inv'3 result}
      {[%#siter12] match result with
        | C_None'0 -> completed'0 self
        | C_Some'0 v -> produces'0 self.current (Seq.singleton v) self.final
        end}
      (! return' {result}) ]
    
  
  predicate resolve'0 (_1 : borrowed (t_Iter'0)) =
    resolve'1 _1
  
  let rec v_Some'0 (input:t_Option'0) (ret  (field_0:t_T'0))= any
    [ good (field_0:t_T'0)-> {C_Some'0 field_0 = input} (! ret {field_0})
    | bad -> {forall field_0 : t_T'0 [C_Some'0 field_0 : t_Option'0] . C_Some'0 field_0 <> input} (! {false} any) ]
    
  
  use prelude.prelude.Intrinsic
  
  use prelude.prelude.Snapshot
  
  use prelude.prelude.Snapshot
  
  function produces_refl'0 (self : t_Iter'0) : () =
    [%#sslice17] ()
  
  axiom produces_refl'0_spec : forall self : t_Iter'0 . [%#sslice16] produces'0 self (Seq.empty  : Seq.seq t_T'0) self
  
  function produces_trans'0 (a : t_Iter'0) (ab : Seq.seq t_T'0) (b : t_Iter'0) (bc : Seq.seq t_T'0) (c : t_Iter'0) : ()
   =
    [%#sslice21] ()
  
  axiom produces_trans'0_spec : forall a : t_Iter'0, ab : Seq.seq t_T'0, b : t_Iter'0, bc : Seq.seq t_T'0, c : t_Iter'0 . ([%#sslice18] produces'0 a ab b)
   -> ([%#sslice19] produces'0 b bc c)  -> ([%#sslice20] produces'0 a (Seq.(++) ab bc) c)
  
  meta "compute_max_steps" 1000000
  
  let rec vec_iter'0 (vec:t_Vec'0) (return'  (ret:usize))= {[%#s03_std_iterators8] inv'2 vec}
    {[%#s03_std_iterators7] Seq.length (view'0 vec) < 1000}
    (! bb0
    [ bb0 = s0
      [ s0 =  [ &i <- [%#s03_std_iterators0] (0 : usize) ] s1
      | s1 = into_iter'0 {vec} (fun (_ret':t_Iter'0) ->  [ &iter <- _ret' ] s2)
      | s2 = bb1 ]
      
    | bb1 = s0 [ s0 =  [ &iter_old <- [%#s03_std_iterators1] Snapshot.new iter ] s1 | s1 = bb2 ] 
    | bb2 = s0
      [ s0 =  [ &produced <- [%#s03_std_iterators2] Snapshot.new (Seq.empty  : Seq.seq t_T'0) ] s1 | s1 = bb3 ]
      
    | bb3 = bb4
    | bb4 = bb4
      [ bb4 = {[@expl:loop invariant] [%#s03_std_iterators4] UIntSize.to_int i = Seq.length (Snapshot.inner produced)}
        {[@expl:loop invariant] [%#s03_std_iterators3] produces'0 (Snapshot.inner iter_old) (Snapshot.inner produced) iter}
        {[@expl:loop invariant] [%#s03_std_iterators3] inv'1 iter}
        {[@expl:loop invariant] [%#s03_std_iterators3] inv'0 (Snapshot.inner produced)}
        (! s0) [ s0 = bb5 ] 
        [ bb5 = s0
          [ s0 = Borrow.borrow_mut <t_Iter'0> {iter}
              (fun (_ret':borrowed (t_Iter'0)) ->  [ &_19 <- _ret' ]  [ &iter <- _ret'.final ] s1)
          | s1 = Borrow.borrow_final <t_Iter'0> {_19.current} {Borrow.get_id _19}
              (fun (_ret':borrowed (t_Iter'0)) ->  [ &_18 <- _ret' ]  [ &_19 <- { _19 with current = _ret'.final } ] s2)
          | s2 = next'0 {_18} (fun (_ret':t_Option'0) ->  [ &_17 <- _ret' ] s3)
          | s3 = bb6 ]
          
        | bb6 = s0
          [ s0 = -{resolve'0 _19}- s1
          | s1 = any [ br0 -> {_17 = C_None'0 } (! bb9) | br1 (x0:t_T'0)-> {_17 = C_Some'0 x0} (! bb8) ]  ]
          
        | bb8 = bb10
        | bb10 = s0
          [ s0 = v_Some'0 {_17} (fun (r0'0:t_T'0) ->  [ &__creusot_proc_iter_elem <- r0'0 ] s1)
          | s1 = 
            [ &_22 <- [%#s03_std_iterators5] Snapshot.new (Seq.(++) (Snapshot.inner produced) (Seq.singleton __creusot_proc_iter_elem)) ]
            
            s2
          | s2 = bb11 ]
          
        | bb11 = s0
          [ s0 =  [ &produced <- _22 ] s1
          | s1 = UIntSize.add {i} {[%#s03_std_iterators6] (1 : usize)} (fun (_ret':usize) ->  [ &i <- _ret' ] s2)
          | s2 = bb4 ]
           ]
         ]
      
    | bb9 = s0 [ s0 =  [ &_0 <- i ] s1 | s1 = return' {_0} ]  ]
    )
    [ & _0 : usize = any_l ()
    | & vec : t_Vec'0 = vec
    | & i : usize = any_l ()
    | & iter : t_Iter'0 = any_l ()
    | & iter_old : Snapshot.snap_ty (t_Iter'0) = any_l ()
    | & produced : Snapshot.snap_ty (Seq.seq t_T'0) = any_l ()
    | & _17 : t_Option'0 = any_l ()
    | & _18 : borrowed (t_Iter'0) = any_l ()
    | & _19 : borrowed (t_Iter'0) = any_l ()
    | & __creusot_proc_iter_elem : t_T'0 = any_l ()
    | & _22 : Snapshot.snap_ty (Seq.seq t_T'0) = any_l () ]
    
    [ return' (result:usize)-> {[@expl:postcondition] [%#s03_std_iterators9] UIntSize.to_int result
      = Seq.length (view'0 vec)}
      (! return' {result}) ]
    
end
module M_03_std_iterators__all_zero [#"03_std_iterators.rs" 28 0 28 35]
  let%span s03_std_iterators0 = "03_std_iterators.rs" 29 4 29 87
  let%span s03_std_iterators1 = "03_std_iterators.rs" 29 4 29 87
  let%span s03_std_iterators2 = "03_std_iterators.rs" 29 4 29 87
  let%span s03_std_iterators3 = "03_std_iterators.rs" 29 4 29 87
  let%span s03_std_iterators4 = "03_std_iterators.rs" 31 13 31 14
  let%span s03_std_iterators5 = "03_std_iterators.rs" 26 10 26 33
  let%span s03_std_iterators6 = "03_std_iterators.rs" 27 0 27 66
<<<<<<< HEAD
  let%span svec7 = "../../../../creusot-contracts/src/std/vec.rs" 176 26 176 42
  let%span svec8 = "../../../../creusot-contracts/src/std/vec.rs" 177 26 177 48
  let%span sslice9 = "../../../../creusot-contracts/src/std/slice.rs" 245 0 354 1
  let%span siter10 = "../../../../creusot-contracts/src/std/iter.rs" 99 0 212 1
  let%span sslice11 = "../../../../creusot-contracts/src/std/slice.rs" 459 12 459 66
  let%span sops12 = "../../../../creusot-contracts/src/logic/ops.rs" 86 8 86 33
  let%span siter13 = "../../../../creusot-contracts/src/std/iter.rs" 105 26 108 17
  let%span svec14 = "../../../../creusot-contracts/src/std/vec.rs" 18 14 18 41
  let%span smodel15 = "../../../../creusot-contracts/src/model.rs" 106 8 106 22
  let%span sops16 = "../../../../creusot-contracts/src/logic/ops.rs" 20 8 20 31
  let%span sslice17 = "../../../../creusot-contracts/src/std/slice.rs" 28 14 28 41
  let%span sslice18 = "../../../../creusot-contracts/src/std/slice.rs" 29 14 29 42
  let%span sslice19 = "../../../../creusot-contracts/src/std/slice.rs" 427 14 427 50
  let%span siter20 = "../../../../creusot-contracts/src/std/iter.rs" 84 20 84 24
  let%span siter21 = "../../../../creusot-contracts/src/std/iter.rs" 90 8 90 19
  let%span sresolve22 = "../../../../creusot-contracts/src/resolve.rs" 41 20 41 34
  let%span sslice23 = "../../../../creusot-contracts/src/std/slice.rs" 465 15 465 24
  let%span sslice24 = "../../../../creusot-contracts/src/std/slice.rs" 466 14 466 45
  let%span sslice25 = "../../../../creusot-contracts/src/std/slice.rs" 463 4 463 10
  let%span sslice26 = "../../../../creusot-contracts/src/std/slice.rs" 471 15 471 21
  let%span sslice27 = "../../../../creusot-contracts/src/std/slice.rs" 472 15 472 21
  let%span sslice28 = "../../../../creusot-contracts/src/std/slice.rs" 473 15 473 21
  let%span sslice29 = "../../../../creusot-contracts/src/std/slice.rs" 474 15 474 32
  let%span sslice30 = "../../../../creusot-contracts/src/std/slice.rs" 475 15 475 32
  let%span sslice31 = "../../../../creusot-contracts/src/std/slice.rs" 476 14 476 42
  let%span sslice32 = "../../../../creusot-contracts/src/std/slice.rs" 469 4 469 10
  let%span sslice33 = "../../../../creusot-contracts/src/std/slice.rs" 87 14 87 41
  let%span sslice34 = "../../../../creusot-contracts/src/std/slice.rs" 88 4 88 86
  let%span sslice35 = "../../../../creusot-contracts/src/std/slice.rs" 452 20 452 61
  let%span sslice36 = "../../../../creusot-contracts/src/std/slice.rs" 437 20 437 36
=======
  let%span svec7 = "../../../../creusot-contracts/src/std/vec.rs" 178 26 178 42
  let%span svec8 = "../../../../creusot-contracts/src/std/vec.rs" 179 26 179 48
  let%span sslice9 = "../../../../creusot-contracts/src/std/slice.rs" 249 0 358 1
  let%span siter10 = "../../../../creusot-contracts/src/std/iter.rs" 101 0 214 1
  let%span sslice11 = "../../../../creusot-contracts/src/std/slice.rs" 469 12 469 66
  let%span sops12 = "../../../../creusot-contracts/src/logic/ops.rs" 86 8 86 33
  let%span siter13 = "../../../../creusot-contracts/src/std/iter.rs" 107 26 110 17
  let%span svec14 = "../../../../creusot-contracts/src/std/vec.rs" 19 14 19 41
  let%span smodel15 = "../../../../creusot-contracts/src/model.rs" 109 8 109 22
  let%span sops16 = "../../../../creusot-contracts/src/logic/ops.rs" 20 8 20 31
  let%span sslice17 = "../../../../creusot-contracts/src/std/slice.rs" 29 14 29 41
  let%span sslice18 = "../../../../creusot-contracts/src/std/slice.rs" 30 14 30 42
  let%span sslice19 = "../../../../creusot-contracts/src/std/slice.rs" 437 14 437 50
  let%span siter20 = "../../../../creusot-contracts/src/std/iter.rs" 86 20 86 24
  let%span siter21 = "../../../../creusot-contracts/src/std/iter.rs" 92 8 92 19
  let%span sresolve22 = "../../../../creusot-contracts/src/resolve.rs" 41 20 41 34
  let%span sslice23 = "../../../../creusot-contracts/src/std/slice.rs" 475 15 475 24
  let%span sslice24 = "../../../../creusot-contracts/src/std/slice.rs" 476 14 476 45
  let%span sslice25 = "../../../../creusot-contracts/src/std/slice.rs" 473 4 473 10
  let%span sslice26 = "../../../../creusot-contracts/src/std/slice.rs" 481 15 481 21
  let%span sslice27 = "../../../../creusot-contracts/src/std/slice.rs" 482 15 482 21
  let%span sslice28 = "../../../../creusot-contracts/src/std/slice.rs" 483 15 483 21
  let%span sslice29 = "../../../../creusot-contracts/src/std/slice.rs" 484 15 484 32
  let%span sslice30 = "../../../../creusot-contracts/src/std/slice.rs" 485 15 485 32
  let%span sslice31 = "../../../../creusot-contracts/src/std/slice.rs" 486 14 486 42
  let%span sslice32 = "../../../../creusot-contracts/src/std/slice.rs" 479 4 479 10
  let%span sslice33 = "../../../../creusot-contracts/src/std/slice.rs" 90 14 90 41
  let%span sslice34 = "../../../../creusot-contracts/src/std/slice.rs" 91 4 91 86
  let%span sslice35 = "../../../../creusot-contracts/src/std/slice.rs" 462 20 462 61
  let%span sslice36 = "../../../../creusot-contracts/src/std/slice.rs" 447 20 447 36
>>>>>>> dfce2a3a
  let%span sops37 = "../../../../creusot-contracts/src/logic/ops.rs" 42 8 42 31
  
  use prelude.prelude.Borrow
  
  use prelude.prelude.Opaque
  
  type t_NonNull'0  =
    { t_NonNull__pointer'0: opaque_ptr }
  
  type t_Unique'0  =
    { t_Unique__pointer'0: t_NonNull'0; t_Unique__qy95zmarker'0: () }
  
  use prelude.prelude.UIntSize
  
  type t_Cap'0  =
    { t_Cap__0'0: usize }
  
  type t_RawVec'0  =
    { t_RawVec__ptr'0: t_Unique'0; t_RawVec__cap'0: t_Cap'0; t_RawVec__alloc'0: () }
  
  type t_Vec'0  =
    { t_Vec__buf'0: t_RawVec'0; t_Vec__len'0: usize }
  
  predicate inv'2 (_1 : borrowed (t_Vec'0))
  
  use prelude.prelude.Slice
  
  use seq.Seq
  
  use seq.Seq
  
  constant v_MAX'0 : usize = (18446744073709551615 : usize)
  
  use prelude.prelude.UIntSize
  
  use prelude.prelude.Int
  
  use prelude.prelude.Slice
  
  function view'3 (self : slice usize) : Seq.seq usize
  
  axiom view'3_spec : forall self : slice usize . ([%#sslice18] view'3 self = Slice.id self)
  && ([%#sslice17] Seq.length (view'3 self) <= UIntSize.to_int (v_MAX'0 : usize))
  
  function view'2 (self : borrowed (slice usize)) : Seq.seq usize =
    [%#smodel15] view'3 self.current
  
  function view'0 (self : t_Vec'0) : Seq.seq usize
  
  axiom view'0_spec : forall self : t_Vec'0 . [%#svec14] Seq.length (view'0 self) <= UIntSize.to_int (v_MAX'0 : usize)
  
  function view'1 (self : borrowed (t_Vec'0)) : Seq.seq usize =
    [%#smodel15] view'0 self.current
  
  predicate inv'3 (_1 : borrowed (slice usize))
  
  use seq.Seq
  
  predicate inv'0 (_1 : Seq.seq (borrowed usize))
  
  axiom inv_axiom'0 [@rewrite] : forall x : Seq.seq (borrowed usize) [inv'0 x] . inv'0 x = true
  
  type t_IterMut'0  =
    { t_IterMut__ptr'0: t_NonNull'0; t_IterMut__end_or_len'0: opaque_ptr; t_IterMut__qy95zmarker'0: () }
  
  predicate inv'1 (_1 : t_IterMut'0)
  
  axiom inv_axiom'1 [@rewrite] : forall x : t_IterMut'0 [inv'1 x] . inv'1 x = true
  
  axiom inv_axiom'2 [@rewrite] : forall x : borrowed (t_Vec'0) [inv'2 x] . inv'2 x = true
  
  axiom inv_axiom'3 [@rewrite] : forall x : borrowed (slice usize) [inv'3 x] . inv'3 x = true
  
  type t_Option'0  =
    | C_None'0
    | C_Some'0 (borrowed usize)
  
  predicate inv'4 (_1 : t_Option'0)
  
  axiom inv_axiom'4 [@rewrite] : forall x : t_Option'0 [inv'4 x] . inv'4 x = true
  
  let rec deref_mut'0 (self:borrowed (t_Vec'0)) (return'  (ret:borrowed (slice usize)))= {[@expl:precondition] inv'2 self}
    any
    [ return' (result:borrowed (slice usize))-> {inv'3 result}
      {[%#svec8] view'3 result.final = view'0 self.final}
      {[%#svec7] view'2 result = view'1 self}
      (! return' {result}) ]
    
  
  function view'4 (self : t_IterMut'0) : borrowed (slice usize)
  
  axiom view'4_spec : forall self : t_IterMut'0 . [%#sslice19] Seq.length (view'3 (view'4 self).final)
  = Seq.length (view'3 (view'4 self).current)
  
  let rec iter_mut'0 (self:borrowed (slice usize)) (return'  (ret:t_IterMut'0))= {[@expl:precondition] inv'3 self}
    any [ return' (result:t_IterMut'0)-> {[%#sslice9] view'4 result = self} (! return' {result}) ] 
  
  predicate into_iter_pre'0 (self : t_IterMut'0) =
    [%#siter20] true
  
  predicate into_iter_post'0 (self : t_IterMut'0) (res : t_IterMut'0) =
    [%#siter21] self = res
  
  let rec into_iter'0 (self:t_IterMut'0) (return'  (ret:t_IterMut'0))= {[@expl:precondition] inv'1 self}
    {[@expl:precondition] [%#siter10] into_iter_pre'0 self}
    any
    [ return' (result:t_IterMut'0)-> {inv'1 result} {[%#siter10] into_iter_post'0 self result} (! return' {result}) ]
    
  
  predicate resolve'5 (self : borrowed (slice usize)) =
    [%#sresolve22] self.final = self.current
  
  predicate resolve'0 (_1 : borrowed (slice usize)) =
    resolve'5 _1
  
  use prelude.prelude.Snapshot
  
  use seq.Seq
  
  use prelude.prelude.Snapshot
  
  use prelude.prelude.Snapshot
  
  use prelude.prelude.Snapshot
  
  use prelude.prelude.Snapshot
  
  use seq.Seq
  
  use seq.Seq
  
  use seq.Seq
  
  function index_logic'2 [@inline:trivial] (self : slice usize) (ix : int) : usize =
    [%#sops37] Seq.get (view'3 self) ix
  
  function to_mut_seq'0 (self : borrowed (slice usize)) : Seq.seq (borrowed usize)
  
  axiom to_mut_seq'0_spec : forall self : borrowed (slice usize) . ([%#sslice34] forall i : int . 0 <= i
  /\ i < Seq.length (to_mut_seq'0 self)
   -> Seq.get (to_mut_seq'0 self) i
  = Borrow.borrow_logic (index_logic'2 self.current i) (index_logic'2 self.final i) (Borrow.inherit_id (Borrow.get_id self) i))
  && ([%#sslice33] Seq.length (to_mut_seq'0 self) = Seq.length (view'2 self))
  
  use seq.Seq
  
  predicate produces'0 (self : t_IterMut'0) (visited : Seq.seq (borrowed usize)) (tl : t_IterMut'0) =
    [%#sslice11] to_mut_seq'0 (view'4 self) = Seq.(++) visited (to_mut_seq'0 (view'4 tl))
  
  use prelude.prelude.Snapshot
  
  function index_logic'0 [@inline:trivial] (self : Snapshot.snap_ty (Seq.seq (borrowed usize))) (ix : int) : borrowed usize
    
   =
    [%#sops12] Seq.get (Snapshot.inner self) ix
  
  predicate resolve'6 (self : borrowed (t_IterMut'0)) =
    [%#sresolve22] self.final = self.current
  
  function view'5 (self : borrowed (t_IterMut'0)) : borrowed (slice usize) =
    [%#smodel15] view'4 self.current
  
  use seq.Seq
  
  predicate completed'0 (self : borrowed (t_IterMut'0)) =
    [%#sslice35] resolve'6 self /\ view'3 (view'5 self).current = (Seq.empty  : Seq.seq usize)
  
  use seq.Seq
  
  let rec next'0 (self:borrowed (t_IterMut'0)) (return'  (ret:t_Option'0))= any
    [ return' (result:t_Option'0)-> {inv'4 result}
      {[%#siter13] match result with
        | C_None'0 -> completed'0 self
        | C_Some'0 v -> produces'0 self.current (Seq.singleton v) self.final
        end}
      (! return' {result}) ]
    
  
  predicate resolve'1 (_1 : borrowed (t_IterMut'0)) =
    resolve'6 _1
  
  let rec v_Some'0 (input:t_Option'0) (ret  (field_0:borrowed usize))= any
    [ good (field_0:borrowed usize)-> {C_Some'0 field_0 = input} (! ret {field_0})
    | bad -> {forall field_0 : borrowed usize [C_Some'0 field_0 : t_Option'0] . C_Some'0 field_0 <> input}
      (! {false}
      any) ]
    
  
  predicate resolve'7 (self : borrowed usize) =
    [%#sresolve22] self.final = self.current
  
  predicate resolve'2 (_1 : borrowed usize) =
    resolve'7 _1
  
  predicate resolve'8 (self : t_IterMut'0) =
    [%#sslice36] (view'4 self).current = (view'4 self).final
  
  predicate resolve'3 (_1 : t_IterMut'0) =
    resolve'8 _1
  
  predicate resolve'9 (self : borrowed (t_Vec'0)) =
    [%#sresolve22] self.final = self.current
  
  predicate resolve'4 (_1 : borrowed (t_Vec'0)) =
    resolve'9 _1
  
  use prelude.prelude.Intrinsic
  
  use prelude.prelude.Snapshot
  
  function index_logic'1 [@inline:trivial] (self : t_Vec'0) (ix : int) : usize =
    [%#sops16] Seq.get (view'0 self) ix
  
  function produces_refl'0 (self : t_IterMut'0) : () =
    [%#sslice25] ()
  
  axiom produces_refl'0_spec : forall self : t_IterMut'0 . ([%#sslice23] inv'1 self)
   -> ([%#sslice24] produces'0 self (Seq.empty  : Seq.seq (borrowed usize)) self)
  
  function produces_trans'0 (a : t_IterMut'0) (ab : Seq.seq (borrowed usize)) (b : t_IterMut'0) (bc : Seq.seq (borrowed usize)) (c : t_IterMut'0) : ()
    
   =
    [%#sslice32] ()
  
  axiom produces_trans'0_spec : forall a : t_IterMut'0, ab : Seq.seq (borrowed usize), b : t_IterMut'0, bc : Seq.seq (borrowed usize), c : t_IterMut'0 . ([%#sslice26] inv'1 a)
   -> ([%#sslice27] inv'1 b)
   -> ([%#sslice28] inv'1 c)
   -> ([%#sslice29] produces'0 a ab b)
   -> ([%#sslice30] produces'0 b bc c)  -> ([%#sslice31] produces'0 a (Seq.(++) ab bc) c)
  
  meta "compute_max_steps" 1000000
  
  let rec all_zero'0 (v:borrowed (t_Vec'0)) (return'  (ret:()))= (! bb0
    [ bb0 = s0
      [ s0 = Borrow.borrow_final <t_Vec'0> {v.current} {Borrow.get_id v}
          (fun (_ret':borrowed (t_Vec'0)) ->  [ &_8 <- _ret' ]  [ &v <- { v with current = _ret'.final } ] s1)
      | s1 = deref_mut'0 {_8} (fun (_ret':borrowed (slice usize)) ->  [ &_7 <- _ret' ] s2)
      | s2 = bb1 ]
      
    | bb1 = s0
      [ s0 = Borrow.borrow_final <slice usize> {_7.current} {Borrow.get_id _7}
          (fun (_ret':borrowed (slice usize)) ->  [ &_6 <- _ret' ]  [ &_7 <- { _7 with current = _ret'.final } ] s1)
      | s1 = iter_mut'0 {_6} (fun (_ret':t_IterMut'0) ->  [ &_5 <- _ret' ] s2)
      | s2 = bb2 ]
      
    | bb2 = s0 [ s0 = into_iter'0 {_5} (fun (_ret':t_IterMut'0) ->  [ &iter <- _ret' ] s1) | s1 = bb3 ] 
    | bb3 = s0
      [ s0 = -{resolve'0 _7}- s1 | s1 =  [ &iter_old <- [%#s03_std_iterators0] Snapshot.new iter ] s2 | s2 = bb4 ]
      
    | bb4 = s0
      [ s0 =  [ &produced <- [%#s03_std_iterators1] Snapshot.new (Seq.empty  : Seq.seq (borrowed usize)) ] s1
      | s1 = bb5 ]
      
    | bb5 = bb6
    | bb6 = bb6
      [ bb6 = {[@expl:loop invariant] [%#s03_std_iterators2] forall i : int . 0 <= i
        /\ i < Seq.length (Snapshot.inner produced)  -> UIntSize.to_int (index_logic'0 produced i).final = 0}
        {[@expl:loop invariant] [%#s03_std_iterators2] produces'0 (Snapshot.inner iter_old) (Snapshot.inner produced) iter}
        {[@expl:loop invariant] [%#s03_std_iterators2] inv'1 iter}
        {[@expl:loop invariant] [%#s03_std_iterators2] inv'0 (Snapshot.inner produced)}
        (! s0) [ s0 = bb7 ] 
        [ bb7 = s0
          [ s0 = Borrow.borrow_mut <t_IterMut'0> {iter}
              (fun (_ret':borrowed (t_IterMut'0)) ->  [ &_20 <- _ret' ]  [ &iter <- _ret'.final ] s1)
          | s1 = Borrow.borrow_final <t_IterMut'0> {_20.current} {Borrow.get_id _20}
              (fun (_ret':borrowed (t_IterMut'0)) ->
                 [ &_19 <- _ret' ] 
                 [ &_20 <- { _20 with current = _ret'.final } ] 
                s2)
          | s2 = next'0 {_19} (fun (_ret':t_Option'0) ->  [ &_18 <- _ret' ] s3)
          | s3 = bb8 ]
          
        | bb8 = s0
          [ s0 = -{resolve'1 _20}- s1
          | s1 = any [ br0 -> {_18 = C_None'0 } (! bb11) | br1 (x0:borrowed usize)-> {_18 = C_Some'0 x0} (! bb10) ]  ]
          
        | bb10 = bb12
        | bb12 = s0
          [ s0 = v_Some'0 {_18} (fun (r0'0:borrowed usize) ->  [ &__creusot_proc_iter_elem <- r0'0 ] s1)
          | s1 = 
            [ &_23 <- [%#s03_std_iterators3] Snapshot.new (Seq.(++) (Snapshot.inner produced) (Seq.singleton __creusot_proc_iter_elem)) ]
            
            s2
          | s2 = bb13 ]
          
        | bb13 = s0
          [ s0 =  [ &produced <- _23 ] s1
          | s1 =  [ &x <- __creusot_proc_iter_elem ] s2
          | s2 =  [ &x <- { x with current = ([%#s03_std_iterators4] (0 : usize)) } ] s3
          | s3 = -{resolve'2 x}- s4
          | s4 = bb6 ]
           ]
         ]
      
    | bb11 = s0 [ s0 = -{resolve'3 iter}- s1 | s1 = -{resolve'4 v}- s2 | s2 = return' {_0} ]  ]
    )
    [ & _0 : () = any_l ()
    | & v : borrowed (t_Vec'0) = v
    | & iter : t_IterMut'0 = any_l ()
    | & _5 : t_IterMut'0 = any_l ()
    | & _6 : borrowed (slice usize) = any_l ()
    | & _7 : borrowed (slice usize) = any_l ()
    | & _8 : borrowed (t_Vec'0) = any_l ()
    | & iter_old : Snapshot.snap_ty (t_IterMut'0) = any_l ()
    | & produced : Snapshot.snap_ty (Seq.seq (borrowed usize)) = any_l ()
    | & _18 : t_Option'0 = any_l ()
    | & _19 : borrowed (t_IterMut'0) = any_l ()
    | & _20 : borrowed (t_IterMut'0) = any_l ()
    | & __creusot_proc_iter_elem : borrowed usize = any_l ()
    | & _23 : Snapshot.snap_ty (Seq.seq (borrowed usize)) = any_l ()
    | & x : borrowed usize = any_l () ]
    
    [ return' (result:())-> {[@expl:postcondition] [%#s03_std_iterators6] forall i : int . 0 <= i
      /\ i < Seq.length (view'1 v)  -> UIntSize.to_int (index_logic'1 v.final i) = 0}
      {[@expl:postcondition] [%#s03_std_iterators5] Seq.length (view'0 v.final) = Seq.length (view'1 v)}
      (! return' {result}) ]
    
end
module M_03_std_iterators__skip_take [#"03_std_iterators.rs" 35 0 35 48]
  let%span s03_std_iterators0 = "03_std_iterators.rs" 38 20 38 31
  let%span s03_std_iterators1 = "03_std_iterators.rs" 35 30 35 34
<<<<<<< HEAD
  let%span siter2 = "../../../../creusot-contracts/src/std/iter.rs" 99 0 212 1
  let%span siter3 = "../../../../creusot-contracts/src/std/iter.rs" 105 26 108 17
  let%span stake4 = "../../../../creusot-contracts/src/std/iter/take.rs" 17 4 17 41
  let%span stake5 = "../../../../creusot-contracts/src/std/iter/take.rs" 31 14 31 50
  let%span sskip6 = "../../../../creusot-contracts/src/std/iter/skip.rs" 14 4 14 41
  let%span sskip7 = "../../../../creusot-contracts/src/std/iter/skip.rs" 21 14 21 50
  let%span sskip8 = "../../../../creusot-contracts/src/std/iter/skip.rs" 48 8 56 9
  let%span sskip9 = "../../../../creusot-contracts/src/std/iter/skip.rs" 62 8 69 9
  let%span sskip10 = "../../../../creusot-contracts/src/std/iter/skip.rs" 32 12 32 33
  let%span sresolve11 = "../../../../creusot-contracts/src/resolve.rs" 69 8 72 9
  let%span sskip12 = "../../../../creusot-contracts/src/std/iter/skip.rs" 74 15 74 24
  let%span sskip13 = "../../../../creusot-contracts/src/std/iter/skip.rs" 75 14 75 45
  let%span sskip14 = "../../../../creusot-contracts/src/std/iter/skip.rs" 80 15 80 21
  let%span sskip15 = "../../../../creusot-contracts/src/std/iter/skip.rs" 81 15 81 21
  let%span sskip16 = "../../../../creusot-contracts/src/std/iter/skip.rs" 82 15 82 21
  let%span sskip17 = "../../../../creusot-contracts/src/std/iter/skip.rs" 83 15 83 32
  let%span sskip18 = "../../../../creusot-contracts/src/std/iter/skip.rs" 84 15 84 32
  let%span sskip19 = "../../../../creusot-contracts/src/std/iter/skip.rs" 85 14 85 42
  let%span stake20 = "../../../../creusot-contracts/src/std/iter/take.rs" 66 12 66 88
  let%span stake21 = "../../../../creusot-contracts/src/std/iter/take.rs" 57 12 58 92
  let%span sinvariant22 = "../../../../creusot-contracts/src/invariant.rs" 34 20 34 44
  let%span stake23 = "../../../../creusot-contracts/src/std/iter/take.rs" 72 15 72 24
  let%span stake24 = "../../../../creusot-contracts/src/std/iter/take.rs" 73 14 73 45
  let%span stake25 = "../../../../creusot-contracts/src/std/iter/take.rs" 78 15 78 21
  let%span stake26 = "../../../../creusot-contracts/src/std/iter/take.rs" 79 15 79 21
  let%span stake27 = "../../../../creusot-contracts/src/std/iter/take.rs" 80 15 80 21
  let%span stake28 = "../../../../creusot-contracts/src/std/iter/take.rs" 81 15 81 32
  let%span stake29 = "../../../../creusot-contracts/src/std/iter/take.rs" 82 15 82 32
  let%span stake30 = "../../../../creusot-contracts/src/std/iter/take.rs" 83 14 83 42
  let%span stake31 = "../../../../creusot-contracts/src/std/iter/take.rs" 24 14 24 68
  let%span stake32 = "../../../../creusot-contracts/src/std/iter/take.rs" 41 8 41 29
  let%span sseq33 = "../../../../creusot-contracts/src/logic/seq.rs" 184 8 184 97
=======
  let%span siter2 = "../../../../creusot-contracts/src/std/iter.rs" 101 0 214 1
  let%span siter3 = "../../../../creusot-contracts/src/std/iter.rs" 107 26 110 17
  let%span stake4 = "../../../../creusot-contracts/src/std/iter/take.rs" 18 4 18 41
  let%span stake5 = "../../../../creusot-contracts/src/std/iter/take.rs" 34 14 34 50
  let%span sskip6 = "../../../../creusot-contracts/src/std/iter/skip.rs" 15 4 15 41
  let%span sskip7 = "../../../../creusot-contracts/src/std/iter/skip.rs" 23 14 23 50
  let%span sskip8 = "../../../../creusot-contracts/src/std/iter/skip.rs" 50 8 58 9
  let%span sskip9 = "../../../../creusot-contracts/src/std/iter/skip.rs" 64 8 71 9
  let%span sskip10 = "../../../../creusot-contracts/src/std/iter/skip.rs" 34 12 34 33
  let%span sresolve11 = "../../../../creusot-contracts/src/resolve.rs" 69 8 72 9
  let%span sskip12 = "../../../../creusot-contracts/src/std/iter/skip.rs" 76 15 76 24
  let%span sskip13 = "../../../../creusot-contracts/src/std/iter/skip.rs" 77 14 77 45
  let%span sskip14 = "../../../../creusot-contracts/src/std/iter/skip.rs" 84 15 84 21
  let%span sskip15 = "../../../../creusot-contracts/src/std/iter/skip.rs" 85 15 85 21
  let%span sskip16 = "../../../../creusot-contracts/src/std/iter/skip.rs" 86 15 86 21
  let%span sskip17 = "../../../../creusot-contracts/src/std/iter/skip.rs" 87 15 87 32
  let%span sskip18 = "../../../../creusot-contracts/src/std/iter/skip.rs" 88 15 88 32
  let%span sskip19 = "../../../../creusot-contracts/src/std/iter/skip.rs" 89 14 89 42
  let%span stake20 = "../../../../creusot-contracts/src/std/iter/take.rs" 69 12 69 88
  let%span stake21 = "../../../../creusot-contracts/src/std/iter/take.rs" 60 12 61 92
  let%span sinvariant22 = "../../../../creusot-contracts/src/invariant.rs" 34 20 34 44
  let%span stake23 = "../../../../creusot-contracts/src/std/iter/take.rs" 75 15 75 24
  let%span stake24 = "../../../../creusot-contracts/src/std/iter/take.rs" 76 14 76 45
  let%span stake25 = "../../../../creusot-contracts/src/std/iter/take.rs" 81 15 81 21
  let%span stake26 = "../../../../creusot-contracts/src/std/iter/take.rs" 82 15 82 21
  let%span stake27 = "../../../../creusot-contracts/src/std/iter/take.rs" 83 15 83 21
  let%span stake28 = "../../../../creusot-contracts/src/std/iter/take.rs" 84 15 84 32
  let%span stake29 = "../../../../creusot-contracts/src/std/iter/take.rs" 85 15 85 32
  let%span stake30 = "../../../../creusot-contracts/src/std/iter/take.rs" 86 14 86 42
  let%span stake31 = "../../../../creusot-contracts/src/std/iter/take.rs" 26 14 26 68
  let%span stake32 = "../../../../creusot-contracts/src/std/iter/take.rs" 44 8 44 29
  let%span sseq33 = "../../../../creusot-contracts/src/logic/seq.rs" 402 8 402 97
>>>>>>> dfce2a3a
  let%span siter34 = "../../../../creusot-contracts/src/std/iter.rs" 38 15 38 24
  let%span siter35 = "../../../../creusot-contracts/src/std/iter.rs" 39 14 39 45
  let%span siter36 = "../../../../creusot-contracts/src/std/iter.rs" 43 15 43 21
  let%span siter37 = "../../../../creusot-contracts/src/std/iter.rs" 44 15 44 21
  let%span siter38 = "../../../../creusot-contracts/src/std/iter.rs" 45 15 45 21
  let%span siter39 = "../../../../creusot-contracts/src/std/iter.rs" 46 15 46 32
  let%span siter40 = "../../../../creusot-contracts/src/std/iter.rs" 47 15 47 32
  let%span siter41 = "../../../../creusot-contracts/src/std/iter.rs" 48 14 48 42
  let%span sresolve42 = "../../../../creusot-contracts/src/resolve.rs" 41 20 41 34
  let%span sboxed43 = "../../../../creusot-contracts/src/std/boxed.rs" 28 8 28 18
  
  type t_I'0
  
  predicate inv'2 (_1 : t_I'0)
  
  use prelude.prelude.UIntSize
  
  type t_Take'0  =
    { t_Take__iter'0: t_I'0; t_Take__n'0: usize }
  
  predicate inv'3 (_1 : t_Take'0)
  
  function iter'0 (self : t_Take'0) : t_I'0
  
  axiom iter'0_spec : forall self : t_Take'0 . [%#stake4] inv'3 self  -> inv'2 (iter'0 self)
  
  use prelude.prelude.Int
  
  constant v_MAX'0 : usize = (18446744073709551615 : usize)
  
  use prelude.prelude.UIntSize
  
  function n'0 (self : t_Take'0) : int
  
  axiom n'0_spec : forall self : t_Take'0 . [%#stake5] n'0 self >= 0 /\ n'0 self <= UIntSize.to_int (v_MAX'0 : usize)
  
  type t_Skip'0  =
    { t_Skip__iter'0: t_Take'0; t_Skip__n'0: usize }
  
  predicate inv'0 (_1 : t_Skip'0)
  
  axiom inv_axiom'0 [@rewrite] : forall x : t_Skip'0 [inv'0 x] . inv'0 x
  = match x with
    | {t_Skip__iter'0 = iter ; t_Skip__n'0 = n} -> inv'3 iter
    end
  
  type t_Item'0
  
  type t_Option'0  =
    | C_None'0
    | C_Some'0 t_Item'0
  
  predicate inv'1 (_1 : t_Option'0)
  
  predicate inv'7 (_1 : t_Item'0)
  
  axiom inv_axiom'1 [@rewrite] : forall x : t_Option'0 [inv'1 x] . inv'1 x
  = match x with
    | C_None'0 -> true
    | C_Some'0 a_0 -> inv'7 a_0
    end
  
  axiom inv_axiom'2 [@rewrite] : forall x : t_Take'0 [inv'3 x] . inv'3 x
  = match x with
    | {t_Take__iter'0 = iter ; t_Take__n'0 = n} -> inv'2 iter
    end
  
  use prelude.prelude.Borrow
  
  predicate inv'4 (_1 : borrowed (t_Skip'0))
  
  predicate invariant'0 (self : borrowed (t_Skip'0)) =
    [%#sinvariant22] inv'0 self.current /\ inv'0 self.final
  
  axiom inv_axiom'3 [@rewrite] : forall x : borrowed (t_Skip'0) [inv'4 x] . inv'4 x = invariant'0 x
  
  use seq.Seq
  
  predicate inv'5 (_1 : Seq.seq t_Item'0)
  
  use seq.Seq
  
  use seq.Seq
  
  predicate inv'8 (_1 : t_Item'0)
  
  predicate invariant'1 (self : Seq.seq t_Item'0) =
    [%#sseq33] forall i : int . 0 <= i /\ i < Seq.length self  -> inv'8 (Seq.get self i)
  
  axiom inv_axiom'4 [@rewrite] : forall x : Seq.seq t_Item'0 [inv'5 x] . inv'5 x = invariant'1 x
  
  predicate inv'6 (_1 : borrowed (t_Take'0))
  
  predicate invariant'2 (self : borrowed (t_Take'0)) =
    [%#sinvariant22] inv'3 self.current /\ inv'3 self.final
  
  axiom inv_axiom'5 [@rewrite] : forall x : borrowed (t_Take'0) [inv'6 x] . inv'6 x = invariant'2 x
  
  predicate invariant'3 (self : t_Item'0) =
    [%#sboxed43] inv'7 self
  
  axiom inv_axiom'6 [@rewrite] : forall x : t_Item'0 [inv'8 x] . inv'8 x = invariant'3 x
  
  let rec take'0 (self:t_I'0) (n:usize) (return'  (ret:t_Take'0))= {[@expl:precondition] inv'2 self}
    any
    [ return' (result:t_Take'0)-> {inv'3 result}
      {[%#siter2] iter'0 result = self /\ n'0 result = UIntSize.to_int n}
      (! return' {result}) ]
    
  
  function iter'1 (self : t_Skip'0) : t_Take'0
  
  axiom iter'1_spec : forall self : t_Skip'0 . [%#sskip6] inv'0 self  -> inv'3 (iter'1 self)
  
  function n'1 (self : t_Skip'0) : int
  
  axiom n'1_spec : forall self : t_Skip'0 . [%#sskip7] n'1 self >= 0 /\ n'1 self <= UIntSize.to_int (v_MAX'0 : usize)
  
  let rec skip'0 (self:t_Take'0) (n:usize) (return'  (ret:t_Skip'0))= {[@expl:precondition] inv'3 self}
    any
    [ return' (result:t_Skip'0)-> {inv'0 result}
      {[%#siter2] iter'1 result = self /\ n'1 result = UIntSize.to_int n}
      (! return' {result}) ]
    
  
  predicate produces'2 (self : t_I'0) (visited : Seq.seq t_Item'0) (o : t_I'0)
  
  predicate produces'1 (self : t_Take'0) (visited : Seq.seq t_Item'0) (o : t_Take'0) =
    [%#stake20] n'0 self = n'0 o + Seq.length visited /\ produces'2 (iter'0 self) visited (iter'0 o)
  
  use seq.Seq
  
  predicate resolve'4 (_1 : t_Item'0)
  
  predicate resolve'8 (self : borrowed (t_Take'0)) =
    [%#sresolve42] self.final = self.current
  
  predicate resolve'6 (_1 : borrowed (t_Take'0)) =
    resolve'8 _1
  
  function iter_mut'0 (self : borrowed (t_Take'0)) : borrowed t_I'0
  
  axiom iter_mut'0_spec : forall self : borrowed (t_Take'0) . [%#stake31] iter'0 self.current
  = (iter_mut'0 self).current
  /\ iter'0 self.final = (iter_mut'0 self).final
  
  predicate completed'2 (self : borrowed t_I'0)
  
  predicate completed'1 (self : borrowed (t_Take'0)) =
    [%#stake21] n'0 self.current = 0 /\ resolve'6 self
    \/ n'0 self.current > 0 /\ n'0 self.current = n'0 self.final + 1 /\ completed'2 (iter_mut'0 self)
  
  predicate completed'0 (self : borrowed (t_Skip'0)) =
    [%#sskip8] n'1 self.final = 0
    /\ (exists s : Seq.seq t_Item'0, i : borrowed (t_Take'0) . inv'5 s
    /\ inv'6 i
    /\ Seq.length s <= n'1 self.current
    /\ produces'1 (iter'1 self.current) s i.current
    /\ (forall i : int . 0 <= i /\ i < Seq.length s  -> resolve'4 (Seq.get s i))
    /\ completed'1 i /\ i.final = iter'1 self.final)
  
  use seq.Seq
  
  use seq.Seq
  
  use seq.Seq
  
  predicate produces'0 (self : t_Skip'0) (visited : Seq.seq t_Item'0) (o : t_Skip'0) =
    [%#sskip9] visited = (Seq.empty  : Seq.seq t_Item'0) /\ self = o
    \/ n'1 o = 0
    /\ Seq.length visited > 0
    /\ (exists s : Seq.seq t_Item'0 . inv'5 s
    /\ Seq.length s = n'1 self
    /\ produces'1 (iter'1 self) (Seq.(++) s visited) (iter'1 o)
    /\ (forall i : int . 0 <= i /\ i < Seq.length s  -> resolve'4 (Seq.get s i)))
  
  let rec next'0 (self:borrowed (t_Skip'0)) (return'  (ret:t_Option'0))= {[@expl:precondition] inv'4 self}
    any
    [ return' (result:t_Option'0)-> {inv'1 result}
      {[%#siter3] match result with
        | C_None'0 -> completed'0 self
        | C_Some'0 v -> produces'0 self.current (Seq.singleton v) self.final
        end}
      (! return' {result}) ]
    
  
  predicate resolve'9 (_1 : t_I'0)
  
  predicate resolve'7 (self : t_Take'0) =
    [%#stake32] resolve'9 (iter'0 self)
  
  predicate resolve'5 (_1 : t_Take'0) =
    resolve'7 _1
  
  predicate resolve'2 (self : t_Skip'0) =
    [%#sskip10] resolve'5 (iter'1 self)
  
  predicate resolve'0 (_1 : t_Skip'0) =
    resolve'2 _1
  
  predicate resolve'3 (self : t_Option'0) =
    [%#sresolve11] match self with
      | C_Some'0 x -> resolve'4 x
      | C_None'0 -> true
      end
  
  predicate resolve'1 (_1 : t_Option'0) =
    resolve'3 _1
  
  use prelude.prelude.Intrinsic
  
  function produces_refl'0 (self : t_Skip'0) : ()
  
  axiom produces_refl'0_spec : forall self : t_Skip'0 . ([%#sskip12] inv'0 self)
   -> ([%#sskip13] produces'0 self (Seq.empty  : Seq.seq t_Item'0) self)
  
  function produces_trans'0 (a : t_Skip'0) (ab : Seq.seq t_Item'0) (b : t_Skip'0) (bc : Seq.seq t_Item'0) (c : t_Skip'0) : ()
    
  
  axiom produces_trans'0_spec : forall a : t_Skip'0, ab : Seq.seq t_Item'0, b : t_Skip'0, bc : Seq.seq t_Item'0, c : t_Skip'0 . ([%#sskip14] inv'0 a)
   -> ([%#sskip15] inv'0 b)
   -> ([%#sskip16] inv'0 c)
   -> ([%#sskip17] produces'0 a ab b)
   -> ([%#sskip18] produces'0 b bc c)  -> ([%#sskip19] produces'0 a (Seq.(++) ab bc) c)
  
  use seq.Seq
  
  function produces_refl'1 (self : t_Take'0) : ()
  
  axiom produces_refl'1_spec : forall self : t_Take'0 . ([%#stake23] inv'3 self)
   -> ([%#stake24] produces'1 self (Seq.empty  : Seq.seq t_Item'0) self)
  
  function produces_trans'1 (a : t_Take'0) (ab : Seq.seq t_Item'0) (b : t_Take'0) (bc : Seq.seq t_Item'0) (c : t_Take'0) : ()
    
  
  axiom produces_trans'1_spec : forall a : t_Take'0, ab : Seq.seq t_Item'0, b : t_Take'0, bc : Seq.seq t_Item'0, c : t_Take'0 . ([%#stake25] inv'3 a)
   -> ([%#stake26] inv'3 b)
   -> ([%#stake27] inv'3 c)
   -> ([%#stake28] produces'1 a ab b)
   -> ([%#stake29] produces'1 b bc c)  -> ([%#stake30] produces'1 a (Seq.(++) ab bc) c)
  
  function produces_refl'2 (self : t_I'0) : ()
  
  axiom produces_refl'2_spec : forall self : t_I'0 . ([%#siter34] inv'2 self)
   -> ([%#siter35] produces'2 self (Seq.empty  : Seq.seq t_Item'0) self)
  
  function produces_trans'2 (a : t_I'0) (ab : Seq.seq t_Item'0) (b : t_I'0) (bc : Seq.seq t_Item'0) (c : t_I'0) : ()
  
  axiom produces_trans'2_spec : forall a : t_I'0, ab : Seq.seq t_Item'0, b : t_I'0, bc : Seq.seq t_Item'0, c : t_I'0 . ([%#siter36] inv'2 a)
   -> ([%#siter37] inv'2 b)
   -> ([%#siter38] inv'2 c)
   -> ([%#siter39] produces'2 a ab b)
   -> ([%#siter40] produces'2 b bc c)  -> ([%#siter41] produces'2 a (Seq.(++) ab bc) c)
  
  meta "compute_max_steps" 1000000
  
  let rec skip_take'0 (iter:t_I'0) (n:usize) (return'  (ret:()))= {[%#s03_std_iterators1] inv'2 iter}
    (! bb0
    [ bb0 = s0 [ s0 = take'0 {iter} {n} (fun (_ret':t_Take'0) ->  [ &_6 <- _ret' ] s1) | s1 = bb1 ] 
    | bb1 = s0 [ s0 = skip'0 {_6} {n} (fun (_ret':t_Skip'0) ->  [ &_5 <- _ret' ] s1) | s1 = bb2 ] 
    | bb2 = s0
      [ s0 = {inv'0 _5}
        Borrow.borrow_mut <t_Skip'0> {_5}
          (fun (_ret':borrowed (t_Skip'0)) ->  [ &_4 <- _ret' ] -{inv'0 _ret'.final}-  [ &_5 <- _ret'.final ] s1)
      | s1 = next'0 {_4} (fun (_ret':t_Option'0) ->  [ &res <- _ret' ] s2)
      | s2 = bb3 ]
      
    | bb3 = s0
      [ s0 = {[@expl:type invariant] inv'0 _5} s1
      | s1 = -{resolve'0 _5}- s2
      | s2 = {[@expl:type invariant] inv'1 res} s3
      | s3 = -{resolve'1 res}- s4
      | s4 = bb4 ]
      
    | bb4 = s0 [ s0 = {[@expl:assertion] [%#s03_std_iterators0] res = C_None'0} s1 | s1 = bb5 ] 
    | bb5 = bb6
    | bb6 = bb7
    | bb7 = return' {_0} ]
    )
    [ & _0 : () = any_l ()
    | & iter : t_I'0 = iter
    | & n : usize = n
    | & res : t_Option'0 = any_l ()
    | & _4 : borrowed (t_Skip'0) = any_l ()
    | & _5 : t_Skip'0 = any_l ()
    | & _6 : t_Take'0 = any_l () ]
     [ return' (result:())-> (! return' {result}) ] 
end
module M_03_std_iterators__counter [#"03_std_iterators.rs" 41 0 41 27]
  let%span s03_std_iterators0 = "03_std_iterators.rs" 42 18 42 19
  let%span s03_std_iterators1 = "03_std_iterators.rs" 56 20 56 40
  let%span s03_std_iterators2 = "03_std_iterators.rs" 57 4 57 35
  let%span s03_std_iterators3 = "03_std_iterators.rs" 58 20 58 36
  let%span svec4 = "../../../../creusot-contracts/src/std/vec.rs" 170 26 170 42
  let%span sslice5 = "../../../../creusot-contracts/src/std/slice.rs" 245 0 354 1
  let%span s03_std_iterators6 = "03_std_iterators.rs" 50 23 50 24
  let%span s03_std_iterators7 = "03_std_iterators.rs" 47 23 47 65
  let%span s03_std_iterators8 = "03_std_iterators.rs" 48 22 48 89
  let%span siter9 = "../../../../creusot-contracts/src/std/iter.rs" 51 4 53 71
  let%span siter10 = "../../../../creusot-contracts/src/std/iter.rs" 54 15 54 51
  let%span siter11 = "../../../../creusot-contracts/src/std/iter.rs" 55 15 55 70
  let%span siter12 = "../../../../creusot-contracts/src/std/iter.rs" 57 21 57 25
  let%span siter13 = "../../../../creusot-contracts/src/std/iter.rs" 57 27 57 31
  let%span siter14 = "../../../../creusot-contracts/src/std/iter.rs" 56 14 56 88
  let%span siter15 = "../../../../creusot-contracts/src/std/iter.rs" 57 4 60 61
  let%span siter16 = "../../../../creusot-contracts/src/std/iter.rs" 171 16 173 83
  let%span svec17 = "../../../../creusot-contracts/src/std/vec.rs" 18 14 18 41
  let%span smodel18 = "../../../../creusot-contracts/src/model.rs" 88 8 88 22
  let%span sslice19 = "../../../../creusot-contracts/src/std/slice.rs" 411 14 411 45
  let%span sslice20 = "../../../../creusot-contracts/src/std/slice.rs" 409 4 409 10
  let%span sslice21 = "../../../../creusot-contracts/src/std/slice.rs" 416 15 416 32
  let%span sslice22 = "../../../../creusot-contracts/src/std/slice.rs" 417 15 417 32
  let%span sslice23 = "../../../../creusot-contracts/src/std/slice.rs" 418 14 418 42
  let%span sslice24 = "../../../../creusot-contracts/src/std/slice.rs" 414 4 414 10
  let%span sslice25 = "../../../../creusot-contracts/src/std/slice.rs" 405 12 405 66
  let%span smap_inv26 = "../../../../creusot-contracts/src/std/iter/map_inv.rs" 159 8 165 9
  let%span smap_inv27 = "../../../../creusot-contracts/src/std/iter/map_inv.rs" 146 8 153 9
  let%span smap_inv28 = "../../../../creusot-contracts/src/std/iter/map_inv.rs" 15 8 18 9
  let%span smap_inv29 = "../../../../creusot-contracts/src/std/iter/map_inv.rs" 41 8 54 9
  let%span svec30 = "../../../../creusot-contracts/src/std/vec.rs" 287 20 287 32
  let%span sslice31 = "../../../../creusot-contracts/src/std/slice.rs" 28 14 28 41
  let%span sslice32 = "../../../../creusot-contracts/src/std/slice.rs" 29 14 29 42
  let%span sresolve33 = "../../../../creusot-contracts/src/resolve.rs" 41 20 41 34
  let%span sslice34 = "../../../../creusot-contracts/src/std/slice.rs" 96 14 96 41
  let%span sslice35 = "../../../../creusot-contracts/src/std/slice.rs" 97 4 97 82
  let%span sslice36 = "../../../../creusot-contracts/src/std/slice.rs" 398 20 398 61
  let%span smap_inv37 = "../../../../creusot-contracts/src/std/iter/map_inv.rs" 123 8 127 9
  let%span smap_inv38 = "../../../../creusot-contracts/src/std/iter/map_inv.rs" 62 8 62 50
  let%span smap_inv39 = "../../../../creusot-contracts/src/std/iter/map_inv.rs" 23 15 23 24
  let%span smap_inv40 = "../../../../creusot-contracts/src/std/iter/map_inv.rs" 24 14 24 45
  let%span smap_inv41 = "../../../../creusot-contracts/src/std/iter/map_inv.rs" 29 15 29 21
  let%span smap_inv42 = "../../../../creusot-contracts/src/std/iter/map_inv.rs" 30 15 30 21
  let%span smap_inv43 = "../../../../creusot-contracts/src/std/iter/map_inv.rs" 31 15 31 21
  let%span smap_inv44 = "../../../../creusot-contracts/src/std/iter/map_inv.rs" 32 15 32 32
  let%span smap_inv45 = "../../../../creusot-contracts/src/std/iter/map_inv.rs" 33 15 33 32
  let%span smap_inv46 = "../../../../creusot-contracts/src/std/iter/map_inv.rs" 34 14 34 42
  let%span sops47 = "../../../../creusot-contracts/src/logic/ops.rs" 42 8 42 31
  let%span smodel48 = "../../../../creusot-contracts/src/model.rs" 106 8 106 22
  let%span sinvariant49 = "../../../../creusot-contracts/src/invariant.rs" 34 20 34 44
  
  use prelude.prelude.UIntSize
  
  use prelude.prelude.Borrow
  
  use prelude.prelude.Opaque
  
  type t_NonNull'0  =
    { t_NonNull__pointer'0: opaque_ptr }
  
  type t_Unique'0  =
    { t_Unique__pointer'0: t_NonNull'0; t_Unique__qy95zmarker'0: () }
  
<<<<<<< HEAD
  type t_Cap'0  =
    { t_Cap__0'0: usize }
=======
  function t_MapInv__func (self : t_MapInv 'i 'b 'f) : 'f =
    match self with
      | C_MapInv _ a _ -> a
      end
end
module T_03_std_iterators__counter__qyClosure0 [#"03_std_iterators.rs" 48 12 48 91]
  use prelude.prelude.UIntSize
>>>>>>> dfce2a3a
  
  type t_RawVec'0  =
    { t_RawVec__ptr'0: t_Unique'0; t_RawVec__cap'0: t_Cap'0; t_RawVec__alloc'0: () }
  
  type t_Vec'0  =
    { t_Vec__buf'0: t_RawVec'0; t_Vec__len'0: usize }
  
<<<<<<< HEAD
  predicate inv'0 (_1 : t_Vec'0)
  
  use prelude.prelude.Slice
  
  use prelude.prelude.UInt32
=======
  type m_03_std_iterators__counter__qyClosure0  =
    | M_03_std_iterators__counter__qyClosure0 (borrowed usize)
  
  let rec m_03_std_iterators__counter__qyClosure0 (input:m_03_std_iterators__counter__qyClosure0) (ret  (cnt:borrowed usize))= any
    [ good (cnt:borrowed usize)-> {M_03_std_iterators__counter__qyClosure0 cnt = input} (! ret {cnt}) ]
    
end
module M_03_std_iterators__counter__qyClosure0 [#"03_std_iterators.rs" 48 12 48 91]
  let%span s03_std_iterators0 = "03_std_iterators.rs" 50 23 50 24
  let%span s03_std_iterators1 = "03_std_iterators.rs" 47 23 47 65
  let%span s03_std_iterators2 = "03_std_iterators.rs" 48 22 48 89
  let%span sresolve3 = "../../../../creusot-contracts/src/resolve.rs" 41 20 41 34
>>>>>>> dfce2a3a
  
  use seq.Seq
  
  use seq.Seq
  
  constant v_MAX'0 : usize = (18446744073709551615 : usize)
  
  use prelude.prelude.UIntSize
  
  use prelude.prelude.Int
  
  use prelude.prelude.Slice
  
<<<<<<< HEAD
  function view'4 (self : slice uint32) : Seq.seq uint32
  
  axiom view'4_spec : forall self : slice uint32 . ([%#sslice32] view'4 self = Slice.id self)
  && ([%#sslice31] Seq.length (view'4 self) <= UIntSize.to_int (v_MAX'0 : usize))
  
  function view'1 (self : slice uint32) : Seq.seq uint32 =
    [%#smodel18] view'4 self
=======
  use T_03_std_iterators__counter__qyClosure0 as Closure'0
  
  function field_0'0 [#"03_std_iterators.rs" 48 12 48 91] (self : Closure'0.m_03_std_iterators__counter__qyClosure0) : borrowed usize
    
   =
    let Closure'0.M_03_std_iterators__counter__qyClosure0 a = self in a
  
  predicate unnest'0 [#"03_std_iterators.rs" 48 12 48 91] (self : Closure'0.m_03_std_iterators__counter__qyClosure0) (_2 : Closure'0.m_03_std_iterators__counter__qyClosure0)
    
   =
    (field_0'0 _2).final = (field_0'0 self).final
>>>>>>> dfce2a3a
  
  function view'0 (self : t_Vec'0) : Seq.seq uint32
  
  axiom view'0_spec : forall self : t_Vec'0 . [%#svec17] Seq.length (view'0 self) <= UIntSize.to_int (v_MAX'0 : usize)
  
  function view'2 (self : t_Vec'0) : Seq.seq uint32 =
    [%#smodel18] view'0 self
  
  predicate inv'1 (_1 : slice uint32)
  
  axiom inv_axiom'0 [@rewrite] : forall x : t_Vec'0 [inv'0 x] . inv'0 x = true
  
  axiom inv_axiom'1 [@rewrite] : forall x : slice uint32 [inv'1 x] . inv'1 x = true
  
<<<<<<< HEAD
  predicate inv'2 (_1 : uint32)
  
  axiom inv_axiom'2 [@rewrite] : forall x : uint32 [inv'2 x] . inv'2 x = true
=======
  predicate resolve'1 (self : borrowed Closure'0.m_03_std_iterators__counter__qyClosure0) =
    [%#sresolve3] self.final = self.current
  
  predicate resolve'0 (_1 : borrowed Closure'0.m_03_std_iterators__counter__qyClosure0) =
    resolve'1 _1
>>>>>>> dfce2a3a
  
  type t_Iter'0  =
    { t_Iter__ptr'0: t_NonNull'0; t_Iter__end_or_len'0: opaque_ptr; t_Iter__qy95zmarker'0: () }
  
<<<<<<< HEAD
  predicate inv'3 (_1 : t_Iter'0)
=======
  let rec m_03_std_iterators__counter__qyClosure0 (_1:borrowed Closure'0.m_03_std_iterators__counter__qyClosure0) (x:uint32) (_prod:Snapshot.snap_ty (Seq.seq uint32)) (return'  (ret:uint32))= {[%#s03_std_iterators1] UIntSize.to_int (field_0'0 _1.current).current
    = Seq.length (Snapshot.inner _prod)
    /\ (field_0'0 _1.current).current < (v_MAX'0 : usize)}
    (! bb0
    [ bb0 = s0
      [ s0 = Closure'0.m_03_std_iterators__counter__qyClosure0 {_1.current}
          (fun (r'0:borrowed usize) ->
            UIntSize.add {r'0.current} {[%#s03_std_iterators0] (1 : usize)}
              (fun (_ret':usize) ->
                Closure'0.m_03_std_iterators__counter__qyClosure0 {_1.current}
                  (fun (r'1:borrowed usize) ->
                    
                    [ &_1 <- { _1 with current = Closure'0.M_03_std_iterators__counter__qyClosure0 ({ r'1 with current = _ret' ; }) ; } ]
                    
                    s1)))
      | s1 = -{resolve'0 _1}- s2
      | s2 =  [ &res1 <- x ] s3
      | s3 =  [ &res <- res1 ] s4
      | s4 =  [ &_0 <- res ] s5
      | s5 = return' {_0} ]
       ]
    )
    [ & _0 : uint32 = any_l ()
    | & _1 : borrowed Closure'0.m_03_std_iterators__counter__qyClosure0 = _1
    | & x : uint32 = x
    | & res : uint32 = any_l ()
    | & res1 : uint32 = any_l () ]
    
    [ return' (result:uint32)-> {[@expl:postcondition] unnest'0 _1.current _1.final}
      {[@expl:postcondition] [%#s03_std_iterators2] UIntSize.to_int (field_0'0 _1.final).current
      = UIntSize.to_int (field_0'0 _1.current).current + 1
      /\ UIntSize.to_int (field_0'0 _1.final).current = Seq.length (Snapshot.inner _prod) + 1 /\ result = x}
      (! return' {result}) ]
    
end
module M_03_std_iterators__counter [#"03_std_iterators.rs" 41 0 41 27]
  let%span s03_std_iterators0 = "03_std_iterators.rs" 42 18 42 19
  let%span s03_std_iterators1 = "03_std_iterators.rs" 56 20 56 40
  let%span s03_std_iterators2 = "03_std_iterators.rs" 57 4 57 35
  let%span s03_std_iterators3 = "03_std_iterators.rs" 58 20 58 36
  let%span svec4 = "../../../../creusot-contracts/src/std/vec.rs" 172 26 172 42
  let%span sslice5 = "../../../../creusot-contracts/src/std/slice.rs" 249 0 358 1
  let%span siter6 = "../../../../creusot-contracts/src/std/iter.rs" 53 4 55 71
  let%span siter7 = "../../../../creusot-contracts/src/std/iter.rs" 56 15 56 51
  let%span siter8 = "../../../../creusot-contracts/src/std/iter.rs" 57 15 57 70
  let%span siter9 = "../../../../creusot-contracts/src/std/iter.rs" 59 21 59 25
  let%span siter10 = "../../../../creusot-contracts/src/std/iter.rs" 59 27 59 31
  let%span siter11 = "../../../../creusot-contracts/src/std/iter.rs" 58 14 58 88
  let%span siter12 = "../../../../creusot-contracts/src/std/iter.rs" 59 4 62 61
  let%span siter13 = "../../../../creusot-contracts/src/std/iter.rs" 173 16 175 83
  let%span svec14 = "../../../../creusot-contracts/src/std/vec.rs" 19 14 19 41
  let%span smodel15 = "../../../../creusot-contracts/src/model.rs" 91 8 91 22
  let%span sslice16 = "../../../../creusot-contracts/src/std/slice.rs" 418 14 418 45
  let%span sslice17 = "../../../../creusot-contracts/src/std/slice.rs" 416 4 416 10
  let%span sslice18 = "../../../../creusot-contracts/src/std/slice.rs" 425 15 425 32
  let%span sslice19 = "../../../../creusot-contracts/src/std/slice.rs" 426 15 426 32
  let%span sslice20 = "../../../../creusot-contracts/src/std/slice.rs" 427 14 427 42
  let%span sslice21 = "../../../../creusot-contracts/src/std/slice.rs" 423 4 423 10
  let%span sslice22 = "../../../../creusot-contracts/src/std/slice.rs" 410 12 410 66
  let%span s03_std_iterators23 = "03_std_iterators.rs" 47 23 47 65
  let%span smap_inv24 = "../../../../creusot-contracts/src/std/iter/map_inv.rs" 165 8 171 9
  let%span smap_inv25 = "../../../../creusot-contracts/src/std/iter/map_inv.rs" 152 8 159 9
  let%span smap_inv26 = "../../../../creusot-contracts/src/std/iter/map_inv.rs" 15 8 18 9
  let%span smap_inv27 = "../../../../creusot-contracts/src/std/iter/map_inv.rs" 45 8 58 9
  let%span svec28 = "../../../../creusot-contracts/src/std/vec.rs" 292 20 292 32
  let%span sslice29 = "../../../../creusot-contracts/src/std/slice.rs" 29 14 29 41
  let%span sslice30 = "../../../../creusot-contracts/src/std/slice.rs" 30 14 30 42
  let%span sslice31 = "../../../../creusot-contracts/src/std/slice.rs" 100 14 100 41
  let%span sslice32 = "../../../../creusot-contracts/src/std/slice.rs" 101 4 101 82
  let%span sslice33 = "../../../../creusot-contracts/src/std/slice.rs" 403 20 403 61
  let%span smap_inv34 = "../../../../creusot-contracts/src/std/iter/map_inv.rs" 127 8 131 9
  let%span smap_inv35 = "../../../../creusot-contracts/src/std/iter/map_inv.rs" 66 8 66 50
  let%span smap_inv36 = "../../../../creusot-contracts/src/std/iter/map_inv.rs" 25 15 25 24
  let%span smap_inv37 = "../../../../creusot-contracts/src/std/iter/map_inv.rs" 26 14 26 45
  let%span smap_inv38 = "../../../../creusot-contracts/src/std/iter/map_inv.rs" 33 15 33 21
  let%span smap_inv39 = "../../../../creusot-contracts/src/std/iter/map_inv.rs" 34 15 34 21
  let%span smap_inv40 = "../../../../creusot-contracts/src/std/iter/map_inv.rs" 35 15 35 21
  let%span smap_inv41 = "../../../../creusot-contracts/src/std/iter/map_inv.rs" 36 15 36 32
  let%span smap_inv42 = "../../../../creusot-contracts/src/std/iter/map_inv.rs" 37 15 37 32
  let%span smap_inv43 = "../../../../creusot-contracts/src/std/iter/map_inv.rs" 38 14 38 42
  let%span sops44 = "../../../../creusot-contracts/src/logic/ops.rs" 42 8 42 31
  let%span sresolve45 = "../../../../creusot-contracts/src/resolve.rs" 41 20 41 34
  let%span smodel46 = "../../../../creusot-contracts/src/model.rs" 109 8 109 22
  let%span sinvariant47 = "../../../../creusot-contracts/src/invariant.rs" 34 20 34 44
  
  use T_03_std_iterators__counter__qyClosure0 as Closure'0
>>>>>>> dfce2a3a
  
  axiom inv_axiom'3 [@rewrite] : forall x : t_Iter'0 [inv'3 x] . inv'3 x = true
  
  type m_03_std_iterators__counter__qy123zclosureqy35z0qy125z'0  =
    { field_0'0: borrowed usize }
  
<<<<<<< HEAD
  predicate inv'4 (_1 : m_03_std_iterators__counter__qy123zclosureqy35z0qy125z'0)
  
  axiom inv_axiom'4 [@rewrite] : forall x : m_03_std_iterators__counter__qy123zclosureqy35z0qy125z'0 [inv'4 x] . inv'4 x
=======
  predicate inv'13 (_1 : Seq.seq (borrowed Closure'0.m_03_std_iterators__counter__qyClosure0))
  
  axiom inv_axiom'13 [@rewrite] : forall x : Seq.seq (borrowed Closure'0.m_03_std_iterators__counter__qyClosure0) [inv'13 x] . inv'13 x
>>>>>>> dfce2a3a
  = true
  
  use seq.Seq
  
  use prelude.prelude.Snapshot
  
  type t_MapInv'0  =
    { t_MapInv__iter'0: t_Iter'0;
      t_MapInv__func'0: m_03_std_iterators__counter__qy123zclosureqy35z0qy125z'0;
      t_MapInv__produced'0: Snapshot.snap_ty (Seq.seq uint32) }
  
<<<<<<< HEAD
  predicate inv'5 (_1 : t_MapInv'0)
  
  predicate invariant'0 (self : t_MapInv'0)
=======
  predicate inv'11 (_1 : borrowed Closure'0.m_03_std_iterators__counter__qyClosure0)
  
  axiom inv_axiom'11 [@rewrite] : forall x : borrowed Closure'0.m_03_std_iterators__counter__qyClosure0 [inv'11 x] . inv'11 x
  = true
>>>>>>> dfce2a3a
  
  axiom inv_axiom'5 [@rewrite] : forall x : t_MapInv'0 [inv'5 x] . inv'5 x
  = (invariant'0 x
  /\ match x with
    | {t_MapInv__iter'0 = iter ; t_MapInv__func'0 = func ; t_MapInv__produced'0 = produced} -> true
    end)
  
  predicate inv'6 (_1 : borrowed (t_MapInv'0))
  
  predicate invariant'1 (self : borrowed (t_MapInv'0)) =
    [%#sinvariant49] inv'5 self.current /\ inv'5 self.final
  
  axiom inv_axiom'6 [@rewrite] : forall x : borrowed (t_MapInv'0) [inv'6 x] . inv'6 x = invariant'1 x
  
  predicate inv'7 (_1 : Seq.seq uint32)
  
  axiom inv_axiom'7 [@rewrite] : forall x : Seq.seq uint32 [inv'7 x] . inv'7 x = true
  
  predicate inv'8 (_1 : t_Vec'0)
  
  axiom inv_axiom'8 [@rewrite] : forall x : t_Vec'0 [inv'8 x] . inv'8 x = true
  
  predicate inv'9 (_1 : borrowed (t_Iter'0))
  
  axiom inv_axiom'9 [@rewrite] : forall x : borrowed (t_Iter'0) [inv'9 x] . inv'9 x = true
  
  predicate inv'10 (_1 : Seq.seq uint32)
  
  axiom inv_axiom'10 [@rewrite] : forall x : Seq.seq uint32 [inv'10 x] . inv'10 x = true
  
  predicate inv'11 (_1 : borrowed m_03_std_iterators__counter__qy123zclosureqy35z0qy125z'0)
  
  axiom inv_axiom'11 [@rewrite] : forall x : borrowed m_03_std_iterators__counter__qy123zclosureqy35z0qy125z'0 [inv'11 x] . inv'11 x
  = true
  
<<<<<<< HEAD
  predicate inv'12 (_1 : uint32)
  
  axiom inv_axiom'12 [@rewrite] : forall x : uint32 [inv'12 x] . inv'12 x = true
=======
  function field_0'0 [#"03_std_iterators.rs" 48 12 48 91] (self : Closure'0.m_03_std_iterators__counter__qyClosure0) : borrowed usize
    
   =
    let Closure'0.M_03_std_iterators__counter__qyClosure0 a = self in a
  
  predicate unnest'0 [#"03_std_iterators.rs" 48 12 48 91] (self : Closure'0.m_03_std_iterators__counter__qyClosure0) (_2 : Closure'0.m_03_std_iterators__counter__qyClosure0)
    
   =
    (field_0'0 _2).final = (field_0'0 self).final
>>>>>>> dfce2a3a
  
  use seq.Seq
  
  predicate inv'13 (_1 : Seq.seq (borrowed m_03_std_iterators__counter__qy123zclosureqy35z0qy125z'0))
  
  axiom inv_axiom'13 [@rewrite] : forall x : Seq.seq (borrowed m_03_std_iterators__counter__qy123zclosureqy35z0qy125z'0) [inv'13 x] . inv'13 x
  = true
  
  let rec deref'0 (self:t_Vec'0) (return'  (ret:slice uint32))= {[@expl:precondition] inv'0 self}
    any [ return' (result:slice uint32)-> {inv'1 result} {[%#svec4] view'1 result = view'2 self} (! return' {result}) ] 
  
<<<<<<< HEAD
  function view'3 (self : t_Iter'0) : slice uint32
=======
  predicate postcondition_mut'0 [#"03_std_iterators.rs" 48 12 48 91] (self : borrowed Closure'0.m_03_std_iterators__counter__qyClosure0) (args : (uint32, Snapshot.snap_ty (Seq.seq uint32))) (result : uint32)
    
   =
    (let (x, _prod) = args in UIntSize.to_int (field_0'0 self.final).current
    = UIntSize.to_int (field_0'0 self.current).current + 1
    /\ UIntSize.to_int (field_0'0 self.final).current = Seq.length (Snapshot.inner _prod) + 1 /\ result = x)
    /\ unnest'0 self.current self.final
>>>>>>> dfce2a3a
  
  let rec iter'0 (self:slice uint32) (return'  (ret:t_Iter'0))= {[@expl:precondition] inv'1 self}
    any [ return' (result:t_Iter'0)-> {[%#sslice5] view'3 result = self} (! return' {result}) ] 
  
  predicate resolve'2 (self : borrowed m_03_std_iterators__counter__qy123zclosureqy35z0qy125z'0) =
    [%#sresolve33] self.final = self.current
  
<<<<<<< HEAD
  predicate resolve'0 (_1 : borrowed m_03_std_iterators__counter__qy123zclosureqy35z0qy125z'0) =
    resolve'2 _1
  
  use prelude.prelude.Intrinsic
=======
  predicate precondition'0 [#"03_std_iterators.rs" 48 12 48 91] (self : Closure'0.m_03_std_iterators__counter__qyClosure0) (args : (uint32, Snapshot.snap_ty (Seq.seq uint32)))
    
   =
    [%#s03_std_iterators23] let (x, _prod) = args in UIntSize.to_int (field_0'0 self).current
    = Seq.length (Snapshot.inner _prod)
    /\ (field_0'0 self).current < (v_MAX'0 : usize)
>>>>>>> dfce2a3a
  
  use prelude.prelude.Snapshot
  
  use seq.Seq
  
  predicate unnest'0 [#"03_std_iterators.rs" 48 12 48 91] (self : m_03_std_iterators__counter__qy123zclosureqy35z0qy125z'0) (_2 : m_03_std_iterators__counter__qy123zclosureqy35z0qy125z'0)
    
   =
    (_2.field_0'0).final = (self.field_0'0).final
  
  let rec closure0'0 (_1:borrowed m_03_std_iterators__counter__qy123zclosureqy35z0qy125z'0) (x:uint32) (_prod:Snapshot.snap_ty (Seq.seq uint32)) (return'  (ret:uint32))= {[%#s03_std_iterators7] UIntSize.to_int ((_1.current).field_0'0).current
    = Seq.length (Snapshot.inner _prod)
    /\ ((_1.current).field_0'0).current < (v_MAX'0 : usize)}
    (! bb0
    [ bb0 = s0
      [ s0 = UIntSize.add {((_1.current).field_0'0).current} {[%#s03_std_iterators6] (1 : usize)}
          (fun (_ret':usize) ->
             [ &_1 <- { _1 with current = { field_0'0 = { (_1.current).field_0'0 with current = _ret' } } } ] 
            s1)
      | s1 = -{resolve'0 _1}- s2
      | s2 =  [ &res1 <- x ] s3
      | s3 =  [ &res <- res1 ] s4
      | s4 =  [ &_0 <- res ] s5
      | s5 = return' {_0} ]
       ]
    )
    [ & _0 : uint32 = any_l ()
    | & _1 : borrowed m_03_std_iterators__counter__qy123zclosureqy35z0qy125z'0 = _1
    | & x : uint32 = x
    | & res : uint32 = any_l ()
    | & res1 : uint32 = any_l () ]
    
    [ return' (result:uint32)-> {[@expl:postcondition] unnest'0 _1.current _1.final}
      {[@expl:postcondition] [%#s03_std_iterators8] UIntSize.to_int ((_1.final).field_0'0).current
      = UIntSize.to_int ((_1.current).field_0'0).current + 1
      /\ UIntSize.to_int ((_1.final).field_0'0).current = Seq.length (Snapshot.inner _prod) + 1 /\ result = x}
      (! return' {result}) ]
    
  
  use seq.Seq
  
  use seq.Seq
  
  use seq.Seq
  
  function index_logic'0 [@inline:trivial] (self : slice uint32) (ix : int) : uint32 =
    [%#sops47] Seq.get (view'4 self) ix
  
  function to_ref_seq'0 (self : slice uint32) : Seq.seq uint32
  
  axiom to_ref_seq'0_spec : forall self : slice uint32 . ([%#sslice35] forall i : int . 0 <= i
  /\ i < Seq.length (to_ref_seq'0 self)  -> Seq.get (to_ref_seq'0 self) i = index_logic'0 self i)
  && ([%#sslice34] Seq.length (to_ref_seq'0 self) = Seq.length (view'1 self))
  
  use seq.Seq
  
  predicate produces'0 (self : t_Iter'0) (visited : Seq.seq uint32) (tl : t_Iter'0) =
    [%#sslice25] to_ref_seq'0 (view'3 self) = Seq.(++) visited (to_ref_seq'0 (view'3 tl))
  
  use seq.Seq
  
  use prelude.prelude.Snapshot
  
<<<<<<< HEAD
  predicate precondition'0 [#"03_std_iterators.rs" 48 12 48 91] (self : m_03_std_iterators__counter__qy123zclosureqy35z0qy125z'0) (args : (uint32, Snapshot.snap_ty (Seq.seq uint32)))
    
   =
    [%#s03_std_iterators7] let (x, _prod) = args in UIntSize.to_int (self.field_0'0).current
    = Seq.length (Snapshot.inner _prod)
    /\ (self.field_0'0).current < (v_MAX'0 : usize)
  
  predicate resolve'4 (self : borrowed (t_Iter'0)) =
    [%#sresolve33] self.final = self.current
  
  function view'5 (self : borrowed (t_Iter'0)) : slice uint32 =
    [%#smodel48] view'3 self.current
  
  use seq.Seq
  
  predicate completed'1 (self : borrowed (t_Iter'0)) =
    [%#sslice36] resolve'4 self /\ view'4 (view'5 self) = (Seq.empty  : Seq.seq uint32)
  
  predicate next_precondition'0 (iter : t_Iter'0) (func : m_03_std_iterators__counter__qy123zclosureqy35z0qy125z'0) (produced : Seq.seq uint32)
    
   =
    [%#smap_inv37] forall e : uint32, i : t_Iter'0 . inv'2 e /\ inv'3 i /\ produces'0 iter (Seq.singleton e) i
     -> precondition'0 func (e, Snapshot.new produced)
  
  use seq.Seq
=======
  predicate produces'1 [@inline:trivial] (self : MapInv'0.t_MapInv (Iter'0.t_Iter uint32) uint32 Closure'0.m_03_std_iterators__counter__qyClosure0) (visited : Seq.seq uint32) (succ : MapInv'0.t_MapInv (Iter'0.t_Iter uint32) uint32 Closure'0.m_03_std_iterators__counter__qyClosure0)
    
   =
    [%#smap_inv27] unnest'0 (T_creusot_contracts__stdqy35z1__iter__map_inv__MapInv.t_MapInv__func self) (T_creusot_contracts__stdqy35z1__iter__map_inv__MapInv.t_MapInv__func succ)
    /\ (exists fs : Seq.seq (borrowed Closure'0.m_03_std_iterators__counter__qyClosure0) . inv'13 fs
    /\ Seq.length fs = Seq.length visited
    /\ (exists s : Seq.seq uint32 . inv'10 s
    /\ Seq.length s = Seq.length visited
    /\ produces'0 (T_creusot_contracts__stdqy35z1__iter__map_inv__MapInv.t_MapInv__iter self) s (T_creusot_contracts__stdqy35z1__iter__map_inv__MapInv.t_MapInv__iter succ)
    /\ Snapshot.inner (T_creusot_contracts__stdqy35z1__iter__map_inv__MapInv.t_MapInv__produced succ)
    = Seq.(++) (Snapshot.inner (T_creusot_contracts__stdqy35z1__iter__map_inv__MapInv.t_MapInv__produced self)) s
    /\ (forall i : int . 1 <= i /\ i < Seq.length fs  -> (Seq.get fs (i - 1)).final = (Seq.get fs i).current)
    /\ (if Seq.length visited = 0 then
      T_creusot_contracts__stdqy35z1__iter__map_inv__MapInv.t_MapInv__func self
      = T_creusot_contracts__stdqy35z1__iter__map_inv__MapInv.t_MapInv__func succ
    else
      (Seq.get fs 0).current = T_creusot_contracts__stdqy35z1__iter__map_inv__MapInv.t_MapInv__func self
      /\ (Seq.get fs (Seq.length visited - 1)).final
      = T_creusot_contracts__stdqy35z1__iter__map_inv__MapInv.t_MapInv__func succ
    )
    /\ (forall i : int . 0 <= i /\ i < Seq.length visited
     -> unnest'0 (T_creusot_contracts__stdqy35z1__iter__map_inv__MapInv.t_MapInv__func self) (Seq.get fs i).current
    /\ precondition'0 (Seq.get fs i).current (Seq.get s i, Snapshot.new (Seq.(++) (Snapshot.inner (T_creusot_contracts__stdqy35z1__iter__map_inv__MapInv.t_MapInv__produced self)) (Seq.([..]) s 0 i)))
    /\ postcondition_mut'0 (Seq.get fs i) (Seq.get s i, Snapshot.new (Seq.(++) (Snapshot.inner (T_creusot_contracts__stdqy35z1__iter__map_inv__MapInv.t_MapInv__produced self)) (Seq.([..]) s 0 i))) (Seq.get visited i))))
  
  predicate inv'5 (_1 : MapInv'0.t_MapInv (Iter'0.t_Iter uint32) uint32 Closure'0.m_03_std_iterators__counter__qyClosure0)
    
  
  function produces_trans'3 (a : MapInv'0.t_MapInv (Iter'0.t_Iter uint32) uint32 Closure'0.m_03_std_iterators__counter__qyClosure0) (ab : Seq.seq uint32) (b : MapInv'0.t_MapInv (Iter'0.t_Iter uint32) uint32 Closure'0.m_03_std_iterators__counter__qyClosure0) (bc : Seq.seq uint32) (c : MapInv'0.t_MapInv (Iter'0.t_Iter uint32) uint32 Closure'0.m_03_std_iterators__counter__qyClosure0) : ()
    
  
  axiom produces_trans'3_spec : forall a : MapInv'0.t_MapInv (Iter'0.t_Iter uint32) uint32 Closure'0.m_03_std_iterators__counter__qyClosure0, ab : Seq.seq uint32, b : MapInv'0.t_MapInv (Iter'0.t_Iter uint32) uint32 Closure'0.m_03_std_iterators__counter__qyClosure0, bc : Seq.seq uint32, c : MapInv'0.t_MapInv (Iter'0.t_Iter uint32) uint32 Closure'0.m_03_std_iterators__counter__qyClosure0 . ([%#smap_inv38] inv'5 a)
   -> ([%#smap_inv39] inv'5 b)
   -> ([%#smap_inv40] inv'5 c)
   -> ([%#smap_inv41] produces'1 a ab b)
   -> ([%#smap_inv42] produces'1 b bc c)  -> ([%#smap_inv43] produces'1 a (Seq.(++) ab bc) c)
  
  use seq.Seq
  
  function produces_refl'3 (self : MapInv'0.t_MapInv (Iter'0.t_Iter uint32) uint32 Closure'0.m_03_std_iterators__counter__qyClosure0) : ()
    
  
  axiom produces_refl'3_spec : forall self : MapInv'0.t_MapInv (Iter'0.t_Iter uint32) uint32 Closure'0.m_03_std_iterators__counter__qyClosure0 . ([%#smap_inv36] inv'5 self)
   -> ([%#smap_inv37] produces'1 self (Seq.empty  : Seq.seq uint32) self)
  
  predicate inv'7 (_1 : Seq.seq uint32)
  
  axiom inv_axiom'7 [@rewrite] : forall x : Seq.seq uint32 [inv'7 x] . inv'7 x = true
  
  predicate invariant'1 (self : borrowed (MapInv'0.t_MapInv (Iter'0.t_Iter uint32) uint32 Closure'0.m_03_std_iterators__counter__qyClosure0))
    
   =
    [%#sinvariant47] inv'5 self.current /\ inv'5 self.final
  
  predicate inv'6 (_1 : borrowed (MapInv'0.t_MapInv (Iter'0.t_Iter uint32) uint32 Closure'0.m_03_std_iterators__counter__qyClosure0))
    
  
  axiom inv_axiom'6 [@rewrite] : forall x : borrowed (MapInv'0.t_MapInv (Iter'0.t_Iter uint32) uint32 Closure'0.m_03_std_iterators__counter__qyClosure0) [inv'6 x] . inv'6 x
  = invariant'1 x
  
  predicate invariant'0 (self : MapInv'0.t_MapInv (Iter'0.t_Iter uint32) uint32 Closure'0.m_03_std_iterators__counter__qyClosure0)
    
  
  axiom inv_axiom'5 [@rewrite] : forall x : MapInv'0.t_MapInv (Iter'0.t_Iter uint32) uint32 Closure'0.m_03_std_iterators__counter__qyClosure0 [inv'5 x] . inv'5 x
  = (invariant'0 x
  /\ match x with
    | MapInv'0.C_MapInv iter func produced -> true
    end)
  
  predicate inv'4 (_1 : Closure'0.m_03_std_iterators__counter__qyClosure0)
  
  axiom inv_axiom'4 [@rewrite] : forall x : Closure'0.m_03_std_iterators__counter__qyClosure0 [inv'4 x] . inv'4 x = true
>>>>>>> dfce2a3a
  
  predicate postcondition_mut'0 [#"03_std_iterators.rs" 48 12 48 91] (self : borrowed m_03_std_iterators__counter__qy123zclosureqy35z0qy125z'0) (args : (uint32, Snapshot.snap_ty (Seq.seq uint32))) (result : uint32)
    
   =
    (let (x, _prod) = args in UIntSize.to_int ((self.final).field_0'0).current
    = UIntSize.to_int ((self.current).field_0'0).current + 1
    /\ UIntSize.to_int ((self.final).field_0'0).current = Seq.length (Snapshot.inner _prod) + 1 /\ result = x)
    /\ unnest'0 self.current self.final
  
  predicate preservation'0 (iter : t_Iter'0) (func : m_03_std_iterators__counter__qy123zclosureqy35z0qy125z'0) =
    [%#smap_inv27] forall s : Seq.seq uint32, e1 : uint32, e2 : uint32, f : borrowed m_03_std_iterators__counter__qy123zclosureqy35z0qy125z'0, b : uint32, i : t_Iter'0 . inv'10 s
    /\ inv'2 e1 /\ inv'2 e2 /\ inv'11 f /\ inv'12 b /\ inv'3 i /\ unnest'0 func f.current
     -> produces'0 iter (Seq.snoc (Seq.snoc s e1) e2) i
     -> precondition'0 f.current (e1, Snapshot.new s)
     -> postcondition_mut'0 f (e1, Snapshot.new s) b  -> precondition'0 f.final (e2, Snapshot.new (Seq.snoc s e1))
  
  predicate reinitialize'0 (_1 : ()) =
    [%#smap_inv26] forall iter : borrowed (t_Iter'0), func : m_03_std_iterators__counter__qy123zclosureqy35z0qy125z'0 . inv'9 iter
    /\ inv'4 func
     -> completed'1 iter
     -> next_precondition'0 iter.final func (Seq.empty  : Seq.seq uint32) /\ preservation'0 iter.final func
  
  let rec map_inv'0 (self:t_Iter'0) (func:m_03_std_iterators__counter__qy123zclosureqy35z0qy125z'0) (return'  (ret:t_MapInv'0))= {[@expl:precondition] [%#siter13] inv'4 func}
    {[@expl:precondition] [%#siter12] inv'3 self}
    {[@expl:precondition] [%#siter11] preservation'0 self func}
    {[@expl:precondition] [%#siter10] reinitialize'0 ()}
    {[@expl:precondition] [%#siter9] forall e : uint32, i2 : t_Iter'0 . inv'2 e /\ inv'3 i2
     -> produces'0 self (Seq.singleton e) i2  -> precondition'0 func (e, Snapshot.new (Seq.empty  : Seq.seq uint32))}
    any
    [ return' (result:t_MapInv'0)-> {[%#siter15] inv'5 result}
      {[%#siter14] result
      = { t_MapInv__iter'0 = self;
          t_MapInv__func'0 = func;
          t_MapInv__produced'0 = Snapshot.new (Seq.empty  : Seq.seq uint32) }}
      (! return' {result}) ]
    
  
  predicate resolve'5 (_1 : t_Iter'0) =
    true
  
  predicate resolve'9 (self : borrowed usize) =
    [%#sresolve33] self.final = self.current
  
  predicate resolve'8 (_1 : borrowed usize) =
    resolve'9 _1
  
  predicate resolve'7 [#"03_std_iterators.rs" 48 12 48 91] (_1 : m_03_std_iterators__counter__qy123zclosureqy35z0qy125z'0)
    
   =
    resolve'8 _1.field_0'0
  
  predicate resolve'6 (_1 : m_03_std_iterators__counter__qy123zclosureqy35z0qy125z'0) =
    resolve'7 _1
  
  predicate resolve'3 (self : t_MapInv'0) =
    [%#smap_inv38] resolve'5 self.t_MapInv__iter'0 /\ resolve'6 self.t_MapInv__func'0
  
  predicate resolve'1 (_1 : t_MapInv'0) =
    resolve'3 _1
  
  predicate completed'0 (self : borrowed (t_MapInv'0)) =
    [%#smap_inv28] Snapshot.inner (self.final).t_MapInv__produced'0 = (Seq.empty  : Seq.seq uint32)
    /\ completed'1 (Borrow.borrow_logic (self.current).t_MapInv__iter'0 (self.final).t_MapInv__iter'0 (Borrow.inherit_id (Borrow.get_id self) 1))
    /\ (self.current).t_MapInv__func'0 = (self.final).t_MapInv__func'0
  
  use seq.Seq
  
  use prelude.prelude.Snapshot
  
  use seq.Seq
  
  use seq.Seq
  
  predicate produces'1 [@inline:trivial] (self : t_MapInv'0) (visited : Seq.seq uint32) (succ : t_MapInv'0) =
    [%#smap_inv29] unnest'0 self.t_MapInv__func'0 succ.t_MapInv__func'0
    /\ (exists fs : Seq.seq (borrowed m_03_std_iterators__counter__qy123zclosureqy35z0qy125z'0) . inv'13 fs
    /\ Seq.length fs = Seq.length visited
    /\ (exists s : Seq.seq uint32 . inv'10 s
    /\ Seq.length s = Seq.length visited
    /\ produces'0 self.t_MapInv__iter'0 s succ.t_MapInv__iter'0
    /\ Snapshot.inner succ.t_MapInv__produced'0 = Seq.(++) (Snapshot.inner self.t_MapInv__produced'0) s
    /\ (forall i : int . 1 <= i /\ i < Seq.length fs  -> (Seq.get fs (i - 1)).final = (Seq.get fs i).current)
    /\ (if Seq.length visited = 0 then
      self.t_MapInv__func'0 = succ.t_MapInv__func'0
    else
      (Seq.get fs 0).current = self.t_MapInv__func'0
      /\ (Seq.get fs (Seq.length visited - 1)).final = succ.t_MapInv__func'0
    )
    /\ (forall i : int . 0 <= i /\ i < Seq.length visited
     -> unnest'0 self.t_MapInv__func'0 (Seq.get fs i).current
    /\ precondition'0 (Seq.get fs i).current (Seq.get s i, Snapshot.new (Seq.(++) (Snapshot.inner self.t_MapInv__produced'0) (Seq.([..]) s 0 i)))
    /\ postcondition_mut'0 (Seq.get fs i) (Seq.get s i, Snapshot.new (Seq.(++) (Snapshot.inner self.t_MapInv__produced'0) (Seq.([..]) s 0 i))) (Seq.get visited i))))
  
  predicate from_iter_post'0 (prod : Seq.seq uint32) (res : t_Vec'0) =
    [%#svec30] prod = view'0 res
  
<<<<<<< HEAD
  let rec collect'0 (self:t_MapInv'0) (return'  (ret:t_Vec'0))= {[@expl:precondition] inv'5 self}
    any
    [ return' (result:t_Vec'0)-> {inv'8 result}
      {[%#siter16] exists done' : borrowed (t_MapInv'0), prod : Seq.seq uint32 . inv'6 done'
      /\ inv'7 prod
      /\ resolve'1 done'.final
      /\ completed'0 done' /\ produces'1 self prod done'.current /\ from_iter_post'0 prod result}
      (! return' {result}) ]
=======
  predicate completed'0 (self : borrowed (MapInv'0.t_MapInv (Iter'0.t_Iter uint32) uint32 Closure'0.m_03_std_iterators__counter__qyClosure0))
>>>>>>> dfce2a3a
    
  
  use seq.Seq
  
<<<<<<< HEAD
  use seq.Seq
  
  function produces_refl'1 (self : t_Iter'0) : () =
    [%#sslice20] ()
=======
  predicate resolve'5 [#"03_std_iterators.rs" 48 12 48 91] (_1 : Closure'0.m_03_std_iterators__counter__qyClosure0) =
    resolve'6 (field_0'0 _1)
  
  predicate resolve'4 (_1 : Closure'0.m_03_std_iterators__counter__qyClosure0) =
    resolve'5 _1
>>>>>>> dfce2a3a
  
  axiom produces_refl'1_spec : forall self : t_Iter'0 . [%#sslice19] produces'0 self (Seq.empty  : Seq.seq uint32) self
  
<<<<<<< HEAD
  function produces_trans'1 (a : t_Iter'0) (ab : Seq.seq uint32) (b : t_Iter'0) (bc : Seq.seq uint32) (c : t_Iter'0) : ()
=======
  predicate resolve'1 (self : MapInv'0.t_MapInv (Iter'0.t_Iter uint32) uint32 Closure'0.m_03_std_iterators__counter__qyClosure0)
>>>>>>> dfce2a3a
    
   =
    [%#sslice24] ()
  
<<<<<<< HEAD
  axiom produces_trans'1_spec : forall a : t_Iter'0, ab : Seq.seq uint32, b : t_Iter'0, bc : Seq.seq uint32, c : t_Iter'0 . ([%#sslice21] produces'0 a ab b)
   -> ([%#sslice22] produces'0 b bc c)  -> ([%#sslice23] produces'0 a (Seq.(++) ab bc) c)
  
  function produces_refl'2 (self : t_Iter'0) : () =
    [%#sslice20] ()
=======
  predicate resolve'0 (_1 : MapInv'0.t_MapInv (Iter'0.t_Iter uint32) uint32 Closure'0.m_03_std_iterators__counter__qyClosure0)
    
   =
    resolve'1 _1
  
  let rec collect'0 (self:MapInv'0.t_MapInv (Iter'0.t_Iter uint32) uint32 Closure'0.m_03_std_iterators__counter__qyClosure0) (return'  (ret:Vec'0.t_Vec uint32 (Global'0.t_Global)))= {[@expl:precondition] inv'5 self}
    any
    [ return' (result:Vec'0.t_Vec uint32 (Global'0.t_Global))-> {inv'8 result}
      {[%#siter13] exists done' : borrowed (MapInv'0.t_MapInv (Iter'0.t_Iter uint32) uint32 Closure'0.m_03_std_iterators__counter__qyClosure0), prod : Seq.seq uint32 . inv'6 done'
      /\ inv'7 prod
      /\ resolve'0 done'.final
      /\ completed'0 done' /\ produces'1 self prod done'.current /\ from_iter_post'0 prod result}
      (! return' {result}) ]
    
>>>>>>> dfce2a3a
  
  axiom produces_refl'2_spec : forall self : t_Iter'0 . [%#sslice19] produces'0 self (Seq.empty  : Seq.seq uint32) self
  
<<<<<<< HEAD
  function produces_trans'2 (a : t_Iter'0) (ab : Seq.seq uint32) (b : t_Iter'0) (bc : Seq.seq uint32) (c : t_Iter'0) : ()
    
   =
    [%#sslice24] ()
  
  axiom produces_trans'2_spec : forall a : t_Iter'0, ab : Seq.seq uint32, b : t_Iter'0, bc : Seq.seq uint32, c : t_Iter'0 . ([%#sslice21] produces'0 a ab b)
   -> ([%#sslice22] produces'0 b bc c)  -> ([%#sslice23] produces'0 a (Seq.(++) ab bc) c)
  
  function produces_refl'3 (self : t_MapInv'0) : ()
  
  axiom produces_refl'3_spec : forall self : t_MapInv'0 . ([%#smap_inv39] inv'5 self)
   -> ([%#smap_inv40] produces'1 self (Seq.empty  : Seq.seq uint32) self)
=======
  predicate preservation'0 (iter : Iter'0.t_Iter uint32) (func : Closure'0.m_03_std_iterators__counter__qyClosure0) =
    [%#smap_inv25] forall s : Seq.seq uint32, e1 : uint32, e2 : uint32, f : borrowed Closure'0.m_03_std_iterators__counter__qyClosure0, b : uint32, i : Iter'0.t_Iter uint32 . inv'10 s
    /\ inv'2 e1 /\ inv'2 e2 /\ inv'11 f /\ inv'12 b /\ inv'3 i /\ unnest'0 func f.current
     -> produces'0 iter (Seq.snoc (Seq.snoc s e1) e2) i
     -> precondition'0 f.current (e1, Snapshot.new s)
     -> postcondition_mut'0 f (e1, Snapshot.new s) b  -> precondition'0 f.final (e2, Snapshot.new (Seq.snoc s e1))
  
  use seq.Seq
  
  predicate next_precondition'0 (iter : Iter'0.t_Iter uint32) (func : Closure'0.m_03_std_iterators__counter__qyClosure0) (produced : Seq.seq uint32)
    
   =
    [%#smap_inv34] forall e : uint32, i : Iter'0.t_Iter uint32 . inv'2 e
    /\ inv'3 i /\ produces'0 iter (Seq.singleton e) i  -> precondition'0 func (e, Snapshot.new produced)
  
  predicate reinitialize'0 (_1 : ()) =
    [%#smap_inv24] forall iter : borrowed (Iter'0.t_Iter uint32), func : Closure'0.m_03_std_iterators__counter__qyClosure0 . inv'9 iter
    /\ inv'4 func
     -> completed'1 iter
     -> next_precondition'0 iter.final func (Seq.empty  : Seq.seq uint32) /\ preservation'0 iter.final func
  
  let rec map_inv'0 (self:Iter'0.t_Iter uint32) (func:Closure'0.m_03_std_iterators__counter__qyClosure0) (return'  (ret:MapInv'0.t_MapInv (Iter'0.t_Iter uint32) uint32 Closure'0.m_03_std_iterators__counter__qyClosure0))= {[@expl:precondition] [%#siter10] inv'4 func}
    {[@expl:precondition] [%#siter9] inv'3 self}
    {[@expl:precondition] [%#siter8] preservation'0 self func}
    {[@expl:precondition] [%#siter7] reinitialize'0 ()}
    {[@expl:precondition] [%#siter6] forall e : uint32, i2 : Iter'0.t_Iter uint32 . inv'2 e /\ inv'3 i2
     -> produces'0 self (Seq.singleton e) i2  -> precondition'0 func (e, Snapshot.new (Seq.empty  : Seq.seq uint32))}
    any
    [ return' (result:MapInv'0.t_MapInv (Iter'0.t_Iter uint32) uint32 Closure'0.m_03_std_iterators__counter__qyClosure0)-> {[%#siter12] inv'5 result}
      {[%#siter11] result = MapInv'0.C_MapInv self func (Snapshot.new (Seq.empty  : Seq.seq uint32))}
      (! return' {result}) ]
    
>>>>>>> dfce2a3a
  
  use seq.Seq
  
  function produces_trans'3 (a : t_MapInv'0) (ab : Seq.seq uint32) (b : t_MapInv'0) (bc : Seq.seq uint32) (c : t_MapInv'0) : ()
    
  
  axiom produces_trans'3_spec : forall a : t_MapInv'0, ab : Seq.seq uint32, b : t_MapInv'0, bc : Seq.seq uint32, c : t_MapInv'0 . ([%#smap_inv41] inv'5 a)
   -> ([%#smap_inv42] inv'5 b)
   -> ([%#smap_inv43] inv'5 c)
   -> ([%#smap_inv44] produces'1 a ab b)
   -> ([%#smap_inv45] produces'1 b bc c)  -> ([%#smap_inv46] produces'1 a (Seq.(++) ab bc) c)
  
  meta "compute_max_steps" 1000000
  
  let rec counter'0 (v:t_Vec'0) (return'  (ret:()))= (! bb0
    [ bb0 = s0
      [ s0 =  [ &cnt <- [%#s03_std_iterators0] (0 : usize) ] s1
      | s1 = deref'0 {v} (fun (_ret':slice uint32) ->  [ &_7 <- _ret' ] s2)
      | s2 = bb1 ]
      
    | bb1 = s0 [ s0 = iter'0 {_7} (fun (_ret':t_Iter'0) ->  [ &_5 <- _ret' ] s1) | s1 = bb2 ] 
    | bb2 = s0
      [ s0 = Borrow.borrow_mut <usize> {cnt}
          (fun (_ret':borrowed usize) ->  [ &_10 <- _ret' ]  [ &cnt <- _ret'.final ] s1)
<<<<<<< HEAD
      | s1 =  [ &_9 <- { field_0'0 = _10 } ] s2
      | s2 = map_inv'0 {_5} {_9} (fun (_ret':t_MapInv'0) ->  [ &_4 <- _ret' ] s3)
=======
      | s1 =  [ &_9 <- Closure'0.M_03_std_iterators__counter__qyClosure0 _10 ] s2
      | s2 = map_inv'0 {_5} {_9}
          (fun (_ret':MapInv'0.t_MapInv (Iter'0.t_Iter uint32) uint32 Closure'0.m_03_std_iterators__counter__qyClosure0) ->
             [ &_4 <- _ret' ] 
            s3)
>>>>>>> dfce2a3a
      | s3 = bb3 ]
      
    | bb3 = s0 [ s0 = collect'0 {_4} (fun (_ret':t_Vec'0) ->  [ &x <- _ret' ] s1) | s1 = bb4 ] 
    | bb4 = s0
      [ s0 = {[@expl:assertion] [%#s03_std_iterators1] Seq.length (view'0 x) = Seq.length (view'0 v)} s1 | s1 = bb5 ]
      
    | bb5 = s0 [ s0 = {[@expl:assertion] [%#s03_std_iterators2] Seq.(==) (view'0 x) (view'0 v)} s1 | s1 = bb6 ] 
    | bb6 = s0
      [ s0 = {[@expl:assertion] [%#s03_std_iterators3] UIntSize.to_int cnt = Seq.length (view'0 x)} s1 | s1 = bb7 ]
      
    | bb7 = bb8
    | bb8 = bb9
    | bb9 = return' {_0} ]
    )
    [ & _0 : () = any_l ()
    | & v : t_Vec'0 = v
    | & cnt : usize = any_l ()
<<<<<<< HEAD
    | & x : t_Vec'0 = any_l ()
    | & _4 : t_MapInv'0 = any_l ()
    | & _5 : t_Iter'0 = any_l ()
    | & _7 : slice uint32 = any_l ()
    | & _9 : m_03_std_iterators__counter__qy123zclosureqy35z0qy125z'0 = any_l ()
=======
    | & x : Vec'0.t_Vec uint32 (Global'0.t_Global) = any_l ()
    | & _4 : MapInv'0.t_MapInv (Iter'0.t_Iter uint32) uint32 Closure'0.m_03_std_iterators__counter__qyClosure0 = any_l ()
    | & _5 : Iter'0.t_Iter uint32 = any_l ()
    | & _7 : slice uint32 = any_l ()
    | & _9 : Closure'0.m_03_std_iterators__counter__qyClosure0 = any_l ()
>>>>>>> dfce2a3a
    | & _10 : borrowed usize = any_l () ]
     [ return' (result:())-> (! return' {result}) ] 
end
module M_03_std_iterators__sum_range [#"03_std_iterators.rs" 63 0 63 35]
  let%span s03_std_iterators0 = "03_std_iterators.rs" 64 16 64 17
  let%span s03_std_iterators1 = "03_std_iterators.rs" 66 13 66 14
  let%span s03_std_iterators2 = "03_std_iterators.rs" 65 4 65 48
  let%span s03_std_iterators3 = "03_std_iterators.rs" 65 4 65 48
  let%span s03_std_iterators4 = "03_std_iterators.rs" 65 4 65 48
  let%span s03_std_iterators5 = "03_std_iterators.rs" 65 16 65 46
  let%span s03_std_iterators6 = "03_std_iterators.rs" 65 4 65 48
  let%span s03_std_iterators7 = "03_std_iterators.rs" 67 13 67 14
  let%span s03_std_iterators8 = "03_std_iterators.rs" 61 11 61 18
  let%span s03_std_iterators9 = "03_std_iterators.rs" 62 10 62 21
  let%span siter10 = "../../../../creusot-contracts/src/std/iter.rs" 101 0 214 1
  let%span srange11 = "../../../../creusot-contracts/src/std/iter/range.rs" 22 8 28 9
  let%span siter12 = "../../../../creusot-contracts/src/std/iter.rs" 107 26 110 17
  let%span siter13 = "../../../../creusot-contracts/src/std/iter.rs" 86 20 86 24
  let%span siter14 = "../../../../creusot-contracts/src/std/iter.rs" 92 8 92 19
  let%span srange15 = "../../../../creusot-contracts/src/std/iter/range.rs" 33 15 33 24
  let%span srange16 = "../../../../creusot-contracts/src/std/iter/range.rs" 34 14 34 45
  let%span srange17 = "../../../../creusot-contracts/src/std/iter/range.rs" 39 15 39 21
  let%span srange18 = "../../../../creusot-contracts/src/std/iter/range.rs" 40 15 40 21
  let%span srange19 = "../../../../creusot-contracts/src/std/iter/range.rs" 41 15 41 21
  let%span srange20 = "../../../../creusot-contracts/src/std/iter/range.rs" 42 15 42 32
  let%span srange21 = "../../../../creusot-contracts/src/std/iter/range.rs" 43 15 43 32
  let%span srange22 = "../../../../creusot-contracts/src/std/iter/range.rs" 44 14 44 42
  let%span snum23 = "../../../../creusot-contracts/src/std/num.rs" 21 16 21 35
  let%span srange24 = "../../../../creusot-contracts/src/std/iter/range.rs" 15 12 15 78
  let%span sresolve25 = "../../../../creusot-contracts/src/resolve.rs" 41 20 41 34
  
  use prelude.prelude.IntSize
  
  type t_Range'0  =
    { t_Range__start'0: isize; t_Range__end'0: isize }
  
  predicate into_iter_pre'0 (self : t_Range'0) =
    [%#siter13] true
  
  predicate inv'1 (_1 : t_Range'0)
  
  predicate into_iter_post'0 (self : t_Range'0) (res : t_Range'0) =
    [%#siter14] self = res
  
  use seq.Seq
  
  predicate inv'0 (_1 : Seq.seq isize)
  
  axiom inv_axiom'0 [@rewrite] : forall x : Seq.seq isize [inv'0 x] . inv'0 x = true
  
  axiom inv_axiom'1 [@rewrite] : forall x : t_Range'0 [inv'1 x] . inv'1 x = true
  
  use prelude.prelude.Borrow
  
  predicate inv'2 (_1 : borrowed (t_Range'0))
  
  axiom inv_axiom'2 [@rewrite] : forall x : borrowed (t_Range'0) [inv'2 x] . inv'2 x = true
  
  type t_Option'0  =
    | C_None'0
    | C_Some'0 isize
  
  predicate inv'3 (_1 : t_Option'0)
  
  axiom inv_axiom'3 [@rewrite] : forall x : t_Option'0 [inv'3 x] . inv'3 x = true
  
  let rec into_iter'0 (self:t_Range'0) (return'  (ret:t_Range'0))= {[@expl:precondition] inv'1 self}
    {[@expl:precondition] [%#siter10] into_iter_pre'0 self}
    any [ return' (result:t_Range'0)-> {inv'1 result} {[%#siter10] into_iter_post'0 self result} (! return' {result}) ] 
  
  use prelude.prelude.Snapshot
  
  use seq.Seq
  
  use prelude.prelude.Snapshot
  
  use prelude.prelude.Snapshot
  
  use prelude.prelude.Snapshot
  
  use prelude.prelude.Snapshot
  
  use prelude.prelude.Int
  
  use prelude.prelude.IntSize
  
  function deep_model'0 (self : isize) : int =
    [%#snum23] IntSize.to_int self
  
  use seq.Seq
  
  use seq.Seq
  
  predicate produces'0 (self : t_Range'0) (visited : Seq.seq isize) (o : t_Range'0) =
    [%#srange11] self.t_Range__end'0 = o.t_Range__end'0
    /\ deep_model'0 self.t_Range__start'0 <= deep_model'0 o.t_Range__start'0
    /\ (Seq.length visited > 0  -> deep_model'0 o.t_Range__start'0 <= deep_model'0 o.t_Range__end'0)
    /\ Seq.length visited = deep_model'0 o.t_Range__start'0 - deep_model'0 self.t_Range__start'0
    /\ (forall i : int . 0 <= i /\ i < Seq.length visited
     -> deep_model'0 (Seq.get visited i) = deep_model'0 self.t_Range__start'0 + i)
  
  predicate resolve'1 (self : borrowed (t_Range'0)) =
    [%#sresolve25] self.final = self.current
  
  predicate completed'0 (self : borrowed (t_Range'0)) =
    [%#srange24] resolve'1 self
    /\ deep_model'0 (self.current).t_Range__start'0 >= deep_model'0 (self.current).t_Range__end'0
  
  use seq.Seq
  
  let rec next'0 (self:borrowed (t_Range'0)) (return'  (ret:t_Option'0))= {[@expl:precondition] inv'2 self}
    any
    [ return' (result:t_Option'0)-> {inv'3 result}
      {[%#siter12] match result with
        | C_None'0 -> completed'0 self
        | C_Some'0 v -> produces'0 self.current (Seq.singleton v) self.final
        end}
      (! return' {result}) ]
    
  
  predicate resolve'0 (_1 : borrowed (t_Range'0)) =
    resolve'1 _1
  
  let rec v_Some'0 (input:t_Option'0) (ret  (field_0:isize))= any
    [ good (field_0:isize)-> {C_Some'0 field_0 = input} (! ret {field_0})
    | bad -> {forall field_0 : isize [C_Some'0 field_0 : t_Option'0] . C_Some'0 field_0 <> input} (! {false} any) ]
    
  
  use seq.Seq
  
  use prelude.prelude.Intrinsic
  
  use prelude.prelude.Snapshot
  
  use prelude.prelude.Snapshot
  
  function produces_refl'0 (self : t_Range'0) : ()
  
  axiom produces_refl'0_spec : forall self : t_Range'0 . ([%#srange15] inv'1 self)
   -> ([%#srange16] produces'0 self (Seq.empty  : Seq.seq isize) self)
  
  function produces_trans'0 (a : t_Range'0) (ab : Seq.seq isize) (b : t_Range'0) (bc : Seq.seq isize) (c : t_Range'0) : ()
    
  
  axiom produces_trans'0_spec : forall a : t_Range'0, ab : Seq.seq isize, b : t_Range'0, bc : Seq.seq isize, c : t_Range'0 . ([%#srange17] inv'1 a)
   -> ([%#srange18] inv'1 b)
   -> ([%#srange19] inv'1 c)
   -> ([%#srange20] produces'0 a ab b)
   -> ([%#srange21] produces'0 b bc c)  -> ([%#srange22] produces'0 a (Seq.(++) ab bc) c)
  
  meta "compute_max_steps" 1000000
  
  let rec sum_range'0 (n:isize) (return'  (ret:isize))= {[%#s03_std_iterators8] IntSize.to_int n >= 0}
    (! bb0
    [ bb0 = s0
      [ s0 =  [ &i <- [%#s03_std_iterators0] (0 : isize) ] s1
      | s1 =  [ &_7 <- { t_Range__start'0 = ([%#s03_std_iterators1] (0 : isize)); t_Range__end'0 = n } ] s2
      | s2 = into_iter'0 {_7} (fun (_ret':t_Range'0) ->  [ &iter <- _ret' ] s3)
      | s3 = bb1 ]
      
    | bb1 = s0 [ s0 =  [ &iter_old <- [%#s03_std_iterators2] Snapshot.new iter ] s1 | s1 = bb2 ] 
    | bb2 = s0
      [ s0 =  [ &produced <- [%#s03_std_iterators3] Snapshot.new (Seq.empty  : Seq.seq isize) ] s1 | s1 = bb3 ]
      
    | bb3 = bb4
    | bb4 = bb4
      [ bb4 = {[@expl:loop invariant] [%#s03_std_iterators5] IntSize.to_int i = Seq.length (Snapshot.inner produced)
        /\ i <= n}
        {[@expl:loop invariant] [%#s03_std_iterators4] produces'0 (Snapshot.inner iter_old) (Snapshot.inner produced) iter}
        {[@expl:loop invariant] [%#s03_std_iterators4] inv'1 iter}
        {[@expl:loop invariant] [%#s03_std_iterators4] inv'0 (Snapshot.inner produced)}
        (! s0) [ s0 = bb5 ] 
        [ bb5 = s0
          [ s0 = Borrow.borrow_mut <t_Range'0> {iter}
              (fun (_ret':borrowed (t_Range'0)) ->  [ &_20 <- _ret' ]  [ &iter <- _ret'.final ] s1)
          | s1 = Borrow.borrow_final <t_Range'0> {_20.current} {Borrow.get_id _20}
              (fun (_ret':borrowed (t_Range'0)) ->
                 [ &_19 <- _ret' ] 
                 [ &_20 <- { _20 with current = _ret'.final } ] 
                s2)
          | s2 = next'0 {_19} (fun (_ret':t_Option'0) ->  [ &_18 <- _ret' ] s3)
          | s3 = bb6 ]
          
        | bb6 = s0
          [ s0 = -{resolve'0 _20}- s1
          | s1 = any [ br0 -> {_18 = C_None'0 } (! bb9) | br1 (x0:isize)-> {_18 = C_Some'0 x0} (! bb8) ]  ]
          
        | bb8 = bb10
        | bb10 = s0
          [ s0 = v_Some'0 {_18} (fun (r0'0:isize) ->  [ &__creusot_proc_iter_elem <- r0'0 ] s1)
          | s1 = 
            [ &_23 <- [%#s03_std_iterators6] Snapshot.new (Seq.(++) (Snapshot.inner produced) (Seq.singleton __creusot_proc_iter_elem)) ]
            
            s2
          | s2 = bb11 ]
          
        | bb11 = s0
          [ s0 =  [ &produced <- _23 ] s1
          | s1 = IntSize.add {i} {[%#s03_std_iterators7] (1 : isize)} (fun (_ret':isize) ->  [ &i <- _ret' ] s2)
          | s2 = bb4 ]
           ]
         ]
      
    | bb9 = s0 [ s0 =  [ &_0 <- i ] s1 | s1 = return' {_0} ]  ]
    )
    [ & _0 : isize = any_l ()
    | & n : isize = n
    | & i : isize = any_l ()
    | & iter : t_Range'0 = any_l ()
    | & _7 : t_Range'0 = any_l ()
    | & iter_old : Snapshot.snap_ty (t_Range'0) = any_l ()
    | & produced : Snapshot.snap_ty (Seq.seq isize) = any_l ()
    | & _18 : t_Option'0 = any_l ()
    | & _19 : borrowed (t_Range'0) = any_l ()
    | & _20 : borrowed (t_Range'0) = any_l ()
    | & __creusot_proc_iter_elem : isize = any_l ()
    | & _23 : Snapshot.snap_ty (Seq.seq isize) = any_l () ]
     [ return' (result:isize)-> {[@expl:postcondition] [%#s03_std_iterators9] result = n} (! return' {result}) ] 
end
module M_03_std_iterators__enumerate_range [#"03_std_iterators.rs" 72 0 72 24]
  let%span s03_std_iterators0 = "03_std_iterators.rs" 74 20 74 21
  let%span s03_std_iterators1 = "03_std_iterators.rs" 74 23 74 25
  let%span s03_std_iterators2 = "03_std_iterators.rs" 73 4 73 96
  let%span s03_std_iterators3 = "03_std_iterators.rs" 73 4 73 96
  let%span s03_std_iterators4 = "03_std_iterators.rs" 73 4 73 96
  let%span s03_std_iterators5 = "03_std_iterators.rs" 73 4 73 96
<<<<<<< HEAD
  let%span siter6 = "../../../../creusot-contracts/src/std/iter.rs" 153 16 153 105
  let%span siter7 = "../../../../creusot-contracts/src/std/iter.rs" 154 16 156 56
  let%span siter8 = "../../../../creusot-contracts/src/std/iter.rs" 99 0 212 1
  let%span senumerate9 = "../../../../creusot-contracts/src/std/iter/enumerate.rs" 74 8 80 9
=======
  let%span siter6 = "../../../../creusot-contracts/src/std/iter.rs" 155 16 155 105
  let%span siter7 = "../../../../creusot-contracts/src/std/iter.rs" 156 16 158 56
  let%span siter8 = "../../../../creusot-contracts/src/std/iter.rs" 101 0 214 1
  let%span senumerate9 = "../../../../creusot-contracts/src/std/iter/enumerate.rs" 76 8 82 9
>>>>>>> dfce2a3a
  let%span sops10 = "../../../../creusot-contracts/src/logic/ops.rs" 86 8 86 33
  let%span siter11 = "../../../../creusot-contracts/src/std/iter.rs" 107 26 110 17
  let%span srange12 = "../../../../creusot-contracts/src/std/iter/range.rs" 15 12 15 78
  let%span srange13 = "../../../../creusot-contracts/src/std/iter/range.rs" 22 8 28 9
<<<<<<< HEAD
  let%span senumerate14 = "../../../../creusot-contracts/src/std/iter/enumerate.rs" 14 4 14 41
  let%span siter15 = "../../../../creusot-contracts/src/std/iter.rs" 84 20 84 24
  let%span siter16 = "../../../../creusot-contracts/src/std/iter.rs" 90 8 90 19
  let%span senumerate17 = "../../../../creusot-contracts/src/std/iter/enumerate.rs" 85 15 85 24
  let%span senumerate18 = "../../../../creusot-contracts/src/std/iter/enumerate.rs" 86 14 86 45
  let%span senumerate19 = "../../../../creusot-contracts/src/std/iter/enumerate.rs" 91 15 91 21
  let%span senumerate20 = "../../../../creusot-contracts/src/std/iter/enumerate.rs" 92 15 92 21
  let%span senumerate21 = "../../../../creusot-contracts/src/std/iter/enumerate.rs" 93 15 93 21
  let%span senumerate22 = "../../../../creusot-contracts/src/std/iter/enumerate.rs" 94 15 94 32
  let%span senumerate23 = "../../../../creusot-contracts/src/std/iter/enumerate.rs" 95 15 95 32
  let%span senumerate24 = "../../../../creusot-contracts/src/std/iter/enumerate.rs" 96 14 96 42
  let%span senumerate25 = "../../../../creusot-contracts/src/std/iter/enumerate.rs" 62 8 68 9
=======
  let%span senumerate14 = "../../../../creusot-contracts/src/std/iter/enumerate.rs" 15 4 15 41
  let%span siter15 = "../../../../creusot-contracts/src/std/iter.rs" 86 20 86 24
  let%span siter16 = "../../../../creusot-contracts/src/std/iter.rs" 92 8 92 19
  let%span senumerate17 = "../../../../creusot-contracts/src/std/iter/enumerate.rs" 87 15 87 24
  let%span senumerate18 = "../../../../creusot-contracts/src/std/iter/enumerate.rs" 88 14 88 45
  let%span senumerate19 = "../../../../creusot-contracts/src/std/iter/enumerate.rs" 93 15 93 21
  let%span senumerate20 = "../../../../creusot-contracts/src/std/iter/enumerate.rs" 94 15 94 21
  let%span senumerate21 = "../../../../creusot-contracts/src/std/iter/enumerate.rs" 95 15 95 21
  let%span senumerate22 = "../../../../creusot-contracts/src/std/iter/enumerate.rs" 96 15 96 32
  let%span senumerate23 = "../../../../creusot-contracts/src/std/iter/enumerate.rs" 97 15 97 32
  let%span senumerate24 = "../../../../creusot-contracts/src/std/iter/enumerate.rs" 98 14 98 42
  let%span senumerate25 = "../../../../creusot-contracts/src/std/iter/enumerate.rs" 64 8 70 9
>>>>>>> dfce2a3a
  let%span sresolve26 = "../../../../creusot-contracts/src/resolve.rs" 41 20 41 34
  let%span srange27 = "../../../../creusot-contracts/src/std/iter/range.rs" 33 15 33 24
  let%span srange28 = "../../../../creusot-contracts/src/std/iter/range.rs" 34 14 34 45
  let%span srange29 = "../../../../creusot-contracts/src/std/iter/range.rs" 39 15 39 21
  let%span srange30 = "../../../../creusot-contracts/src/std/iter/range.rs" 40 15 40 21
  let%span srange31 = "../../../../creusot-contracts/src/std/iter/range.rs" 41 15 41 21
  let%span srange32 = "../../../../creusot-contracts/src/std/iter/range.rs" 42 15 42 32
  let%span srange33 = "../../../../creusot-contracts/src/std/iter/range.rs" 43 15 43 32
  let%span srange34 = "../../../../creusot-contracts/src/std/iter/range.rs" 44 14 44 42
  let%span snum35 = "../../../../creusot-contracts/src/std/num.rs" 21 16 21 35
  let%span sinvariant36 = "../../../../creusot-contracts/src/invariant.rs" 34 20 34 44
  
  use prelude.prelude.UIntSize
  
  type t_Range'0  =
    { t_Range__start'0: usize; t_Range__end'0: usize }
  
  use prelude.prelude.Borrow
  
  predicate inv'3 (_1 : borrowed (t_Range'0))
  
  predicate resolve'2 (self : borrowed (t_Range'0)) =
    [%#sresolve26] self.final = self.current
  
  use prelude.prelude.Int
  
  use prelude.prelude.UIntSize
  
  function deep_model'0 (self : usize) : int =
    [%#snum35] UIntSize.to_int self
  
  predicate completed'0 (self : borrowed (t_Range'0)) =
    [%#srange12] resolve'2 self
    /\ deep_model'0 (self.current).t_Range__start'0 >= deep_model'0 (self.current).t_Range__end'0
  
  use seq.Seq
  
  use seq.Seq
  
  use seq.Seq
  
  use seq.Seq
  
  predicate produces'1 (self : t_Range'0) (visited : Seq.seq usize) (o : t_Range'0) =
    [%#srange13] self.t_Range__end'0 = o.t_Range__end'0
    /\ deep_model'0 self.t_Range__start'0 <= deep_model'0 o.t_Range__start'0
    /\ (Seq.length visited > 0  -> deep_model'0 o.t_Range__start'0 <= deep_model'0 o.t_Range__end'0)
    /\ Seq.length visited = deep_model'0 o.t_Range__start'0 - deep_model'0 self.t_Range__start'0
    /\ (forall i : int . 0 <= i /\ i < Seq.length visited
     -> deep_model'0 (Seq.get visited i) = deep_model'0 self.t_Range__start'0 + i)
  
  predicate inv'4 (_1 : Seq.seq usize)
  
  predicate inv'5 (_1 : t_Range'0)
  
  constant v_MAX'0 : usize = (18446744073709551615 : usize)
  
  type t_Enumerate'0  =
    { t_Enumerate__iter'0: t_Range'0; t_Enumerate__count'0: usize }
  
  predicate inv'1 (_1 : t_Enumerate'0)
  
  function iter'0 (self : t_Enumerate'0) : t_Range'0
  
  axiom iter'0_spec : forall self : t_Enumerate'0 . [%#senumerate14] inv'1 self  -> inv'5 (iter'0 self)
  
  function n'0 (self : t_Enumerate'0) : int
  
  use seq.Seq
  
  predicate inv'0 (_1 : Seq.seq (usize, usize))
  
  axiom inv_axiom'0 [@rewrite] : forall x : Seq.seq (usize, usize) [inv'0 x] . inv'0 x = true
  
  predicate invariant'0 (self : t_Enumerate'0)
  
  axiom inv_axiom'1 [@rewrite] : forall x : t_Enumerate'0 [inv'1 x] . inv'1 x
  = (invariant'0 x
  /\ match x with
    | {t_Enumerate__iter'0 = iter ; t_Enumerate__count'0 = count} -> true
    end)
  
  predicate inv'2 (_1 : borrowed (t_Enumerate'0))
  
  predicate invariant'1 (self : borrowed (t_Enumerate'0)) =
    [%#sinvariant36] inv'1 self.current /\ inv'1 self.final
  
  axiom inv_axiom'2 [@rewrite] : forall x : borrowed (t_Enumerate'0) [inv'2 x] . inv'2 x = invariant'1 x
  
  axiom inv_axiom'3 [@rewrite] : forall x : borrowed (t_Range'0) [inv'3 x] . inv'3 x = true
  
  axiom inv_axiom'4 [@rewrite] : forall x : Seq.seq usize [inv'4 x] . inv'4 x = true
  
  axiom inv_axiom'5 [@rewrite] : forall x : t_Range'0 [inv'5 x] . inv'5 x = true
  
  type t_Option'0  =
    | C_None'0
    | C_Some'0 (usize, usize)
  
  predicate inv'6 (_1 : t_Option'0)
  
  axiom inv_axiom'6 [@rewrite] : forall x : t_Option'0 [inv'6 x] . inv'6 x = true
  
  let rec enumerate'0 (self:t_Range'0) (return'  (ret:t_Enumerate'0))= {[@expl:precondition] inv'5 self}
    {[@expl:precondition] [%#siter7] forall s : Seq.seq usize, i : t_Range'0 . inv'4 s /\ inv'5 i /\ produces'1 self s i
     -> Seq.length s < UIntSize.to_int v_MAX'0}
    {[@expl:precondition] [%#siter6] forall i : borrowed (t_Range'0) . inv'3 i /\ completed'0 i
     -> produces'1 i.current (Seq.empty  : Seq.seq usize) i.final}
    any
    [ return' (result:t_Enumerate'0)-> {inv'1 result}
      {[%#siter8] iter'0 result = self /\ n'0 result = 0}
      (! return' {result}) ]
    
  
  predicate into_iter_pre'0 (self : t_Enumerate'0) =
    [%#siter15] true
  
  predicate into_iter_post'0 (self : t_Enumerate'0) (res : t_Enumerate'0) =
    [%#siter16] self = res
  
  let rec into_iter'0 (self:t_Enumerate'0) (return'  (ret:t_Enumerate'0))= {[@expl:precondition] inv'1 self}
    {[@expl:precondition] [%#siter8] into_iter_pre'0 self}
    any
    [ return' (result:t_Enumerate'0)-> {inv'1 result} {[%#siter8] into_iter_post'0 self result} (! return' {result}) ]
    
  
  use prelude.prelude.Snapshot
  
  use seq.Seq
  
  use prelude.prelude.Snapshot
  
  use prelude.prelude.Snapshot
  
  use prelude.prelude.Snapshot
  
  use prelude.prelude.Snapshot
  
  use seq.Seq
  
  use seq.Seq
  
  predicate produces'0 (self : t_Enumerate'0) (visited : Seq.seq (usize, usize)) (o : t_Enumerate'0) =
    [%#senumerate9] Seq.length visited = n'0 o - n'0 self
    /\ (exists s : Seq.seq usize . inv'4 s
    /\ produces'1 (iter'0 self) s (iter'0 o)
    /\ Seq.length visited = Seq.length s
    /\ (forall i : int . 0 <= i /\ i < Seq.length s
     -> UIntSize.to_int (let (a, _) = Seq.get visited i in a) = n'0 self + i
    /\ (let (_, a) = Seq.get visited i in a) = Seq.get s i))
  
  use prelude.prelude.Snapshot
  
  function index_logic'0 [@inline:trivial] (self : Snapshot.snap_ty (Seq.seq (usize, usize))) (ix : int) : (usize, usize)
    
   =
    [%#sops10] Seq.get (Snapshot.inner self) ix
  
  predicate completed'1 (self : borrowed (t_Enumerate'0)) =
    [%#senumerate25] exists inner : borrowed (t_Range'0) . inv'3 inner
    /\ inner.current = iter'0 self.current
    /\ inner.final = iter'0 self.final /\ completed'0 inner /\ n'0 self.current = n'0 self.final
  
  use seq.Seq
  
  let rec next'0 (self:borrowed (t_Enumerate'0)) (return'  (ret:t_Option'0))= {[@expl:precondition] inv'2 self}
    any
    [ return' (result:t_Option'0)-> {inv'6 result}
      {[%#siter11] match result with
        | C_None'0 -> completed'1 self
        | C_Some'0 v -> produces'0 self.current (Seq.singleton v) self.final
        end}
      (! return' {result}) ]
    
  
  predicate resolve'1 (self : borrowed (t_Enumerate'0)) =
    [%#sresolve26] self.final = self.current
  
  predicate resolve'0 (_1 : borrowed (t_Enumerate'0)) =
    resolve'1 _1
  
  let rec v_Some'0 (input:t_Option'0) (ret  (field_0:(usize, usize)))= any
    [ good (field_0:(usize, usize))-> {C_Some'0 field_0 = input} (! ret {field_0})
    | bad -> {forall field_0 : (usize, usize) [C_Some'0 field_0 : t_Option'0] . C_Some'0 field_0 <> input}
      (! {false}
      any) ]
    
  
  use seq.Seq
  
  use prelude.prelude.Intrinsic
  
  use prelude.prelude.Snapshot
  
  use seq.Seq
  
  function produces_refl'0 (self : t_Enumerate'0) : ()
  
  axiom produces_refl'0_spec : forall self : t_Enumerate'0 . ([%#senumerate17] inv'1 self)
   -> ([%#senumerate18] produces'0 self (Seq.empty  : Seq.seq (usize, usize)) self)
  
  function produces_trans'0 (a : t_Enumerate'0) (ab : Seq.seq (usize, usize)) (b : t_Enumerate'0) (bc : Seq.seq (usize, usize)) (c : t_Enumerate'0) : ()
    
  
  axiom produces_trans'0_spec : forall a : t_Enumerate'0, ab : Seq.seq (usize, usize), b : t_Enumerate'0, bc : Seq.seq (usize, usize), c : t_Enumerate'0 . ([%#senumerate19] inv'1 a)
   -> ([%#senumerate20] inv'1 b)
   -> ([%#senumerate21] inv'1 c)
   -> ([%#senumerate22] produces'0 a ab b)
   -> ([%#senumerate23] produces'0 b bc c)  -> ([%#senumerate24] produces'0 a (Seq.(++) ab bc) c)
  
  use seq.Seq
  
  function produces_refl'1 (self : t_Range'0) : ()
  
  axiom produces_refl'1_spec : forall self : t_Range'0 . ([%#srange27] inv'5 self)
   -> ([%#srange28] produces'1 self (Seq.empty  : Seq.seq usize) self)
  
  use seq.Seq
  
  function produces_trans'1 (a : t_Range'0) (ab : Seq.seq usize) (b : t_Range'0) (bc : Seq.seq usize) (c : t_Range'0) : ()
    
  
  axiom produces_trans'1_spec : forall a : t_Range'0, ab : Seq.seq usize, b : t_Range'0, bc : Seq.seq usize, c : t_Range'0 . ([%#srange29] inv'5 a)
   -> ([%#srange30] inv'5 b)
   -> ([%#srange31] inv'5 c)
   -> ([%#srange32] produces'1 a ab b)
   -> ([%#srange33] produces'1 b bc c)  -> ([%#srange34] produces'1 a (Seq.(++) ab bc) c)
  
  meta "compute_max_steps" 1000000
  
  let rec enumerate_range'0 (_1:()) (return'  (ret:()))= (! bb0
    [ bb0 = s0
      [ s0 = 
        [ &_3 <- { t_Range__start'0 = ([%#s03_std_iterators0] (0 : usize));
                   t_Range__end'0 = ([%#s03_std_iterators1] (10 : usize)) } ]
        
        s1
      | s1 = enumerate'0 {_3} (fun (_ret':t_Enumerate'0) ->  [ &_2 <- _ret' ] s2)
      | s2 = bb1 ]
      
    | bb1 = s0 [ s0 = into_iter'0 {_2} (fun (_ret':t_Enumerate'0) ->  [ &iter <- _ret' ] s1) | s1 = bb2 ] 
    | bb2 = s0 [ s0 =  [ &iter_old <- [%#s03_std_iterators2] Snapshot.new iter ] s1 | s1 = bb3 ] 
    | bb3 = s0
      [ s0 =  [ &produced <- [%#s03_std_iterators3] Snapshot.new (Seq.empty  : Seq.seq (usize, usize)) ] s1 | s1 = bb4 ]
      
    | bb4 = bb5
    | bb5 = bb5
      [ bb5 = {[@expl:loop invariant] [%#s03_std_iterators4] forall i : int . 0 <= i
        /\ i < Seq.length (Snapshot.inner produced)
         -> (let (a, _) = index_logic'0 produced i in a) = (let (_, a) = index_logic'0 produced i in a)}
        {[@expl:loop invariant] [%#s03_std_iterators4] produces'0 (Snapshot.inner iter_old) (Snapshot.inner produced) iter}
        {[@expl:loop invariant] [%#s03_std_iterators4] inv'1 iter}
        {[@expl:loop invariant] [%#s03_std_iterators4] inv'0 (Snapshot.inner produced)}
        (! s0) [ s0 = bb6 ] 
        [ bb6 = s0
          [ s0 = {inv'1 iter}
            Borrow.borrow_mut <t_Enumerate'0> {iter}
              (fun (_ret':borrowed (t_Enumerate'0)) ->
                 [ &_15 <- _ret' ] 
                -{inv'1 _ret'.final}-
                 [ &iter <- _ret'.final ] 
                s1)
          | s1 = {inv'1 _15.current}
            Borrow.borrow_final <t_Enumerate'0> {_15.current} {Borrow.get_id _15}
              (fun (_ret':borrowed (t_Enumerate'0)) ->
                 [ &_14 <- _ret' ] 
                -{inv'1 _ret'.final}-
                 [ &_15 <- { _15 with current = _ret'.final } ] 
                s2)
          | s2 = next'0 {_14} (fun (_ret':t_Option'0) ->  [ &_13 <- _ret' ] s3)
          | s3 = bb7 ]
          
        | bb7 = s0
          [ s0 = {[@expl:type invariant] inv'2 _15} s1
          | s1 = -{resolve'0 _15}- s2
          | s2 = any [ br0 -> {_13 = C_None'0 } (! bb10) | br1 (x0:(usize, usize))-> {_13 = C_Some'0 x0} (! bb9) ]  ]
          
        | bb9 = bb11
        | bb11 = s0
          [ s0 = v_Some'0 {_13} (fun (r0'0:(usize, usize)) ->  [ &__creusot_proc_iter_elem <- r0'0 ] s1)
          | s1 = 
            [ &_18 <- [%#s03_std_iterators5] Snapshot.new (Seq.(++) (Snapshot.inner produced) (Seq.singleton __creusot_proc_iter_elem)) ]
            
            s2
          | s2 = bb12 ]
          
        | bb12 = s0
          [ s0 =  [ &produced <- _18 ] s1
          | s1 =  [ &ix <- let (r'0, _) = __creusot_proc_iter_elem in r'0 ] s2
          | s2 =  [ &x <- let (_, r'1) = __creusot_proc_iter_elem in r'1 ] s3
          | s3 = bb5 ]
           ]
         ]
      
    | bb10 = return' {_0} ]
    )
    [ & _0 : () = any_l ()
    | & iter : t_Enumerate'0 = any_l ()
    | & _2 : t_Enumerate'0 = any_l ()
    | & _3 : t_Range'0 = any_l ()
    | & iter_old : Snapshot.snap_ty (t_Enumerate'0) = any_l ()
    | & produced : Snapshot.snap_ty (Seq.seq (usize, usize)) = any_l ()
    | & _13 : t_Option'0 = any_l ()
    | & _14 : borrowed (t_Enumerate'0) = any_l ()
    | & _15 : borrowed (t_Enumerate'0) = any_l ()
    | & __creusot_proc_iter_elem : (usize, usize) = any_l ()
    | & _18 : Snapshot.snap_ty (Seq.seq (usize, usize)) = any_l ()
    | & ix : usize = any_l ()
    | & x : usize = any_l () ]
     [ return' (result:())-> (! return' {result}) ] 
end
module M_03_std_iterators__my_reverse [#"03_std_iterators.rs" 94 0 94 37]
  let%span s03_std_iterators0 = "03_std_iterators.rs" 96 36 96 55
  let%span s03_std_iterators1 = "03_std_iterators.rs" 101 26 101 27
  let%span s03_std_iterators2 = "03_std_iterators.rs" 101 22 101 27
  let%span s03_std_iterators3 = "03_std_iterators.rs" 101 19 101 20
  let%span s03_std_iterators4 = "03_std_iterators.rs" 101 40 101 41
  let%span s03_std_iterators5 = "03_std_iterators.rs" 101 36 101 41
  let%span s03_std_iterators6 = "03_std_iterators.rs" 101 33 101 34
  let%span s03_std_iterators7 = "03_std_iterators.rs" 97 4 97 36
  let%span s03_std_iterators8 = "03_std_iterators.rs" 97 4 97 36
  let%span s03_std_iterators9 = "03_std_iterators.rs" 97 4 97 36
  let%span s03_std_iterators10 = "03_std_iterators.rs" 97 16 97 34
  let%span s03_std_iterators11 = "03_std_iterators.rs" 98 16 98 78
  let%span s03_std_iterators12 = "03_std_iterators.rs" 99 16 99 76
  let%span s03_std_iterators13 = "03_std_iterators.rs" 100 16 100 80
  let%span s03_std_iterators14 = "03_std_iterators.rs" 97 4 97 36
  let%span s03_std_iterators15 = "03_std_iterators.rs" 102 30 102 31
  let%span s03_std_iterators16 = "03_std_iterators.rs" 103 22 103 52
  let%span s03_std_iterators17 = "03_std_iterators.rs" 94 21 94 26
  let%span s03_std_iterators18 = "03_std_iterators.rs" 93 0 93 46
<<<<<<< HEAD
  let%span sslice19 = "../../../../creusot-contracts/src/std/slice.rs" 245 0 354 1
  let%span siter20 = "../../../../creusot-contracts/src/std/iter.rs" 164 27 164 48
  let%span siter21 = "../../../../creusot-contracts/src/std/iter.rs" 99 0 212 1
  let%span siter22 = "../../../../creusot-contracts/src/std/iter.rs" 166 26 166 62
  let%span szip23 = "../../../../creusot-contracts/src/std/iter/zip.rs" 44 8 50 9
  let%span smodel24 = "../../../../creusot-contracts/src/model.rs" 106 8 106 22
  let%span ssnapshot25 = "../../../../creusot-contracts/src/snapshot.rs" 26 20 26 39
  let%span s03_std_iterators26 = "03_std_iterators.rs" 81 4 83 5
  let%span s03_std_iterators27 = "03_std_iterators.rs" 88 4 90 5
  let%span siter28 = "../../../../creusot-contracts/src/std/iter.rs" 105 26 108 17
  let%span sslice29 = "../../../../creusot-contracts/src/std/slice.rs" 257 19 257 35
  let%span sslice30 = "../../../../creusot-contracts/src/std/slice.rs" 258 19 258 35
  let%span sslice31 = "../../../../creusot-contracts/src/std/slice.rs" 259 8 259 52
  let%span sops32 = "../../../../creusot-contracts/src/logic/ops.rs" 42 8 42 31
  let%span sops33 = "../../../../creusot-contracts/src/logic/ops.rs" 53 8 53 32
  let%span sslice34 = "../../../../creusot-contracts/src/std/slice.rs" 28 14 28 41
  let%span sslice35 = "../../../../creusot-contracts/src/std/slice.rs" 29 14 29 42
  let%span smodel36 = "../../../../creusot-contracts/src/model.rs" 88 8 88 22
  let%span siter37 = "../../../../creusot-contracts/src/std/iter.rs" 84 20 84 24
  let%span szip38 = "../../../../creusot-contracts/src/std/iter/zip.rs" 14 4 14 41
  let%span szip39 = "../../../../creusot-contracts/src/std/iter/zip.rs" 21 4 21 41
  let%span siter40 = "../../../../creusot-contracts/src/std/iter.rs" 90 8 90 19
  let%span szip41 = "../../../../creusot-contracts/src/std/iter/zip.rs" 55 15 55 24
  let%span szip42 = "../../../../creusot-contracts/src/std/iter/zip.rs" 56 14 56 45
  let%span szip43 = "../../../../creusot-contracts/src/std/iter/zip.rs" 61 15 61 21
  let%span szip44 = "../../../../creusot-contracts/src/std/iter/zip.rs" 62 15 62 21
  let%span szip45 = "../../../../creusot-contracts/src/std/iter/zip.rs" 63 15 63 21
  let%span szip46 = "../../../../creusot-contracts/src/std/iter/zip.rs" 64 15 64 32
  let%span szip47 = "../../../../creusot-contracts/src/std/iter/zip.rs" 65 15 65 32
  let%span szip48 = "../../../../creusot-contracts/src/std/iter/zip.rs" 66 14 66 42
=======
  let%span sslice19 = "../../../../creusot-contracts/src/std/slice.rs" 249 0 358 1
  let%span siter20 = "../../../../creusot-contracts/src/std/iter.rs" 166 27 166 48
  let%span siter21 = "../../../../creusot-contracts/src/std/iter.rs" 101 0 214 1
  let%span siter22 = "../../../../creusot-contracts/src/std/iter.rs" 168 26 168 62
  let%span szip23 = "../../../../creusot-contracts/src/std/iter/zip.rs" 46 8 52 9
  let%span smodel24 = "../../../../creusot-contracts/src/model.rs" 109 8 109 22
  let%span ssnapshot25 = "../../../../creusot-contracts/src/snapshot.rs" 27 20 27 39
  let%span s03_std_iterators26 = "03_std_iterators.rs" 81 4 83 5
  let%span s03_std_iterators27 = "03_std_iterators.rs" 88 4 90 5
  let%span siter28 = "../../../../creusot-contracts/src/std/iter.rs" 107 26 110 17
  let%span sslice29 = "../../../../creusot-contracts/src/std/slice.rs" 261 19 261 35
  let%span sslice30 = "../../../../creusot-contracts/src/std/slice.rs" 262 19 262 35
  let%span sslice31 = "../../../../creusot-contracts/src/std/slice.rs" 263 8 263 52
  let%span sops32 = "../../../../creusot-contracts/src/logic/ops.rs" 42 8 42 31
  let%span sops33 = "../../../../creusot-contracts/src/logic/ops.rs" 53 8 53 32
  let%span sslice34 = "../../../../creusot-contracts/src/std/slice.rs" 29 14 29 41
  let%span sslice35 = "../../../../creusot-contracts/src/std/slice.rs" 30 14 30 42
  let%span smodel36 = "../../../../creusot-contracts/src/model.rs" 91 8 91 22
  let%span siter37 = "../../../../creusot-contracts/src/std/iter.rs" 86 20 86 24
  let%span szip38 = "../../../../creusot-contracts/src/std/iter/zip.rs" 15 4 15 41
  let%span szip39 = "../../../../creusot-contracts/src/std/iter/zip.rs" 23 4 23 41
  let%span siter40 = "../../../../creusot-contracts/src/std/iter.rs" 92 8 92 19
  let%span szip41 = "../../../../creusot-contracts/src/std/iter/zip.rs" 57 15 57 24
  let%span szip42 = "../../../../creusot-contracts/src/std/iter/zip.rs" 58 14 58 45
  let%span szip43 = "../../../../creusot-contracts/src/std/iter/zip.rs" 65 15 65 21
  let%span szip44 = "../../../../creusot-contracts/src/std/iter/zip.rs" 66 15 66 21
  let%span szip45 = "../../../../creusot-contracts/src/std/iter/zip.rs" 67 15 67 21
  let%span szip46 = "../../../../creusot-contracts/src/std/iter/zip.rs" 68 15 68 32
  let%span szip47 = "../../../../creusot-contracts/src/std/iter/zip.rs" 69 15 69 32
  let%span szip48 = "../../../../creusot-contracts/src/std/iter/zip.rs" 70 14 70 42
>>>>>>> dfce2a3a
  let%span srange49 = "../../../../creusot-contracts/src/std/iter/range.rs" 22 8 28 9
  let%span szip50 = "../../../../creusot-contracts/src/std/iter/zip.rs" 31 8 38 9
  let%span sresolve51 = "../../../../creusot-contracts/src/resolve.rs" 41 20 41 34
  let%span srange52 = "../../../../creusot-contracts/src/std/iter/range.rs" 33 15 33 24
  let%span srange53 = "../../../../creusot-contracts/src/std/iter/range.rs" 34 14 34 45
  let%span srange54 = "../../../../creusot-contracts/src/std/iter/range.rs" 39 15 39 21
  let%span srange55 = "../../../../creusot-contracts/src/std/iter/range.rs" 40 15 40 21
  let%span srange56 = "../../../../creusot-contracts/src/std/iter/range.rs" 41 15 41 21
  let%span srange57 = "../../../../creusot-contracts/src/std/iter/range.rs" 42 15 42 32
  let%span srange58 = "../../../../creusot-contracts/src/std/iter/range.rs" 43 15 43 32
  let%span srange59 = "../../../../creusot-contracts/src/std/iter/range.rs" 44 14 44 42
  let%span snum60 = "../../../../creusot-contracts/src/std/num.rs" 21 16 21 35
  let%span srange61 = "../../../../creusot-contracts/src/std/iter/range.rs" 15 12 15 78
  let%span sslice62 = "../../../../creusot-contracts/src/std/slice.rs" 18 20 18 30
  let%span sinvariant63 = "../../../../creusot-contracts/src/invariant.rs" 34 20 34 44
  let%span sinvariant64 = "../../../../creusot-contracts/src/invariant.rs" 24 8 24 18
<<<<<<< HEAD
  let%span sseq65 = "../../../../creusot-contracts/src/logic/seq.rs" 184 8 184 97
=======
  let%span sseq65 = "../../../../creusot-contracts/src/logic/seq.rs" 402 8 402 97
>>>>>>> dfce2a3a
  let%span sboxed66 = "../../../../creusot-contracts/src/std/boxed.rs" 28 8 28 18
  
  use prelude.prelude.Borrow
  
  use prelude.prelude.Slice
  
  type t_T'0
  
  predicate inv'4 (_1 : slice t_T'0)
  
  use seq.Seq
  
  use seq.Seq
  
  use prelude.prelude.UIntSize
  
  constant v_MAX'0 : usize = (18446744073709551615 : usize)
  
  use prelude.prelude.UIntSize
  
  use prelude.prelude.Int
  
  use prelude.prelude.Slice
  
  function view'2 (self : slice t_T'0) : Seq.seq t_T'0
  
  axiom view'2_spec : forall self : slice t_T'0 . ([%#sslice35] view'2 self = Slice.id self)
  && ([%#sslice34] Seq.length (view'2 self) <= UIntSize.to_int (v_MAX'0 : usize))
  
  function view'3 (self : slice t_T'0) : Seq.seq t_T'0 =
    [%#smodel36] view'2 self
  
  use seq.Seq
  
  predicate inv'0 (_1 : Seq.seq (usize, usize))
  
  axiom inv_axiom'0 [@rewrite] : forall x : Seq.seq (usize, usize) [inv'0 x] . inv'0 x = true
  
  type t_Range'0  =
    { t_Range__start'0: usize; t_Range__end'0: usize }
  
  type t_Zip'0  =
    { t_Zip__a'0: t_Range'0; t_Zip__b'0: t_Range'0; t_Zip__index'0: usize; t_Zip__len'0: usize; t_Zip__a_len'0: usize }
  
  predicate inv'1 (_1 : t_Zip'0)
  
  axiom inv_axiom'1 [@rewrite] : forall x : t_Zip'0 [inv'1 x] . inv'1 x = true
  
  predicate inv'2 (_1 : slice t_T'0)
  
  predicate inv'11 (_1 : Seq.seq t_T'0)
  
  predicate invariant'0 (self : slice t_T'0) =
    [%#sslice62] inv'11 (view'2 self)
  
  axiom inv_axiom'2 [@rewrite] : forall x : slice t_T'0 [inv'2 x] . inv'2 x = invariant'0 x
  
  predicate inv'3 (_1 : borrowed (slice t_T'0))
  
  predicate invariant'1 (self : borrowed (slice t_T'0)) =
    [%#sinvariant63] inv'2 self.current /\ inv'2 self.final
  
  axiom inv_axiom'3 [@rewrite] : forall x : borrowed (slice t_T'0) [inv'3 x] . inv'3 x = invariant'1 x
  
  predicate invariant'2 (self : slice t_T'0) =
    [%#sinvariant64] inv'2 self
  
  axiom inv_axiom'4 [@rewrite] : forall x : slice t_T'0 [inv'4 x] . inv'4 x = invariant'2 x
  
  predicate inv'5 (_1 : t_Range'0)
  
  axiom inv_axiom'5 [@rewrite] : forall x : t_Range'0 [inv'5 x] . inv'5 x = true
  
  use seq.Seq
  
  predicate inv'6 (_1 : Seq.seq usize)
  
  axiom inv_axiom'6 [@rewrite] : forall x : Seq.seq usize [inv'6 x] . inv'6 x = true
  
  predicate inv'7 (_1 : borrowed (t_Zip'0))
  
  axiom inv_axiom'7 [@rewrite] : forall x : borrowed (t_Zip'0) [inv'7 x] . inv'7 x = true
  
  type t_Option'0  =
    | C_None'0
    | C_Some'0 (usize, usize)
  
  predicate inv'8 (_1 : t_Option'0)
  
  axiom inv_axiom'8 [@rewrite] : forall x : t_Option'0 [inv'8 x] . inv'8 x = true
  
  predicate inv'9 (_1 : borrowed (t_Range'0))
  
  axiom inv_axiom'9 [@rewrite] : forall x : borrowed (t_Range'0) [inv'9 x] . inv'9 x = true
  
  predicate inv'10 (_1 : usize)
  
  axiom inv_axiom'10 [@rewrite] : forall x : usize [inv'10 x] . inv'10 x = true
  
  use seq.Seq
  
  predicate inv'12 (_1 : t_T'0)
  
  predicate invariant'3 (self : Seq.seq t_T'0) =
    [%#sseq65] forall i : int . 0 <= i /\ i < Seq.length self  -> inv'12 (Seq.get self i)
  
  axiom inv_axiom'11 [@rewrite] : forall x : Seq.seq t_T'0 [inv'11 x] . inv'11 x = invariant'3 x
  
  predicate inv'13 (_1 : t_T'0)
  
  predicate invariant'4 (self : t_T'0) =
    [%#sboxed66] inv'13 self
  
  axiom inv_axiom'12 [@rewrite] : forall x : t_T'0 [inv'12 x] . inv'12 x = invariant'4 x
  
  let rec len'0 (self:slice t_T'0) (return'  (ret:usize))= {[@expl:precondition] inv'4 self}
    any
    [ return' (result:usize)-> {[%#sslice19] Seq.length (view'3 self) = UIntSize.to_int result} (! return' {result}) ]
    
  
  use prelude.prelude.Snapshot
  
  predicate into_iter_pre'0 (self : t_Range'0) =
    [%#siter37] true
  
  function itera'0 (self : t_Zip'0) : t_Range'0
  
  axiom itera'0_spec : forall self : t_Zip'0 . [%#szip38] inv'1 self  -> inv'5 (itera'0 self)
  
  function iterb'0 (self : t_Zip'0) : t_Range'0
  
  axiom iterb'0_spec : forall self : t_Zip'0 . [%#szip39] inv'1 self  -> inv'5 (iterb'0 self)
  
  predicate into_iter_post'0 (self : t_Range'0) (res : t_Range'0) =
    [%#siter40] self = res
  
  let rec zip'0 (self:t_Range'0) (other:t_Range'0) (return'  (ret:t_Zip'0))= {[@expl:precondition] inv'5 other}
    {[@expl:precondition] inv'5 self}
    {[@expl:precondition] [%#siter20] into_iter_pre'0 other}
    any
    [ return' (result:t_Zip'0)-> {inv'1 result}
      {[%#siter22] into_iter_post'0 other (iterb'0 result)}
      {[%#siter21] itera'0 result = self}
      (! return' {result}) ]
    
  
  predicate into_iter_pre'1 (self : t_Zip'0) =
    [%#siter37] true
  
  predicate into_iter_post'1 (self : t_Zip'0) (res : t_Zip'0) =
    [%#siter40] self = res
  
  let rec into_iter'0 (self:t_Zip'0) (return'  (ret:t_Zip'0))= {[@expl:precondition] inv'1 self}
    {[@expl:precondition] [%#siter21] into_iter_pre'1 self}
    any [ return' (result:t_Zip'0)-> {inv'1 result} {[%#siter21] into_iter_post'1 self result} (! return' {result}) ] 
  
  use prelude.prelude.Snapshot
  
  use seq.Seq
  
  use prelude.prelude.Snapshot
  
  use prelude.prelude.Snapshot
  
  use prelude.prelude.Snapshot
  
  use prelude.prelude.Snapshot
  
  use seq.Seq
  
  use seq.Seq
  
  use seq.Seq
  
  use seq.Seq
  
  function deep_model'0 (self : usize) : int =
    [%#snum60] UIntSize.to_int self
  
  predicate produces'1 (self : t_Range'0) (visited : Seq.seq usize) (o : t_Range'0) =
    [%#srange49] self.t_Range__end'0 = o.t_Range__end'0
    /\ deep_model'0 self.t_Range__start'0 <= deep_model'0 o.t_Range__start'0
    /\ (Seq.length visited > 0  -> deep_model'0 o.t_Range__start'0 <= deep_model'0 o.t_Range__end'0)
    /\ Seq.length visited = deep_model'0 o.t_Range__start'0 - deep_model'0 self.t_Range__start'0
    /\ (forall i : int . 0 <= i /\ i < Seq.length visited
     -> deep_model'0 (Seq.get visited i) = deep_model'0 self.t_Range__start'0 + i)
  
  predicate produces'0 (self : t_Zip'0) (visited : Seq.seq (usize, usize)) (o : t_Zip'0) =
    [%#szip23] exists p1 : Seq.seq usize, p2 : Seq.seq usize . inv'6 p1
    /\ inv'6 p2
    /\ Seq.length p1 = Seq.length p2
    /\ Seq.length p2 = Seq.length visited
    /\ (forall i : int . 0 <= i /\ i < Seq.length visited  -> Seq.get visited i = (Seq.get p1 i, Seq.get p2 i))
    /\ produces'1 (itera'0 self) p1 (itera'0 o) /\ produces'1 (iterb'0 self) p2 (iterb'0 o)
  
  function view'0 (self : borrowed (slice t_T'0)) : Seq.seq t_T'0 =
    [%#smodel24] view'2 self.current
  
  use prelude.prelude.Snapshot
  
  use prelude.prelude.Snapshot
  
  function view'4 (self : borrowed (slice t_T'0)) : Seq.seq t_T'0 =
    [%#smodel36] view'0 self
  
  function view'1 (self : Snapshot.snap_ty (borrowed (slice t_T'0))) : Seq.seq t_T'0 =
    [%#ssnapshot25] view'4 (Snapshot.inner self)
  
  use seq.Seq
  
  predicate equiv_range'0 [#"03_std_iterators.rs" 80 0 80 65] (s1 : Seq.seq t_T'0) (s2 : Seq.seq t_T'0) (l : int) (u : int)
    
   =
    [%#s03_std_iterators26] forall i : int . l <= i /\ i < u  -> Seq.get s1 i = Seq.get s2 i
  
  predicate equiv_reverse_range'0 [#"03_std_iterators.rs" 87 0 87 81] (s1 : Seq.seq t_T'0) (s2 : Seq.seq t_T'0) (l : int) (u : int) (n : int)
    
   =
    [%#s03_std_iterators27] forall i : int . l <= i /\ i < u  -> Seq.get s1 i = Seq.get s2 (n - i)
  
  predicate resolve'6 (self : borrowed (t_Range'0)) =
    [%#sresolve51] self.final = self.current
  
  predicate completed'1 (self : borrowed (t_Range'0)) =
    [%#srange61] resolve'6 self
    /\ deep_model'0 (self.current).t_Range__start'0 >= deep_model'0 (self.current).t_Range__end'0
  
  predicate resolve'4 (_1 : borrowed (t_Range'0)) =
    resolve'6 _1
  
  use seq.Seq
  
  predicate resolve'5 (_1 : usize) =
    true
  
  predicate completed'0 (self : borrowed (t_Zip'0)) =
    [%#szip50] exists a : borrowed (t_Range'0), b : borrowed (t_Range'0) . inv'9 a
    /\ inv'9 b
    /\ a.current = itera'0 self.current
    /\ b.current = iterb'0 self.current
    /\ a.final = itera'0 self.final
    /\ b.final = iterb'0 self.final
    /\ (completed'1 a /\ resolve'4 b
    \/ (exists x : usize . inv'10 x /\ produces'1 a.current (Seq.singleton x) a.final /\ resolve'5 x /\ completed'1 b))
  
  use seq.Seq
  
  let rec next'0 (self:borrowed (t_Zip'0)) (return'  (ret:t_Option'0))= {[@expl:precondition] inv'7 self}
    any
    [ return' (result:t_Option'0)-> {inv'8 result}
      {[%#siter28] match result with
        | C_None'0 -> completed'0 self
        | C_Some'0 v -> produces'0 self.current (Seq.singleton v) self.final
        end}
      (! return' {result}) ]
    
  
  predicate resolve'2 (self : borrowed (t_Zip'0)) =
    [%#sresolve51] self.final = self.current
  
  predicate resolve'0 (_1 : borrowed (t_Zip'0)) =
    resolve'2 _1
  
  let rec v_Some'0 (input:t_Option'0) (ret  (field_0:(usize, usize)))= any
    [ good (field_0:(usize, usize))-> {C_Some'0 field_0 = input} (! ret {field_0})
    | bad -> {forall field_0 : (usize, usize) [C_Some'0 field_0 : t_Option'0] . C_Some'0 field_0 <> input}
      (! {false}
      any) ]
    
  
  use seq.Seq
  
  use seq.Permut
  
  let rec swap'0 (self:borrowed (slice t_T'0)) (a:usize) (b:usize) (return'  (ret:()))= {[@expl:precondition] inv'3 self}
    {[@expl:precondition] [%#sslice30] UIntSize.to_int b < Seq.length (view'0 self)}
    {[@expl:precondition] [%#sslice29] UIntSize.to_int a < Seq.length (view'0 self)}
    any
    [ return' (result:())-> {[%#sslice31] Permut.exchange (view'2 self.final) (view'0 self) (UIntSize.to_int a) (UIntSize.to_int b)}
      (! return' {result}) ]
    
  
  function index_logic'0 [@inline:trivial] (self : slice t_T'0) (ix : int) : t_T'0 =
    [%#sops32] Seq.get (view'2 self) ix
  
  function index_logic'1 [@inline:trivial] (self : slice t_T'0) (ix : usize) : t_T'0 =
    [%#sops33] Seq.get (view'2 self) (UIntSize.to_int ix)
  
  predicate resolve'3 (self : borrowed (slice t_T'0)) =
    [%#sresolve51] self.final = self.current
  
  predicate resolve'1 (_1 : borrowed (slice t_T'0)) =
    resolve'3 _1
  
  use prelude.prelude.Intrinsic
  
  use prelude.prelude.Snapshot
  
  use prelude.prelude.Snapshot
  
  use seq.Reverse
  
  use seq.Seq
  
  use seq.Seq
  
  function produces_refl'0 (self : t_Zip'0) : ()
  
  axiom produces_refl'0_spec : forall self : t_Zip'0 . ([%#szip41] inv'1 self)
   -> ([%#szip42] produces'0 self (Seq.empty  : Seq.seq (usize, usize)) self)
  
  function produces_trans'0 (a : t_Zip'0) (ab : Seq.seq (usize, usize)) (b : t_Zip'0) (bc : Seq.seq (usize, usize)) (c : t_Zip'0) : ()
    
  
  axiom produces_trans'0_spec : forall a : t_Zip'0, ab : Seq.seq (usize, usize), b : t_Zip'0, bc : Seq.seq (usize, usize), c : t_Zip'0 . ([%#szip43] inv'1 a)
   -> ([%#szip44] inv'1 b)
   -> ([%#szip45] inv'1 c)
   -> ([%#szip46] produces'0 a ab b)  -> ([%#szip47] produces'0 b bc c)  -> ([%#szip48] produces'0 a (Seq.(++) ab bc) c)
  
  use seq.Seq
  
  function produces_refl'1 (self : t_Range'0) : ()
  
  axiom produces_refl'1_spec : forall self : t_Range'0 . ([%#srange52] inv'5 self)
   -> ([%#srange53] produces'1 self (Seq.empty  : Seq.seq usize) self)
  
  use seq.Seq
  
  function produces_trans'1 (a : t_Range'0) (ab : Seq.seq usize) (b : t_Range'0) (bc : Seq.seq usize) (c : t_Range'0) : ()
    
  
  axiom produces_trans'1_spec : forall a : t_Range'0, ab : Seq.seq usize, b : t_Range'0, bc : Seq.seq usize, c : t_Range'0 . ([%#srange54] inv'5 a)
   -> ([%#srange55] inv'5 b)
   -> ([%#srange56] inv'5 c)
   -> ([%#srange57] produces'1 a ab b)
   -> ([%#srange58] produces'1 b bc c)  -> ([%#srange59] produces'1 a (Seq.(++) ab bc) c)
  
  meta "compute_max_steps" 1000000
  
  let rec my_reverse'0 (slice:borrowed (slice t_T'0)) (return'  (ret:()))= {[%#s03_std_iterators17] inv'3 slice}
    (! bb0
    [ bb0 = s0 [ s0 = len'0 {slice.current} (fun (_ret':usize) ->  [ &n <- _ret' ] s1) | s1 = bb1 ] 
    | bb1 = s0 [ s0 =  [ &old_v <- [%#s03_std_iterators0] Snapshot.new slice ] s1 | s1 = bb2 ] 
    | bb2 = s0
      [ s0 = UIntSize.eq {[%#s03_std_iterators1] (2 : usize)} {[%#s03_std_iterators2] (0 : usize)}
          (fun (_ret':bool) ->  [ &_12 <- _ret' ] s1)
      | s1 = {[@expl:division by zero] [%#s03_std_iterators2] not _12} s2
      | s2 = bb3 ]
      
    | bb3 = s0
      [ s0 = UIntSize.div {n} {[%#s03_std_iterators1] (2 : usize)} (fun (_ret':usize) ->  [ &_10 <- _ret' ] s1)
      | s1 =  [ &_9 <- { t_Range__start'0 = ([%#s03_std_iterators3] (0 : usize)); t_Range__end'0 = _10 } ] s2
      | s2 = UIntSize.eq {[%#s03_std_iterators4] (2 : usize)} {[%#s03_std_iterators5] (0 : usize)}
          (fun (_ret':bool) ->  [ &_16 <- _ret' ] s3)
      | s3 = {[@expl:division by zero] [%#s03_std_iterators5] not _16} s4
      | s4 = bb4 ]
      
    | bb4 = s0
      [ s0 = UIntSize.div {n} {[%#s03_std_iterators4] (2 : usize)} (fun (_ret':usize) ->  [ &_14 <- _ret' ] s1)
      | s1 =  [ &_13 <- { t_Range__start'0 = ([%#s03_std_iterators6] (0 : usize)); t_Range__end'0 = _14 } ] s2
      | s2 = zip'0 {_9} {_13} (fun (_ret':t_Zip'0) ->  [ &_8 <- _ret' ] s3)
      | s3 = bb5 ]
      
    | bb5 = s0 [ s0 = into_iter'0 {_8} (fun (_ret':t_Zip'0) ->  [ &iter <- _ret' ] s1) | s1 = bb6 ] 
    | bb6 = s0 [ s0 =  [ &iter_old <- [%#s03_std_iterators7] Snapshot.new iter ] s1 | s1 = bb7 ] 
    | bb7 = s0
      [ s0 =  [ &produced <- [%#s03_std_iterators8] Snapshot.new (Seq.empty  : Seq.seq (usize, usize)) ] s1 | s1 = bb8 ]
      
    | bb8 = s0 [ s0 =  [ &old_9_0 <- Snapshot.new slice ] s1 | s1 = bb9 ] 
    | bb9 = bb9
      [ bb9 = {[@expl:loop invariant] (Snapshot.inner old_9_0).final = slice.final}
        {[@expl:loop invariant] [%#s03_std_iterators13] equiv_reverse_range'0 (view'0 slice) (view'1 old_v) (UIntSize.to_int n
        - Seq.length (Snapshot.inner produced)) (UIntSize.to_int n) (UIntSize.to_int n - 1)}
        {[@expl:loop invariant] [%#s03_std_iterators12] equiv_reverse_range'0 (view'0 slice) (view'1 old_v) 0 (Seq.length (Snapshot.inner produced)) (UIntSize.to_int n
        - 1)}
        {[@expl:loop invariant] [%#s03_std_iterators11] equiv_range'0 (view'0 slice) (view'1 old_v) (Seq.length (Snapshot.inner produced)) (UIntSize.to_int n
        - Seq.length (Snapshot.inner produced))}
        {[@expl:loop invariant] [%#s03_std_iterators10] UIntSize.to_int n = Seq.length (view'0 slice)}
        {[@expl:loop invariant] [%#s03_std_iterators9] produces'0 (Snapshot.inner iter_old) (Snapshot.inner produced) iter}
        {[@expl:loop invariant] [%#s03_std_iterators9] inv'1 iter}
        {[@expl:loop invariant] [%#s03_std_iterators9] inv'0 (Snapshot.inner produced)}
        (! s0) [ s0 = bb10 ] 
        [ bb10 = s0
          [ s0 = Borrow.borrow_mut <t_Zip'0> {iter}
              (fun (_ret':borrowed (t_Zip'0)) ->  [ &_31 <- _ret' ]  [ &iter <- _ret'.final ] s1)
          | s1 = Borrow.borrow_final <t_Zip'0> {_31.current} {Borrow.get_id _31}
              (fun (_ret':borrowed (t_Zip'0)) ->  [ &_30 <- _ret' ]  [ &_31 <- { _31 with current = _ret'.final } ] s2)
          | s2 = next'0 {_30} (fun (_ret':t_Option'0) ->  [ &_29 <- _ret' ] s3)
          | s3 = bb11 ]
          
        | bb11 = s0
          [ s0 = -{resolve'0 _31}- s1
          | s1 = any [ br0 -> {_29 = C_None'0 } (! bb14) | br1 (x0:(usize, usize))-> {_29 = C_Some'0 x0} (! bb13) ]  ]
          
        | bb13 = bb15
        | bb15 = s0
          [ s0 = v_Some'0 {_29} (fun (r0'0:(usize, usize)) ->  [ &__creusot_proc_iter_elem <- r0'0 ] s1)
          | s1 = 
            [ &_34 <- [%#s03_std_iterators14] Snapshot.new (Seq.(++) (Snapshot.inner produced) (Seq.singleton __creusot_proc_iter_elem)) ]
            
            s2
          | s2 = bb16 ]
          
        | bb16 = s0
          [ s0 =  [ &produced <- _34 ] s1
          | s1 =  [ &i <- let (r'0, _) = __creusot_proc_iter_elem in r'0 ] s2
          | s2 =  [ &j <- let (_, r'1) = __creusot_proc_iter_elem in r'1 ] s3
          | s3 = {inv'2 slice.current}
            Borrow.borrow_mut <slice t_T'0> {slice.current}
              (fun (_ret':borrowed (slice t_T'0)) ->
                 [ &_39 <- _ret' ] 
                -{inv'2 _ret'.final}-
                 [ &slice <- { slice with current = _ret'.final } ] 
                s4)
          | s4 = UIntSize.sub {n} {j} (fun (_ret':usize) ->  [ &_42 <- _ret' ] s5)
          | s5 = UIntSize.sub {_42} {[%#s03_std_iterators15] (1 : usize)} (fun (_ret':usize) ->  [ &_41 <- _ret' ] s6)
          | s6 = swap'0 {_39} {i} {_41} (fun (_ret':()) ->  [ &_38 <- _ret' ] s7)
          | s7 = bb17 ]
          
        | bb17 = s0
          [ s0 = {[@expl:assertion] [%#s03_std_iterators16] index_logic'0 (Snapshot.inner old_v).current (UIntSize.to_int n
            - UIntSize.to_int j
            - 1)
            = index_logic'1 slice.current i}
            s1
          | s1 = bb9 ]
           ]
         ]
      
    | bb14 = s0 [ s0 = {[@expl:type invariant] inv'3 slice} s1 | s1 = -{resolve'1 slice}- s2 | s2 = return' {_0} ]  ]
    )
    [ & _0 : () = any_l ()
    | & slice : borrowed (slice t_T'0) = slice
    | & n : usize = any_l ()
    | & old_v : Snapshot.snap_ty (borrowed (slice t_T'0)) = any_l ()
    | & iter : t_Zip'0 = any_l ()
    | & _8 : t_Zip'0 = any_l ()
    | & _9 : t_Range'0 = any_l ()
    | & _10 : usize = any_l ()
    | & _12 : bool = any_l ()
    | & _13 : t_Range'0 = any_l ()
    | & _14 : usize = any_l ()
    | & _16 : bool = any_l ()
    | & iter_old : Snapshot.snap_ty (t_Zip'0) = any_l ()
    | & produced : Snapshot.snap_ty (Seq.seq (usize, usize)) = any_l ()
    | & _29 : t_Option'0 = any_l ()
    | & _30 : borrowed (t_Zip'0) = any_l ()
    | & _31 : borrowed (t_Zip'0) = any_l ()
    | & __creusot_proc_iter_elem : (usize, usize) = any_l ()
    | & _34 : Snapshot.snap_ty (Seq.seq (usize, usize)) = any_l ()
    | & i : usize = any_l ()
    | & j : usize = any_l ()
    | & _38 : () = any_l ()
    | & _39 : borrowed (slice t_T'0) = any_l ()
    | & _41 : usize = any_l ()
    | & _42 : usize = any_l ()
    | & old_9_0 : Snapshot.snap_ty (borrowed (slice t_T'0)) = any_l () ]
    
    [ return' (result:())-> {[@expl:postcondition] [%#s03_std_iterators18] Seq.(==) (view'2 slice.final) (Reverse.reverse (view'0 slice))}
      (! return' {result}) ]
    
end<|MERGE_RESOLUTION|>--- conflicted
+++ resolved
@@ -1,55 +1,3 @@
-<<<<<<< HEAD
-
-=======
-module T_core__ptr__non_null__NonNull
-  use prelude.prelude.Opaque
-  
-  type t_NonNull 't =
-    | C_NonNull opaque_ptr
-  
-  let rec t_NonNull < 't > (input:t_NonNull 't) (ret  (pointer:opaque_ptr))= any
-    [ good (pointer:opaque_ptr)-> {C_NonNull pointer = input} (! ret {pointer}) ]
-    
-end
-module T_core__marker__PhantomData
-  type t_PhantomData 't =
-    | C_PhantomData
-  
-  let rec t_PhantomData < 't > (input:t_PhantomData 't) (ret  )= any [ good -> {C_PhantomData  = input} (! ret) ] 
-end
-module T_core__slice__iter__Iter
-  use prelude.prelude.Borrow
-  
-  use T_core__marker__PhantomData as PhantomData'0
-  
-  use prelude.prelude.Opaque
-  
-  use T_core__ptr__non_null__NonNull as NonNull'0
-  
-  type t_Iter 't =
-    | C_Iter (NonNull'0.t_NonNull 't) opaque_ptr (PhantomData'0.t_PhantomData 't)
-  
-  let rec t_Iter < 't > (input:t_Iter 't) (ret  (ptr:NonNull'0.t_NonNull 't) (end_or_len:opaque_ptr) (_marker:PhantomData'0.t_PhantomData 't))= any
-    [ good (ptr:NonNull'0.t_NonNull 't) (end_or_len:opaque_ptr) (_marker:PhantomData'0.t_PhantomData 't)-> {C_Iter ptr end_or_len _marker
-      = input}
-      (! ret {ptr} {end_or_len} {_marker}) ]
-    
-end
-module T_core__option__Option
-  type t_Option 't =
-    | C_None
-    | C_Some 't
-  
-  let rec v_None < 't > (input:t_Option 't) (ret  )= any
-    [ good -> {C_None  = input} (! ret) | bad -> {C_None  <> input} (! {false} any) ]
-    
-  
-  let rec v_Some < 't > (input:t_Option 't) (ret  (field_0:'t))= any
-    [ good (field_0:'t)-> {C_Some field_0 = input} (! ret {field_0})
-    | bad -> {forall field_0 : 't [C_Some field_0 : t_Option 't] . C_Some field_0 <> input} (! {false} any) ]
-    
-end
->>>>>>> dfce2a3a
 module M_03_std_iterators__slice_iter [#"03_std_iterators.rs" 6 0 6 42]
   let%span s03_std_iterators0 = "03_std_iterators.rs" 7 16 7 17
   let%span s03_std_iterators1 = "03_std_iterators.rs" 8 4 8 38
@@ -61,54 +9,29 @@
   let%span s03_std_iterators7 = "03_std_iterators.rs" 4 11 4 30
   let%span s03_std_iterators8 = "03_std_iterators.rs" 6 21 6 26
   let%span s03_std_iterators9 = "03_std_iterators.rs" 5 10 5 33
-<<<<<<< HEAD
   let%span sslice10 = "../../../../creusot-contracts/src/std/slice.rs" 245 0 354 1
-  let%span siter11 = "../../../../creusot-contracts/src/std/iter.rs" 99 0 212 1
+  let%span siter11 = "../../../../creusot-contracts/src/std/iter.rs" 101 0 214 1
   let%span sslice12 = "../../../../creusot-contracts/src/std/slice.rs" 405 12 405 66
-  let%span siter13 = "../../../../creusot-contracts/src/std/iter.rs" 105 26 108 17
+  let%span siter13 = "../../../../creusot-contracts/src/std/iter.rs" 107 26 110 17
   let%span smodel14 = "../../../../creusot-contracts/src/model.rs" 88 8 88 22
-  let%span siter15 = "../../../../creusot-contracts/src/std/iter.rs" 84 20 84 24
-  let%span siter16 = "../../../../creusot-contracts/src/std/iter.rs" 90 8 90 19
-  let%span sslice17 = "../../../../creusot-contracts/src/std/slice.rs" 411 14 411 45
-  let%span sslice18 = "../../../../creusot-contracts/src/std/slice.rs" 409 4 409 10
-  let%span sslice19 = "../../../../creusot-contracts/src/std/slice.rs" 416 15 416 32
-  let%span sslice20 = "../../../../creusot-contracts/src/std/slice.rs" 417 15 417 32
-  let%span sslice21 = "../../../../creusot-contracts/src/std/slice.rs" 418 14 418 42
-  let%span sslice22 = "../../../../creusot-contracts/src/std/slice.rs" 414 4 414 10
-  let%span sslice23 = "../../../../creusot-contracts/src/std/slice.rs" 96 14 96 41
-  let%span sslice24 = "../../../../creusot-contracts/src/std/slice.rs" 97 4 97 82
-  let%span sslice25 = "../../../../creusot-contracts/src/std/slice.rs" 398 20 398 61
-  let%span sresolve26 = "../../../../creusot-contracts/src/resolve.rs" 41 20 41 34
-  let%span sslice27 = "../../../../creusot-contracts/src/std/slice.rs" 28 14 28 41
-  let%span sslice28 = "../../../../creusot-contracts/src/std/slice.rs" 29 14 29 42
-  let%span sseq29 = "../../../../creusot-contracts/src/logic/seq.rs" 184 8 184 97
-=======
-  let%span sslice10 = "../../../../creusot-contracts/src/std/slice.rs" 249 0 358 1
-  let%span siter11 = "../../../../creusot-contracts/src/std/iter.rs" 101 0 214 1
-  let%span sslice12 = "../../../../creusot-contracts/src/std/slice.rs" 410 12 410 66
-  let%span siter13 = "../../../../creusot-contracts/src/std/iter.rs" 107 26 110 17
-  let%span smodel14 = "../../../../creusot-contracts/src/model.rs" 91 8 91 22
   let%span siter15 = "../../../../creusot-contracts/src/std/iter.rs" 86 20 86 24
   let%span siter16 = "../../../../creusot-contracts/src/std/iter.rs" 92 8 92 19
-  let%span sslice17 = "../../../../creusot-contracts/src/std/slice.rs" 418 14 418 45
-  let%span sslice18 = "../../../../creusot-contracts/src/std/slice.rs" 416 4 416 10
-  let%span sslice19 = "../../../../creusot-contracts/src/std/slice.rs" 425 15 425 32
-  let%span sslice20 = "../../../../creusot-contracts/src/std/slice.rs" 426 15 426 32
-  let%span sslice21 = "../../../../creusot-contracts/src/std/slice.rs" 427 14 427 42
-  let%span sslice22 = "../../../../creusot-contracts/src/std/slice.rs" 423 4 423 10
-  let%span sslice23 = "../../../../creusot-contracts/src/std/slice.rs" 100 14 100 41
-  let%span sslice24 = "../../../../creusot-contracts/src/std/slice.rs" 101 4 101 82
-  let%span sslice25 = "../../../../creusot-contracts/src/std/slice.rs" 403 20 403 61
-  let%span sresolve26 = "../../../../creusot-contracts/src/resolve.rs" 41 20 41 34
-  let%span sslice27 = "../../../../creusot-contracts/src/std/slice.rs" 29 14 29 41
-  let%span sslice28 = "../../../../creusot-contracts/src/std/slice.rs" 30 14 30 42
-  let%span sseq29 = "../../../../creusot-contracts/src/logic/seq.rs" 402 8 402 97
->>>>>>> dfce2a3a
-  let%span sops30 = "../../../../creusot-contracts/src/logic/ops.rs" 42 8 42 31
-  let%span smodel31 = "../../../../creusot-contracts/src/model.rs" 106 8 106 22
-  let%span sinvariant32 = "../../../../creusot-contracts/src/invariant.rs" 24 8 24 18
-  let%span sboxed33 = "../../../../creusot-contracts/src/std/boxed.rs" 28 8 28 18
-  let%span sslice34 = "../../../../creusot-contracts/src/std/slice.rs" 18 20 18 30
+  let%span sslice17 = "../../../../creusot-contracts/src/std/slice.rs" 413 14 413 45
+  let%span sslice18 = "../../../../creusot-contracts/src/std/slice.rs" 420 15 420 32
+  let%span sslice19 = "../../../../creusot-contracts/src/std/slice.rs" 421 15 421 32
+  let%span sslice20 = "../../../../creusot-contracts/src/std/slice.rs" 422 14 422 42
+  let%span sslice21 = "../../../../creusot-contracts/src/std/slice.rs" 96 14 96 41
+  let%span sslice22 = "../../../../creusot-contracts/src/std/slice.rs" 97 4 97 82
+  let%span sslice23 = "../../../../creusot-contracts/src/std/slice.rs" 398 20 398 61
+  let%span sresolve24 = "../../../../creusot-contracts/src/resolve.rs" 41 20 41 34
+  let%span sslice25 = "../../../../creusot-contracts/src/std/slice.rs" 28 14 28 41
+  let%span sslice26 = "../../../../creusot-contracts/src/std/slice.rs" 29 14 29 42
+  let%span sseq27 = "../../../../creusot-contracts/src/logic/seq.rs" 388 8 388 97
+  let%span sops28 = "../../../../creusot-contracts/src/logic/ops.rs" 42 8 42 31
+  let%span smodel29 = "../../../../creusot-contracts/src/model.rs" 106 8 106 22
+  let%span sinvariant30 = "../../../../creusot-contracts/src/invariant.rs" 24 8 24 18
+  let%span sboxed31 = "../../../../creusot-contracts/src/std/boxed.rs" 28 8 28 18
+  let%span sslice32 = "../../../../creusot-contracts/src/std/slice.rs" 18 20 18 30
   
   use prelude.prelude.UIntSize
   
@@ -143,7 +66,7 @@
   predicate inv'4 (_1 : t_T'0)
   
   predicate invariant'0 (self : Seq.seq t_T'0) =
-    [%#sseq29] forall i : int . 0 <= i /\ i < Seq.length self  -> inv'4 (Seq.get self i)
+    [%#sseq27] forall i : int . 0 <= i /\ i < Seq.length self  -> inv'4 (Seq.get self i)
   
   axiom inv_axiom'0 [@rewrite] : forall x : Seq.seq t_T'0 [inv'0 x] . inv'0 x = invariant'0 x
   
@@ -154,7 +77,7 @@
   predicate inv'6 (_1 : slice t_T'0)
   
   predicate invariant'1 (self : slice t_T'0) =
-    [%#sinvariant32] inv'6 self
+    [%#sinvariant30] inv'6 self
   
   axiom inv_axiom'2 [@rewrite] : forall x : slice t_T'0 [inv'2 x] . inv'2 x = invariant'1 x
   
@@ -173,14 +96,14 @@
     end
   
   predicate invariant'2 (self : t_T'0) =
-    [%#sboxed33] inv'5 self
+    [%#sboxed31] inv'5 self
   
   axiom inv_axiom'4 [@rewrite] : forall x : t_T'0 [inv'4 x] . inv'4 x = invariant'2 x
   
   predicate inv'7 (_1 : t_T'0)
   
   predicate invariant'3 (self : t_T'0) =
-    [%#sinvariant32] inv'7 self
+    [%#sinvariant30] inv'7 self
   
   axiom inv_axiom'5 [@rewrite] : forall x : t_T'0 [inv'5 x] . inv'5 x = invariant'3 x
   
@@ -196,13 +119,13 @@
   
   function view'2 (self : slice t_T'0) : Seq.seq t_T'0
   
-  axiom view'2_spec : forall self : slice t_T'0 . ([%#sslice28] view'2 self = Slice.id self)
-  && ([%#sslice27] Seq.length (view'2 self) <= UIntSize.to_int (v_MAX'0 : usize))
+  axiom view'2_spec : forall self : slice t_T'0 . ([%#sslice26] view'2 self = Slice.id self)
+  && ([%#sslice25] Seq.length (view'2 self) <= UIntSize.to_int (v_MAX'0 : usize))
   
   predicate inv'8 (_1 : Seq.seq t_T'0)
   
   predicate invariant'4 (self : slice t_T'0) =
-    [%#sslice34] inv'8 (view'2 self)
+    [%#sslice32] inv'8 (view'2 self)
   
   axiom inv_axiom'6 [@rewrite] : forall x : slice t_T'0 [inv'6 x] . inv'6 x = invariant'4 x
   
@@ -211,12 +134,12 @@
   predicate inv'9 (_1 : t_T'0)
   
   predicate invariant'5 (self : Seq.seq t_T'0) =
-    [%#sseq29] forall i : int . 0 <= i /\ i < Seq.length self  -> inv'9 (Seq.get self i)
+    [%#sseq27] forall i : int . 0 <= i /\ i < Seq.length self  -> inv'9 (Seq.get self i)
   
   axiom inv_axiom'7 [@rewrite] : forall x : Seq.seq t_T'0 [inv'8 x] . inv'8 x = invariant'5 x
   
   predicate invariant'6 (self : t_T'0) =
-    [%#sboxed33] inv'7 self
+    [%#sboxed31] inv'7 self
   
   axiom inv_axiom'8 [@rewrite] : forall x : t_T'0 [inv'9 x] . inv'9 x = invariant'6 x
   
@@ -253,13 +176,13 @@
   use seq.Seq
   
   function index_logic'0 [@inline:trivial] (self : slice t_T'0) (ix : int) : t_T'0 =
-    [%#sops30] Seq.get (view'2 self) ix
+    [%#sops28] Seq.get (view'2 self) ix
   
   function to_ref_seq'0 (self : slice t_T'0) : Seq.seq t_T'0
   
-  axiom to_ref_seq'0_spec : forall self : slice t_T'0 . ([%#sslice24] forall i : int . 0 <= i
+  axiom to_ref_seq'0_spec : forall self : slice t_T'0 . ([%#sslice22] forall i : int . 0 <= i
   /\ i < Seq.length (to_ref_seq'0 self)  -> Seq.get (to_ref_seq'0 self) i = index_logic'0 self i)
-  && ([%#sslice23] Seq.length (to_ref_seq'0 self) = Seq.length (view'0 self))
+  && ([%#sslice21] Seq.length (to_ref_seq'0 self) = Seq.length (view'0 self))
   
   use seq.Seq
   
@@ -267,15 +190,15 @@
     [%#sslice12] to_ref_seq'0 (view'1 self) = Seq.(++) visited (to_ref_seq'0 (view'1 tl))
   
   predicate resolve'1 (self : borrowed (t_Iter'0)) =
-    [%#sresolve26] self.final = self.current
+    [%#sresolve24] self.final = self.current
   
   function view'3 (self : borrowed (t_Iter'0)) : slice t_T'0 =
-    [%#smodel31] view'1 self.current
+    [%#smodel29] view'1 self.current
   
   use seq.Seq
   
   predicate completed'0 (self : borrowed (t_Iter'0)) =
-    [%#sslice25] resolve'1 self /\ view'2 (view'3 self) = (Seq.empty  : Seq.seq t_T'0)
+    [%#sslice23] resolve'1 self /\ view'2 (view'3 self) = (Seq.empty  : Seq.seq t_T'0)
   
   use seq.Seq
   
@@ -302,17 +225,14 @@
   
   use prelude.prelude.Snapshot
   
-  function produces_refl'0 (self : t_Iter'0) : () =
-    [%#sslice18] ()
+  function produces_refl'0 (self : t_Iter'0) : ()
   
   axiom produces_refl'0_spec : forall self : t_Iter'0 . [%#sslice17] produces'0 self (Seq.empty  : Seq.seq t_T'0) self
   
   function produces_trans'0 (a : t_Iter'0) (ab : Seq.seq t_T'0) (b : t_Iter'0) (bc : Seq.seq t_T'0) (c : t_Iter'0) : ()
-   =
-    [%#sslice22] ()
-  
-  axiom produces_trans'0_spec : forall a : t_Iter'0, ab : Seq.seq t_T'0, b : t_Iter'0, bc : Seq.seq t_T'0, c : t_Iter'0 . ([%#sslice19] produces'0 a ab b)
-   -> ([%#sslice20] produces'0 b bc c)  -> ([%#sslice21] produces'0 a (Seq.(++) ab bc) c)
+  
+  axiom produces_trans'0_spec : forall a : t_Iter'0, ab : Seq.seq t_T'0, b : t_Iter'0, bc : Seq.seq t_T'0, c : t_Iter'0 . ([%#sslice18] produces'0 a ab b)
+   -> ([%#sslice19] produces'0 b bc c)  -> ([%#sslice20] produces'0 a (Seq.(++) ab bc) c)
   
   meta "compute_max_steps" 1000000
   
@@ -395,52 +315,29 @@
   let%span s03_std_iterators7 = "03_std_iterators.rs" 15 11 15 28
   let%span s03_std_iterators8 = "03_std_iterators.rs" 17 19 17 22
   let%span s03_std_iterators9 = "03_std_iterators.rs" 16 10 16 31
-<<<<<<< HEAD
-  let%span siter10 = "../../../../creusot-contracts/src/std/iter.rs" 99 0 212 1
+  let%span siter10 = "../../../../creusot-contracts/src/std/iter.rs" 101 0 214 1
   let%span sslice11 = "../../../../creusot-contracts/src/std/slice.rs" 405 12 405 66
-  let%span siter12 = "../../../../creusot-contracts/src/std/iter.rs" 105 26 108 17
+  let%span siter12 = "../../../../creusot-contracts/src/std/iter.rs" 107 26 110 17
   let%span smodel13 = "../../../../creusot-contracts/src/model.rs" 88 8 88 22
   let%span svec14 = "../../../../creusot-contracts/src/std/vec.rs" 206 20 206 24
   let%span svec15 = "../../../../creusot-contracts/src/std/vec.rs" 212 20 212 34
-  let%span sslice16 = "../../../../creusot-contracts/src/std/slice.rs" 411 14 411 45
-  let%span sslice17 = "../../../../creusot-contracts/src/std/slice.rs" 409 4 409 10
-  let%span sslice18 = "../../../../creusot-contracts/src/std/slice.rs" 416 15 416 32
-  let%span sslice19 = "../../../../creusot-contracts/src/std/slice.rs" 417 15 417 32
-  let%span sslice20 = "../../../../creusot-contracts/src/std/slice.rs" 418 14 418 42
-  let%span sslice21 = "../../../../creusot-contracts/src/std/slice.rs" 414 4 414 10
-  let%span sslice22 = "../../../../creusot-contracts/src/std/slice.rs" 96 14 96 41
-  let%span sslice23 = "../../../../creusot-contracts/src/std/slice.rs" 97 4 97 82
-  let%span sslice24 = "../../../../creusot-contracts/src/std/slice.rs" 398 20 398 61
-  let%span sresolve25 = "../../../../creusot-contracts/src/resolve.rs" 41 20 41 34
-  let%span svec26 = "../../../../creusot-contracts/src/std/vec.rs" 18 14 18 41
-  let%span sseq27 = "../../../../creusot-contracts/src/logic/seq.rs" 184 8 184 97
-=======
-  let%span siter10 = "../../../../creusot-contracts/src/std/iter.rs" 101 0 214 1
-  let%span sslice11 = "../../../../creusot-contracts/src/std/slice.rs" 410 12 410 66
-  let%span siter12 = "../../../../creusot-contracts/src/std/iter.rs" 107 26 110 17
-  let%span smodel13 = "../../../../creusot-contracts/src/model.rs" 91 8 91 22
-  let%span svec14 = "../../../../creusot-contracts/src/std/vec.rs" 208 20 208 24
-  let%span svec15 = "../../../../creusot-contracts/src/std/vec.rs" 214 20 214 34
-  let%span sslice16 = "../../../../creusot-contracts/src/std/slice.rs" 418 14 418 45
-  let%span sslice17 = "../../../../creusot-contracts/src/std/slice.rs" 416 4 416 10
-  let%span sslice18 = "../../../../creusot-contracts/src/std/slice.rs" 425 15 425 32
-  let%span sslice19 = "../../../../creusot-contracts/src/std/slice.rs" 426 15 426 32
-  let%span sslice20 = "../../../../creusot-contracts/src/std/slice.rs" 427 14 427 42
-  let%span sslice21 = "../../../../creusot-contracts/src/std/slice.rs" 423 4 423 10
-  let%span sslice22 = "../../../../creusot-contracts/src/std/slice.rs" 100 14 100 41
-  let%span sslice23 = "../../../../creusot-contracts/src/std/slice.rs" 101 4 101 82
-  let%span sslice24 = "../../../../creusot-contracts/src/std/slice.rs" 403 20 403 61
-  let%span sresolve25 = "../../../../creusot-contracts/src/resolve.rs" 41 20 41 34
-  let%span svec26 = "../../../../creusot-contracts/src/std/vec.rs" 19 14 19 41
-  let%span sseq27 = "../../../../creusot-contracts/src/logic/seq.rs" 402 8 402 97
->>>>>>> dfce2a3a
-  let%span sops28 = "../../../../creusot-contracts/src/logic/ops.rs" 42 8 42 31
-  let%span smodel29 = "../../../../creusot-contracts/src/model.rs" 106 8 106 22
-  let%span sslice30 = "../../../../creusot-contracts/src/std/slice.rs" 28 14 28 41
-  let%span sslice31 = "../../../../creusot-contracts/src/std/slice.rs" 29 14 29 42
-  let%span sinvariant32 = "../../../../creusot-contracts/src/invariant.rs" 24 8 24 18
-  let%span sboxed33 = "../../../../creusot-contracts/src/std/boxed.rs" 28 8 28 18
-  let%span svec34 = "../../../../creusot-contracts/src/std/vec.rs" 66 20 66 41
+  let%span sslice16 = "../../../../creusot-contracts/src/std/slice.rs" 413 14 413 45
+  let%span sslice17 = "../../../../creusot-contracts/src/std/slice.rs" 420 15 420 32
+  let%span sslice18 = "../../../../creusot-contracts/src/std/slice.rs" 421 15 421 32
+  let%span sslice19 = "../../../../creusot-contracts/src/std/slice.rs" 422 14 422 42
+  let%span sslice20 = "../../../../creusot-contracts/src/std/slice.rs" 96 14 96 41
+  let%span sslice21 = "../../../../creusot-contracts/src/std/slice.rs" 97 4 97 82
+  let%span sslice22 = "../../../../creusot-contracts/src/std/slice.rs" 398 20 398 61
+  let%span sresolve23 = "../../../../creusot-contracts/src/resolve.rs" 41 20 41 34
+  let%span svec24 = "../../../../creusot-contracts/src/std/vec.rs" 18 14 18 41
+  let%span sseq25 = "../../../../creusot-contracts/src/logic/seq.rs" 388 8 388 97
+  let%span sops26 = "../../../../creusot-contracts/src/logic/ops.rs" 42 8 42 31
+  let%span smodel27 = "../../../../creusot-contracts/src/model.rs" 106 8 106 22
+  let%span sslice28 = "../../../../creusot-contracts/src/std/slice.rs" 28 14 28 41
+  let%span sslice29 = "../../../../creusot-contracts/src/std/slice.rs" 29 14 29 42
+  let%span sinvariant30 = "../../../../creusot-contracts/src/invariant.rs" 24 8 24 18
+  let%span sboxed31 = "../../../../creusot-contracts/src/std/boxed.rs" 28 8 28 18
+  let%span svec32 = "../../../../creusot-contracts/src/std/vec.rs" 66 20 66 41
   
   use prelude.prelude.UIntSize
   
@@ -485,7 +382,7 @@
   
   function view'2 (self : t_Vec'0) : Seq.seq t_T'0
   
-  axiom view'2_spec : forall self : t_Vec'0 . [%#svec26] Seq.length (view'2 self) <= UIntSize.to_int (v_MAX'0 : usize)
+  axiom view'2_spec : forall self : t_Vec'0 . [%#svec24] Seq.length (view'2 self) <= UIntSize.to_int (v_MAX'0 : usize)
   
   function view'0 (self : t_Vec'0) : Seq.seq t_T'0 =
     [%#smodel13] view'2 self
@@ -498,8 +395,8 @@
   
   function view'5 (self : slice t_T'0) : Seq.seq t_T'0
   
-  axiom view'5_spec : forall self : slice t_T'0 . ([%#sslice31] view'5 self = Slice.id self)
-  && ([%#sslice30] Seq.length (view'5 self) <= UIntSize.to_int (v_MAX'0 : usize))
+  axiom view'5_spec : forall self : slice t_T'0 . ([%#sslice29] view'5 self = Slice.id self)
+  && ([%#sslice28] Seq.length (view'5 self) <= UIntSize.to_int (v_MAX'0 : usize))
   
   function view'3 (self : slice t_T'0) : Seq.seq t_T'0 =
     [%#smodel13] view'5 self
@@ -518,7 +415,7 @@
   predicate inv'4 (_1 : t_T'0)
   
   predicate invariant'0 (self : Seq.seq t_T'0) =
-    [%#sseq27] forall i : int . 0 <= i /\ i < Seq.length self  -> inv'4 (Seq.get self i)
+    [%#sseq25] forall i : int . 0 <= i /\ i < Seq.length self  -> inv'4 (Seq.get self i)
   
   axiom inv_axiom'0 [@rewrite] : forall x : Seq.seq t_T'0 [inv'0 x] . inv'0 x = invariant'0 x
   
@@ -529,7 +426,7 @@
   predicate inv'6 (_1 : t_Vec'0)
   
   predicate invariant'1 (self : t_Vec'0) =
-    [%#sinvariant32] inv'6 self
+    [%#sinvariant30] inv'6 self
   
   axiom inv_axiom'2 [@rewrite] : forall x : t_Vec'0 [inv'2 x] . inv'2 x = invariant'1 x
   
@@ -548,21 +445,21 @@
     end
   
   predicate invariant'2 (self : t_T'0) =
-    [%#sboxed33] inv'5 self
+    [%#sboxed31] inv'5 self
   
   axiom inv_axiom'4 [@rewrite] : forall x : t_T'0 [inv'4 x] . inv'4 x = invariant'2 x
   
   predicate inv'7 (_1 : t_T'0)
   
   predicate invariant'3 (self : t_T'0) =
-    [%#sinvariant32] inv'7 self
+    [%#sinvariant30] inv'7 self
   
   axiom inv_axiom'5 [@rewrite] : forall x : t_T'0 [inv'5 x] . inv'5 x = invariant'3 x
   
   predicate inv'8 (_1 : Seq.seq t_T'0)
   
   predicate invariant'4 (self : t_Vec'0) =
-    [%#svec34] inv'8 (view'2 self)
+    [%#svec32] inv'8 (view'2 self)
   
   axiom inv_axiom'6 [@rewrite] : forall x : t_Vec'0 [inv'6 x] . inv'6 x = invariant'4 x
   
@@ -571,12 +468,12 @@
   predicate inv'9 (_1 : t_T'0)
   
   predicate invariant'5 (self : Seq.seq t_T'0) =
-    [%#sseq27] forall i : int . 0 <= i /\ i < Seq.length self  -> inv'9 (Seq.get self i)
+    [%#sseq25] forall i : int . 0 <= i /\ i < Seq.length self  -> inv'9 (Seq.get self i)
   
   axiom inv_axiom'7 [@rewrite] : forall x : Seq.seq t_T'0 [inv'8 x] . inv'8 x = invariant'5 x
   
   predicate invariant'6 (self : t_T'0) =
-    [%#sboxed33] inv'7 self
+    [%#sboxed31] inv'7 self
   
   axiom inv_axiom'8 [@rewrite] : forall x : t_T'0 [inv'9 x] . inv'9 x = invariant'6 x
   
@@ -601,13 +498,13 @@
   use seq.Seq
   
   function index_logic'0 [@inline:trivial] (self : slice t_T'0) (ix : int) : t_T'0 =
-    [%#sops28] Seq.get (view'5 self) ix
+    [%#sops26] Seq.get (view'5 self) ix
   
   function to_ref_seq'0 (self : slice t_T'0) : Seq.seq t_T'0
   
-  axiom to_ref_seq'0_spec : forall self : slice t_T'0 . ([%#sslice23] forall i : int . 0 <= i
+  axiom to_ref_seq'0_spec : forall self : slice t_T'0 . ([%#sslice21] forall i : int . 0 <= i
   /\ i < Seq.length (to_ref_seq'0 self)  -> Seq.get (to_ref_seq'0 self) i = index_logic'0 self i)
-  && ([%#sslice22] Seq.length (to_ref_seq'0 self) = Seq.length (view'3 self))
+  && ([%#sslice20] Seq.length (to_ref_seq'0 self) = Seq.length (view'3 self))
   
   use seq.Seq
   
@@ -615,15 +512,15 @@
     [%#sslice11] to_ref_seq'0 (view'1 self) = Seq.(++) visited (to_ref_seq'0 (view'1 tl))
   
   predicate resolve'1 (self : borrowed (t_Iter'0)) =
-    [%#sresolve25] self.final = self.current
+    [%#sresolve23] self.final = self.current
   
   function view'4 (self : borrowed (t_Iter'0)) : slice t_T'0 =
-    [%#smodel29] view'1 self.current
+    [%#smodel27] view'1 self.current
   
   use seq.Seq
   
   predicate completed'0 (self : borrowed (t_Iter'0)) =
-    [%#sslice24] resolve'1 self /\ view'5 (view'4 self) = (Seq.empty  : Seq.seq t_T'0)
+    [%#sslice22] resolve'1 self /\ view'5 (view'4 self) = (Seq.empty  : Seq.seq t_T'0)
   
   use seq.Seq
   
@@ -650,17 +547,14 @@
   
   use prelude.prelude.Snapshot
   
-  function produces_refl'0 (self : t_Iter'0) : () =
-    [%#sslice17] ()
+  function produces_refl'0 (self : t_Iter'0) : ()
   
   axiom produces_refl'0_spec : forall self : t_Iter'0 . [%#sslice16] produces'0 self (Seq.empty  : Seq.seq t_T'0) self
   
   function produces_trans'0 (a : t_Iter'0) (ab : Seq.seq t_T'0) (b : t_Iter'0) (bc : Seq.seq t_T'0) (c : t_Iter'0) : ()
-   =
-    [%#sslice21] ()
-  
-  axiom produces_trans'0_spec : forall a : t_Iter'0, ab : Seq.seq t_T'0, b : t_Iter'0, bc : Seq.seq t_T'0, c : t_Iter'0 . ([%#sslice18] produces'0 a ab b)
-   -> ([%#sslice19] produces'0 b bc c)  -> ([%#sslice20] produces'0 a (Seq.(++) ab bc) c)
+  
+  axiom produces_trans'0_spec : forall a : t_Iter'0, ab : Seq.seq t_T'0, b : t_Iter'0, bc : Seq.seq t_T'0, c : t_Iter'0 . ([%#sslice17] produces'0 a ab b)
+   -> ([%#sslice18] produces'0 b bc c)  -> ([%#sslice19] produces'0 a (Seq.(++) ab bc) c)
   
   meta "compute_max_steps" 1000000
   
@@ -738,69 +632,36 @@
   let%span s03_std_iterators4 = "03_std_iterators.rs" 31 13 31 14
   let%span s03_std_iterators5 = "03_std_iterators.rs" 26 10 26 33
   let%span s03_std_iterators6 = "03_std_iterators.rs" 27 0 27 66
-<<<<<<< HEAD
   let%span svec7 = "../../../../creusot-contracts/src/std/vec.rs" 176 26 176 42
   let%span svec8 = "../../../../creusot-contracts/src/std/vec.rs" 177 26 177 48
   let%span sslice9 = "../../../../creusot-contracts/src/std/slice.rs" 245 0 354 1
-  let%span siter10 = "../../../../creusot-contracts/src/std/iter.rs" 99 0 212 1
-  let%span sslice11 = "../../../../creusot-contracts/src/std/slice.rs" 459 12 459 66
+  let%span siter10 = "../../../../creusot-contracts/src/std/iter.rs" 101 0 214 1
+  let%span sslice11 = "../../../../creusot-contracts/src/std/slice.rs" 463 12 463 66
   let%span sops12 = "../../../../creusot-contracts/src/logic/ops.rs" 86 8 86 33
-  let%span siter13 = "../../../../creusot-contracts/src/std/iter.rs" 105 26 108 17
+  let%span siter13 = "../../../../creusot-contracts/src/std/iter.rs" 107 26 110 17
   let%span svec14 = "../../../../creusot-contracts/src/std/vec.rs" 18 14 18 41
   let%span smodel15 = "../../../../creusot-contracts/src/model.rs" 106 8 106 22
   let%span sops16 = "../../../../creusot-contracts/src/logic/ops.rs" 20 8 20 31
   let%span sslice17 = "../../../../creusot-contracts/src/std/slice.rs" 28 14 28 41
   let%span sslice18 = "../../../../creusot-contracts/src/std/slice.rs" 29 14 29 42
-  let%span sslice19 = "../../../../creusot-contracts/src/std/slice.rs" 427 14 427 50
-  let%span siter20 = "../../../../creusot-contracts/src/std/iter.rs" 84 20 84 24
-  let%span siter21 = "../../../../creusot-contracts/src/std/iter.rs" 90 8 90 19
-  let%span sresolve22 = "../../../../creusot-contracts/src/resolve.rs" 41 20 41 34
-  let%span sslice23 = "../../../../creusot-contracts/src/std/slice.rs" 465 15 465 24
-  let%span sslice24 = "../../../../creusot-contracts/src/std/slice.rs" 466 14 466 45
-  let%span sslice25 = "../../../../creusot-contracts/src/std/slice.rs" 463 4 463 10
-  let%span sslice26 = "../../../../creusot-contracts/src/std/slice.rs" 471 15 471 21
-  let%span sslice27 = "../../../../creusot-contracts/src/std/slice.rs" 472 15 472 21
-  let%span sslice28 = "../../../../creusot-contracts/src/std/slice.rs" 473 15 473 21
-  let%span sslice29 = "../../../../creusot-contracts/src/std/slice.rs" 474 15 474 32
-  let%span sslice30 = "../../../../creusot-contracts/src/std/slice.rs" 475 15 475 32
-  let%span sslice31 = "../../../../creusot-contracts/src/std/slice.rs" 476 14 476 42
-  let%span sslice32 = "../../../../creusot-contracts/src/std/slice.rs" 469 4 469 10
-  let%span sslice33 = "../../../../creusot-contracts/src/std/slice.rs" 87 14 87 41
-  let%span sslice34 = "../../../../creusot-contracts/src/std/slice.rs" 88 4 88 86
-  let%span sslice35 = "../../../../creusot-contracts/src/std/slice.rs" 452 20 452 61
-  let%span sslice36 = "../../../../creusot-contracts/src/std/slice.rs" 437 20 437 36
-=======
-  let%span svec7 = "../../../../creusot-contracts/src/std/vec.rs" 178 26 178 42
-  let%span svec8 = "../../../../creusot-contracts/src/std/vec.rs" 179 26 179 48
-  let%span sslice9 = "../../../../creusot-contracts/src/std/slice.rs" 249 0 358 1
-  let%span siter10 = "../../../../creusot-contracts/src/std/iter.rs" 101 0 214 1
-  let%span sslice11 = "../../../../creusot-contracts/src/std/slice.rs" 469 12 469 66
-  let%span sops12 = "../../../../creusot-contracts/src/logic/ops.rs" 86 8 86 33
-  let%span siter13 = "../../../../creusot-contracts/src/std/iter.rs" 107 26 110 17
-  let%span svec14 = "../../../../creusot-contracts/src/std/vec.rs" 19 14 19 41
-  let%span smodel15 = "../../../../creusot-contracts/src/model.rs" 109 8 109 22
-  let%span sops16 = "../../../../creusot-contracts/src/logic/ops.rs" 20 8 20 31
-  let%span sslice17 = "../../../../creusot-contracts/src/std/slice.rs" 29 14 29 41
-  let%span sslice18 = "../../../../creusot-contracts/src/std/slice.rs" 30 14 30 42
-  let%span sslice19 = "../../../../creusot-contracts/src/std/slice.rs" 437 14 437 50
+  let%span sslice19 = "../../../../creusot-contracts/src/std/slice.rs" 431 14 431 50
   let%span siter20 = "../../../../creusot-contracts/src/std/iter.rs" 86 20 86 24
   let%span siter21 = "../../../../creusot-contracts/src/std/iter.rs" 92 8 92 19
   let%span sresolve22 = "../../../../creusot-contracts/src/resolve.rs" 41 20 41 34
-  let%span sslice23 = "../../../../creusot-contracts/src/std/slice.rs" 475 15 475 24
-  let%span sslice24 = "../../../../creusot-contracts/src/std/slice.rs" 476 14 476 45
-  let%span sslice25 = "../../../../creusot-contracts/src/std/slice.rs" 473 4 473 10
-  let%span sslice26 = "../../../../creusot-contracts/src/std/slice.rs" 481 15 481 21
-  let%span sslice27 = "../../../../creusot-contracts/src/std/slice.rs" 482 15 482 21
-  let%span sslice28 = "../../../../creusot-contracts/src/std/slice.rs" 483 15 483 21
-  let%span sslice29 = "../../../../creusot-contracts/src/std/slice.rs" 484 15 484 32
-  let%span sslice30 = "../../../../creusot-contracts/src/std/slice.rs" 485 15 485 32
-  let%span sslice31 = "../../../../creusot-contracts/src/std/slice.rs" 486 14 486 42
-  let%span sslice32 = "../../../../creusot-contracts/src/std/slice.rs" 479 4 479 10
-  let%span sslice33 = "../../../../creusot-contracts/src/std/slice.rs" 90 14 90 41
-  let%span sslice34 = "../../../../creusot-contracts/src/std/slice.rs" 91 4 91 86
-  let%span sslice35 = "../../../../creusot-contracts/src/std/slice.rs" 462 20 462 61
-  let%span sslice36 = "../../../../creusot-contracts/src/std/slice.rs" 447 20 447 36
->>>>>>> dfce2a3a
+  let%span sslice23 = "../../../../creusot-contracts/src/std/slice.rs" 469 15 469 24
+  let%span sslice24 = "../../../../creusot-contracts/src/std/slice.rs" 470 14 470 45
+  let%span sslice25 = "../../../../creusot-contracts/src/std/slice.rs" 467 4 467 10
+  let%span sslice26 = "../../../../creusot-contracts/src/std/slice.rs" 475 15 475 21
+  let%span sslice27 = "../../../../creusot-contracts/src/std/slice.rs" 476 15 476 21
+  let%span sslice28 = "../../../../creusot-contracts/src/std/slice.rs" 477 15 477 21
+  let%span sslice29 = "../../../../creusot-contracts/src/std/slice.rs" 478 15 478 32
+  let%span sslice30 = "../../../../creusot-contracts/src/std/slice.rs" 479 15 479 32
+  let%span sslice31 = "../../../../creusot-contracts/src/std/slice.rs" 480 14 480 42
+  let%span sslice32 = "../../../../creusot-contracts/src/std/slice.rs" 473 4 473 10
+  let%span sslice33 = "../../../../creusot-contracts/src/std/slice.rs" 87 14 87 41
+  let%span sslice34 = "../../../../creusot-contracts/src/std/slice.rs" 88 4 88 86
+  let%span sslice35 = "../../../../creusot-contracts/src/std/slice.rs" 456 20 456 61
+  let%span sslice36 = "../../../../creusot-contracts/src/std/slice.rs" 441 20 441 36
   let%span sops37 = "../../../../creusot-contracts/src/logic/ops.rs" 42 8 42 31
   
   use prelude.prelude.Borrow
@@ -1122,9 +983,8 @@
 module M_03_std_iterators__skip_take [#"03_std_iterators.rs" 35 0 35 48]
   let%span s03_std_iterators0 = "03_std_iterators.rs" 38 20 38 31
   let%span s03_std_iterators1 = "03_std_iterators.rs" 35 30 35 34
-<<<<<<< HEAD
-  let%span siter2 = "../../../../creusot-contracts/src/std/iter.rs" 99 0 212 1
-  let%span siter3 = "../../../../creusot-contracts/src/std/iter.rs" 105 26 108 17
+  let%span siter2 = "../../../../creusot-contracts/src/std/iter.rs" 101 0 214 1
+  let%span siter3 = "../../../../creusot-contracts/src/std/iter.rs" 107 26 110 17
   let%span stake4 = "../../../../creusot-contracts/src/std/iter/take.rs" 17 4 17 41
   let%span stake5 = "../../../../creusot-contracts/src/std/iter/take.rs" 31 14 31 50
   let%span sskip6 = "../../../../creusot-contracts/src/std/iter/skip.rs" 14 4 14 41
@@ -1135,12 +995,12 @@
   let%span sresolve11 = "../../../../creusot-contracts/src/resolve.rs" 69 8 72 9
   let%span sskip12 = "../../../../creusot-contracts/src/std/iter/skip.rs" 74 15 74 24
   let%span sskip13 = "../../../../creusot-contracts/src/std/iter/skip.rs" 75 14 75 45
-  let%span sskip14 = "../../../../creusot-contracts/src/std/iter/skip.rs" 80 15 80 21
-  let%span sskip15 = "../../../../creusot-contracts/src/std/iter/skip.rs" 81 15 81 21
-  let%span sskip16 = "../../../../creusot-contracts/src/std/iter/skip.rs" 82 15 82 21
-  let%span sskip17 = "../../../../creusot-contracts/src/std/iter/skip.rs" 83 15 83 32
-  let%span sskip18 = "../../../../creusot-contracts/src/std/iter/skip.rs" 84 15 84 32
-  let%span sskip19 = "../../../../creusot-contracts/src/std/iter/skip.rs" 85 14 85 42
+  let%span sskip14 = "../../../../creusot-contracts/src/std/iter/skip.rs" 82 15 82 21
+  let%span sskip15 = "../../../../creusot-contracts/src/std/iter/skip.rs" 83 15 83 21
+  let%span sskip16 = "../../../../creusot-contracts/src/std/iter/skip.rs" 84 15 84 21
+  let%span sskip17 = "../../../../creusot-contracts/src/std/iter/skip.rs" 85 15 85 32
+  let%span sskip18 = "../../../../creusot-contracts/src/std/iter/skip.rs" 86 15 86 32
+  let%span sskip19 = "../../../../creusot-contracts/src/std/iter/skip.rs" 87 14 87 42
   let%span stake20 = "../../../../creusot-contracts/src/std/iter/take.rs" 66 12 66 88
   let%span stake21 = "../../../../creusot-contracts/src/std/iter/take.rs" 57 12 58 92
   let%span sinvariant22 = "../../../../creusot-contracts/src/invariant.rs" 34 20 34 44
@@ -1154,41 +1014,7 @@
   let%span stake30 = "../../../../creusot-contracts/src/std/iter/take.rs" 83 14 83 42
   let%span stake31 = "../../../../creusot-contracts/src/std/iter/take.rs" 24 14 24 68
   let%span stake32 = "../../../../creusot-contracts/src/std/iter/take.rs" 41 8 41 29
-  let%span sseq33 = "../../../../creusot-contracts/src/logic/seq.rs" 184 8 184 97
-=======
-  let%span siter2 = "../../../../creusot-contracts/src/std/iter.rs" 101 0 214 1
-  let%span siter3 = "../../../../creusot-contracts/src/std/iter.rs" 107 26 110 17
-  let%span stake4 = "../../../../creusot-contracts/src/std/iter/take.rs" 18 4 18 41
-  let%span stake5 = "../../../../creusot-contracts/src/std/iter/take.rs" 34 14 34 50
-  let%span sskip6 = "../../../../creusot-contracts/src/std/iter/skip.rs" 15 4 15 41
-  let%span sskip7 = "../../../../creusot-contracts/src/std/iter/skip.rs" 23 14 23 50
-  let%span sskip8 = "../../../../creusot-contracts/src/std/iter/skip.rs" 50 8 58 9
-  let%span sskip9 = "../../../../creusot-contracts/src/std/iter/skip.rs" 64 8 71 9
-  let%span sskip10 = "../../../../creusot-contracts/src/std/iter/skip.rs" 34 12 34 33
-  let%span sresolve11 = "../../../../creusot-contracts/src/resolve.rs" 69 8 72 9
-  let%span sskip12 = "../../../../creusot-contracts/src/std/iter/skip.rs" 76 15 76 24
-  let%span sskip13 = "../../../../creusot-contracts/src/std/iter/skip.rs" 77 14 77 45
-  let%span sskip14 = "../../../../creusot-contracts/src/std/iter/skip.rs" 84 15 84 21
-  let%span sskip15 = "../../../../creusot-contracts/src/std/iter/skip.rs" 85 15 85 21
-  let%span sskip16 = "../../../../creusot-contracts/src/std/iter/skip.rs" 86 15 86 21
-  let%span sskip17 = "../../../../creusot-contracts/src/std/iter/skip.rs" 87 15 87 32
-  let%span sskip18 = "../../../../creusot-contracts/src/std/iter/skip.rs" 88 15 88 32
-  let%span sskip19 = "../../../../creusot-contracts/src/std/iter/skip.rs" 89 14 89 42
-  let%span stake20 = "../../../../creusot-contracts/src/std/iter/take.rs" 69 12 69 88
-  let%span stake21 = "../../../../creusot-contracts/src/std/iter/take.rs" 60 12 61 92
-  let%span sinvariant22 = "../../../../creusot-contracts/src/invariant.rs" 34 20 34 44
-  let%span stake23 = "../../../../creusot-contracts/src/std/iter/take.rs" 75 15 75 24
-  let%span stake24 = "../../../../creusot-contracts/src/std/iter/take.rs" 76 14 76 45
-  let%span stake25 = "../../../../creusot-contracts/src/std/iter/take.rs" 81 15 81 21
-  let%span stake26 = "../../../../creusot-contracts/src/std/iter/take.rs" 82 15 82 21
-  let%span stake27 = "../../../../creusot-contracts/src/std/iter/take.rs" 83 15 83 21
-  let%span stake28 = "../../../../creusot-contracts/src/std/iter/take.rs" 84 15 84 32
-  let%span stake29 = "../../../../creusot-contracts/src/std/iter/take.rs" 85 15 85 32
-  let%span stake30 = "../../../../creusot-contracts/src/std/iter/take.rs" 86 14 86 42
-  let%span stake31 = "../../../../creusot-contracts/src/std/iter/take.rs" 26 14 26 68
-  let%span stake32 = "../../../../creusot-contracts/src/std/iter/take.rs" 44 8 44 29
-  let%span sseq33 = "../../../../creusot-contracts/src/logic/seq.rs" 402 8 402 97
->>>>>>> dfce2a3a
+  let%span sseq33 = "../../../../creusot-contracts/src/logic/seq.rs" 388 8 388 97
   let%span siter34 = "../../../../creusot-contracts/src/std/iter.rs" 38 15 38 24
   let%span siter35 = "../../../../creusot-contracts/src/std/iter.rs" 39 14 39 45
   let%span siter36 = "../../../../creusot-contracts/src/std/iter.rs" 43 15 43 21
@@ -1487,268 +1313,123 @@
   let%span s03_std_iterators6 = "03_std_iterators.rs" 50 23 50 24
   let%span s03_std_iterators7 = "03_std_iterators.rs" 47 23 47 65
   let%span s03_std_iterators8 = "03_std_iterators.rs" 48 22 48 89
-  let%span siter9 = "../../../../creusot-contracts/src/std/iter.rs" 51 4 53 71
-  let%span siter10 = "../../../../creusot-contracts/src/std/iter.rs" 54 15 54 51
-  let%span siter11 = "../../../../creusot-contracts/src/std/iter.rs" 55 15 55 70
-  let%span siter12 = "../../../../creusot-contracts/src/std/iter.rs" 57 21 57 25
-  let%span siter13 = "../../../../creusot-contracts/src/std/iter.rs" 57 27 57 31
-  let%span siter14 = "../../../../creusot-contracts/src/std/iter.rs" 56 14 56 88
-  let%span siter15 = "../../../../creusot-contracts/src/std/iter.rs" 57 4 60 61
-  let%span siter16 = "../../../../creusot-contracts/src/std/iter.rs" 171 16 173 83
+  let%span siter9 = "../../../../creusot-contracts/src/std/iter.rs" 53 4 55 71
+  let%span siter10 = "../../../../creusot-contracts/src/std/iter.rs" 56 15 56 51
+  let%span siter11 = "../../../../creusot-contracts/src/std/iter.rs" 57 15 57 70
+  let%span siter12 = "../../../../creusot-contracts/src/std/iter.rs" 59 21 59 25
+  let%span siter13 = "../../../../creusot-contracts/src/std/iter.rs" 59 27 59 31
+  let%span siter14 = "../../../../creusot-contracts/src/std/iter.rs" 58 14 58 88
+  let%span siter15 = "../../../../creusot-contracts/src/std/iter.rs" 59 4 62 61
+  let%span siter16 = "../../../../creusot-contracts/src/std/iter.rs" 173 16 175 83
   let%span svec17 = "../../../../creusot-contracts/src/std/vec.rs" 18 14 18 41
   let%span smodel18 = "../../../../creusot-contracts/src/model.rs" 88 8 88 22
-  let%span sslice19 = "../../../../creusot-contracts/src/std/slice.rs" 411 14 411 45
-  let%span sslice20 = "../../../../creusot-contracts/src/std/slice.rs" 409 4 409 10
-  let%span sslice21 = "../../../../creusot-contracts/src/std/slice.rs" 416 15 416 32
-  let%span sslice22 = "../../../../creusot-contracts/src/std/slice.rs" 417 15 417 32
-  let%span sslice23 = "../../../../creusot-contracts/src/std/slice.rs" 418 14 418 42
-  let%span sslice24 = "../../../../creusot-contracts/src/std/slice.rs" 414 4 414 10
-  let%span sslice25 = "../../../../creusot-contracts/src/std/slice.rs" 405 12 405 66
-  let%span smap_inv26 = "../../../../creusot-contracts/src/std/iter/map_inv.rs" 159 8 165 9
-  let%span smap_inv27 = "../../../../creusot-contracts/src/std/iter/map_inv.rs" 146 8 153 9
-  let%span smap_inv28 = "../../../../creusot-contracts/src/std/iter/map_inv.rs" 15 8 18 9
-  let%span smap_inv29 = "../../../../creusot-contracts/src/std/iter/map_inv.rs" 41 8 54 9
-  let%span svec30 = "../../../../creusot-contracts/src/std/vec.rs" 287 20 287 32
-  let%span sslice31 = "../../../../creusot-contracts/src/std/slice.rs" 28 14 28 41
-  let%span sslice32 = "../../../../creusot-contracts/src/std/slice.rs" 29 14 29 42
-  let%span sresolve33 = "../../../../creusot-contracts/src/resolve.rs" 41 20 41 34
-  let%span sslice34 = "../../../../creusot-contracts/src/std/slice.rs" 96 14 96 41
-  let%span sslice35 = "../../../../creusot-contracts/src/std/slice.rs" 97 4 97 82
-  let%span sslice36 = "../../../../creusot-contracts/src/std/slice.rs" 398 20 398 61
-  let%span smap_inv37 = "../../../../creusot-contracts/src/std/iter/map_inv.rs" 123 8 127 9
-  let%span smap_inv38 = "../../../../creusot-contracts/src/std/iter/map_inv.rs" 62 8 62 50
-  let%span smap_inv39 = "../../../../creusot-contracts/src/std/iter/map_inv.rs" 23 15 23 24
-  let%span smap_inv40 = "../../../../creusot-contracts/src/std/iter/map_inv.rs" 24 14 24 45
-  let%span smap_inv41 = "../../../../creusot-contracts/src/std/iter/map_inv.rs" 29 15 29 21
-  let%span smap_inv42 = "../../../../creusot-contracts/src/std/iter/map_inv.rs" 30 15 30 21
-  let%span smap_inv43 = "../../../../creusot-contracts/src/std/iter/map_inv.rs" 31 15 31 21
-  let%span smap_inv44 = "../../../../creusot-contracts/src/std/iter/map_inv.rs" 32 15 32 32
-  let%span smap_inv45 = "../../../../creusot-contracts/src/std/iter/map_inv.rs" 33 15 33 32
-  let%span smap_inv46 = "../../../../creusot-contracts/src/std/iter/map_inv.rs" 34 14 34 42
-  let%span sops47 = "../../../../creusot-contracts/src/logic/ops.rs" 42 8 42 31
-  let%span smodel48 = "../../../../creusot-contracts/src/model.rs" 106 8 106 22
-  let%span sinvariant49 = "../../../../creusot-contracts/src/invariant.rs" 34 20 34 44
-  
-  use prelude.prelude.UIntSize
-  
-  use prelude.prelude.Borrow
-  
-  use prelude.prelude.Opaque
-  
-  type t_NonNull'0  =
-    { t_NonNull__pointer'0: opaque_ptr }
-  
-  type t_Unique'0  =
-    { t_Unique__pointer'0: t_NonNull'0; t_Unique__qy95zmarker'0: () }
-  
-<<<<<<< HEAD
-  type t_Cap'0  =
-    { t_Cap__0'0: usize }
-=======
-  function t_MapInv__func (self : t_MapInv 'i 'b 'f) : 'f =
-    match self with
-      | C_MapInv _ a _ -> a
-      end
-end
-module T_03_std_iterators__counter__qyClosure0 [#"03_std_iterators.rs" 48 12 48 91]
-  use prelude.prelude.UIntSize
->>>>>>> dfce2a3a
-  
-  type t_RawVec'0  =
-    { t_RawVec__ptr'0: t_Unique'0; t_RawVec__cap'0: t_Cap'0; t_RawVec__alloc'0: () }
-  
-  type t_Vec'0  =
-    { t_Vec__buf'0: t_RawVec'0; t_Vec__len'0: usize }
-  
-<<<<<<< HEAD
-  predicate inv'0 (_1 : t_Vec'0)
-  
-  use prelude.prelude.Slice
-  
-  use prelude.prelude.UInt32
-=======
-  type m_03_std_iterators__counter__qyClosure0  =
-    | M_03_std_iterators__counter__qyClosure0 (borrowed usize)
-  
-  let rec m_03_std_iterators__counter__qyClosure0 (input:m_03_std_iterators__counter__qyClosure0) (ret  (cnt:borrowed usize))= any
-    [ good (cnt:borrowed usize)-> {M_03_std_iterators__counter__qyClosure0 cnt = input} (! ret {cnt}) ]
-    
-end
-module M_03_std_iterators__counter__qyClosure0 [#"03_std_iterators.rs" 48 12 48 91]
-  let%span s03_std_iterators0 = "03_std_iterators.rs" 50 23 50 24
-  let%span s03_std_iterators1 = "03_std_iterators.rs" 47 23 47 65
-  let%span s03_std_iterators2 = "03_std_iterators.rs" 48 22 48 89
-  let%span sresolve3 = "../../../../creusot-contracts/src/resolve.rs" 41 20 41 34
->>>>>>> dfce2a3a
-  
-  use seq.Seq
-  
-  use seq.Seq
-  
-  constant v_MAX'0 : usize = (18446744073709551615 : usize)
-  
-  use prelude.prelude.UIntSize
-  
-  use prelude.prelude.Int
-  
-  use prelude.prelude.Slice
-  
-<<<<<<< HEAD
-  function view'4 (self : slice uint32) : Seq.seq uint32
-  
-  axiom view'4_spec : forall self : slice uint32 . ([%#sslice32] view'4 self = Slice.id self)
-  && ([%#sslice31] Seq.length (view'4 self) <= UIntSize.to_int (v_MAX'0 : usize))
-  
-  function view'1 (self : slice uint32) : Seq.seq uint32 =
-    [%#smodel18] view'4 self
-=======
-  use T_03_std_iterators__counter__qyClosure0 as Closure'0
-  
-  function field_0'0 [#"03_std_iterators.rs" 48 12 48 91] (self : Closure'0.m_03_std_iterators__counter__qyClosure0) : borrowed usize
-    
-   =
-    let Closure'0.M_03_std_iterators__counter__qyClosure0 a = self in a
-  
-  predicate unnest'0 [#"03_std_iterators.rs" 48 12 48 91] (self : Closure'0.m_03_std_iterators__counter__qyClosure0) (_2 : Closure'0.m_03_std_iterators__counter__qyClosure0)
-    
-   =
-    (field_0'0 _2).final = (field_0'0 self).final
->>>>>>> dfce2a3a
-  
-  function view'0 (self : t_Vec'0) : Seq.seq uint32
-  
-  axiom view'0_spec : forall self : t_Vec'0 . [%#svec17] Seq.length (view'0 self) <= UIntSize.to_int (v_MAX'0 : usize)
-  
-  function view'2 (self : t_Vec'0) : Seq.seq uint32 =
-    [%#smodel18] view'0 self
-  
-  predicate inv'1 (_1 : slice uint32)
-  
-  axiom inv_axiom'0 [@rewrite] : forall x : t_Vec'0 [inv'0 x] . inv'0 x = true
-  
-  axiom inv_axiom'1 [@rewrite] : forall x : slice uint32 [inv'1 x] . inv'1 x = true
-  
-<<<<<<< HEAD
-  predicate inv'2 (_1 : uint32)
-  
-  axiom inv_axiom'2 [@rewrite] : forall x : uint32 [inv'2 x] . inv'2 x = true
-=======
-  predicate resolve'1 (self : borrowed Closure'0.m_03_std_iterators__counter__qyClosure0) =
-    [%#sresolve3] self.final = self.current
-  
-  predicate resolve'0 (_1 : borrowed Closure'0.m_03_std_iterators__counter__qyClosure0) =
-    resolve'1 _1
->>>>>>> dfce2a3a
-  
-  type t_Iter'0  =
-    { t_Iter__ptr'0: t_NonNull'0; t_Iter__end_or_len'0: opaque_ptr; t_Iter__qy95zmarker'0: () }
-  
-<<<<<<< HEAD
-  predicate inv'3 (_1 : t_Iter'0)
-=======
-  let rec m_03_std_iterators__counter__qyClosure0 (_1:borrowed Closure'0.m_03_std_iterators__counter__qyClosure0) (x:uint32) (_prod:Snapshot.snap_ty (Seq.seq uint32)) (return'  (ret:uint32))= {[%#s03_std_iterators1] UIntSize.to_int (field_0'0 _1.current).current
-    = Seq.length (Snapshot.inner _prod)
-    /\ (field_0'0 _1.current).current < (v_MAX'0 : usize)}
-    (! bb0
-    [ bb0 = s0
-      [ s0 = Closure'0.m_03_std_iterators__counter__qyClosure0 {_1.current}
-          (fun (r'0:borrowed usize) ->
-            UIntSize.add {r'0.current} {[%#s03_std_iterators0] (1 : usize)}
-              (fun (_ret':usize) ->
-                Closure'0.m_03_std_iterators__counter__qyClosure0 {_1.current}
-                  (fun (r'1:borrowed usize) ->
-                    
-                    [ &_1 <- { _1 with current = Closure'0.M_03_std_iterators__counter__qyClosure0 ({ r'1 with current = _ret' ; }) ; } ]
-                    
-                    s1)))
-      | s1 = -{resolve'0 _1}- s2
-      | s2 =  [ &res1 <- x ] s3
-      | s3 =  [ &res <- res1 ] s4
-      | s4 =  [ &_0 <- res ] s5
-      | s5 = return' {_0} ]
-       ]
-    )
-    [ & _0 : uint32 = any_l ()
-    | & _1 : borrowed Closure'0.m_03_std_iterators__counter__qyClosure0 = _1
-    | & x : uint32 = x
-    | & res : uint32 = any_l ()
-    | & res1 : uint32 = any_l () ]
-    
-    [ return' (result:uint32)-> {[@expl:postcondition] unnest'0 _1.current _1.final}
-      {[@expl:postcondition] [%#s03_std_iterators2] UIntSize.to_int (field_0'0 _1.final).current
-      = UIntSize.to_int (field_0'0 _1.current).current + 1
-      /\ UIntSize.to_int (field_0'0 _1.final).current = Seq.length (Snapshot.inner _prod) + 1 /\ result = x}
-      (! return' {result}) ]
-    
-end
-module M_03_std_iterators__counter [#"03_std_iterators.rs" 41 0 41 27]
-  let%span s03_std_iterators0 = "03_std_iterators.rs" 42 18 42 19
-  let%span s03_std_iterators1 = "03_std_iterators.rs" 56 20 56 40
-  let%span s03_std_iterators2 = "03_std_iterators.rs" 57 4 57 35
-  let%span s03_std_iterators3 = "03_std_iterators.rs" 58 20 58 36
-  let%span svec4 = "../../../../creusot-contracts/src/std/vec.rs" 172 26 172 42
-  let%span sslice5 = "../../../../creusot-contracts/src/std/slice.rs" 249 0 358 1
-  let%span siter6 = "../../../../creusot-contracts/src/std/iter.rs" 53 4 55 71
-  let%span siter7 = "../../../../creusot-contracts/src/std/iter.rs" 56 15 56 51
-  let%span siter8 = "../../../../creusot-contracts/src/std/iter.rs" 57 15 57 70
-  let%span siter9 = "../../../../creusot-contracts/src/std/iter.rs" 59 21 59 25
-  let%span siter10 = "../../../../creusot-contracts/src/std/iter.rs" 59 27 59 31
-  let%span siter11 = "../../../../creusot-contracts/src/std/iter.rs" 58 14 58 88
-  let%span siter12 = "../../../../creusot-contracts/src/std/iter.rs" 59 4 62 61
-  let%span siter13 = "../../../../creusot-contracts/src/std/iter.rs" 173 16 175 83
-  let%span svec14 = "../../../../creusot-contracts/src/std/vec.rs" 19 14 19 41
-  let%span smodel15 = "../../../../creusot-contracts/src/model.rs" 91 8 91 22
-  let%span sslice16 = "../../../../creusot-contracts/src/std/slice.rs" 418 14 418 45
-  let%span sslice17 = "../../../../creusot-contracts/src/std/slice.rs" 416 4 416 10
-  let%span sslice18 = "../../../../creusot-contracts/src/std/slice.rs" 425 15 425 32
-  let%span sslice19 = "../../../../creusot-contracts/src/std/slice.rs" 426 15 426 32
-  let%span sslice20 = "../../../../creusot-contracts/src/std/slice.rs" 427 14 427 42
-  let%span sslice21 = "../../../../creusot-contracts/src/std/slice.rs" 423 4 423 10
-  let%span sslice22 = "../../../../creusot-contracts/src/std/slice.rs" 410 12 410 66
-  let%span s03_std_iterators23 = "03_std_iterators.rs" 47 23 47 65
+  let%span sslice19 = "../../../../creusot-contracts/src/std/slice.rs" 413 14 413 45
+  let%span sslice20 = "../../../../creusot-contracts/src/std/slice.rs" 420 15 420 32
+  let%span sslice21 = "../../../../creusot-contracts/src/std/slice.rs" 421 15 421 32
+  let%span sslice22 = "../../../../creusot-contracts/src/std/slice.rs" 422 14 422 42
+  let%span sslice23 = "../../../../creusot-contracts/src/std/slice.rs" 405 12 405 66
   let%span smap_inv24 = "../../../../creusot-contracts/src/std/iter/map_inv.rs" 165 8 171 9
   let%span smap_inv25 = "../../../../creusot-contracts/src/std/iter/map_inv.rs" 152 8 159 9
   let%span smap_inv26 = "../../../../creusot-contracts/src/std/iter/map_inv.rs" 15 8 18 9
   let%span smap_inv27 = "../../../../creusot-contracts/src/std/iter/map_inv.rs" 45 8 58 9
-  let%span svec28 = "../../../../creusot-contracts/src/std/vec.rs" 292 20 292 32
-  let%span sslice29 = "../../../../creusot-contracts/src/std/slice.rs" 29 14 29 41
-  let%span sslice30 = "../../../../creusot-contracts/src/std/slice.rs" 30 14 30 42
-  let%span sslice31 = "../../../../creusot-contracts/src/std/slice.rs" 100 14 100 41
-  let%span sslice32 = "../../../../creusot-contracts/src/std/slice.rs" 101 4 101 82
-  let%span sslice33 = "../../../../creusot-contracts/src/std/slice.rs" 403 20 403 61
-  let%span smap_inv34 = "../../../../creusot-contracts/src/std/iter/map_inv.rs" 127 8 131 9
-  let%span smap_inv35 = "../../../../creusot-contracts/src/std/iter/map_inv.rs" 66 8 66 50
-  let%span smap_inv36 = "../../../../creusot-contracts/src/std/iter/map_inv.rs" 25 15 25 24
-  let%span smap_inv37 = "../../../../creusot-contracts/src/std/iter/map_inv.rs" 26 14 26 45
-  let%span smap_inv38 = "../../../../creusot-contracts/src/std/iter/map_inv.rs" 33 15 33 21
-  let%span smap_inv39 = "../../../../creusot-contracts/src/std/iter/map_inv.rs" 34 15 34 21
-  let%span smap_inv40 = "../../../../creusot-contracts/src/std/iter/map_inv.rs" 35 15 35 21
-  let%span smap_inv41 = "../../../../creusot-contracts/src/std/iter/map_inv.rs" 36 15 36 32
-  let%span smap_inv42 = "../../../../creusot-contracts/src/std/iter/map_inv.rs" 37 15 37 32
-  let%span smap_inv43 = "../../../../creusot-contracts/src/std/iter/map_inv.rs" 38 14 38 42
-  let%span sops44 = "../../../../creusot-contracts/src/logic/ops.rs" 42 8 42 31
-  let%span sresolve45 = "../../../../creusot-contracts/src/resolve.rs" 41 20 41 34
-  let%span smodel46 = "../../../../creusot-contracts/src/model.rs" 109 8 109 22
+  let%span svec28 = "../../../../creusot-contracts/src/std/vec.rs" 289 20 289 32
+  let%span sslice29 = "../../../../creusot-contracts/src/std/slice.rs" 28 14 28 41
+  let%span sslice30 = "../../../../creusot-contracts/src/std/slice.rs" 29 14 29 42
+  let%span sresolve31 = "../../../../creusot-contracts/src/resolve.rs" 41 20 41 34
+  let%span sslice32 = "../../../../creusot-contracts/src/std/slice.rs" 96 14 96 41
+  let%span sslice33 = "../../../../creusot-contracts/src/std/slice.rs" 97 4 97 82
+  let%span sslice34 = "../../../../creusot-contracts/src/std/slice.rs" 398 20 398 61
+  let%span smap_inv35 = "../../../../creusot-contracts/src/std/iter/map_inv.rs" 127 8 131 9
+  let%span smap_inv36 = "../../../../creusot-contracts/src/std/iter/map_inv.rs" 66 8 66 50
+  let%span smap_inv37 = "../../../../creusot-contracts/src/std/iter/map_inv.rs" 25 15 25 24
+  let%span smap_inv38 = "../../../../creusot-contracts/src/std/iter/map_inv.rs" 26 14 26 45
+  let%span smap_inv39 = "../../../../creusot-contracts/src/std/iter/map_inv.rs" 33 15 33 21
+  let%span smap_inv40 = "../../../../creusot-contracts/src/std/iter/map_inv.rs" 34 15 34 21
+  let%span smap_inv41 = "../../../../creusot-contracts/src/std/iter/map_inv.rs" 35 15 35 21
+  let%span smap_inv42 = "../../../../creusot-contracts/src/std/iter/map_inv.rs" 36 15 36 32
+  let%span smap_inv43 = "../../../../creusot-contracts/src/std/iter/map_inv.rs" 37 15 37 32
+  let%span smap_inv44 = "../../../../creusot-contracts/src/std/iter/map_inv.rs" 38 14 38 42
+  let%span sops45 = "../../../../creusot-contracts/src/logic/ops.rs" 42 8 42 31
+  let%span smodel46 = "../../../../creusot-contracts/src/model.rs" 106 8 106 22
   let%span sinvariant47 = "../../../../creusot-contracts/src/invariant.rs" 34 20 34 44
   
-  use T_03_std_iterators__counter__qyClosure0 as Closure'0
->>>>>>> dfce2a3a
+  use prelude.prelude.UIntSize
+  
+  use prelude.prelude.Borrow
+  
+  use prelude.prelude.Opaque
+  
+  type t_NonNull'0  =
+    { t_NonNull__pointer'0: opaque_ptr }
+  
+  type t_Unique'0  =
+    { t_Unique__pointer'0: t_NonNull'0; t_Unique__qy95zmarker'0: () }
+  
+  type t_Cap'0  =
+    { t_Cap__0'0: usize }
+  
+  type t_RawVec'0  =
+    { t_RawVec__ptr'0: t_Unique'0; t_RawVec__cap'0: t_Cap'0; t_RawVec__alloc'0: () }
+  
+  type t_Vec'0  =
+    { t_Vec__buf'0: t_RawVec'0; t_Vec__len'0: usize }
+  
+  predicate inv'0 (_1 : t_Vec'0)
+  
+  use prelude.prelude.Slice
+  
+  use prelude.prelude.UInt32
+  
+  use seq.Seq
+  
+  use seq.Seq
+  
+  constant v_MAX'0 : usize = (18446744073709551615 : usize)
+  
+  use prelude.prelude.UIntSize
+  
+  use prelude.prelude.Int
+  
+  use prelude.prelude.Slice
+  
+  function view'4 (self : slice uint32) : Seq.seq uint32
+  
+  axiom view'4_spec : forall self : slice uint32 . ([%#sslice30] view'4 self = Slice.id self)
+  && ([%#sslice29] Seq.length (view'4 self) <= UIntSize.to_int (v_MAX'0 : usize))
+  
+  function view'1 (self : slice uint32) : Seq.seq uint32 =
+    [%#smodel18] view'4 self
+  
+  function view'0 (self : t_Vec'0) : Seq.seq uint32
+  
+  axiom view'0_spec : forall self : t_Vec'0 . [%#svec17] Seq.length (view'0 self) <= UIntSize.to_int (v_MAX'0 : usize)
+  
+  function view'2 (self : t_Vec'0) : Seq.seq uint32 =
+    [%#smodel18] view'0 self
+  
+  predicate inv'1 (_1 : slice uint32)
+  
+  axiom inv_axiom'0 [@rewrite] : forall x : t_Vec'0 [inv'0 x] . inv'0 x = true
+  
+  axiom inv_axiom'1 [@rewrite] : forall x : slice uint32 [inv'1 x] . inv'1 x = true
+  
+  predicate inv'2 (_1 : uint32)
+  
+  axiom inv_axiom'2 [@rewrite] : forall x : uint32 [inv'2 x] . inv'2 x = true
+  
+  type t_Iter'0  =
+    { t_Iter__ptr'0: t_NonNull'0; t_Iter__end_or_len'0: opaque_ptr; t_Iter__qy95zmarker'0: () }
+  
+  predicate inv'3 (_1 : t_Iter'0)
   
   axiom inv_axiom'3 [@rewrite] : forall x : t_Iter'0 [inv'3 x] . inv'3 x = true
   
-  type m_03_std_iterators__counter__qy123zclosureqy35z0qy125z'0  =
+  type closure0'1  =
     { field_0'0: borrowed usize }
   
-<<<<<<< HEAD
-  predicate inv'4 (_1 : m_03_std_iterators__counter__qy123zclosureqy35z0qy125z'0)
-  
-  axiom inv_axiom'4 [@rewrite] : forall x : m_03_std_iterators__counter__qy123zclosureqy35z0qy125z'0 [inv'4 x] . inv'4 x
-=======
-  predicate inv'13 (_1 : Seq.seq (borrowed Closure'0.m_03_std_iterators__counter__qyClosure0))
-  
-  axiom inv_axiom'13 [@rewrite] : forall x : Seq.seq (borrowed Closure'0.m_03_std_iterators__counter__qyClosure0) [inv'13 x] . inv'13 x
->>>>>>> dfce2a3a
-  = true
+  predicate inv'4 (_1 : closure0'1)
+  
+  axiom inv_axiom'4 [@rewrite] : forall x : closure0'1 [inv'4 x] . inv'4 x = true
   
   use seq.Seq
   
@@ -1756,19 +1437,12 @@
   
   type t_MapInv'0  =
     { t_MapInv__iter'0: t_Iter'0;
-      t_MapInv__func'0: m_03_std_iterators__counter__qy123zclosureqy35z0qy125z'0;
+      t_MapInv__func'0: closure0'1;
       t_MapInv__produced'0: Snapshot.snap_ty (Seq.seq uint32) }
   
-<<<<<<< HEAD
   predicate inv'5 (_1 : t_MapInv'0)
   
   predicate invariant'0 (self : t_MapInv'0)
-=======
-  predicate inv'11 (_1 : borrowed Closure'0.m_03_std_iterators__counter__qyClosure0)
-  
-  axiom inv_axiom'11 [@rewrite] : forall x : borrowed Closure'0.m_03_std_iterators__counter__qyClosure0 [inv'11 x] . inv'11 x
-  = true
->>>>>>> dfce2a3a
   
   axiom inv_axiom'5 [@rewrite] : forall x : t_MapInv'0 [inv'5 x] . inv'5 x
   = (invariant'0 x
@@ -1779,7 +1453,7 @@
   predicate inv'6 (_1 : borrowed (t_MapInv'0))
   
   predicate invariant'1 (self : borrowed (t_MapInv'0)) =
-    [%#sinvariant49] inv'5 self.current /\ inv'5 self.final
+    [%#sinvariant47] inv'5 self.current /\ inv'5 self.final
   
   axiom inv_axiom'6 [@rewrite] : forall x : borrowed (t_MapInv'0) [inv'6 x] . inv'6 x = invariant'1 x
   
@@ -1799,79 +1473,44 @@
   
   axiom inv_axiom'10 [@rewrite] : forall x : Seq.seq uint32 [inv'10 x] . inv'10 x = true
   
-  predicate inv'11 (_1 : borrowed m_03_std_iterators__counter__qy123zclosureqy35z0qy125z'0)
-  
-  axiom inv_axiom'11 [@rewrite] : forall x : borrowed m_03_std_iterators__counter__qy123zclosureqy35z0qy125z'0 [inv'11 x] . inv'11 x
-  = true
-  
-<<<<<<< HEAD
+  predicate inv'11 (_1 : borrowed closure0'1)
+  
+  axiom inv_axiom'11 [@rewrite] : forall x : borrowed closure0'1 [inv'11 x] . inv'11 x = true
+  
   predicate inv'12 (_1 : uint32)
   
   axiom inv_axiom'12 [@rewrite] : forall x : uint32 [inv'12 x] . inv'12 x = true
-=======
-  function field_0'0 [#"03_std_iterators.rs" 48 12 48 91] (self : Closure'0.m_03_std_iterators__counter__qyClosure0) : borrowed usize
-    
-   =
-    let Closure'0.M_03_std_iterators__counter__qyClosure0 a = self in a
-  
-  predicate unnest'0 [#"03_std_iterators.rs" 48 12 48 91] (self : Closure'0.m_03_std_iterators__counter__qyClosure0) (_2 : Closure'0.m_03_std_iterators__counter__qyClosure0)
-    
-   =
-    (field_0'0 _2).final = (field_0'0 self).final
->>>>>>> dfce2a3a
-  
-  use seq.Seq
-  
-  predicate inv'13 (_1 : Seq.seq (borrowed m_03_std_iterators__counter__qy123zclosureqy35z0qy125z'0))
-  
-  axiom inv_axiom'13 [@rewrite] : forall x : Seq.seq (borrowed m_03_std_iterators__counter__qy123zclosureqy35z0qy125z'0) [inv'13 x] . inv'13 x
-  = true
+  
+  use seq.Seq
+  
+  predicate inv'13 (_1 : Seq.seq (borrowed closure0'1))
+  
+  axiom inv_axiom'13 [@rewrite] : forall x : Seq.seq (borrowed closure0'1) [inv'13 x] . inv'13 x = true
   
   let rec deref'0 (self:t_Vec'0) (return'  (ret:slice uint32))= {[@expl:precondition] inv'0 self}
     any [ return' (result:slice uint32)-> {inv'1 result} {[%#svec4] view'1 result = view'2 self} (! return' {result}) ] 
   
-<<<<<<< HEAD
   function view'3 (self : t_Iter'0) : slice uint32
-=======
-  predicate postcondition_mut'0 [#"03_std_iterators.rs" 48 12 48 91] (self : borrowed Closure'0.m_03_std_iterators__counter__qyClosure0) (args : (uint32, Snapshot.snap_ty (Seq.seq uint32))) (result : uint32)
-    
-   =
-    (let (x, _prod) = args in UIntSize.to_int (field_0'0 self.final).current
-    = UIntSize.to_int (field_0'0 self.current).current + 1
-    /\ UIntSize.to_int (field_0'0 self.final).current = Seq.length (Snapshot.inner _prod) + 1 /\ result = x)
-    /\ unnest'0 self.current self.final
->>>>>>> dfce2a3a
   
   let rec iter'0 (self:slice uint32) (return'  (ret:t_Iter'0))= {[@expl:precondition] inv'1 self}
     any [ return' (result:t_Iter'0)-> {[%#sslice5] view'3 result = self} (! return' {result}) ] 
   
-  predicate resolve'2 (self : borrowed m_03_std_iterators__counter__qy123zclosureqy35z0qy125z'0) =
-    [%#sresolve33] self.final = self.current
-  
-<<<<<<< HEAD
-  predicate resolve'0 (_1 : borrowed m_03_std_iterators__counter__qy123zclosureqy35z0qy125z'0) =
+  predicate resolve'2 (self : borrowed closure0'1) =
+    [%#sresolve31] self.final = self.current
+  
+  predicate resolve'0 (_1 : borrowed closure0'1) =
     resolve'2 _1
   
   use prelude.prelude.Intrinsic
-=======
-  predicate precondition'0 [#"03_std_iterators.rs" 48 12 48 91] (self : Closure'0.m_03_std_iterators__counter__qyClosure0) (args : (uint32, Snapshot.snap_ty (Seq.seq uint32)))
-    
-   =
-    [%#s03_std_iterators23] let (x, _prod) = args in UIntSize.to_int (field_0'0 self).current
-    = Seq.length (Snapshot.inner _prod)
-    /\ (field_0'0 self).current < (v_MAX'0 : usize)
->>>>>>> dfce2a3a
-  
-  use prelude.prelude.Snapshot
-  
-  use seq.Seq
-  
-  predicate unnest'0 [#"03_std_iterators.rs" 48 12 48 91] (self : m_03_std_iterators__counter__qy123zclosureqy35z0qy125z'0) (_2 : m_03_std_iterators__counter__qy123zclosureqy35z0qy125z'0)
-    
-   =
+  
+  use prelude.prelude.Snapshot
+  
+  use seq.Seq
+  
+  predicate unnest'0 [#"03_std_iterators.rs" 48 12 48 91] (self : closure0'1) (_2 : closure0'1) =
     (_2.field_0'0).final = (self.field_0'0).final
   
-  let rec closure0'0 (_1:borrowed m_03_std_iterators__counter__qy123zclosureqy35z0qy125z'0) (x:uint32) (_prod:Snapshot.snap_ty (Seq.seq uint32)) (return'  (ret:uint32))= {[%#s03_std_iterators7] UIntSize.to_int ((_1.current).field_0'0).current
+  let rec closure0'0 (_1:borrowed closure0'1) (x:uint32) (_prod:Snapshot.snap_ty (Seq.seq uint32)) (return'  (ret:uint32))= {[%#s03_std_iterators7] UIntSize.to_int ((_1.current).field_0'0).current
     = Seq.length (Snapshot.inner _prod)
     /\ ((_1.current).field_0'0).current < (v_MAX'0 : usize)}
     (! bb0
@@ -1888,7 +1527,7 @@
        ]
     )
     [ & _0 : uint32 = any_l ()
-    | & _1 : borrowed m_03_std_iterators__counter__qy123zclosureqy35z0qy125z'0 = _1
+    | & _1 : borrowed closure0'1 = _1
     | & x : uint32 = x
     | & res : uint32 = any_l ()
     | & res1 : uint32 = any_l () ]
@@ -1907,25 +1546,24 @@
   use seq.Seq
   
   function index_logic'0 [@inline:trivial] (self : slice uint32) (ix : int) : uint32 =
-    [%#sops47] Seq.get (view'4 self) ix
+    [%#sops45] Seq.get (view'4 self) ix
   
   function to_ref_seq'0 (self : slice uint32) : Seq.seq uint32
   
-  axiom to_ref_seq'0_spec : forall self : slice uint32 . ([%#sslice35] forall i : int . 0 <= i
+  axiom to_ref_seq'0_spec : forall self : slice uint32 . ([%#sslice33] forall i : int . 0 <= i
   /\ i < Seq.length (to_ref_seq'0 self)  -> Seq.get (to_ref_seq'0 self) i = index_logic'0 self i)
-  && ([%#sslice34] Seq.length (to_ref_seq'0 self) = Seq.length (view'1 self))
+  && ([%#sslice32] Seq.length (to_ref_seq'0 self) = Seq.length (view'1 self))
   
   use seq.Seq
   
   predicate produces'0 (self : t_Iter'0) (visited : Seq.seq uint32) (tl : t_Iter'0) =
-    [%#sslice25] to_ref_seq'0 (view'3 self) = Seq.(++) visited (to_ref_seq'0 (view'3 tl))
-  
-  use seq.Seq
-  
-  use prelude.prelude.Snapshot
-  
-<<<<<<< HEAD
-  predicate precondition'0 [#"03_std_iterators.rs" 48 12 48 91] (self : m_03_std_iterators__counter__qy123zclosureqy35z0qy125z'0) (args : (uint32, Snapshot.snap_ty (Seq.seq uint32)))
+    [%#sslice23] to_ref_seq'0 (view'3 self) = Seq.(++) visited (to_ref_seq'0 (view'3 tl))
+  
+  use seq.Seq
+  
+  use prelude.prelude.Snapshot
+  
+  predicate precondition'0 [#"03_std_iterators.rs" 48 12 48 91] (self : closure0'1) (args : (uint32, Snapshot.snap_ty (Seq.seq uint32)))
     
    =
     [%#s03_std_iterators7] let (x, _prod) = args in UIntSize.to_int (self.field_0'0).current
@@ -1933,99 +1571,23 @@
     /\ (self.field_0'0).current < (v_MAX'0 : usize)
   
   predicate resolve'4 (self : borrowed (t_Iter'0)) =
-    [%#sresolve33] self.final = self.current
+    [%#sresolve31] self.final = self.current
   
   function view'5 (self : borrowed (t_Iter'0)) : slice uint32 =
-    [%#smodel48] view'3 self.current
+    [%#smodel46] view'3 self.current
   
   use seq.Seq
   
   predicate completed'1 (self : borrowed (t_Iter'0)) =
-    [%#sslice36] resolve'4 self /\ view'4 (view'5 self) = (Seq.empty  : Seq.seq uint32)
-  
-  predicate next_precondition'0 (iter : t_Iter'0) (func : m_03_std_iterators__counter__qy123zclosureqy35z0qy125z'0) (produced : Seq.seq uint32)
-    
-   =
-    [%#smap_inv37] forall e : uint32, i : t_Iter'0 . inv'2 e /\ inv'3 i /\ produces'0 iter (Seq.singleton e) i
+    [%#sslice34] resolve'4 self /\ view'4 (view'5 self) = (Seq.empty  : Seq.seq uint32)
+  
+  predicate next_precondition'0 (iter : t_Iter'0) (func : closure0'1) (produced : Seq.seq uint32) =
+    [%#smap_inv35] forall e : uint32, i : t_Iter'0 . inv'2 e /\ inv'3 i /\ produces'0 iter (Seq.singleton e) i
      -> precondition'0 func (e, Snapshot.new produced)
   
   use seq.Seq
-=======
-  predicate produces'1 [@inline:trivial] (self : MapInv'0.t_MapInv (Iter'0.t_Iter uint32) uint32 Closure'0.m_03_std_iterators__counter__qyClosure0) (visited : Seq.seq uint32) (succ : MapInv'0.t_MapInv (Iter'0.t_Iter uint32) uint32 Closure'0.m_03_std_iterators__counter__qyClosure0)
-    
-   =
-    [%#smap_inv27] unnest'0 (T_creusot_contracts__stdqy35z1__iter__map_inv__MapInv.t_MapInv__func self) (T_creusot_contracts__stdqy35z1__iter__map_inv__MapInv.t_MapInv__func succ)
-    /\ (exists fs : Seq.seq (borrowed Closure'0.m_03_std_iterators__counter__qyClosure0) . inv'13 fs
-    /\ Seq.length fs = Seq.length visited
-    /\ (exists s : Seq.seq uint32 . inv'10 s
-    /\ Seq.length s = Seq.length visited
-    /\ produces'0 (T_creusot_contracts__stdqy35z1__iter__map_inv__MapInv.t_MapInv__iter self) s (T_creusot_contracts__stdqy35z1__iter__map_inv__MapInv.t_MapInv__iter succ)
-    /\ Snapshot.inner (T_creusot_contracts__stdqy35z1__iter__map_inv__MapInv.t_MapInv__produced succ)
-    = Seq.(++) (Snapshot.inner (T_creusot_contracts__stdqy35z1__iter__map_inv__MapInv.t_MapInv__produced self)) s
-    /\ (forall i : int . 1 <= i /\ i < Seq.length fs  -> (Seq.get fs (i - 1)).final = (Seq.get fs i).current)
-    /\ (if Seq.length visited = 0 then
-      T_creusot_contracts__stdqy35z1__iter__map_inv__MapInv.t_MapInv__func self
-      = T_creusot_contracts__stdqy35z1__iter__map_inv__MapInv.t_MapInv__func succ
-    else
-      (Seq.get fs 0).current = T_creusot_contracts__stdqy35z1__iter__map_inv__MapInv.t_MapInv__func self
-      /\ (Seq.get fs (Seq.length visited - 1)).final
-      = T_creusot_contracts__stdqy35z1__iter__map_inv__MapInv.t_MapInv__func succ
-    )
-    /\ (forall i : int . 0 <= i /\ i < Seq.length visited
-     -> unnest'0 (T_creusot_contracts__stdqy35z1__iter__map_inv__MapInv.t_MapInv__func self) (Seq.get fs i).current
-    /\ precondition'0 (Seq.get fs i).current (Seq.get s i, Snapshot.new (Seq.(++) (Snapshot.inner (T_creusot_contracts__stdqy35z1__iter__map_inv__MapInv.t_MapInv__produced self)) (Seq.([..]) s 0 i)))
-    /\ postcondition_mut'0 (Seq.get fs i) (Seq.get s i, Snapshot.new (Seq.(++) (Snapshot.inner (T_creusot_contracts__stdqy35z1__iter__map_inv__MapInv.t_MapInv__produced self)) (Seq.([..]) s 0 i))) (Seq.get visited i))))
-  
-  predicate inv'5 (_1 : MapInv'0.t_MapInv (Iter'0.t_Iter uint32) uint32 Closure'0.m_03_std_iterators__counter__qyClosure0)
-    
-  
-  function produces_trans'3 (a : MapInv'0.t_MapInv (Iter'0.t_Iter uint32) uint32 Closure'0.m_03_std_iterators__counter__qyClosure0) (ab : Seq.seq uint32) (b : MapInv'0.t_MapInv (Iter'0.t_Iter uint32) uint32 Closure'0.m_03_std_iterators__counter__qyClosure0) (bc : Seq.seq uint32) (c : MapInv'0.t_MapInv (Iter'0.t_Iter uint32) uint32 Closure'0.m_03_std_iterators__counter__qyClosure0) : ()
-    
-  
-  axiom produces_trans'3_spec : forall a : MapInv'0.t_MapInv (Iter'0.t_Iter uint32) uint32 Closure'0.m_03_std_iterators__counter__qyClosure0, ab : Seq.seq uint32, b : MapInv'0.t_MapInv (Iter'0.t_Iter uint32) uint32 Closure'0.m_03_std_iterators__counter__qyClosure0, bc : Seq.seq uint32, c : MapInv'0.t_MapInv (Iter'0.t_Iter uint32) uint32 Closure'0.m_03_std_iterators__counter__qyClosure0 . ([%#smap_inv38] inv'5 a)
-   -> ([%#smap_inv39] inv'5 b)
-   -> ([%#smap_inv40] inv'5 c)
-   -> ([%#smap_inv41] produces'1 a ab b)
-   -> ([%#smap_inv42] produces'1 b bc c)  -> ([%#smap_inv43] produces'1 a (Seq.(++) ab bc) c)
-  
-  use seq.Seq
-  
-  function produces_refl'3 (self : MapInv'0.t_MapInv (Iter'0.t_Iter uint32) uint32 Closure'0.m_03_std_iterators__counter__qyClosure0) : ()
-    
-  
-  axiom produces_refl'3_spec : forall self : MapInv'0.t_MapInv (Iter'0.t_Iter uint32) uint32 Closure'0.m_03_std_iterators__counter__qyClosure0 . ([%#smap_inv36] inv'5 self)
-   -> ([%#smap_inv37] produces'1 self (Seq.empty  : Seq.seq uint32) self)
-  
-  predicate inv'7 (_1 : Seq.seq uint32)
-  
-  axiom inv_axiom'7 [@rewrite] : forall x : Seq.seq uint32 [inv'7 x] . inv'7 x = true
-  
-  predicate invariant'1 (self : borrowed (MapInv'0.t_MapInv (Iter'0.t_Iter uint32) uint32 Closure'0.m_03_std_iterators__counter__qyClosure0))
-    
-   =
-    [%#sinvariant47] inv'5 self.current /\ inv'5 self.final
-  
-  predicate inv'6 (_1 : borrowed (MapInv'0.t_MapInv (Iter'0.t_Iter uint32) uint32 Closure'0.m_03_std_iterators__counter__qyClosure0))
-    
-  
-  axiom inv_axiom'6 [@rewrite] : forall x : borrowed (MapInv'0.t_MapInv (Iter'0.t_Iter uint32) uint32 Closure'0.m_03_std_iterators__counter__qyClosure0) [inv'6 x] . inv'6 x
-  = invariant'1 x
-  
-  predicate invariant'0 (self : MapInv'0.t_MapInv (Iter'0.t_Iter uint32) uint32 Closure'0.m_03_std_iterators__counter__qyClosure0)
-    
-  
-  axiom inv_axiom'5 [@rewrite] : forall x : MapInv'0.t_MapInv (Iter'0.t_Iter uint32) uint32 Closure'0.m_03_std_iterators__counter__qyClosure0 [inv'5 x] . inv'5 x
-  = (invariant'0 x
-  /\ match x with
-    | MapInv'0.C_MapInv iter func produced -> true
-    end)
-  
-  predicate inv'4 (_1 : Closure'0.m_03_std_iterators__counter__qyClosure0)
-  
-  axiom inv_axiom'4 [@rewrite] : forall x : Closure'0.m_03_std_iterators__counter__qyClosure0 [inv'4 x] . inv'4 x = true
->>>>>>> dfce2a3a
-  
-  predicate postcondition_mut'0 [#"03_std_iterators.rs" 48 12 48 91] (self : borrowed m_03_std_iterators__counter__qy123zclosureqy35z0qy125z'0) (args : (uint32, Snapshot.snap_ty (Seq.seq uint32))) (result : uint32)
+  
+  predicate postcondition_mut'0 [#"03_std_iterators.rs" 48 12 48 91] (self : borrowed closure0'1) (args : (uint32, Snapshot.snap_ty (Seq.seq uint32))) (result : uint32)
     
    =
     (let (x, _prod) = args in UIntSize.to_int ((self.final).field_0'0).current
@@ -2033,20 +1595,19 @@
     /\ UIntSize.to_int ((self.final).field_0'0).current = Seq.length (Snapshot.inner _prod) + 1 /\ result = x)
     /\ unnest'0 self.current self.final
   
-  predicate preservation'0 (iter : t_Iter'0) (func : m_03_std_iterators__counter__qy123zclosureqy35z0qy125z'0) =
-    [%#smap_inv27] forall s : Seq.seq uint32, e1 : uint32, e2 : uint32, f : borrowed m_03_std_iterators__counter__qy123zclosureqy35z0qy125z'0, b : uint32, i : t_Iter'0 . inv'10 s
+  predicate preservation'0 (iter : t_Iter'0) (func : closure0'1) =
+    [%#smap_inv25] forall s : Seq.seq uint32, e1 : uint32, e2 : uint32, f : borrowed closure0'1, b : uint32, i : t_Iter'0 . inv'10 s
     /\ inv'2 e1 /\ inv'2 e2 /\ inv'11 f /\ inv'12 b /\ inv'3 i /\ unnest'0 func f.current
      -> produces'0 iter (Seq.snoc (Seq.snoc s e1) e2) i
      -> precondition'0 f.current (e1, Snapshot.new s)
      -> postcondition_mut'0 f (e1, Snapshot.new s) b  -> precondition'0 f.final (e2, Snapshot.new (Seq.snoc s e1))
   
   predicate reinitialize'0 (_1 : ()) =
-    [%#smap_inv26] forall iter : borrowed (t_Iter'0), func : m_03_std_iterators__counter__qy123zclosureqy35z0qy125z'0 . inv'9 iter
-    /\ inv'4 func
+    [%#smap_inv24] forall iter : borrowed (t_Iter'0), func : closure0'1 . inv'9 iter /\ inv'4 func
      -> completed'1 iter
      -> next_precondition'0 iter.final func (Seq.empty  : Seq.seq uint32) /\ preservation'0 iter.final func
   
-  let rec map_inv'0 (self:t_Iter'0) (func:m_03_std_iterators__counter__qy123zclosureqy35z0qy125z'0) (return'  (ret:t_MapInv'0))= {[@expl:precondition] [%#siter13] inv'4 func}
+  let rec map_inv'0 (self:t_Iter'0) (func:closure0'1) (return'  (ret:t_MapInv'0))= {[@expl:precondition] [%#siter13] inv'4 func}
     {[@expl:precondition] [%#siter12] inv'3 self}
     {[@expl:precondition] [%#siter11] preservation'0 self func}
     {[@expl:precondition] [%#siter10] reinitialize'0 ()}
@@ -2065,27 +1626,25 @@
     true
   
   predicate resolve'9 (self : borrowed usize) =
-    [%#sresolve33] self.final = self.current
+    [%#sresolve31] self.final = self.current
   
   predicate resolve'8 (_1 : borrowed usize) =
     resolve'9 _1
   
-  predicate resolve'7 [#"03_std_iterators.rs" 48 12 48 91] (_1 : m_03_std_iterators__counter__qy123zclosureqy35z0qy125z'0)
-    
-   =
+  predicate resolve'7 [#"03_std_iterators.rs" 48 12 48 91] (_1 : closure0'1) =
     resolve'8 _1.field_0'0
   
-  predicate resolve'6 (_1 : m_03_std_iterators__counter__qy123zclosureqy35z0qy125z'0) =
+  predicate resolve'6 (_1 : closure0'1) =
     resolve'7 _1
   
   predicate resolve'3 (self : t_MapInv'0) =
-    [%#smap_inv38] resolve'5 self.t_MapInv__iter'0 /\ resolve'6 self.t_MapInv__func'0
+    [%#smap_inv36] resolve'5 self.t_MapInv__iter'0 /\ resolve'6 self.t_MapInv__func'0
   
   predicate resolve'1 (_1 : t_MapInv'0) =
     resolve'3 _1
   
   predicate completed'0 (self : borrowed (t_MapInv'0)) =
-    [%#smap_inv28] Snapshot.inner (self.final).t_MapInv__produced'0 = (Seq.empty  : Seq.seq uint32)
+    [%#smap_inv26] Snapshot.inner (self.final).t_MapInv__produced'0 = (Seq.empty  : Seq.seq uint32)
     /\ completed'1 (Borrow.borrow_logic (self.current).t_MapInv__iter'0 (self.final).t_MapInv__iter'0 (Borrow.inherit_id (Borrow.get_id self) 1))
     /\ (self.current).t_MapInv__func'0 = (self.final).t_MapInv__func'0
   
@@ -2098,8 +1657,8 @@
   use seq.Seq
   
   predicate produces'1 [@inline:trivial] (self : t_MapInv'0) (visited : Seq.seq uint32) (succ : t_MapInv'0) =
-    [%#smap_inv29] unnest'0 self.t_MapInv__func'0 succ.t_MapInv__func'0
-    /\ (exists fs : Seq.seq (borrowed m_03_std_iterators__counter__qy123zclosureqy35z0qy125z'0) . inv'13 fs
+    [%#smap_inv27] unnest'0 self.t_MapInv__func'0 succ.t_MapInv__func'0
+    /\ (exists fs : Seq.seq (borrowed closure0'1) . inv'13 fs
     /\ Seq.length fs = Seq.length visited
     /\ (exists s : Seq.seq uint32 . inv'10 s
     /\ Seq.length s = Seq.length visited
@@ -2118,9 +1677,8 @@
     /\ postcondition_mut'0 (Seq.get fs i) (Seq.get s i, Snapshot.new (Seq.(++) (Snapshot.inner self.t_MapInv__produced'0) (Seq.([..]) s 0 i))) (Seq.get visited i))))
   
   predicate from_iter_post'0 (prod : Seq.seq uint32) (res : t_Vec'0) =
-    [%#svec30] prod = view'0 res
-  
-<<<<<<< HEAD
+    [%#svec28] prod = view'0 res
+  
   let rec collect'0 (self:t_MapInv'0) (return'  (ret:t_Vec'0))= {[@expl:precondition] inv'5 self}
     any
     [ return' (result:t_Vec'0)-> {inv'8 result}
@@ -2129,120 +1687,47 @@
       /\ resolve'1 done'.final
       /\ completed'0 done' /\ produces'1 self prod done'.current /\ from_iter_post'0 prod result}
       (! return' {result}) ]
-=======
-  predicate completed'0 (self : borrowed (MapInv'0.t_MapInv (Iter'0.t_Iter uint32) uint32 Closure'0.m_03_std_iterators__counter__qyClosure0))
->>>>>>> dfce2a3a
-    
-  
-  use seq.Seq
-  
-<<<<<<< HEAD
-  use seq.Seq
-  
-  function produces_refl'1 (self : t_Iter'0) : () =
-    [%#sslice20] ()
-=======
-  predicate resolve'5 [#"03_std_iterators.rs" 48 12 48 91] (_1 : Closure'0.m_03_std_iterators__counter__qyClosure0) =
-    resolve'6 (field_0'0 _1)
-  
-  predicate resolve'4 (_1 : Closure'0.m_03_std_iterators__counter__qyClosure0) =
-    resolve'5 _1
->>>>>>> dfce2a3a
+    
+  
+  use seq.Seq
+  
+  use seq.Seq
+  
+  function produces_refl'1 (self : t_Iter'0) : ()
   
   axiom produces_refl'1_spec : forall self : t_Iter'0 . [%#sslice19] produces'0 self (Seq.empty  : Seq.seq uint32) self
   
-<<<<<<< HEAD
   function produces_trans'1 (a : t_Iter'0) (ab : Seq.seq uint32) (b : t_Iter'0) (bc : Seq.seq uint32) (c : t_Iter'0) : ()
-=======
-  predicate resolve'1 (self : MapInv'0.t_MapInv (Iter'0.t_Iter uint32) uint32 Closure'0.m_03_std_iterators__counter__qyClosure0)
->>>>>>> dfce2a3a
-    
-   =
-    [%#sslice24] ()
-  
-<<<<<<< HEAD
-  axiom produces_trans'1_spec : forall a : t_Iter'0, ab : Seq.seq uint32, b : t_Iter'0, bc : Seq.seq uint32, c : t_Iter'0 . ([%#sslice21] produces'0 a ab b)
-   -> ([%#sslice22] produces'0 b bc c)  -> ([%#sslice23] produces'0 a (Seq.(++) ab bc) c)
-  
-  function produces_refl'2 (self : t_Iter'0) : () =
-    [%#sslice20] ()
-=======
-  predicate resolve'0 (_1 : MapInv'0.t_MapInv (Iter'0.t_Iter uint32) uint32 Closure'0.m_03_std_iterators__counter__qyClosure0)
-    
-   =
-    resolve'1 _1
-  
-  let rec collect'0 (self:MapInv'0.t_MapInv (Iter'0.t_Iter uint32) uint32 Closure'0.m_03_std_iterators__counter__qyClosure0) (return'  (ret:Vec'0.t_Vec uint32 (Global'0.t_Global)))= {[@expl:precondition] inv'5 self}
-    any
-    [ return' (result:Vec'0.t_Vec uint32 (Global'0.t_Global))-> {inv'8 result}
-      {[%#siter13] exists done' : borrowed (MapInv'0.t_MapInv (Iter'0.t_Iter uint32) uint32 Closure'0.m_03_std_iterators__counter__qyClosure0), prod : Seq.seq uint32 . inv'6 done'
-      /\ inv'7 prod
-      /\ resolve'0 done'.final
-      /\ completed'0 done' /\ produces'1 self prod done'.current /\ from_iter_post'0 prod result}
-      (! return' {result}) ]
-    
->>>>>>> dfce2a3a
+    
+  
+  axiom produces_trans'1_spec : forall a : t_Iter'0, ab : Seq.seq uint32, b : t_Iter'0, bc : Seq.seq uint32, c : t_Iter'0 . ([%#sslice20] produces'0 a ab b)
+   -> ([%#sslice21] produces'0 b bc c)  -> ([%#sslice22] produces'0 a (Seq.(++) ab bc) c)
+  
+  function produces_refl'2 (self : t_Iter'0) : ()
   
   axiom produces_refl'2_spec : forall self : t_Iter'0 . [%#sslice19] produces'0 self (Seq.empty  : Seq.seq uint32) self
   
-<<<<<<< HEAD
   function produces_trans'2 (a : t_Iter'0) (ab : Seq.seq uint32) (b : t_Iter'0) (bc : Seq.seq uint32) (c : t_Iter'0) : ()
     
-   =
-    [%#sslice24] ()
-  
-  axiom produces_trans'2_spec : forall a : t_Iter'0, ab : Seq.seq uint32, b : t_Iter'0, bc : Seq.seq uint32, c : t_Iter'0 . ([%#sslice21] produces'0 a ab b)
-   -> ([%#sslice22] produces'0 b bc c)  -> ([%#sslice23] produces'0 a (Seq.(++) ab bc) c)
+  
+  axiom produces_trans'2_spec : forall a : t_Iter'0, ab : Seq.seq uint32, b : t_Iter'0, bc : Seq.seq uint32, c : t_Iter'0 . ([%#sslice20] produces'0 a ab b)
+   -> ([%#sslice21] produces'0 b bc c)  -> ([%#sslice22] produces'0 a (Seq.(++) ab bc) c)
   
   function produces_refl'3 (self : t_MapInv'0) : ()
   
-  axiom produces_refl'3_spec : forall self : t_MapInv'0 . ([%#smap_inv39] inv'5 self)
-   -> ([%#smap_inv40] produces'1 self (Seq.empty  : Seq.seq uint32) self)
-=======
-  predicate preservation'0 (iter : Iter'0.t_Iter uint32) (func : Closure'0.m_03_std_iterators__counter__qyClosure0) =
-    [%#smap_inv25] forall s : Seq.seq uint32, e1 : uint32, e2 : uint32, f : borrowed Closure'0.m_03_std_iterators__counter__qyClosure0, b : uint32, i : Iter'0.t_Iter uint32 . inv'10 s
-    /\ inv'2 e1 /\ inv'2 e2 /\ inv'11 f /\ inv'12 b /\ inv'3 i /\ unnest'0 func f.current
-     -> produces'0 iter (Seq.snoc (Seq.snoc s e1) e2) i
-     -> precondition'0 f.current (e1, Snapshot.new s)
-     -> postcondition_mut'0 f (e1, Snapshot.new s) b  -> precondition'0 f.final (e2, Snapshot.new (Seq.snoc s e1))
-  
-  use seq.Seq
-  
-  predicate next_precondition'0 (iter : Iter'0.t_Iter uint32) (func : Closure'0.m_03_std_iterators__counter__qyClosure0) (produced : Seq.seq uint32)
-    
-   =
-    [%#smap_inv34] forall e : uint32, i : Iter'0.t_Iter uint32 . inv'2 e
-    /\ inv'3 i /\ produces'0 iter (Seq.singleton e) i  -> precondition'0 func (e, Snapshot.new produced)
-  
-  predicate reinitialize'0 (_1 : ()) =
-    [%#smap_inv24] forall iter : borrowed (Iter'0.t_Iter uint32), func : Closure'0.m_03_std_iterators__counter__qyClosure0 . inv'9 iter
-    /\ inv'4 func
-     -> completed'1 iter
-     -> next_precondition'0 iter.final func (Seq.empty  : Seq.seq uint32) /\ preservation'0 iter.final func
-  
-  let rec map_inv'0 (self:Iter'0.t_Iter uint32) (func:Closure'0.m_03_std_iterators__counter__qyClosure0) (return'  (ret:MapInv'0.t_MapInv (Iter'0.t_Iter uint32) uint32 Closure'0.m_03_std_iterators__counter__qyClosure0))= {[@expl:precondition] [%#siter10] inv'4 func}
-    {[@expl:precondition] [%#siter9] inv'3 self}
-    {[@expl:precondition] [%#siter8] preservation'0 self func}
-    {[@expl:precondition] [%#siter7] reinitialize'0 ()}
-    {[@expl:precondition] [%#siter6] forall e : uint32, i2 : Iter'0.t_Iter uint32 . inv'2 e /\ inv'3 i2
-     -> produces'0 self (Seq.singleton e) i2  -> precondition'0 func (e, Snapshot.new (Seq.empty  : Seq.seq uint32))}
-    any
-    [ return' (result:MapInv'0.t_MapInv (Iter'0.t_Iter uint32) uint32 Closure'0.m_03_std_iterators__counter__qyClosure0)-> {[%#siter12] inv'5 result}
-      {[%#siter11] result = MapInv'0.C_MapInv self func (Snapshot.new (Seq.empty  : Seq.seq uint32))}
-      (! return' {result}) ]
-    
->>>>>>> dfce2a3a
+  axiom produces_refl'3_spec : forall self : t_MapInv'0 . ([%#smap_inv37] inv'5 self)
+   -> ([%#smap_inv38] produces'1 self (Seq.empty  : Seq.seq uint32) self)
   
   use seq.Seq
   
   function produces_trans'3 (a : t_MapInv'0) (ab : Seq.seq uint32) (b : t_MapInv'0) (bc : Seq.seq uint32) (c : t_MapInv'0) : ()
     
   
-  axiom produces_trans'3_spec : forall a : t_MapInv'0, ab : Seq.seq uint32, b : t_MapInv'0, bc : Seq.seq uint32, c : t_MapInv'0 . ([%#smap_inv41] inv'5 a)
-   -> ([%#smap_inv42] inv'5 b)
-   -> ([%#smap_inv43] inv'5 c)
-   -> ([%#smap_inv44] produces'1 a ab b)
-   -> ([%#smap_inv45] produces'1 b bc c)  -> ([%#smap_inv46] produces'1 a (Seq.(++) ab bc) c)
+  axiom produces_trans'3_spec : forall a : t_MapInv'0, ab : Seq.seq uint32, b : t_MapInv'0, bc : Seq.seq uint32, c : t_MapInv'0 . ([%#smap_inv39] inv'5 a)
+   -> ([%#smap_inv40] inv'5 b)
+   -> ([%#smap_inv41] inv'5 c)
+   -> ([%#smap_inv42] produces'1 a ab b)
+   -> ([%#smap_inv43] produces'1 b bc c)  -> ([%#smap_inv44] produces'1 a (Seq.(++) ab bc) c)
   
   meta "compute_max_steps" 1000000
   
@@ -2256,16 +1741,8 @@
     | bb2 = s0
       [ s0 = Borrow.borrow_mut <usize> {cnt}
           (fun (_ret':borrowed usize) ->  [ &_10 <- _ret' ]  [ &cnt <- _ret'.final ] s1)
-<<<<<<< HEAD
       | s1 =  [ &_9 <- { field_0'0 = _10 } ] s2
       | s2 = map_inv'0 {_5} {_9} (fun (_ret':t_MapInv'0) ->  [ &_4 <- _ret' ] s3)
-=======
-      | s1 =  [ &_9 <- Closure'0.M_03_std_iterators__counter__qyClosure0 _10 ] s2
-      | s2 = map_inv'0 {_5} {_9}
-          (fun (_ret':MapInv'0.t_MapInv (Iter'0.t_Iter uint32) uint32 Closure'0.m_03_std_iterators__counter__qyClosure0) ->
-             [ &_4 <- _ret' ] 
-            s3)
->>>>>>> dfce2a3a
       | s3 = bb3 ]
       
     | bb3 = s0 [ s0 = collect'0 {_4} (fun (_ret':t_Vec'0) ->  [ &x <- _ret' ] s1) | s1 = bb4 ] 
@@ -2283,19 +1760,11 @@
     [ & _0 : () = any_l ()
     | & v : t_Vec'0 = v
     | & cnt : usize = any_l ()
-<<<<<<< HEAD
     | & x : t_Vec'0 = any_l ()
     | & _4 : t_MapInv'0 = any_l ()
     | & _5 : t_Iter'0 = any_l ()
     | & _7 : slice uint32 = any_l ()
-    | & _9 : m_03_std_iterators__counter__qy123zclosureqy35z0qy125z'0 = any_l ()
-=======
-    | & x : Vec'0.t_Vec uint32 (Global'0.t_Global) = any_l ()
-    | & _4 : MapInv'0.t_MapInv (Iter'0.t_Iter uint32) uint32 Closure'0.m_03_std_iterators__counter__qyClosure0 = any_l ()
-    | & _5 : Iter'0.t_Iter uint32 = any_l ()
-    | & _7 : slice uint32 = any_l ()
-    | & _9 : Closure'0.m_03_std_iterators__counter__qyClosure0 = any_l ()
->>>>>>> dfce2a3a
+    | & _9 : closure0'1 = any_l ()
     | & _10 : borrowed usize = any_l () ]
      [ return' (result:())-> (! return' {result}) ] 
 end
@@ -2522,25 +1991,17 @@
   let%span s03_std_iterators3 = "03_std_iterators.rs" 73 4 73 96
   let%span s03_std_iterators4 = "03_std_iterators.rs" 73 4 73 96
   let%span s03_std_iterators5 = "03_std_iterators.rs" 73 4 73 96
-<<<<<<< HEAD
-  let%span siter6 = "../../../../creusot-contracts/src/std/iter.rs" 153 16 153 105
-  let%span siter7 = "../../../../creusot-contracts/src/std/iter.rs" 154 16 156 56
-  let%span siter8 = "../../../../creusot-contracts/src/std/iter.rs" 99 0 212 1
-  let%span senumerate9 = "../../../../creusot-contracts/src/std/iter/enumerate.rs" 74 8 80 9
-=======
   let%span siter6 = "../../../../creusot-contracts/src/std/iter.rs" 155 16 155 105
   let%span siter7 = "../../../../creusot-contracts/src/std/iter.rs" 156 16 158 56
   let%span siter8 = "../../../../creusot-contracts/src/std/iter.rs" 101 0 214 1
-  let%span senumerate9 = "../../../../creusot-contracts/src/std/iter/enumerate.rs" 76 8 82 9
->>>>>>> dfce2a3a
+  let%span senumerate9 = "../../../../creusot-contracts/src/std/iter/enumerate.rs" 74 8 80 9
   let%span sops10 = "../../../../creusot-contracts/src/logic/ops.rs" 86 8 86 33
   let%span siter11 = "../../../../creusot-contracts/src/std/iter.rs" 107 26 110 17
   let%span srange12 = "../../../../creusot-contracts/src/std/iter/range.rs" 15 12 15 78
   let%span srange13 = "../../../../creusot-contracts/src/std/iter/range.rs" 22 8 28 9
-<<<<<<< HEAD
   let%span senumerate14 = "../../../../creusot-contracts/src/std/iter/enumerate.rs" 14 4 14 41
-  let%span siter15 = "../../../../creusot-contracts/src/std/iter.rs" 84 20 84 24
-  let%span siter16 = "../../../../creusot-contracts/src/std/iter.rs" 90 8 90 19
+  let%span siter15 = "../../../../creusot-contracts/src/std/iter.rs" 86 20 86 24
+  let%span siter16 = "../../../../creusot-contracts/src/std/iter.rs" 92 8 92 19
   let%span senumerate17 = "../../../../creusot-contracts/src/std/iter/enumerate.rs" 85 15 85 24
   let%span senumerate18 = "../../../../creusot-contracts/src/std/iter/enumerate.rs" 86 14 86 45
   let%span senumerate19 = "../../../../creusot-contracts/src/std/iter/enumerate.rs" 91 15 91 21
@@ -2550,20 +2011,6 @@
   let%span senumerate23 = "../../../../creusot-contracts/src/std/iter/enumerate.rs" 95 15 95 32
   let%span senumerate24 = "../../../../creusot-contracts/src/std/iter/enumerate.rs" 96 14 96 42
   let%span senumerate25 = "../../../../creusot-contracts/src/std/iter/enumerate.rs" 62 8 68 9
-=======
-  let%span senumerate14 = "../../../../creusot-contracts/src/std/iter/enumerate.rs" 15 4 15 41
-  let%span siter15 = "../../../../creusot-contracts/src/std/iter.rs" 86 20 86 24
-  let%span siter16 = "../../../../creusot-contracts/src/std/iter.rs" 92 8 92 19
-  let%span senumerate17 = "../../../../creusot-contracts/src/std/iter/enumerate.rs" 87 15 87 24
-  let%span senumerate18 = "../../../../creusot-contracts/src/std/iter/enumerate.rs" 88 14 88 45
-  let%span senumerate19 = "../../../../creusot-contracts/src/std/iter/enumerate.rs" 93 15 93 21
-  let%span senumerate20 = "../../../../creusot-contracts/src/std/iter/enumerate.rs" 94 15 94 21
-  let%span senumerate21 = "../../../../creusot-contracts/src/std/iter/enumerate.rs" 95 15 95 21
-  let%span senumerate22 = "../../../../creusot-contracts/src/std/iter/enumerate.rs" 96 15 96 32
-  let%span senumerate23 = "../../../../creusot-contracts/src/std/iter/enumerate.rs" 97 15 97 32
-  let%span senumerate24 = "../../../../creusot-contracts/src/std/iter/enumerate.rs" 98 14 98 42
-  let%span senumerate25 = "../../../../creusot-contracts/src/std/iter/enumerate.rs" 64 8 70 9
->>>>>>> dfce2a3a
   let%span sresolve26 = "../../../../creusot-contracts/src/resolve.rs" 41 20 41 34
   let%span srange27 = "../../../../creusot-contracts/src/std/iter/range.rs" 33 15 33 24
   let%span srange28 = "../../../../creusot-contracts/src/std/iter/range.rs" 34 14 34 45
@@ -2895,17 +2342,16 @@
   let%span s03_std_iterators16 = "03_std_iterators.rs" 103 22 103 52
   let%span s03_std_iterators17 = "03_std_iterators.rs" 94 21 94 26
   let%span s03_std_iterators18 = "03_std_iterators.rs" 93 0 93 46
-<<<<<<< HEAD
   let%span sslice19 = "../../../../creusot-contracts/src/std/slice.rs" 245 0 354 1
-  let%span siter20 = "../../../../creusot-contracts/src/std/iter.rs" 164 27 164 48
-  let%span siter21 = "../../../../creusot-contracts/src/std/iter.rs" 99 0 212 1
-  let%span siter22 = "../../../../creusot-contracts/src/std/iter.rs" 166 26 166 62
+  let%span siter20 = "../../../../creusot-contracts/src/std/iter.rs" 166 27 166 48
+  let%span siter21 = "../../../../creusot-contracts/src/std/iter.rs" 101 0 214 1
+  let%span siter22 = "../../../../creusot-contracts/src/std/iter.rs" 168 26 168 62
   let%span szip23 = "../../../../creusot-contracts/src/std/iter/zip.rs" 44 8 50 9
   let%span smodel24 = "../../../../creusot-contracts/src/model.rs" 106 8 106 22
   let%span ssnapshot25 = "../../../../creusot-contracts/src/snapshot.rs" 26 20 26 39
   let%span s03_std_iterators26 = "03_std_iterators.rs" 81 4 83 5
   let%span s03_std_iterators27 = "03_std_iterators.rs" 88 4 90 5
-  let%span siter28 = "../../../../creusot-contracts/src/std/iter.rs" 105 26 108 17
+  let%span siter28 = "../../../../creusot-contracts/src/std/iter.rs" 107 26 110 17
   let%span sslice29 = "../../../../creusot-contracts/src/std/slice.rs" 257 19 257 35
   let%span sslice30 = "../../../../creusot-contracts/src/std/slice.rs" 258 19 258 35
   let%span sslice31 = "../../../../creusot-contracts/src/std/slice.rs" 259 8 259 52
@@ -2914,50 +2360,18 @@
   let%span sslice34 = "../../../../creusot-contracts/src/std/slice.rs" 28 14 28 41
   let%span sslice35 = "../../../../creusot-contracts/src/std/slice.rs" 29 14 29 42
   let%span smodel36 = "../../../../creusot-contracts/src/model.rs" 88 8 88 22
-  let%span siter37 = "../../../../creusot-contracts/src/std/iter.rs" 84 20 84 24
+  let%span siter37 = "../../../../creusot-contracts/src/std/iter.rs" 86 20 86 24
   let%span szip38 = "../../../../creusot-contracts/src/std/iter/zip.rs" 14 4 14 41
   let%span szip39 = "../../../../creusot-contracts/src/std/iter/zip.rs" 21 4 21 41
-  let%span siter40 = "../../../../creusot-contracts/src/std/iter.rs" 90 8 90 19
+  let%span siter40 = "../../../../creusot-contracts/src/std/iter.rs" 92 8 92 19
   let%span szip41 = "../../../../creusot-contracts/src/std/iter/zip.rs" 55 15 55 24
   let%span szip42 = "../../../../creusot-contracts/src/std/iter/zip.rs" 56 14 56 45
-  let%span szip43 = "../../../../creusot-contracts/src/std/iter/zip.rs" 61 15 61 21
-  let%span szip44 = "../../../../creusot-contracts/src/std/iter/zip.rs" 62 15 62 21
-  let%span szip45 = "../../../../creusot-contracts/src/std/iter/zip.rs" 63 15 63 21
-  let%span szip46 = "../../../../creusot-contracts/src/std/iter/zip.rs" 64 15 64 32
-  let%span szip47 = "../../../../creusot-contracts/src/std/iter/zip.rs" 65 15 65 32
-  let%span szip48 = "../../../../creusot-contracts/src/std/iter/zip.rs" 66 14 66 42
-=======
-  let%span sslice19 = "../../../../creusot-contracts/src/std/slice.rs" 249 0 358 1
-  let%span siter20 = "../../../../creusot-contracts/src/std/iter.rs" 166 27 166 48
-  let%span siter21 = "../../../../creusot-contracts/src/std/iter.rs" 101 0 214 1
-  let%span siter22 = "../../../../creusot-contracts/src/std/iter.rs" 168 26 168 62
-  let%span szip23 = "../../../../creusot-contracts/src/std/iter/zip.rs" 46 8 52 9
-  let%span smodel24 = "../../../../creusot-contracts/src/model.rs" 109 8 109 22
-  let%span ssnapshot25 = "../../../../creusot-contracts/src/snapshot.rs" 27 20 27 39
-  let%span s03_std_iterators26 = "03_std_iterators.rs" 81 4 83 5
-  let%span s03_std_iterators27 = "03_std_iterators.rs" 88 4 90 5
-  let%span siter28 = "../../../../creusot-contracts/src/std/iter.rs" 107 26 110 17
-  let%span sslice29 = "../../../../creusot-contracts/src/std/slice.rs" 261 19 261 35
-  let%span sslice30 = "../../../../creusot-contracts/src/std/slice.rs" 262 19 262 35
-  let%span sslice31 = "../../../../creusot-contracts/src/std/slice.rs" 263 8 263 52
-  let%span sops32 = "../../../../creusot-contracts/src/logic/ops.rs" 42 8 42 31
-  let%span sops33 = "../../../../creusot-contracts/src/logic/ops.rs" 53 8 53 32
-  let%span sslice34 = "../../../../creusot-contracts/src/std/slice.rs" 29 14 29 41
-  let%span sslice35 = "../../../../creusot-contracts/src/std/slice.rs" 30 14 30 42
-  let%span smodel36 = "../../../../creusot-contracts/src/model.rs" 91 8 91 22
-  let%span siter37 = "../../../../creusot-contracts/src/std/iter.rs" 86 20 86 24
-  let%span szip38 = "../../../../creusot-contracts/src/std/iter/zip.rs" 15 4 15 41
-  let%span szip39 = "../../../../creusot-contracts/src/std/iter/zip.rs" 23 4 23 41
-  let%span siter40 = "../../../../creusot-contracts/src/std/iter.rs" 92 8 92 19
-  let%span szip41 = "../../../../creusot-contracts/src/std/iter/zip.rs" 57 15 57 24
-  let%span szip42 = "../../../../creusot-contracts/src/std/iter/zip.rs" 58 14 58 45
-  let%span szip43 = "../../../../creusot-contracts/src/std/iter/zip.rs" 65 15 65 21
-  let%span szip44 = "../../../../creusot-contracts/src/std/iter/zip.rs" 66 15 66 21
-  let%span szip45 = "../../../../creusot-contracts/src/std/iter/zip.rs" 67 15 67 21
-  let%span szip46 = "../../../../creusot-contracts/src/std/iter/zip.rs" 68 15 68 32
-  let%span szip47 = "../../../../creusot-contracts/src/std/iter/zip.rs" 69 15 69 32
-  let%span szip48 = "../../../../creusot-contracts/src/std/iter/zip.rs" 70 14 70 42
->>>>>>> dfce2a3a
+  let%span szip43 = "../../../../creusot-contracts/src/std/iter/zip.rs" 63 15 63 21
+  let%span szip44 = "../../../../creusot-contracts/src/std/iter/zip.rs" 64 15 64 21
+  let%span szip45 = "../../../../creusot-contracts/src/std/iter/zip.rs" 65 15 65 21
+  let%span szip46 = "../../../../creusot-contracts/src/std/iter/zip.rs" 66 15 66 32
+  let%span szip47 = "../../../../creusot-contracts/src/std/iter/zip.rs" 67 15 67 32
+  let%span szip48 = "../../../../creusot-contracts/src/std/iter/zip.rs" 68 14 68 42
   let%span srange49 = "../../../../creusot-contracts/src/std/iter/range.rs" 22 8 28 9
   let%span szip50 = "../../../../creusot-contracts/src/std/iter/zip.rs" 31 8 38 9
   let%span sresolve51 = "../../../../creusot-contracts/src/resolve.rs" 41 20 41 34
@@ -2974,11 +2388,7 @@
   let%span sslice62 = "../../../../creusot-contracts/src/std/slice.rs" 18 20 18 30
   let%span sinvariant63 = "../../../../creusot-contracts/src/invariant.rs" 34 20 34 44
   let%span sinvariant64 = "../../../../creusot-contracts/src/invariant.rs" 24 8 24 18
-<<<<<<< HEAD
-  let%span sseq65 = "../../../../creusot-contracts/src/logic/seq.rs" 184 8 184 97
-=======
-  let%span sseq65 = "../../../../creusot-contracts/src/logic/seq.rs" 402 8 402 97
->>>>>>> dfce2a3a
+  let%span sseq65 = "../../../../creusot-contracts/src/logic/seq.rs" 388 8 388 97
   let%span sboxed66 = "../../../../creusot-contracts/src/std/boxed.rs" 28 8 28 18
   
   use prelude.prelude.Borrow
