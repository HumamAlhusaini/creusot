module M_03_std_iterators__slice_iter [#"03_std_iterators.rs" 6 0 6 42]
  let%span s03_std_iterators0 = "03_std_iterators.rs" 7 16 7 17
  let%span s03_std_iterators1 = "03_std_iterators.rs" 8 4 8 38
  let%span s03_std_iterators2 = "03_std_iterators.rs" 8 4 8 38
  let%span s03_std_iterators3 = "03_std_iterators.rs" 8 4 8 38
  let%span s03_std_iterators4 = "03_std_iterators.rs" 8 16 8 36
  let%span s03_std_iterators5 = "03_std_iterators.rs" 8 4 8 38
  let%span s03_std_iterators6 = "03_std_iterators.rs" 10 13 10 14
  let%span s03_std_iterators7 = "03_std_iterators.rs" 4 11 4 30
  let%span s03_std_iterators8 = "03_std_iterators.rs" 6 21 6 26
  let%span s03_std_iterators9 = "03_std_iterators.rs" 5 10 5 33
  let%span sslice10 = "../../../../creusot-contracts/src/std/slice.rs" 245 0 354 1
  let%span siter11 = "../../../../creusot-contracts/src/std/iter.rs" 101 0 214 1
  let%span sslice12 = "../../../../creusot-contracts/src/std/slice.rs" 405 12 405 66
  let%span siter13 = "../../../../creusot-contracts/src/std/iter.rs" 107 26 110 17
  let%span smodel14 = "../../../../creusot-contracts/src/model.rs" 88 8 88 22
  let%span siter15 = "../../../../creusot-contracts/src/std/iter.rs" 86 20 86 24
  let%span siter16 = "../../../../creusot-contracts/src/std/iter.rs" 92 8 92 19
<<<<<<< HEAD
  let%span sslice17 = "../../../../creusot-contracts/src/std/slice.rs" 413 14 413 45
  let%span sslice18 = "../../../../creusot-contracts/src/std/slice.rs" 420 15 420 32
  let%span sslice19 = "../../../../creusot-contracts/src/std/slice.rs" 421 15 421 32
  let%span sslice20 = "../../../../creusot-contracts/src/std/slice.rs" 422 14 422 42
  let%span sslice21 = "../../../../creusot-contracts/src/std/slice.rs" 96 14 96 41
  let%span sslice22 = "../../../../creusot-contracts/src/std/slice.rs" 97 4 97 82
  let%span sslice23 = "../../../../creusot-contracts/src/std/slice.rs" 398 20 398 61
  let%span sresolve24 = "../../../../creusot-contracts/src/resolve.rs" 41 20 41 34
  let%span sslice25 = "../../../../creusot-contracts/src/std/slice.rs" 28 14 28 41
  let%span sslice26 = "../../../../creusot-contracts/src/std/slice.rs" 29 14 29 42
  let%span sseq27 = "../../../../creusot-contracts/src/logic/seq.rs" 388 8 388 97
  let%span sops28 = "../../../../creusot-contracts/src/logic/ops.rs" 42 8 42 31
  let%span smodel29 = "../../../../creusot-contracts/src/model.rs" 106 8 106 22
  let%span sinvariant30 = "../../../../creusot-contracts/src/invariant.rs" 24 8 24 18
  let%span sboxed31 = "../../../../creusot-contracts/src/std/boxed.rs" 28 8 28 18
  let%span sslice32 = "../../../../creusot-contracts/src/std/slice.rs" 18 20 18 30
=======
  let%span sslice17 = "../../../../creusot-contracts/src/std/slice.rs" 418 14 418 45
  let%span sslice18 = "../../../../creusot-contracts/src/std/slice.rs" 416 4 416 10
  let%span sslice19 = "../../../../creusot-contracts/src/std/slice.rs" 425 15 425 32
  let%span sslice20 = "../../../../creusot-contracts/src/std/slice.rs" 426 15 426 32
  let%span sslice21 = "../../../../creusot-contracts/src/std/slice.rs" 427 14 427 42
  let%span sslice22 = "../../../../creusot-contracts/src/std/slice.rs" 423 4 423 10
  let%span sslice23 = "../../../../creusot-contracts/src/std/slice.rs" 100 14 100 41
  let%span sslice24 = "../../../../creusot-contracts/src/std/slice.rs" 101 4 101 82
  let%span sslice25 = "../../../../creusot-contracts/src/std/slice.rs" 403 20 403 61
  let%span sresolve26 = "../../../../creusot-contracts/src/resolve.rs" 41 20 41 34
  let%span sslice27 = "../../../../creusot-contracts/src/std/slice.rs" 29 14 29 41
  let%span sslice28 = "../../../../creusot-contracts/src/std/slice.rs" 30 14 30 42
  let%span sseq29 = "../../../../creusot-contracts/src/logic/seq.rs" 459 8 459 97
  let%span sops30 = "../../../../creusot-contracts/src/logic/ops.rs" 42 8 42 31
  let%span smodel31 = "../../../../creusot-contracts/src/model.rs" 109 8 109 22
  let%span sinvariant32 = "../../../../creusot-contracts/src/invariant.rs" 24 8 24 18
  let%span sboxed33 = "../../../../creusot-contracts/src/std/boxed.rs" 28 8 28 18
  let%span sslice34 = "../../../../creusot-contracts/src/std/slice.rs" 18 20 18 30
>>>>>>> 2c8506fb
  
  use prelude.prelude.UIntSize
  
  use prelude.prelude.Borrow
  
  use prelude.prelude.Slice
  
  type t_T'0
  
  predicate inv'2 (_1 : slice t_T'0)
  
  use prelude.prelude.Opaque
  
  type t_NonNull'0  =
    { t_NonNull__pointer'0: opaque_ptr }
  
  type t_Iter'0  =
    { t_Iter__ptr'0: t_NonNull'0; t_Iter__end_or_len'0: opaque_ptr; t_Iter__qy95zmarker'0: () }
  
  function view'1 (self : t_Iter'0) : slice t_T'0
  
  use seq.Seq
  
  predicate inv'0 (_1 : Seq.seq t_T'0)
  
  use prelude.prelude.Int
  
  use seq.Seq
  
  use seq.Seq
  
  predicate inv'4 (_1 : t_T'0)
  
  predicate invariant'0 (self : Seq.seq t_T'0) =
    [%#sseq27] forall i : int . 0 <= i /\ i < Seq.length self  -> inv'4 (Seq.get self i)
  
  axiom inv_axiom'0 [@rewrite] : forall x : Seq.seq t_T'0 [inv'0 x] . inv'0 x = invariant'0 x
  
  predicate inv'1 (_1 : t_Iter'0)
  
  axiom inv_axiom'1 [@rewrite] : forall x : t_Iter'0 [inv'1 x] . inv'1 x = true
  
  predicate inv'6 (_1 : slice t_T'0)
  
  predicate invariant'1 (self : slice t_T'0) =
    [%#sinvariant30] inv'6 self
  
  axiom inv_axiom'2 [@rewrite] : forall x : slice t_T'0 [inv'2 x] . inv'2 x = invariant'1 x
  
  type t_Option'0  =
    | C_None'0
    | C_Some'0 t_T'0
  
  predicate inv'3 (_1 : t_Option'0)
  
  predicate inv'5 (_1 : t_T'0)
  
  axiom inv_axiom'3 [@rewrite] : forall x : t_Option'0 [inv'3 x] . inv'3 x
  = match x with
    | C_None'0 -> true
    | C_Some'0 a_0 -> inv'5 a_0
    end
  
  predicate invariant'2 (self : t_T'0) =
    [%#sboxed31] inv'5 self
  
  axiom inv_axiom'4 [@rewrite] : forall x : t_T'0 [inv'4 x] . inv'4 x = invariant'2 x
  
  predicate inv'7 (_1 : t_T'0)
  
  predicate invariant'3 (self : t_T'0) =
    [%#sinvariant30] inv'7 self
  
  axiom inv_axiom'5 [@rewrite] : forall x : t_T'0 [inv'5 x] . inv'5 x = invariant'3 x
  
  use seq.Seq
  
  constant v_MAX'0 : usize = (18446744073709551615 : usize)
  
  use prelude.prelude.UIntSize
  
  use prelude.prelude.Slice
  
  use seq.Seq
  
  function view'2 (self : slice t_T'0) : Seq.seq t_T'0
  
  axiom view'2_spec : forall self : slice t_T'0 . ([%#sslice26] view'2 self = Slice.id self)
  && ([%#sslice25] Seq.length (view'2 self) <= UIntSize.to_int (v_MAX'0 : usize))
  
  predicate inv'8 (_1 : Seq.seq t_T'0)
  
  predicate invariant'4 (self : slice t_T'0) =
    [%#sslice32] inv'8 (view'2 self)
  
  axiom inv_axiom'6 [@rewrite] : forall x : slice t_T'0 [inv'6 x] . inv'6 x = invariant'4 x
  
  use seq.Seq
  
  predicate inv'9 (_1 : t_T'0)
  
  predicate invariant'5 (self : Seq.seq t_T'0) =
    [%#sseq27] forall i : int . 0 <= i /\ i < Seq.length self  -> inv'9 (Seq.get self i)
  
  axiom inv_axiom'7 [@rewrite] : forall x : Seq.seq t_T'0 [inv'8 x] . inv'8 x = invariant'5 x
  
  predicate invariant'6 (self : t_T'0) =
    [%#sboxed31] inv'7 self
  
  axiom inv_axiom'8 [@rewrite] : forall x : t_T'0 [inv'9 x] . inv'9 x = invariant'6 x
  
  let rec iter'0 (self:slice t_T'0) (return'  (ret:t_Iter'0))= {[@expl:precondition] inv'2 self}
    any [ return' (result:t_Iter'0)-> {[%#sslice10] view'1 result = self} (! return' {result}) ] 
  
  predicate into_iter_pre'0 (self : t_Iter'0) =
    [%#siter15] true
  
  predicate into_iter_post'0 (self : t_Iter'0) (res : t_Iter'0) =
    [%#siter16] self = res
  
  let rec into_iter'0 (self:t_Iter'0) (return'  (ret:t_Iter'0))= {[@expl:precondition] inv'1 self}
    {[@expl:precondition] [%#siter11] into_iter_pre'0 self}
    any [ return' (result:t_Iter'0)-> {inv'1 result} {[%#siter11] into_iter_post'0 self result} (! return' {result}) ] 
  
  use prelude.prelude.Snapshot
  
  use seq.Seq
  
  use prelude.prelude.Snapshot
  
  use prelude.prelude.Snapshot
  
  use prelude.prelude.Snapshot
  
  use prelude.prelude.Snapshot
  
  function view'0 (self : slice t_T'0) : Seq.seq t_T'0 =
    [%#smodel14] view'2 self
  
  use seq.Seq
  
  use seq.Seq
  
  function index_logic'0 [@inline:trivial] (self : slice t_T'0) (ix : int) : t_T'0 =
    [%#sops28] Seq.get (view'2 self) ix
  
  function to_ref_seq'0 (self : slice t_T'0) : Seq.seq t_T'0
  
  axiom to_ref_seq'0_spec : forall self : slice t_T'0 . ([%#sslice22] forall i : int . 0 <= i
  /\ i < Seq.length (to_ref_seq'0 self)  -> Seq.get (to_ref_seq'0 self) i = index_logic'0 self i)
  && ([%#sslice21] Seq.length (to_ref_seq'0 self) = Seq.length (view'0 self))
  
  use seq.Seq
  
  predicate produces'0 (self : t_Iter'0) (visited : Seq.seq t_T'0) (tl : t_Iter'0) =
    [%#sslice12] to_ref_seq'0 (view'1 self) = Seq.(++) visited (to_ref_seq'0 (view'1 tl))
  
  predicate resolve'1 (self : borrowed (t_Iter'0)) =
    [%#sresolve24] self.final = self.current
  
  function view'3 (self : borrowed (t_Iter'0)) : slice t_T'0 =
    [%#smodel29] view'1 self.current
  
  use seq.Seq
  
  predicate completed'0 (self : borrowed (t_Iter'0)) =
    [%#sslice23] resolve'1 self /\ view'2 (view'3 self) = (Seq.empty  : Seq.seq t_T'0)
  
  use seq.Seq
  
  let rec next'0 (self:borrowed (t_Iter'0)) (return'  (ret:t_Option'0))= any
    [ return' (result:t_Option'0)-> {inv'3 result}
      {[%#siter13] match result with
        | C_None'0 -> completed'0 self
        | C_Some'0 v -> produces'0 self.current (Seq.singleton v) self.final
        end}
      (! return' {result}) ]
    
  
  predicate resolve'0 (_1 : borrowed (t_Iter'0)) =
    resolve'1 _1
  
  let rec v_Some'0 (input:t_Option'0) (ret  (field_0:t_T'0))= any
    [ good (field_0:t_T'0)-> {C_Some'0 field_0 = input} (! ret {field_0})
    | bad -> {forall field_0 : t_T'0 [C_Some'0 field_0 : t_Option'0] . C_Some'0 field_0 <> input} (! {false} any) ]
    
  
  use prelude.prelude.Intrinsic
  
  use prelude.prelude.Snapshot
  
  use prelude.prelude.Snapshot
  
  function produces_refl'0 (self : t_Iter'0) : ()
  
  axiom produces_refl'0_spec : forall self : t_Iter'0 . [%#sslice17] produces'0 self (Seq.empty  : Seq.seq t_T'0) self
  
  function produces_trans'0 (a : t_Iter'0) (ab : Seq.seq t_T'0) (b : t_Iter'0) (bc : Seq.seq t_T'0) (c : t_Iter'0) : ()
  
  axiom produces_trans'0_spec : forall a : t_Iter'0, ab : Seq.seq t_T'0, b : t_Iter'0, bc : Seq.seq t_T'0, c : t_Iter'0 . ([%#sslice18] produces'0 a ab b)
   -> ([%#sslice19] produces'0 b bc c)  -> ([%#sslice20] produces'0 a (Seq.(++) ab bc) c)
  
  meta "compute_max_steps" 1000000
  
  let rec slice_iter'0 (slice:slice t_T'0) (return'  (ret:usize))= {[%#s03_std_iterators8] inv'2 slice}
    {[%#s03_std_iterators7] Seq.length (view'0 slice) < 1000}
    (! bb0
    [ bb0 = s0
      [ s0 =  [ &i <- [%#s03_std_iterators0] (0 : usize) ] s1
      | s1 = iter'0 {slice} (fun (_ret':t_Iter'0) ->  [ &_7 <- _ret' ] s2)
      | s2 = bb1 ]
      
    | bb1 = s0 [ s0 = into_iter'0 {_7} (fun (_ret':t_Iter'0) ->  [ &iter <- _ret' ] s1) | s1 = bb2 ] 
    | bb2 = s0 [ s0 =  [ &iter_old <- [%#s03_std_iterators1] Snapshot.new iter ] s1 | s1 = bb3 ] 
    | bb3 = s0
      [ s0 =  [ &produced <- [%#s03_std_iterators2] Snapshot.new (Seq.empty  : Seq.seq t_T'0) ] s1 | s1 = bb4 ]
      
    | bb4 = bb5
    | bb5 = bb5
      [ bb5 = {[@expl:loop invariant] [%#s03_std_iterators4] UIntSize.to_int i = Seq.length (Snapshot.inner produced)}
        {[@expl:loop invariant] [%#s03_std_iterators3] produces'0 (Snapshot.inner iter_old) (Snapshot.inner produced) iter}
        {[@expl:loop invariant] [%#s03_std_iterators3] inv'1 iter}
        {[@expl:loop invariant] [%#s03_std_iterators3] inv'0 (Snapshot.inner produced)}
        (! s0) [ s0 = bb6 ] 
        [ bb6 = s0
          [ s0 = Borrow.borrow_mut <t_Iter'0> {iter}
              (fun (_ret':borrowed (t_Iter'0)) ->  [ &_20 <- _ret' ]  [ &iter <- _ret'.final ] s1)
          | s1 = Borrow.borrow_final <t_Iter'0> {_20.current} {Borrow.get_id _20}
              (fun (_ret':borrowed (t_Iter'0)) ->  [ &_19 <- _ret' ]  [ &_20 <- { _20 with current = _ret'.final } ] s2)
          | s2 = next'0 {_19} (fun (_ret':t_Option'0) ->  [ &_18 <- _ret' ] s3)
          | s3 = bb7 ]
          
        | bb7 = s0
          [ s0 = -{resolve'0 _20}- s1
          | s1 = any [ br0 -> {_18 = C_None'0 } (! bb10) | br1 (x0:t_T'0)-> {_18 = C_Some'0 x0} (! bb9) ]  ]
          
        | bb9 = bb11
        | bb11 = s0
          [ s0 = v_Some'0 {_18} (fun (r0'0:t_T'0) ->  [ &__creusot_proc_iter_elem <- r0'0 ] s1)
          | s1 = 
            [ &_23 <- [%#s03_std_iterators5] Snapshot.new (Seq.(++) (Snapshot.inner produced) (Seq.singleton __creusot_proc_iter_elem)) ]
            
            s2
          | s2 = bb12 ]
          
        | bb12 = s0
          [ s0 =  [ &produced <- _23 ] s1
          | s1 = UIntSize.add {i} {[%#s03_std_iterators6] (1 : usize)} (fun (_ret':usize) ->  [ &i <- _ret' ] s2)
          | s2 = bb5 ]
           ]
         ]
      
    | bb10 = s0 [ s0 =  [ &_0 <- i ] s1 | s1 = return' {_0} ]  ]
    )
    [ & _0 : usize = any_l ()
    | & slice : slice t_T'0 = slice
    | & i : usize = any_l ()
    | & iter : t_Iter'0 = any_l ()
    | & _7 : t_Iter'0 = any_l ()
    | & iter_old : Snapshot.snap_ty (t_Iter'0) = any_l ()
    | & produced : Snapshot.snap_ty (Seq.seq t_T'0) = any_l ()
    | & _18 : t_Option'0 = any_l ()
    | & _19 : borrowed (t_Iter'0) = any_l ()
    | & _20 : borrowed (t_Iter'0) = any_l ()
    | & __creusot_proc_iter_elem : t_T'0 = any_l ()
    | & _23 : Snapshot.snap_ty (Seq.seq t_T'0) = any_l () ]
    
    [ return' (result:usize)-> {[@expl:postcondition] [%#s03_std_iterators9] UIntSize.to_int result
      = Seq.length (view'0 slice)}
      (! return' {result}) ]
    
end
module M_03_std_iterators__vec_iter [#"03_std_iterators.rs" 17 0 17 41]
  let%span s03_std_iterators0 = "03_std_iterators.rs" 18 16 18 17
  let%span s03_std_iterators1 = "03_std_iterators.rs" 19 4 19 38
  let%span s03_std_iterators2 = "03_std_iterators.rs" 19 4 19 38
  let%span s03_std_iterators3 = "03_std_iterators.rs" 19 4 19 38
  let%span s03_std_iterators4 = "03_std_iterators.rs" 19 16 19 36
  let%span s03_std_iterators5 = "03_std_iterators.rs" 19 4 19 38
  let%span s03_std_iterators6 = "03_std_iterators.rs" 21 13 21 14
  let%span s03_std_iterators7 = "03_std_iterators.rs" 15 11 15 28
  let%span s03_std_iterators8 = "03_std_iterators.rs" 17 19 17 22
  let%span s03_std_iterators9 = "03_std_iterators.rs" 16 10 16 31
  let%span siter10 = "../../../../creusot-contracts/src/std/iter.rs" 101 0 214 1
  let%span sslice11 = "../../../../creusot-contracts/src/std/slice.rs" 405 12 405 66
  let%span siter12 = "../../../../creusot-contracts/src/std/iter.rs" 107 26 110 17
<<<<<<< HEAD
  let%span smodel13 = "../../../../creusot-contracts/src/model.rs" 88 8 88 22
  let%span svec14 = "../../../../creusot-contracts/src/std/vec.rs" 206 20 206 24
  let%span svec15 = "../../../../creusot-contracts/src/std/vec.rs" 212 20 212 34
  let%span sslice16 = "../../../../creusot-contracts/src/std/slice.rs" 413 14 413 45
  let%span sslice17 = "../../../../creusot-contracts/src/std/slice.rs" 420 15 420 32
  let%span sslice18 = "../../../../creusot-contracts/src/std/slice.rs" 421 15 421 32
  let%span sslice19 = "../../../../creusot-contracts/src/std/slice.rs" 422 14 422 42
  let%span sslice20 = "../../../../creusot-contracts/src/std/slice.rs" 96 14 96 41
  let%span sslice21 = "../../../../creusot-contracts/src/std/slice.rs" 97 4 97 82
  let%span sslice22 = "../../../../creusot-contracts/src/std/slice.rs" 398 20 398 61
  let%span sresolve23 = "../../../../creusot-contracts/src/resolve.rs" 41 20 41 34
  let%span svec24 = "../../../../creusot-contracts/src/std/vec.rs" 18 14 18 41
  let%span sseq25 = "../../../../creusot-contracts/src/logic/seq.rs" 388 8 388 97
  let%span sops26 = "../../../../creusot-contracts/src/logic/ops.rs" 42 8 42 31
  let%span smodel27 = "../../../../creusot-contracts/src/model.rs" 106 8 106 22
  let%span sslice28 = "../../../../creusot-contracts/src/std/slice.rs" 28 14 28 41
  let%span sslice29 = "../../../../creusot-contracts/src/std/slice.rs" 29 14 29 42
  let%span sinvariant30 = "../../../../creusot-contracts/src/invariant.rs" 24 8 24 18
  let%span sboxed31 = "../../../../creusot-contracts/src/std/boxed.rs" 28 8 28 18
  let%span svec32 = "../../../../creusot-contracts/src/std/vec.rs" 66 20 66 41
=======
  let%span smodel13 = "../../../../creusot-contracts/src/model.rs" 91 8 91 22
  let%span svec14 = "../../../../creusot-contracts/src/std/vec.rs" 208 20 208 24
  let%span svec15 = "../../../../creusot-contracts/src/std/vec.rs" 214 20 214 34
  let%span sslice16 = "../../../../creusot-contracts/src/std/slice.rs" 418 14 418 45
  let%span sslice17 = "../../../../creusot-contracts/src/std/slice.rs" 416 4 416 10
  let%span sslice18 = "../../../../creusot-contracts/src/std/slice.rs" 425 15 425 32
  let%span sslice19 = "../../../../creusot-contracts/src/std/slice.rs" 426 15 426 32
  let%span sslice20 = "../../../../creusot-contracts/src/std/slice.rs" 427 14 427 42
  let%span sslice21 = "../../../../creusot-contracts/src/std/slice.rs" 423 4 423 10
  let%span sslice22 = "../../../../creusot-contracts/src/std/slice.rs" 100 14 100 41
  let%span sslice23 = "../../../../creusot-contracts/src/std/slice.rs" 101 4 101 82
  let%span sslice24 = "../../../../creusot-contracts/src/std/slice.rs" 403 20 403 61
  let%span sresolve25 = "../../../../creusot-contracts/src/resolve.rs" 41 20 41 34
  let%span svec26 = "../../../../creusot-contracts/src/std/vec.rs" 19 14 19 41
  let%span sseq27 = "../../../../creusot-contracts/src/logic/seq.rs" 459 8 459 97
  let%span sops28 = "../../../../creusot-contracts/src/logic/ops.rs" 42 8 42 31
  let%span smodel29 = "../../../../creusot-contracts/src/model.rs" 109 8 109 22
  let%span sslice30 = "../../../../creusot-contracts/src/std/slice.rs" 29 14 29 41
  let%span sslice31 = "../../../../creusot-contracts/src/std/slice.rs" 30 14 30 42
  let%span sinvariant32 = "../../../../creusot-contracts/src/invariant.rs" 24 8 24 18
  let%span sboxed33 = "../../../../creusot-contracts/src/std/boxed.rs" 28 8 28 18
  let%span svec34 = "../../../../creusot-contracts/src/std/vec.rs" 68 20 68 41
>>>>>>> 2c8506fb
  
  use prelude.prelude.UIntSize
  
  use prelude.prelude.Borrow
  
  use prelude.prelude.Opaque
  
  type t_NonNull'0  =
    { t_NonNull__pointer'0: opaque_ptr }
  
  type t_Unique'0  =
    { t_Unique__pointer'0: t_NonNull'0; t_Unique__qy95zmarker'0: () }
  
  type t_Cap'0  =
    { t_Cap__0'0: usize }
  
  type t_RawVec'0  =
    { t_RawVec__ptr'0: t_Unique'0; t_RawVec__cap'0: t_Cap'0; t_RawVec__alloc'0: () }
  
  type t_Vec'0  =
    { t_Vec__buf'0: t_RawVec'0; t_Vec__len'0: usize }
  
  predicate into_iter_pre'0 (self : t_Vec'0) =
    [%#svec14] true
  
  predicate inv'2 (_1 : t_Vec'0)
  
  type t_Iter'0  =
    { t_Iter__ptr'0: t_NonNull'0; t_Iter__end_or_len'0: opaque_ptr; t_Iter__qy95zmarker'0: () }
  
  type t_T'0
  
  use seq.Seq
  
  use seq.Seq
  
  constant v_MAX'0 : usize = (18446744073709551615 : usize)
  
  use prelude.prelude.UIntSize
  
  use prelude.prelude.Int
  
  function view'2 (self : t_Vec'0) : Seq.seq t_T'0
  
  axiom view'2_spec : forall self : t_Vec'0 . [%#svec24] Seq.length (view'2 self) <= UIntSize.to_int (v_MAX'0 : usize)
  
  function view'0 (self : t_Vec'0) : Seq.seq t_T'0 =
    [%#smodel13] view'2 self
  
  use prelude.prelude.Slice
  
  function view'1 (self : t_Iter'0) : slice t_T'0
  
  use prelude.prelude.Slice
  
  function view'5 (self : slice t_T'0) : Seq.seq t_T'0
  
  axiom view'5_spec : forall self : slice t_T'0 . ([%#sslice29] view'5 self = Slice.id self)
  && ([%#sslice28] Seq.length (view'5 self) <= UIntSize.to_int (v_MAX'0 : usize))
  
  function view'3 (self : slice t_T'0) : Seq.seq t_T'0 =
    [%#smodel13] view'5 self
  
  predicate into_iter_post'0 (self : t_Vec'0) (res : t_Iter'0) =
    [%#svec15] view'0 self = view'3 (view'1 res)
  
  use seq.Seq
  
  predicate inv'0 (_1 : Seq.seq t_T'0)
  
  use seq.Seq
  
  use seq.Seq
  
  predicate inv'4 (_1 : t_T'0)
  
  predicate invariant'0 (self : Seq.seq t_T'0) =
    [%#sseq25] forall i : int . 0 <= i /\ i < Seq.length self  -> inv'4 (Seq.get self i)
  
  axiom inv_axiom'0 [@rewrite] : forall x : Seq.seq t_T'0 [inv'0 x] . inv'0 x = invariant'0 x
  
  predicate inv'1 (_1 : t_Iter'0)
  
  axiom inv_axiom'1 [@rewrite] : forall x : t_Iter'0 [inv'1 x] . inv'1 x = true
  
  predicate inv'6 (_1 : t_Vec'0)
  
  predicate invariant'1 (self : t_Vec'0) =
    [%#sinvariant30] inv'6 self
  
  axiom inv_axiom'2 [@rewrite] : forall x : t_Vec'0 [inv'2 x] . inv'2 x = invariant'1 x
  
  type t_Option'0  =
    | C_None'0
    | C_Some'0 t_T'0
  
  predicate inv'3 (_1 : t_Option'0)
  
  predicate inv'5 (_1 : t_T'0)
  
  axiom inv_axiom'3 [@rewrite] : forall x : t_Option'0 [inv'3 x] . inv'3 x
  = match x with
    | C_None'0 -> true
    | C_Some'0 a_0 -> inv'5 a_0
    end
  
  predicate invariant'2 (self : t_T'0) =
    [%#sboxed31] inv'5 self
  
  axiom inv_axiom'4 [@rewrite] : forall x : t_T'0 [inv'4 x] . inv'4 x = invariant'2 x
  
  predicate inv'7 (_1 : t_T'0)
  
  predicate invariant'3 (self : t_T'0) =
    [%#sinvariant30] inv'7 self
  
  axiom inv_axiom'5 [@rewrite] : forall x : t_T'0 [inv'5 x] . inv'5 x = invariant'3 x
  
  predicate inv'8 (_1 : Seq.seq t_T'0)
  
  predicate invariant'4 (self : t_Vec'0) =
    [%#svec32] inv'8 (view'2 self)
  
  axiom inv_axiom'6 [@rewrite] : forall x : t_Vec'0 [inv'6 x] . inv'6 x = invariant'4 x
  
  use seq.Seq
  
  predicate inv'9 (_1 : t_T'0)
  
  predicate invariant'5 (self : Seq.seq t_T'0) =
    [%#sseq25] forall i : int . 0 <= i /\ i < Seq.length self  -> inv'9 (Seq.get self i)
  
  axiom inv_axiom'7 [@rewrite] : forall x : Seq.seq t_T'0 [inv'8 x] . inv'8 x = invariant'5 x
  
  predicate invariant'6 (self : t_T'0) =
    [%#sboxed31] inv'7 self
  
  axiom inv_axiom'8 [@rewrite] : forall x : t_T'0 [inv'9 x] . inv'9 x = invariant'6 x
  
  let rec into_iter'0 (self:t_Vec'0) (return'  (ret:t_Iter'0))= {[@expl:precondition] inv'2 self}
    {[@expl:precondition] [%#siter10] into_iter_pre'0 self}
    any [ return' (result:t_Iter'0)-> {[%#siter10] into_iter_post'0 self result} (! return' {result}) ] 
  
  use prelude.prelude.Snapshot
  
  use seq.Seq
  
  use prelude.prelude.Snapshot
  
  use prelude.prelude.Snapshot
  
  use prelude.prelude.Snapshot
  
  use prelude.prelude.Snapshot
  
  use seq.Seq
  
  use seq.Seq
  
  function index_logic'0 [@inline:trivial] (self : slice t_T'0) (ix : int) : t_T'0 =
    [%#sops26] Seq.get (view'5 self) ix
  
  function to_ref_seq'0 (self : slice t_T'0) : Seq.seq t_T'0
  
  axiom to_ref_seq'0_spec : forall self : slice t_T'0 . ([%#sslice21] forall i : int . 0 <= i
  /\ i < Seq.length (to_ref_seq'0 self)  -> Seq.get (to_ref_seq'0 self) i = index_logic'0 self i)
  && ([%#sslice20] Seq.length (to_ref_seq'0 self) = Seq.length (view'3 self))
  
  use seq.Seq
  
  predicate produces'0 (self : t_Iter'0) (visited : Seq.seq t_T'0) (tl : t_Iter'0) =
    [%#sslice11] to_ref_seq'0 (view'1 self) = Seq.(++) visited (to_ref_seq'0 (view'1 tl))
  
  predicate resolve'1 (self : borrowed (t_Iter'0)) =
    [%#sresolve23] self.final = self.current
  
  function view'4 (self : borrowed (t_Iter'0)) : slice t_T'0 =
    [%#smodel27] view'1 self.current
  
  use seq.Seq
  
  predicate completed'0 (self : borrowed (t_Iter'0)) =
    [%#sslice22] resolve'1 self /\ view'5 (view'4 self) = (Seq.empty  : Seq.seq t_T'0)
  
  use seq.Seq
  
  let rec next'0 (self:borrowed (t_Iter'0)) (return'  (ret:t_Option'0))= any
    [ return' (result:t_Option'0)-> {inv'3 result}
      {[%#siter12] match result with
        | C_None'0 -> completed'0 self
        | C_Some'0 v -> produces'0 self.current (Seq.singleton v) self.final
        end}
      (! return' {result}) ]
    
  
  predicate resolve'0 (_1 : borrowed (t_Iter'0)) =
    resolve'1 _1
  
  let rec v_Some'0 (input:t_Option'0) (ret  (field_0:t_T'0))= any
    [ good (field_0:t_T'0)-> {C_Some'0 field_0 = input} (! ret {field_0})
    | bad -> {forall field_0 : t_T'0 [C_Some'0 field_0 : t_Option'0] . C_Some'0 field_0 <> input} (! {false} any) ]
    
  
  use prelude.prelude.Intrinsic
  
  use prelude.prelude.Snapshot
  
  use prelude.prelude.Snapshot
  
  function produces_refl'0 (self : t_Iter'0) : ()
  
  axiom produces_refl'0_spec : forall self : t_Iter'0 . [%#sslice16] produces'0 self (Seq.empty  : Seq.seq t_T'0) self
  
  function produces_trans'0 (a : t_Iter'0) (ab : Seq.seq t_T'0) (b : t_Iter'0) (bc : Seq.seq t_T'0) (c : t_Iter'0) : ()
  
  axiom produces_trans'0_spec : forall a : t_Iter'0, ab : Seq.seq t_T'0, b : t_Iter'0, bc : Seq.seq t_T'0, c : t_Iter'0 . ([%#sslice17] produces'0 a ab b)
   -> ([%#sslice18] produces'0 b bc c)  -> ([%#sslice19] produces'0 a (Seq.(++) ab bc) c)
  
  meta "compute_max_steps" 1000000
  
  let rec vec_iter'0 (vec:t_Vec'0) (return'  (ret:usize))= {[%#s03_std_iterators8] inv'2 vec}
    {[%#s03_std_iterators7] Seq.length (view'0 vec) < 1000}
    (! bb0
    [ bb0 = s0
      [ s0 =  [ &i <- [%#s03_std_iterators0] (0 : usize) ] s1
      | s1 = into_iter'0 {vec} (fun (_ret':t_Iter'0) ->  [ &iter <- _ret' ] s2)
      | s2 = bb1 ]
      
    | bb1 = s0 [ s0 =  [ &iter_old <- [%#s03_std_iterators1] Snapshot.new iter ] s1 | s1 = bb2 ] 
    | bb2 = s0
      [ s0 =  [ &produced <- [%#s03_std_iterators2] Snapshot.new (Seq.empty  : Seq.seq t_T'0) ] s1 | s1 = bb3 ]
      
    | bb3 = bb4
    | bb4 = bb4
      [ bb4 = {[@expl:loop invariant] [%#s03_std_iterators4] UIntSize.to_int i = Seq.length (Snapshot.inner produced)}
        {[@expl:loop invariant] [%#s03_std_iterators3] produces'0 (Snapshot.inner iter_old) (Snapshot.inner produced) iter}
        {[@expl:loop invariant] [%#s03_std_iterators3] inv'1 iter}
        {[@expl:loop invariant] [%#s03_std_iterators3] inv'0 (Snapshot.inner produced)}
        (! s0) [ s0 = bb5 ] 
        [ bb5 = s0
          [ s0 = Borrow.borrow_mut <t_Iter'0> {iter}
              (fun (_ret':borrowed (t_Iter'0)) ->  [ &_19 <- _ret' ]  [ &iter <- _ret'.final ] s1)
          | s1 = Borrow.borrow_final <t_Iter'0> {_19.current} {Borrow.get_id _19}
              (fun (_ret':borrowed (t_Iter'0)) ->  [ &_18 <- _ret' ]  [ &_19 <- { _19 with current = _ret'.final } ] s2)
          | s2 = next'0 {_18} (fun (_ret':t_Option'0) ->  [ &_17 <- _ret' ] s3)
          | s3 = bb6 ]
          
        | bb6 = s0
          [ s0 = -{resolve'0 _19}- s1
          | s1 = any [ br0 -> {_17 = C_None'0 } (! bb9) | br1 (x0:t_T'0)-> {_17 = C_Some'0 x0} (! bb8) ]  ]
          
        | bb8 = bb10
        | bb10 = s0
          [ s0 = v_Some'0 {_17} (fun (r0'0:t_T'0) ->  [ &__creusot_proc_iter_elem <- r0'0 ] s1)
          | s1 = 
            [ &_22 <- [%#s03_std_iterators5] Snapshot.new (Seq.(++) (Snapshot.inner produced) (Seq.singleton __creusot_proc_iter_elem)) ]
            
            s2
          | s2 = bb11 ]
          
        | bb11 = s0
          [ s0 =  [ &produced <- _22 ] s1
          | s1 = UIntSize.add {i} {[%#s03_std_iterators6] (1 : usize)} (fun (_ret':usize) ->  [ &i <- _ret' ] s2)
          | s2 = bb4 ]
           ]
         ]
      
    | bb9 = s0 [ s0 =  [ &_0 <- i ] s1 | s1 = return' {_0} ]  ]
    )
    [ & _0 : usize = any_l ()
    | & vec : t_Vec'0 = vec
    | & i : usize = any_l ()
    | & iter : t_Iter'0 = any_l ()
    | & iter_old : Snapshot.snap_ty (t_Iter'0) = any_l ()
    | & produced : Snapshot.snap_ty (Seq.seq t_T'0) = any_l ()
    | & _17 : t_Option'0 = any_l ()
    | & _18 : borrowed (t_Iter'0) = any_l ()
    | & _19 : borrowed (t_Iter'0) = any_l ()
    | & __creusot_proc_iter_elem : t_T'0 = any_l ()
    | & _22 : Snapshot.snap_ty (Seq.seq t_T'0) = any_l () ]
    
    [ return' (result:usize)-> {[@expl:postcondition] [%#s03_std_iterators9] UIntSize.to_int result
      = Seq.length (view'0 vec)}
      (! return' {result}) ]
    
end
module M_03_std_iterators__all_zero [#"03_std_iterators.rs" 28 0 28 35]
  let%span s03_std_iterators0 = "03_std_iterators.rs" 29 4 29 87
  let%span s03_std_iterators1 = "03_std_iterators.rs" 29 4 29 87
  let%span s03_std_iterators2 = "03_std_iterators.rs" 29 4 29 87
  let%span s03_std_iterators3 = "03_std_iterators.rs" 29 4 29 87
  let%span s03_std_iterators4 = "03_std_iterators.rs" 31 13 31 14
  let%span s03_std_iterators5 = "03_std_iterators.rs" 26 10 26 33
  let%span s03_std_iterators6 = "03_std_iterators.rs" 27 0 27 66
  let%span svec7 = "../../../../creusot-contracts/src/std/vec.rs" 176 26 176 42
  let%span svec8 = "../../../../creusot-contracts/src/std/vec.rs" 177 26 177 48
  let%span sslice9 = "../../../../creusot-contracts/src/std/slice.rs" 245 0 354 1
  let%span siter10 = "../../../../creusot-contracts/src/std/iter.rs" 101 0 214 1
  let%span sslice11 = "../../../../creusot-contracts/src/std/slice.rs" 463 12 463 66
  let%span sops12 = "../../../../creusot-contracts/src/logic/ops.rs" 86 8 86 33
  let%span siter13 = "../../../../creusot-contracts/src/std/iter.rs" 107 26 110 17
  let%span svec14 = "../../../../creusot-contracts/src/std/vec.rs" 18 14 18 41
  let%span smodel15 = "../../../../creusot-contracts/src/model.rs" 106 8 106 22
  let%span sops16 = "../../../../creusot-contracts/src/logic/ops.rs" 20 8 20 31
  let%span sslice17 = "../../../../creusot-contracts/src/std/slice.rs" 28 14 28 41
  let%span sslice18 = "../../../../creusot-contracts/src/std/slice.rs" 29 14 29 42
  let%span sslice19 = "../../../../creusot-contracts/src/std/slice.rs" 431 14 431 50
  let%span siter20 = "../../../../creusot-contracts/src/std/iter.rs" 86 20 86 24
  let%span siter21 = "../../../../creusot-contracts/src/std/iter.rs" 92 8 92 19
  let%span sresolve22 = "../../../../creusot-contracts/src/resolve.rs" 41 20 41 34
  let%span sslice23 = "../../../../creusot-contracts/src/std/slice.rs" 469 15 469 24
  let%span sslice24 = "../../../../creusot-contracts/src/std/slice.rs" 470 14 470 45
  let%span sslice25 = "../../../../creusot-contracts/src/std/slice.rs" 467 4 467 10
  let%span sslice26 = "../../../../creusot-contracts/src/std/slice.rs" 475 15 475 21
  let%span sslice27 = "../../../../creusot-contracts/src/std/slice.rs" 476 15 476 21
  let%span sslice28 = "../../../../creusot-contracts/src/std/slice.rs" 477 15 477 21
  let%span sslice29 = "../../../../creusot-contracts/src/std/slice.rs" 478 15 478 32
  let%span sslice30 = "../../../../creusot-contracts/src/std/slice.rs" 479 15 479 32
  let%span sslice31 = "../../../../creusot-contracts/src/std/slice.rs" 480 14 480 42
  let%span sslice32 = "../../../../creusot-contracts/src/std/slice.rs" 473 4 473 10
  let%span sslice33 = "../../../../creusot-contracts/src/std/slice.rs" 87 14 87 41
  let%span sslice34 = "../../../../creusot-contracts/src/std/slice.rs" 88 4 88 86
  let%span sslice35 = "../../../../creusot-contracts/src/std/slice.rs" 456 20 456 61
  let%span sslice36 = "../../../../creusot-contracts/src/std/slice.rs" 441 20 441 36
  let%span sops37 = "../../../../creusot-contracts/src/logic/ops.rs" 42 8 42 31
  
  use prelude.prelude.Borrow
  
  use prelude.prelude.Opaque
  
  type t_NonNull'0  =
    { t_NonNull__pointer'0: opaque_ptr }
  
  type t_Unique'0  =
    { t_Unique__pointer'0: t_NonNull'0; t_Unique__qy95zmarker'0: () }
  
  use prelude.prelude.UIntSize
  
  type t_Cap'0  =
    { t_Cap__0'0: usize }
  
  type t_RawVec'0  =
    { t_RawVec__ptr'0: t_Unique'0; t_RawVec__cap'0: t_Cap'0; t_RawVec__alloc'0: () }
  
  type t_Vec'0  =
    { t_Vec__buf'0: t_RawVec'0; t_Vec__len'0: usize }
  
  predicate inv'2 (_1 : borrowed (t_Vec'0))
  
  use prelude.prelude.Slice
  
  use seq.Seq
  
  use seq.Seq
  
  constant v_MAX'0 : usize = (18446744073709551615 : usize)
  
  use prelude.prelude.UIntSize
  
  use prelude.prelude.Int
  
  use prelude.prelude.Slice
  
  function view'3 (self : slice usize) : Seq.seq usize
  
  axiom view'3_spec : forall self : slice usize . ([%#sslice18] view'3 self = Slice.id self)
  && ([%#sslice17] Seq.length (view'3 self) <= UIntSize.to_int (v_MAX'0 : usize))
  
  function view'2 (self : borrowed (slice usize)) : Seq.seq usize =
    [%#smodel15] view'3 self.current
  
  function view'0 (self : t_Vec'0) : Seq.seq usize
  
  axiom view'0_spec : forall self : t_Vec'0 . [%#svec14] Seq.length (view'0 self) <= UIntSize.to_int (v_MAX'0 : usize)
  
  function view'1 (self : borrowed (t_Vec'0)) : Seq.seq usize =
    [%#smodel15] view'0 self.current
  
  predicate inv'3 (_1 : borrowed (slice usize))
  
  use seq.Seq
  
  predicate inv'0 (_1 : Seq.seq (borrowed usize))
  
  axiom inv_axiom'0 [@rewrite] : forall x : Seq.seq (borrowed usize) [inv'0 x] . inv'0 x = true
  
  type t_IterMut'0  =
    { t_IterMut__ptr'0: t_NonNull'0; t_IterMut__end_or_len'0: opaque_ptr; t_IterMut__qy95zmarker'0: () }
  
  predicate inv'1 (_1 : t_IterMut'0)
  
  axiom inv_axiom'1 [@rewrite] : forall x : t_IterMut'0 [inv'1 x] . inv'1 x = true
  
  axiom inv_axiom'2 [@rewrite] : forall x : borrowed (t_Vec'0) [inv'2 x] . inv'2 x = true
  
  axiom inv_axiom'3 [@rewrite] : forall x : borrowed (slice usize) [inv'3 x] . inv'3 x = true
  
  type t_Option'0  =
    | C_None'0
    | C_Some'0 (borrowed usize)
  
  predicate inv'4 (_1 : t_Option'0)
  
  axiom inv_axiom'4 [@rewrite] : forall x : t_Option'0 [inv'4 x] . inv'4 x = true
  
  let rec deref_mut'0 (self:borrowed (t_Vec'0)) (return'  (ret:borrowed (slice usize)))= {[@expl:precondition] inv'2 self}
    any
    [ return' (result:borrowed (slice usize))-> {inv'3 result}
      {[%#svec8] view'3 result.final = view'0 self.final}
      {[%#svec7] view'2 result = view'1 self}
      (! return' {result}) ]
    
  
  function view'4 (self : t_IterMut'0) : borrowed (slice usize)
  
  axiom view'4_spec : forall self : t_IterMut'0 . [%#sslice19] Seq.length (view'3 (view'4 self).final)
  = Seq.length (view'3 (view'4 self).current)
  
  let rec iter_mut'0 (self:borrowed (slice usize)) (return'  (ret:t_IterMut'0))= {[@expl:precondition] inv'3 self}
    any [ return' (result:t_IterMut'0)-> {[%#sslice9] view'4 result = self} (! return' {result}) ] 
  
  predicate into_iter_pre'0 (self : t_IterMut'0) =
    [%#siter20] true
  
  predicate into_iter_post'0 (self : t_IterMut'0) (res : t_IterMut'0) =
    [%#siter21] self = res
  
  let rec into_iter'0 (self:t_IterMut'0) (return'  (ret:t_IterMut'0))= {[@expl:precondition] inv'1 self}
    {[@expl:precondition] [%#siter10] into_iter_pre'0 self}
    any
    [ return' (result:t_IterMut'0)-> {inv'1 result} {[%#siter10] into_iter_post'0 self result} (! return' {result}) ]
    
  
  predicate resolve'5 (self : borrowed (slice usize)) =
    [%#sresolve22] self.final = self.current
  
  predicate resolve'0 (_1 : borrowed (slice usize)) =
    resolve'5 _1
  
  use prelude.prelude.Snapshot
  
  use seq.Seq
  
  use prelude.prelude.Snapshot
  
  use prelude.prelude.Snapshot
  
  use prelude.prelude.Snapshot
  
  use prelude.prelude.Snapshot
  
  use seq.Seq
  
  use seq.Seq
  
  use seq.Seq
  
  function index_logic'2 [@inline:trivial] (self : slice usize) (ix : int) : usize =
    [%#sops37] Seq.get (view'3 self) ix
  
  function to_mut_seq'0 (self : borrowed (slice usize)) : Seq.seq (borrowed usize)
  
  axiom to_mut_seq'0_spec : forall self : borrowed (slice usize) . ([%#sslice34] forall i : int . 0 <= i
  /\ i < Seq.length (to_mut_seq'0 self)
   -> Seq.get (to_mut_seq'0 self) i
  = Borrow.borrow_logic (index_logic'2 self.current i) (index_logic'2 self.final i) (Borrow.inherit_id (Borrow.get_id self) i))
  && ([%#sslice33] Seq.length (to_mut_seq'0 self) = Seq.length (view'2 self))
  
  use seq.Seq
  
  predicate produces'0 (self : t_IterMut'0) (visited : Seq.seq (borrowed usize)) (tl : t_IterMut'0) =
    [%#sslice11] to_mut_seq'0 (view'4 self) = Seq.(++) visited (to_mut_seq'0 (view'4 tl))
  
  use prelude.prelude.Snapshot
  
  function index_logic'0 [@inline:trivial] (self : Snapshot.snap_ty (Seq.seq (borrowed usize))) (ix : int) : borrowed usize
    
   =
    [%#sops12] Seq.get (Snapshot.inner self) ix
  
  predicate resolve'6 (self : borrowed (t_IterMut'0)) =
    [%#sresolve22] self.final = self.current
  
  function view'5 (self : borrowed (t_IterMut'0)) : borrowed (slice usize) =
    [%#smodel15] view'4 self.current
  
  use seq.Seq
  
  predicate completed'0 (self : borrowed (t_IterMut'0)) =
    [%#sslice35] resolve'6 self /\ view'3 (view'5 self).current = (Seq.empty  : Seq.seq usize)
  
  use seq.Seq
  
  let rec next'0 (self:borrowed (t_IterMut'0)) (return'  (ret:t_Option'0))= any
    [ return' (result:t_Option'0)-> {inv'4 result}
      {[%#siter13] match result with
        | C_None'0 -> completed'0 self
        | C_Some'0 v -> produces'0 self.current (Seq.singleton v) self.final
        end}
      (! return' {result}) ]
    
  
  predicate resolve'1 (_1 : borrowed (t_IterMut'0)) =
    resolve'6 _1
  
  let rec v_Some'0 (input:t_Option'0) (ret  (field_0:borrowed usize))= any
    [ good (field_0:borrowed usize)-> {C_Some'0 field_0 = input} (! ret {field_0})
    | bad -> {forall field_0 : borrowed usize [C_Some'0 field_0 : t_Option'0] . C_Some'0 field_0 <> input}
      (! {false}
      any) ]
    
  
  predicate resolve'7 (self : borrowed usize) =
    [%#sresolve22] self.final = self.current
  
  predicate resolve'2 (_1 : borrowed usize) =
    resolve'7 _1
  
  predicate resolve'8 (self : t_IterMut'0) =
    [%#sslice36] (view'4 self).current = (view'4 self).final
  
  predicate resolve'3 (_1 : t_IterMut'0) =
    resolve'8 _1
  
  predicate resolve'9 (self : borrowed (t_Vec'0)) =
    [%#sresolve22] self.final = self.current
  
  predicate resolve'4 (_1 : borrowed (t_Vec'0)) =
    resolve'9 _1
  
  use prelude.prelude.Intrinsic
  
  use prelude.prelude.Snapshot
  
  function index_logic'1 [@inline:trivial] (self : t_Vec'0) (ix : int) : usize =
    [%#sops16] Seq.get (view'0 self) ix
  
  function produces_refl'0 (self : t_IterMut'0) : () =
    [%#sslice25] ()
  
  axiom produces_refl'0_spec : forall self : t_IterMut'0 . ([%#sslice23] inv'1 self)
   -> ([%#sslice24] produces'0 self (Seq.empty  : Seq.seq (borrowed usize)) self)
  
  function produces_trans'0 (a : t_IterMut'0) (ab : Seq.seq (borrowed usize)) (b : t_IterMut'0) (bc : Seq.seq (borrowed usize)) (c : t_IterMut'0) : ()
    
   =
    [%#sslice32] ()
  
  axiom produces_trans'0_spec : forall a : t_IterMut'0, ab : Seq.seq (borrowed usize), b : t_IterMut'0, bc : Seq.seq (borrowed usize), c : t_IterMut'0 . ([%#sslice26] inv'1 a)
   -> ([%#sslice27] inv'1 b)
   -> ([%#sslice28] inv'1 c)
   -> ([%#sslice29] produces'0 a ab b)
   -> ([%#sslice30] produces'0 b bc c)  -> ([%#sslice31] produces'0 a (Seq.(++) ab bc) c)
  
  meta "compute_max_steps" 1000000
  
  let rec all_zero'0 (v:borrowed (t_Vec'0)) (return'  (ret:()))= (! bb0
    [ bb0 = s0
      [ s0 = Borrow.borrow_final <t_Vec'0> {v.current} {Borrow.get_id v}
          (fun (_ret':borrowed (t_Vec'0)) ->  [ &_8 <- _ret' ]  [ &v <- { v with current = _ret'.final } ] s1)
      | s1 = deref_mut'0 {_8} (fun (_ret':borrowed (slice usize)) ->  [ &_7 <- _ret' ] s2)
      | s2 = bb1 ]
      
    | bb1 = s0
      [ s0 = Borrow.borrow_final <slice usize> {_7.current} {Borrow.get_id _7}
          (fun (_ret':borrowed (slice usize)) ->  [ &_6 <- _ret' ]  [ &_7 <- { _7 with current = _ret'.final } ] s1)
      | s1 = iter_mut'0 {_6} (fun (_ret':t_IterMut'0) ->  [ &_5 <- _ret' ] s2)
      | s2 = bb2 ]
      
    | bb2 = s0 [ s0 = into_iter'0 {_5} (fun (_ret':t_IterMut'0) ->  [ &iter <- _ret' ] s1) | s1 = bb3 ] 
    | bb3 = s0
      [ s0 = -{resolve'0 _7}- s1 | s1 =  [ &iter_old <- [%#s03_std_iterators0] Snapshot.new iter ] s2 | s2 = bb4 ]
      
    | bb4 = s0
      [ s0 =  [ &produced <- [%#s03_std_iterators1] Snapshot.new (Seq.empty  : Seq.seq (borrowed usize)) ] s1
      | s1 = bb5 ]
      
    | bb5 = bb6
    | bb6 = bb6
      [ bb6 = {[@expl:loop invariant] [%#s03_std_iterators2] forall i : int . 0 <= i
        /\ i < Seq.length (Snapshot.inner produced)  -> UIntSize.to_int (index_logic'0 produced i).final = 0}
        {[@expl:loop invariant] [%#s03_std_iterators2] produces'0 (Snapshot.inner iter_old) (Snapshot.inner produced) iter}
        {[@expl:loop invariant] [%#s03_std_iterators2] inv'1 iter}
        {[@expl:loop invariant] [%#s03_std_iterators2] inv'0 (Snapshot.inner produced)}
        (! s0) [ s0 = bb7 ] 
        [ bb7 = s0
          [ s0 = Borrow.borrow_mut <t_IterMut'0> {iter}
              (fun (_ret':borrowed (t_IterMut'0)) ->  [ &_20 <- _ret' ]  [ &iter <- _ret'.final ] s1)
          | s1 = Borrow.borrow_final <t_IterMut'0> {_20.current} {Borrow.get_id _20}
              (fun (_ret':borrowed (t_IterMut'0)) ->
                 [ &_19 <- _ret' ] 
                 [ &_20 <- { _20 with current = _ret'.final } ] 
                s2)
          | s2 = next'0 {_19} (fun (_ret':t_Option'0) ->  [ &_18 <- _ret' ] s3)
          | s3 = bb8 ]
          
        | bb8 = s0
          [ s0 = -{resolve'1 _20}- s1
          | s1 = any [ br0 -> {_18 = C_None'0 } (! bb11) | br1 (x0:borrowed usize)-> {_18 = C_Some'0 x0} (! bb10) ]  ]
          
        | bb10 = bb12
        | bb12 = s0
          [ s0 = v_Some'0 {_18} (fun (r0'0:borrowed usize) ->  [ &__creusot_proc_iter_elem <- r0'0 ] s1)
          | s1 = 
            [ &_23 <- [%#s03_std_iterators3] Snapshot.new (Seq.(++) (Snapshot.inner produced) (Seq.singleton __creusot_proc_iter_elem)) ]
            
            s2
          | s2 = bb13 ]
          
        | bb13 = s0
          [ s0 =  [ &produced <- _23 ] s1
          | s1 =  [ &x <- __creusot_proc_iter_elem ] s2
          | s2 =  [ &x <- { x with current = ([%#s03_std_iterators4] (0 : usize)) } ] s3
          | s3 = -{resolve'2 x}- s4
          | s4 = bb6 ]
           ]
         ]
      
    | bb11 = s0 [ s0 = -{resolve'3 iter}- s1 | s1 = -{resolve'4 v}- s2 | s2 = return' {_0} ]  ]
    )
    [ & _0 : () = any_l ()
    | & v : borrowed (t_Vec'0) = v
    | & iter : t_IterMut'0 = any_l ()
    | & _5 : t_IterMut'0 = any_l ()
    | & _6 : borrowed (slice usize) = any_l ()
    | & _7 : borrowed (slice usize) = any_l ()
    | & _8 : borrowed (t_Vec'0) = any_l ()
    | & iter_old : Snapshot.snap_ty (t_IterMut'0) = any_l ()
    | & produced : Snapshot.snap_ty (Seq.seq (borrowed usize)) = any_l ()
    | & _18 : t_Option'0 = any_l ()
    | & _19 : borrowed (t_IterMut'0) = any_l ()
    | & _20 : borrowed (t_IterMut'0) = any_l ()
    | & __creusot_proc_iter_elem : borrowed usize = any_l ()
    | & _23 : Snapshot.snap_ty (Seq.seq (borrowed usize)) = any_l ()
    | & x : borrowed usize = any_l () ]
    
    [ return' (result:())-> {[@expl:postcondition] [%#s03_std_iterators6] forall i : int . 0 <= i
      /\ i < Seq.length (view'1 v)  -> UIntSize.to_int (index_logic'1 v.final i) = 0}
      {[@expl:postcondition] [%#s03_std_iterators5] Seq.length (view'0 v.final) = Seq.length (view'1 v)}
      (! return' {result}) ]
    
end
module M_03_std_iterators__skip_take [#"03_std_iterators.rs" 35 0 35 48]
  let%span s03_std_iterators0 = "03_std_iterators.rs" 38 20 38 31
  let%span s03_std_iterators1 = "03_std_iterators.rs" 35 30 35 34
  let%span siter2 = "../../../../creusot-contracts/src/std/iter.rs" 101 0 214 1
  let%span siter3 = "../../../../creusot-contracts/src/std/iter.rs" 107 26 110 17
  let%span stake4 = "../../../../creusot-contracts/src/std/iter/take.rs" 17 4 17 41
  let%span stake5 = "../../../../creusot-contracts/src/std/iter/take.rs" 31 14 31 50
  let%span sskip6 = "../../../../creusot-contracts/src/std/iter/skip.rs" 14 4 14 41
  let%span sskip7 = "../../../../creusot-contracts/src/std/iter/skip.rs" 21 14 21 50
  let%span sskip8 = "../../../../creusot-contracts/src/std/iter/skip.rs" 48 8 56 9
  let%span sskip9 = "../../../../creusot-contracts/src/std/iter/skip.rs" 62 8 69 9
  let%span sskip10 = "../../../../creusot-contracts/src/std/iter/skip.rs" 32 12 32 33
  let%span sresolve11 = "../../../../creusot-contracts/src/resolve.rs" 69 8 72 9
  let%span sskip12 = "../../../../creusot-contracts/src/std/iter/skip.rs" 74 15 74 24
  let%span sskip13 = "../../../../creusot-contracts/src/std/iter/skip.rs" 75 14 75 45
  let%span sskip14 = "../../../../creusot-contracts/src/std/iter/skip.rs" 82 15 82 21
  let%span sskip15 = "../../../../creusot-contracts/src/std/iter/skip.rs" 83 15 83 21
  let%span sskip16 = "../../../../creusot-contracts/src/std/iter/skip.rs" 84 15 84 21
  let%span sskip17 = "../../../../creusot-contracts/src/std/iter/skip.rs" 85 15 85 32
  let%span sskip18 = "../../../../creusot-contracts/src/std/iter/skip.rs" 86 15 86 32
  let%span sskip19 = "../../../../creusot-contracts/src/std/iter/skip.rs" 87 14 87 42
  let%span stake20 = "../../../../creusot-contracts/src/std/iter/take.rs" 66 12 66 88
  let%span stake21 = "../../../../creusot-contracts/src/std/iter/take.rs" 57 12 58 92
  let%span sinvariant22 = "../../../../creusot-contracts/src/invariant.rs" 34 20 34 44
<<<<<<< HEAD
  let%span stake23 = "../../../../creusot-contracts/src/std/iter/take.rs" 72 15 72 24
  let%span stake24 = "../../../../creusot-contracts/src/std/iter/take.rs" 73 14 73 45
  let%span stake25 = "../../../../creusot-contracts/src/std/iter/take.rs" 78 15 78 21
  let%span stake26 = "../../../../creusot-contracts/src/std/iter/take.rs" 79 15 79 21
  let%span stake27 = "../../../../creusot-contracts/src/std/iter/take.rs" 80 15 80 21
  let%span stake28 = "../../../../creusot-contracts/src/std/iter/take.rs" 81 15 81 32
  let%span stake29 = "../../../../creusot-contracts/src/std/iter/take.rs" 82 15 82 32
  let%span stake30 = "../../../../creusot-contracts/src/std/iter/take.rs" 83 14 83 42
  let%span stake31 = "../../../../creusot-contracts/src/std/iter/take.rs" 24 14 24 68
  let%span stake32 = "../../../../creusot-contracts/src/std/iter/take.rs" 41 8 41 29
  let%span sseq33 = "../../../../creusot-contracts/src/logic/seq.rs" 388 8 388 97
=======
  let%span stake23 = "../../../../creusot-contracts/src/std/iter/take.rs" 75 15 75 24
  let%span stake24 = "../../../../creusot-contracts/src/std/iter/take.rs" 76 14 76 45
  let%span stake25 = "../../../../creusot-contracts/src/std/iter/take.rs" 81 15 81 21
  let%span stake26 = "../../../../creusot-contracts/src/std/iter/take.rs" 82 15 82 21
  let%span stake27 = "../../../../creusot-contracts/src/std/iter/take.rs" 83 15 83 21
  let%span stake28 = "../../../../creusot-contracts/src/std/iter/take.rs" 84 15 84 32
  let%span stake29 = "../../../../creusot-contracts/src/std/iter/take.rs" 85 15 85 32
  let%span stake30 = "../../../../creusot-contracts/src/std/iter/take.rs" 86 14 86 42
  let%span stake31 = "../../../../creusot-contracts/src/std/iter/take.rs" 26 14 26 68
  let%span stake32 = "../../../../creusot-contracts/src/std/iter/take.rs" 44 8 44 29
  let%span sseq33 = "../../../../creusot-contracts/src/logic/seq.rs" 459 8 459 97
>>>>>>> 2c8506fb
  let%span siter34 = "../../../../creusot-contracts/src/std/iter.rs" 38 15 38 24
  let%span siter35 = "../../../../creusot-contracts/src/std/iter.rs" 39 14 39 45
  let%span siter36 = "../../../../creusot-contracts/src/std/iter.rs" 43 15 43 21
  let%span siter37 = "../../../../creusot-contracts/src/std/iter.rs" 44 15 44 21
  let%span siter38 = "../../../../creusot-contracts/src/std/iter.rs" 45 15 45 21
  let%span siter39 = "../../../../creusot-contracts/src/std/iter.rs" 46 15 46 32
  let%span siter40 = "../../../../creusot-contracts/src/std/iter.rs" 47 15 47 32
  let%span siter41 = "../../../../creusot-contracts/src/std/iter.rs" 48 14 48 42
  let%span sresolve42 = "../../../../creusot-contracts/src/resolve.rs" 41 20 41 34
  let%span sboxed43 = "../../../../creusot-contracts/src/std/boxed.rs" 28 8 28 18
  
  type t_I'0
  
  predicate inv'2 (_1 : t_I'0)
  
  use prelude.prelude.UIntSize
  
  type t_Take'0  =
    { t_Take__iter'0: t_I'0; t_Take__n'0: usize }
  
  predicate inv'3 (_1 : t_Take'0)
  
  function iter'0 (self : t_Take'0) : t_I'0
  
  axiom iter'0_spec : forall self : t_Take'0 . [%#stake4] inv'3 self  -> inv'2 (iter'0 self)
  
  use prelude.prelude.Int
  
  constant v_MAX'0 : usize = (18446744073709551615 : usize)
  
  use prelude.prelude.UIntSize
  
  function n'0 (self : t_Take'0) : int
  
  axiom n'0_spec : forall self : t_Take'0 . [%#stake5] n'0 self >= 0 /\ n'0 self <= UIntSize.to_int (v_MAX'0 : usize)
  
  type t_Skip'0  =
    { t_Skip__iter'0: t_Take'0; t_Skip__n'0: usize }
  
  predicate inv'0 (_1 : t_Skip'0)
  
  axiom inv_axiom'0 [@rewrite] : forall x : t_Skip'0 [inv'0 x] . inv'0 x
  = match x with
    | {t_Skip__iter'0 = iter ; t_Skip__n'0 = n} -> inv'3 iter
    end
  
  type t_Item'0
  
  type t_Option'0  =
    | C_None'0
    | C_Some'0 t_Item'0
  
  predicate inv'1 (_1 : t_Option'0)
  
  predicate inv'7 (_1 : t_Item'0)
  
  axiom inv_axiom'1 [@rewrite] : forall x : t_Option'0 [inv'1 x] . inv'1 x
  = match x with
    | C_None'0 -> true
    | C_Some'0 a_0 -> inv'7 a_0
    end
  
  axiom inv_axiom'2 [@rewrite] : forall x : t_Take'0 [inv'3 x] . inv'3 x
  = match x with
    | {t_Take__iter'0 = iter ; t_Take__n'0 = n} -> inv'2 iter
    end
  
  use prelude.prelude.Borrow
  
  predicate inv'4 (_1 : borrowed (t_Skip'0))
  
  predicate invariant'0 (self : borrowed (t_Skip'0)) =
    [%#sinvariant22] inv'0 self.current /\ inv'0 self.final
  
  axiom inv_axiom'3 [@rewrite] : forall x : borrowed (t_Skip'0) [inv'4 x] . inv'4 x = invariant'0 x
  
  use seq.Seq
  
  predicate inv'5 (_1 : Seq.seq t_Item'0)
  
  use seq.Seq
  
  use seq.Seq
  
  predicate inv'8 (_1 : t_Item'0)
  
  predicate invariant'1 (self : Seq.seq t_Item'0) =
    [%#sseq33] forall i : int . 0 <= i /\ i < Seq.length self  -> inv'8 (Seq.get self i)
  
  axiom inv_axiom'4 [@rewrite] : forall x : Seq.seq t_Item'0 [inv'5 x] . inv'5 x = invariant'1 x
  
  predicate inv'6 (_1 : borrowed (t_Take'0))
  
  predicate invariant'2 (self : borrowed (t_Take'0)) =
    [%#sinvariant22] inv'3 self.current /\ inv'3 self.final
  
  axiom inv_axiom'5 [@rewrite] : forall x : borrowed (t_Take'0) [inv'6 x] . inv'6 x = invariant'2 x
  
  predicate invariant'3 (self : t_Item'0) =
    [%#sboxed43] inv'7 self
  
  axiom inv_axiom'6 [@rewrite] : forall x : t_Item'0 [inv'8 x] . inv'8 x = invariant'3 x
  
  let rec take'0 (self:t_I'0) (n:usize) (return'  (ret:t_Take'0))= {[@expl:precondition] inv'2 self}
    any
    [ return' (result:t_Take'0)-> {inv'3 result}
      {[%#siter2] iter'0 result = self /\ n'0 result = UIntSize.to_int n}
      (! return' {result}) ]
    
  
  function iter'1 (self : t_Skip'0) : t_Take'0
  
  axiom iter'1_spec : forall self : t_Skip'0 . [%#sskip6] inv'0 self  -> inv'3 (iter'1 self)
  
  function n'1 (self : t_Skip'0) : int
  
  axiom n'1_spec : forall self : t_Skip'0 . [%#sskip7] n'1 self >= 0 /\ n'1 self <= UIntSize.to_int (v_MAX'0 : usize)
  
  let rec skip'0 (self:t_Take'0) (n:usize) (return'  (ret:t_Skip'0))= {[@expl:precondition] inv'3 self}
    any
    [ return' (result:t_Skip'0)-> {inv'0 result}
      {[%#siter2] iter'1 result = self /\ n'1 result = UIntSize.to_int n}
      (! return' {result}) ]
    
  
  predicate produces'2 (self : t_I'0) (visited : Seq.seq t_Item'0) (o : t_I'0)
  
  predicate produces'1 (self : t_Take'0) (visited : Seq.seq t_Item'0) (o : t_Take'0) =
    [%#stake20] n'0 self = n'0 o + Seq.length visited /\ produces'2 (iter'0 self) visited (iter'0 o)
  
  use seq.Seq
  
  predicate resolve'4 (_1 : t_Item'0)
  
  predicate resolve'8 (self : borrowed (t_Take'0)) =
    [%#sresolve42] self.final = self.current
  
  predicate resolve'6 (_1 : borrowed (t_Take'0)) =
    resolve'8 _1
  
  function iter_mut'0 (self : borrowed (t_Take'0)) : borrowed t_I'0
  
  axiom iter_mut'0_spec : forall self : borrowed (t_Take'0) . [%#stake31] iter'0 self.current
  = (iter_mut'0 self).current
  /\ iter'0 self.final = (iter_mut'0 self).final
  
  predicate completed'2 (self : borrowed t_I'0)
  
  predicate completed'1 (self : borrowed (t_Take'0)) =
    [%#stake21] n'0 self.current = 0 /\ resolve'6 self
    \/ n'0 self.current > 0 /\ n'0 self.current = n'0 self.final + 1 /\ completed'2 (iter_mut'0 self)
  
  predicate completed'0 (self : borrowed (t_Skip'0)) =
    [%#sskip8] n'1 self.final = 0
    /\ (exists s : Seq.seq t_Item'0, i : borrowed (t_Take'0) . inv'5 s
    /\ inv'6 i
    /\ Seq.length s <= n'1 self.current
    /\ produces'1 (iter'1 self.current) s i.current
    /\ (forall i : int . 0 <= i /\ i < Seq.length s  -> resolve'4 (Seq.get s i))
    /\ completed'1 i /\ i.final = iter'1 self.final)
  
  use seq.Seq
  
  use seq.Seq
  
  use seq.Seq
  
  predicate produces'0 (self : t_Skip'0) (visited : Seq.seq t_Item'0) (o : t_Skip'0) =
    [%#sskip9] visited = (Seq.empty  : Seq.seq t_Item'0) /\ self = o
    \/ n'1 o = 0
    /\ Seq.length visited > 0
    /\ (exists s : Seq.seq t_Item'0 . inv'5 s
    /\ Seq.length s = n'1 self
    /\ produces'1 (iter'1 self) (Seq.(++) s visited) (iter'1 o)
    /\ (forall i : int . 0 <= i /\ i < Seq.length s  -> resolve'4 (Seq.get s i)))
  
  let rec next'0 (self:borrowed (t_Skip'0)) (return'  (ret:t_Option'0))= {[@expl:precondition] inv'4 self}
    any
    [ return' (result:t_Option'0)-> {inv'1 result}
      {[%#siter3] match result with
        | C_None'0 -> completed'0 self
        | C_Some'0 v -> produces'0 self.current (Seq.singleton v) self.final
        end}
      (! return' {result}) ]
    
  
  predicate resolve'9 (_1 : t_I'0)
  
  predicate resolve'7 (self : t_Take'0) =
    [%#stake32] resolve'9 (iter'0 self)
  
  predicate resolve'5 (_1 : t_Take'0) =
    resolve'7 _1
  
  predicate resolve'2 (self : t_Skip'0) =
    [%#sskip10] resolve'5 (iter'1 self)
  
  predicate resolve'0 (_1 : t_Skip'0) =
    resolve'2 _1
  
  predicate resolve'3 (self : t_Option'0) =
    [%#sresolve11] match self with
      | C_Some'0 x -> resolve'4 x
      | C_None'0 -> true
      end
  
  predicate resolve'1 (_1 : t_Option'0) =
    resolve'3 _1
  
  use prelude.prelude.Intrinsic
  
  function produces_refl'0 (self : t_Skip'0) : ()
  
  axiom produces_refl'0_spec : forall self : t_Skip'0 . ([%#sskip12] inv'0 self)
   -> ([%#sskip13] produces'0 self (Seq.empty  : Seq.seq t_Item'0) self)
  
  function produces_trans'0 (a : t_Skip'0) (ab : Seq.seq t_Item'0) (b : t_Skip'0) (bc : Seq.seq t_Item'0) (c : t_Skip'0) : ()
    
  
  axiom produces_trans'0_spec : forall a : t_Skip'0, ab : Seq.seq t_Item'0, b : t_Skip'0, bc : Seq.seq t_Item'0, c : t_Skip'0 . ([%#sskip14] inv'0 a)
   -> ([%#sskip15] inv'0 b)
   -> ([%#sskip16] inv'0 c)
   -> ([%#sskip17] produces'0 a ab b)
   -> ([%#sskip18] produces'0 b bc c)  -> ([%#sskip19] produces'0 a (Seq.(++) ab bc) c)
  
  use seq.Seq
  
  function produces_refl'1 (self : t_Take'0) : ()
  
  axiom produces_refl'1_spec : forall self : t_Take'0 . ([%#stake23] inv'3 self)
   -> ([%#stake24] produces'1 self (Seq.empty  : Seq.seq t_Item'0) self)
  
  function produces_trans'1 (a : t_Take'0) (ab : Seq.seq t_Item'0) (b : t_Take'0) (bc : Seq.seq t_Item'0) (c : t_Take'0) : ()
    
  
  axiom produces_trans'1_spec : forall a : t_Take'0, ab : Seq.seq t_Item'0, b : t_Take'0, bc : Seq.seq t_Item'0, c : t_Take'0 . ([%#stake25] inv'3 a)
   -> ([%#stake26] inv'3 b)
   -> ([%#stake27] inv'3 c)
   -> ([%#stake28] produces'1 a ab b)
   -> ([%#stake29] produces'1 b bc c)  -> ([%#stake30] produces'1 a (Seq.(++) ab bc) c)
  
  function produces_refl'2 (self : t_I'0) : ()
  
  axiom produces_refl'2_spec : forall self : t_I'0 . ([%#siter34] inv'2 self)
   -> ([%#siter35] produces'2 self (Seq.empty  : Seq.seq t_Item'0) self)
  
  function produces_trans'2 (a : t_I'0) (ab : Seq.seq t_Item'0) (b : t_I'0) (bc : Seq.seq t_Item'0) (c : t_I'0) : ()
  
  axiom produces_trans'2_spec : forall a : t_I'0, ab : Seq.seq t_Item'0, b : t_I'0, bc : Seq.seq t_Item'0, c : t_I'0 . ([%#siter36] inv'2 a)
   -> ([%#siter37] inv'2 b)
   -> ([%#siter38] inv'2 c)
   -> ([%#siter39] produces'2 a ab b)
   -> ([%#siter40] produces'2 b bc c)  -> ([%#siter41] produces'2 a (Seq.(++) ab bc) c)
  
  meta "compute_max_steps" 1000000
  
  let rec skip_take'0 (iter:t_I'0) (n:usize) (return'  (ret:()))= {[%#s03_std_iterators1] inv'2 iter}
    (! bb0
    [ bb0 = s0 [ s0 = take'0 {iter} {n} (fun (_ret':t_Take'0) ->  [ &_6 <- _ret' ] s1) | s1 = bb1 ] 
    | bb1 = s0 [ s0 = skip'0 {_6} {n} (fun (_ret':t_Skip'0) ->  [ &_5 <- _ret' ] s1) | s1 = bb2 ] 
    | bb2 = s0
      [ s0 = {inv'0 _5}
        Borrow.borrow_mut <t_Skip'0> {_5}
          (fun (_ret':borrowed (t_Skip'0)) ->  [ &_4 <- _ret' ] -{inv'0 _ret'.final}-  [ &_5 <- _ret'.final ] s1)
      | s1 = next'0 {_4} (fun (_ret':t_Option'0) ->  [ &res <- _ret' ] s2)
      | s2 = bb3 ]
      
    | bb3 = s0
      [ s0 = {[@expl:type invariant] inv'0 _5} s1
      | s1 = -{resolve'0 _5}- s2
      | s2 = {[@expl:type invariant] inv'1 res} s3
      | s3 = -{resolve'1 res}- s4
      | s4 = bb4 ]
      
    | bb4 = s0 [ s0 = {[@expl:assertion] [%#s03_std_iterators0] res = C_None'0} s1 | s1 = bb5 ] 
    | bb5 = bb6
    | bb6 = bb7
    | bb7 = return' {_0} ]
    )
    [ & _0 : () = any_l ()
    | & iter : t_I'0 = iter
    | & n : usize = n
    | & res : t_Option'0 = any_l ()
    | & _4 : borrowed (t_Skip'0) = any_l ()
    | & _5 : t_Skip'0 = any_l ()
    | & _6 : t_Take'0 = any_l () ]
     [ return' (result:())-> (! return' {result}) ] 
end
module M_03_std_iterators__counter [#"03_std_iterators.rs" 41 0 41 27]
  let%span s03_std_iterators0 = "03_std_iterators.rs" 42 18 42 19
  let%span s03_std_iterators1 = "03_std_iterators.rs" 56 20 56 40
  let%span s03_std_iterators2 = "03_std_iterators.rs" 57 4 57 35
  let%span s03_std_iterators3 = "03_std_iterators.rs" 58 20 58 36
  let%span svec4 = "../../../../creusot-contracts/src/std/vec.rs" 170 26 170 42
  let%span sslice5 = "../../../../creusot-contracts/src/std/slice.rs" 245 0 354 1
  let%span s03_std_iterators6 = "03_std_iterators.rs" 50 23 50 24
  let%span s03_std_iterators7 = "03_std_iterators.rs" 47 23 47 65
  let%span s03_std_iterators8 = "03_std_iterators.rs" 48 22 48 89
  let%span siter9 = "../../../../creusot-contracts/src/std/iter.rs" 53 4 55 71
  let%span siter10 = "../../../../creusot-contracts/src/std/iter.rs" 56 15 56 51
  let%span siter11 = "../../../../creusot-contracts/src/std/iter.rs" 57 15 57 70
  let%span siter12 = "../../../../creusot-contracts/src/std/iter.rs" 59 21 59 25
  let%span siter13 = "../../../../creusot-contracts/src/std/iter.rs" 59 27 59 31
  let%span siter14 = "../../../../creusot-contracts/src/std/iter.rs" 58 14 58 88
  let%span siter15 = "../../../../creusot-contracts/src/std/iter.rs" 59 4 62 61
  let%span siter16 = "../../../../creusot-contracts/src/std/iter.rs" 173 16 175 83
  let%span svec17 = "../../../../creusot-contracts/src/std/vec.rs" 18 14 18 41
  let%span smodel18 = "../../../../creusot-contracts/src/model.rs" 88 8 88 22
  let%span sslice19 = "../../../../creusot-contracts/src/std/slice.rs" 413 14 413 45
  let%span sslice20 = "../../../../creusot-contracts/src/std/slice.rs" 420 15 420 32
  let%span sslice21 = "../../../../creusot-contracts/src/std/slice.rs" 421 15 421 32
  let%span sslice22 = "../../../../creusot-contracts/src/std/slice.rs" 422 14 422 42
  let%span sslice23 = "../../../../creusot-contracts/src/std/slice.rs" 405 12 405 66
  let%span smap_inv24 = "../../../../creusot-contracts/src/std/iter/map_inv.rs" 165 8 171 9
  let%span smap_inv25 = "../../../../creusot-contracts/src/std/iter/map_inv.rs" 152 8 159 9
  let%span smap_inv26 = "../../../../creusot-contracts/src/std/iter/map_inv.rs" 15 8 18 9
  let%span smap_inv27 = "../../../../creusot-contracts/src/std/iter/map_inv.rs" 45 8 58 9
  let%span svec28 = "../../../../creusot-contracts/src/std/vec.rs" 289 20 289 32
  let%span sslice29 = "../../../../creusot-contracts/src/std/slice.rs" 28 14 28 41
  let%span sslice30 = "../../../../creusot-contracts/src/std/slice.rs" 29 14 29 42
  let%span sresolve31 = "../../../../creusot-contracts/src/resolve.rs" 41 20 41 34
  let%span sslice32 = "../../../../creusot-contracts/src/std/slice.rs" 96 14 96 41
  let%span sslice33 = "../../../../creusot-contracts/src/std/slice.rs" 97 4 97 82
  let%span sslice34 = "../../../../creusot-contracts/src/std/slice.rs" 398 20 398 61
  let%span smap_inv35 = "../../../../creusot-contracts/src/std/iter/map_inv.rs" 127 8 131 9
  let%span smap_inv36 = "../../../../creusot-contracts/src/std/iter/map_inv.rs" 66 8 66 50
  let%span smap_inv37 = "../../../../creusot-contracts/src/std/iter/map_inv.rs" 25 15 25 24
  let%span smap_inv38 = "../../../../creusot-contracts/src/std/iter/map_inv.rs" 26 14 26 45
  let%span smap_inv39 = "../../../../creusot-contracts/src/std/iter/map_inv.rs" 33 15 33 21
  let%span smap_inv40 = "../../../../creusot-contracts/src/std/iter/map_inv.rs" 34 15 34 21
  let%span smap_inv41 = "../../../../creusot-contracts/src/std/iter/map_inv.rs" 35 15 35 21
  let%span smap_inv42 = "../../../../creusot-contracts/src/std/iter/map_inv.rs" 36 15 36 32
  let%span smap_inv43 = "../../../../creusot-contracts/src/std/iter/map_inv.rs" 37 15 37 32
  let%span smap_inv44 = "../../../../creusot-contracts/src/std/iter/map_inv.rs" 38 14 38 42
  let%span sops45 = "../../../../creusot-contracts/src/logic/ops.rs" 42 8 42 31
  let%span smodel46 = "../../../../creusot-contracts/src/model.rs" 106 8 106 22
  let%span sinvariant47 = "../../../../creusot-contracts/src/invariant.rs" 34 20 34 44
  
  use prelude.prelude.UIntSize
  
  use prelude.prelude.Borrow
  
  use prelude.prelude.Opaque
  
  type t_NonNull'0  =
    { t_NonNull__pointer'0: opaque_ptr }
  
  type t_Unique'0  =
    { t_Unique__pointer'0: t_NonNull'0; t_Unique__qy95zmarker'0: () }
  
  type t_Cap'0  =
    { t_Cap__0'0: usize }
  
  type t_RawVec'0  =
    { t_RawVec__ptr'0: t_Unique'0; t_RawVec__cap'0: t_Cap'0; t_RawVec__alloc'0: () }
  
  type t_Vec'0  =
    { t_Vec__buf'0: t_RawVec'0; t_Vec__len'0: usize }
  
  predicate inv'0 (_1 : t_Vec'0)
  
  use prelude.prelude.Slice
  
  use prelude.prelude.UInt32
  
  use seq.Seq
  
  use seq.Seq
  
  constant v_MAX'0 : usize = (18446744073709551615 : usize)
  
  use prelude.prelude.UIntSize
  
  use prelude.prelude.Int
  
  use prelude.prelude.Slice
  
  function view'4 (self : slice uint32) : Seq.seq uint32
  
  axiom view'4_spec : forall self : slice uint32 . ([%#sslice30] view'4 self = Slice.id self)
  && ([%#sslice29] Seq.length (view'4 self) <= UIntSize.to_int (v_MAX'0 : usize))
  
  function view'1 (self : slice uint32) : Seq.seq uint32 =
    [%#smodel18] view'4 self
  
  function view'0 (self : t_Vec'0) : Seq.seq uint32
  
  axiom view'0_spec : forall self : t_Vec'0 . [%#svec17] Seq.length (view'0 self) <= UIntSize.to_int (v_MAX'0 : usize)
  
  function view'2 (self : t_Vec'0) : Seq.seq uint32 =
    [%#smodel18] view'0 self
  
  predicate inv'1 (_1 : slice uint32)
  
  axiom inv_axiom'0 [@rewrite] : forall x : t_Vec'0 [inv'0 x] . inv'0 x = true
  
  axiom inv_axiom'1 [@rewrite] : forall x : slice uint32 [inv'1 x] . inv'1 x = true
  
  predicate inv'2 (_1 : uint32)
  
  axiom inv_axiom'2 [@rewrite] : forall x : uint32 [inv'2 x] . inv'2 x = true
  
  type t_Iter'0  =
    { t_Iter__ptr'0: t_NonNull'0; t_Iter__end_or_len'0: opaque_ptr; t_Iter__qy95zmarker'0: () }
  
  predicate inv'3 (_1 : t_Iter'0)
  
  axiom inv_axiom'3 [@rewrite] : forall x : t_Iter'0 [inv'3 x] . inv'3 x = true
  
  type closure0'1  =
    { field_0'0: borrowed usize }
  
  predicate inv'4 (_1 : closure0'1)
  
  axiom inv_axiom'4 [@rewrite] : forall x : closure0'1 [inv'4 x] . inv'4 x = true
  
  use seq.Seq
  
  use prelude.prelude.Snapshot
  
  type t_MapInv'0  =
    { t_MapInv__iter'0: t_Iter'0;
      t_MapInv__func'0: closure0'1;
      t_MapInv__produced'0: Snapshot.snap_ty (Seq.seq uint32) }
  
  predicate inv'5 (_1 : t_MapInv'0)
  
  predicate invariant'0 (self : t_MapInv'0)
  
  axiom inv_axiom'5 [@rewrite] : forall x : t_MapInv'0 [inv'5 x] . inv'5 x
  = (invariant'0 x
  /\ match x with
    | {t_MapInv__iter'0 = iter ; t_MapInv__func'0 = func ; t_MapInv__produced'0 = produced} -> true
    end)
  
  predicate inv'6 (_1 : borrowed (t_MapInv'0))
  
  predicate invariant'1 (self : borrowed (t_MapInv'0)) =
    [%#sinvariant47] inv'5 self.current /\ inv'5 self.final
  
  axiom inv_axiom'6 [@rewrite] : forall x : borrowed (t_MapInv'0) [inv'6 x] . inv'6 x = invariant'1 x
  
  predicate inv'7 (_1 : Seq.seq uint32)
  
  axiom inv_axiom'7 [@rewrite] : forall x : Seq.seq uint32 [inv'7 x] . inv'7 x = true
  
  predicate inv'8 (_1 : t_Vec'0)
  
  axiom inv_axiom'8 [@rewrite] : forall x : t_Vec'0 [inv'8 x] . inv'8 x = true
  
  predicate inv'9 (_1 : borrowed (t_Iter'0))
  
  axiom inv_axiom'9 [@rewrite] : forall x : borrowed (t_Iter'0) [inv'9 x] . inv'9 x = true
  
  predicate inv'10 (_1 : Seq.seq uint32)
  
  axiom inv_axiom'10 [@rewrite] : forall x : Seq.seq uint32 [inv'10 x] . inv'10 x = true
  
  predicate inv'11 (_1 : borrowed closure0'1)
  
  axiom inv_axiom'11 [@rewrite] : forall x : borrowed closure0'1 [inv'11 x] . inv'11 x = true
  
  predicate inv'12 (_1 : uint32)
  
  axiom inv_axiom'12 [@rewrite] : forall x : uint32 [inv'12 x] . inv'12 x = true
  
  use seq.Seq
  
  predicate inv'13 (_1 : Seq.seq (borrowed closure0'1))
  
  axiom inv_axiom'13 [@rewrite] : forall x : Seq.seq (borrowed closure0'1) [inv'13 x] . inv'13 x = true
  
  let rec deref'0 (self:t_Vec'0) (return'  (ret:slice uint32))= {[@expl:precondition] inv'0 self}
    any [ return' (result:slice uint32)-> {inv'1 result} {[%#svec4] view'1 result = view'2 self} (! return' {result}) ] 
  
  function view'3 (self : t_Iter'0) : slice uint32
  
  let rec iter'0 (self:slice uint32) (return'  (ret:t_Iter'0))= {[@expl:precondition] inv'1 self}
    any [ return' (result:t_Iter'0)-> {[%#sslice5] view'3 result = self} (! return' {result}) ] 
  
  predicate resolve'2 (self : borrowed closure0'1) =
    [%#sresolve31] self.final = self.current
  
  predicate resolve'0 (_1 : borrowed closure0'1) =
    resolve'2 _1
  
  use prelude.prelude.Intrinsic
  
  use prelude.prelude.Snapshot
  
  use seq.Seq
  
  predicate unnest'0 [#"03_std_iterators.rs" 48 12 48 91] (self : closure0'1) (_2 : closure0'1) =
    (_2.field_0'0).final = (self.field_0'0).final
  
  let rec closure0'0 (_1:borrowed closure0'1) (x:uint32) (_prod:Snapshot.snap_ty (Seq.seq uint32)) (return'  (ret:uint32))= {[%#s03_std_iterators7] UIntSize.to_int ((_1.current).field_0'0).current
    = Seq.length (Snapshot.inner _prod)
    /\ ((_1.current).field_0'0).current < (v_MAX'0 : usize)}
    (! bb0
    [ bb0 = s0
      [ s0 = UIntSize.add {((_1.current).field_0'0).current} {[%#s03_std_iterators6] (1 : usize)}
          (fun (_ret':usize) ->
             [ &_1 <- { _1 with current = { field_0'0 = { (_1.current).field_0'0 with current = _ret' } } } ] 
            s1)
      | s1 = -{resolve'0 _1}- s2
      | s2 =  [ &res1 <- x ] s3
      | s3 =  [ &res <- res1 ] s4
      | s4 =  [ &_0 <- res ] s5
      | s5 = return' {_0} ]
       ]
    )
    [ & _0 : uint32 = any_l ()
    | & _1 : borrowed closure0'1 = _1
    | & x : uint32 = x
    | & res : uint32 = any_l ()
    | & res1 : uint32 = any_l () ]
    
    [ return' (result:uint32)-> {[@expl:postcondition] unnest'0 _1.current _1.final}
      {[@expl:postcondition] [%#s03_std_iterators8] UIntSize.to_int ((_1.final).field_0'0).current
      = UIntSize.to_int ((_1.current).field_0'0).current + 1
      /\ UIntSize.to_int ((_1.final).field_0'0).current = Seq.length (Snapshot.inner _prod) + 1 /\ result = x}
      (! return' {result}) ]
    
  
  use seq.Seq
  
  use seq.Seq
  
  use seq.Seq
  
  function index_logic'0 [@inline:trivial] (self : slice uint32) (ix : int) : uint32 =
    [%#sops45] Seq.get (view'4 self) ix
  
  function to_ref_seq'0 (self : slice uint32) : Seq.seq uint32
  
  axiom to_ref_seq'0_spec : forall self : slice uint32 . ([%#sslice33] forall i : int . 0 <= i
  /\ i < Seq.length (to_ref_seq'0 self)  -> Seq.get (to_ref_seq'0 self) i = index_logic'0 self i)
  && ([%#sslice32] Seq.length (to_ref_seq'0 self) = Seq.length (view'1 self))
  
  use seq.Seq
  
  predicate produces'0 (self : t_Iter'0) (visited : Seq.seq uint32) (tl : t_Iter'0) =
    [%#sslice23] to_ref_seq'0 (view'3 self) = Seq.(++) visited (to_ref_seq'0 (view'3 tl))
  
  use seq.Seq
  
  use prelude.prelude.Snapshot
  
  predicate precondition'0 [#"03_std_iterators.rs" 48 12 48 91] (self : closure0'1) (args : (uint32, Snapshot.snap_ty (Seq.seq uint32)))
    
   =
    [%#s03_std_iterators7] let (x, _prod) = args in UIntSize.to_int (self.field_0'0).current
    = Seq.length (Snapshot.inner _prod)
    /\ (self.field_0'0).current < (v_MAX'0 : usize)
  
  predicate resolve'4 (self : borrowed (t_Iter'0)) =
    [%#sresolve31] self.final = self.current
  
  function view'5 (self : borrowed (t_Iter'0)) : slice uint32 =
    [%#smodel46] view'3 self.current
  
  use seq.Seq
  
  predicate completed'1 (self : borrowed (t_Iter'0)) =
    [%#sslice34] resolve'4 self /\ view'4 (view'5 self) = (Seq.empty  : Seq.seq uint32)
  
  predicate next_precondition'0 (iter : t_Iter'0) (func : closure0'1) (produced : Seq.seq uint32) =
    [%#smap_inv35] forall e : uint32, i : t_Iter'0 . inv'2 e /\ inv'3 i /\ produces'0 iter (Seq.singleton e) i
     -> precondition'0 func (e, Snapshot.new produced)
  
  use seq.Seq
  
  predicate postcondition_mut'0 [#"03_std_iterators.rs" 48 12 48 91] (self : borrowed closure0'1) (args : (uint32, Snapshot.snap_ty (Seq.seq uint32))) (result : uint32)
    
   =
    (let (x, _prod) = args in UIntSize.to_int ((self.final).field_0'0).current
    = UIntSize.to_int ((self.current).field_0'0).current + 1
    /\ UIntSize.to_int ((self.final).field_0'0).current = Seq.length (Snapshot.inner _prod) + 1 /\ result = x)
    /\ unnest'0 self.current self.final
  
  predicate preservation'0 (iter : t_Iter'0) (func : closure0'1) =
    [%#smap_inv25] forall s : Seq.seq uint32, e1 : uint32, e2 : uint32, f : borrowed closure0'1, b : uint32, i : t_Iter'0 . inv'10 s
    /\ inv'2 e1 /\ inv'2 e2 /\ inv'11 f /\ inv'12 b /\ inv'3 i /\ unnest'0 func f.current
     -> produces'0 iter (Seq.snoc (Seq.snoc s e1) e2) i
     -> precondition'0 f.current (e1, Snapshot.new s)
     -> postcondition_mut'0 f (e1, Snapshot.new s) b  -> precondition'0 f.final (e2, Snapshot.new (Seq.snoc s e1))
  
  predicate reinitialize'0 (_1 : ()) =
    [%#smap_inv24] forall iter : borrowed (t_Iter'0), func : closure0'1 . inv'9 iter /\ inv'4 func
     -> completed'1 iter
     -> next_precondition'0 iter.final func (Seq.empty  : Seq.seq uint32) /\ preservation'0 iter.final func
  
  let rec map_inv'0 (self:t_Iter'0) (func:closure0'1) (return'  (ret:t_MapInv'0))= {[@expl:precondition] [%#siter13] inv'4 func}
    {[@expl:precondition] [%#siter12] inv'3 self}
    {[@expl:precondition] [%#siter11] preservation'0 self func}
    {[@expl:precondition] [%#siter10] reinitialize'0 ()}
    {[@expl:precondition] [%#siter9] forall e : uint32, i2 : t_Iter'0 . inv'2 e /\ inv'3 i2
     -> produces'0 self (Seq.singleton e) i2  -> precondition'0 func (e, Snapshot.new (Seq.empty  : Seq.seq uint32))}
    any
    [ return' (result:t_MapInv'0)-> {[%#siter15] inv'5 result}
      {[%#siter14] result
      = { t_MapInv__iter'0 = self;
          t_MapInv__func'0 = func;
          t_MapInv__produced'0 = Snapshot.new (Seq.empty  : Seq.seq uint32) }}
      (! return' {result}) ]
    
  
  predicate resolve'5 (_1 : t_Iter'0) =
    true
  
  predicate resolve'9 (self : borrowed usize) =
    [%#sresolve31] self.final = self.current
  
  predicate resolve'8 (_1 : borrowed usize) =
    resolve'9 _1
  
  predicate resolve'7 [#"03_std_iterators.rs" 48 12 48 91] (_1 : closure0'1) =
    resolve'8 _1.field_0'0
  
  predicate resolve'6 (_1 : closure0'1) =
    resolve'7 _1
  
  predicate resolve'3 (self : t_MapInv'0) =
    [%#smap_inv36] resolve'5 self.t_MapInv__iter'0 /\ resolve'6 self.t_MapInv__func'0
  
  predicate resolve'1 (_1 : t_MapInv'0) =
    resolve'3 _1
  
  predicate completed'0 (self : borrowed (t_MapInv'0)) =
    [%#smap_inv26] Snapshot.inner (self.final).t_MapInv__produced'0 = (Seq.empty  : Seq.seq uint32)
    /\ completed'1 (Borrow.borrow_logic (self.current).t_MapInv__iter'0 (self.final).t_MapInv__iter'0 (Borrow.inherit_id (Borrow.get_id self) 1))
    /\ (self.current).t_MapInv__func'0 = (self.final).t_MapInv__func'0
  
  use seq.Seq
  
  use prelude.prelude.Snapshot
  
  use seq.Seq
  
  use seq.Seq
  
  predicate produces'1 [@inline:trivial] (self : t_MapInv'0) (visited : Seq.seq uint32) (succ : t_MapInv'0) =
    [%#smap_inv27] unnest'0 self.t_MapInv__func'0 succ.t_MapInv__func'0
    /\ (exists fs : Seq.seq (borrowed closure0'1) . inv'13 fs
    /\ Seq.length fs = Seq.length visited
    /\ (exists s : Seq.seq uint32 . inv'10 s
    /\ Seq.length s = Seq.length visited
    /\ produces'0 self.t_MapInv__iter'0 s succ.t_MapInv__iter'0
    /\ Snapshot.inner succ.t_MapInv__produced'0 = Seq.(++) (Snapshot.inner self.t_MapInv__produced'0) s
    /\ (forall i : int . 1 <= i /\ i < Seq.length fs  -> (Seq.get fs (i - 1)).final = (Seq.get fs i).current)
    /\ (if Seq.length visited = 0 then
      self.t_MapInv__func'0 = succ.t_MapInv__func'0
    else
      (Seq.get fs 0).current = self.t_MapInv__func'0
      /\ (Seq.get fs (Seq.length visited - 1)).final = succ.t_MapInv__func'0
    )
    /\ (forall i : int . 0 <= i /\ i < Seq.length visited
     -> unnest'0 self.t_MapInv__func'0 (Seq.get fs i).current
    /\ precondition'0 (Seq.get fs i).current (Seq.get s i, Snapshot.new (Seq.(++) (Snapshot.inner self.t_MapInv__produced'0) (Seq.([..]) s 0 i)))
    /\ postcondition_mut'0 (Seq.get fs i) (Seq.get s i, Snapshot.new (Seq.(++) (Snapshot.inner self.t_MapInv__produced'0) (Seq.([..]) s 0 i))) (Seq.get visited i))))
  
  predicate from_iter_post'0 (prod : Seq.seq uint32) (res : t_Vec'0) =
    [%#svec28] prod = view'0 res
  
  let rec collect'0 (self:t_MapInv'0) (return'  (ret:t_Vec'0))= {[@expl:precondition] inv'5 self}
    any
    [ return' (result:t_Vec'0)-> {inv'8 result}
      {[%#siter16] exists done' : borrowed (t_MapInv'0), prod : Seq.seq uint32 . inv'6 done'
      /\ inv'7 prod
      /\ resolve'1 done'.final
      /\ completed'0 done' /\ produces'1 self prod done'.current /\ from_iter_post'0 prod result}
      (! return' {result}) ]
    
  
  use seq.Seq
  
  use seq.Seq
  
  function produces_refl'1 (self : t_Iter'0) : ()
  
  axiom produces_refl'1_spec : forall self : t_Iter'0 . [%#sslice19] produces'0 self (Seq.empty  : Seq.seq uint32) self
  
  function produces_trans'1 (a : t_Iter'0) (ab : Seq.seq uint32) (b : t_Iter'0) (bc : Seq.seq uint32) (c : t_Iter'0) : ()
    
  
  axiom produces_trans'1_spec : forall a : t_Iter'0, ab : Seq.seq uint32, b : t_Iter'0, bc : Seq.seq uint32, c : t_Iter'0 . ([%#sslice20] produces'0 a ab b)
   -> ([%#sslice21] produces'0 b bc c)  -> ([%#sslice22] produces'0 a (Seq.(++) ab bc) c)
  
  function produces_refl'2 (self : t_Iter'0) : ()
  
  axiom produces_refl'2_spec : forall self : t_Iter'0 . [%#sslice19] produces'0 self (Seq.empty  : Seq.seq uint32) self
  
  function produces_trans'2 (a : t_Iter'0) (ab : Seq.seq uint32) (b : t_Iter'0) (bc : Seq.seq uint32) (c : t_Iter'0) : ()
    
  
  axiom produces_trans'2_spec : forall a : t_Iter'0, ab : Seq.seq uint32, b : t_Iter'0, bc : Seq.seq uint32, c : t_Iter'0 . ([%#sslice20] produces'0 a ab b)
   -> ([%#sslice21] produces'0 b bc c)  -> ([%#sslice22] produces'0 a (Seq.(++) ab bc) c)
  
  function produces_refl'3 (self : t_MapInv'0) : ()
  
  axiom produces_refl'3_spec : forall self : t_MapInv'0 . ([%#smap_inv37] inv'5 self)
   -> ([%#smap_inv38] produces'1 self (Seq.empty  : Seq.seq uint32) self)
  
  use seq.Seq
  
  function produces_trans'3 (a : t_MapInv'0) (ab : Seq.seq uint32) (b : t_MapInv'0) (bc : Seq.seq uint32) (c : t_MapInv'0) : ()
    
  
  axiom produces_trans'3_spec : forall a : t_MapInv'0, ab : Seq.seq uint32, b : t_MapInv'0, bc : Seq.seq uint32, c : t_MapInv'0 . ([%#smap_inv39] inv'5 a)
   -> ([%#smap_inv40] inv'5 b)
   -> ([%#smap_inv41] inv'5 c)
   -> ([%#smap_inv42] produces'1 a ab b)
   -> ([%#smap_inv43] produces'1 b bc c)  -> ([%#smap_inv44] produces'1 a (Seq.(++) ab bc) c)
  
  meta "compute_max_steps" 1000000
  
  let rec counter'0 (v:t_Vec'0) (return'  (ret:()))= (! bb0
    [ bb0 = s0
      [ s0 =  [ &cnt <- [%#s03_std_iterators0] (0 : usize) ] s1
      | s1 = deref'0 {v} (fun (_ret':slice uint32) ->  [ &_7 <- _ret' ] s2)
      | s2 = bb1 ]
      
    | bb1 = s0 [ s0 = iter'0 {_7} (fun (_ret':t_Iter'0) ->  [ &_5 <- _ret' ] s1) | s1 = bb2 ] 
    | bb2 = s0
      [ s0 = Borrow.borrow_mut <usize> {cnt}
          (fun (_ret':borrowed usize) ->  [ &_10 <- _ret' ]  [ &cnt <- _ret'.final ] s1)
      | s1 =  [ &_9 <- { field_0'0 = _10 } ] s2
      | s2 = map_inv'0 {_5} {_9} (fun (_ret':t_MapInv'0) ->  [ &_4 <- _ret' ] s3)
      | s3 = bb3 ]
      
    | bb3 = s0 [ s0 = collect'0 {_4} (fun (_ret':t_Vec'0) ->  [ &x <- _ret' ] s1) | s1 = bb4 ] 
    | bb4 = s0
      [ s0 = {[@expl:assertion] [%#s03_std_iterators1] Seq.length (view'0 x) = Seq.length (view'0 v)} s1 | s1 = bb5 ]
      
    | bb5 = s0 [ s0 = {[@expl:assertion] [%#s03_std_iterators2] Seq.(==) (view'0 x) (view'0 v)} s1 | s1 = bb6 ] 
    | bb6 = s0
      [ s0 = {[@expl:assertion] [%#s03_std_iterators3] UIntSize.to_int cnt = Seq.length (view'0 x)} s1 | s1 = bb7 ]
      
    | bb7 = bb8
    | bb8 = bb9
    | bb9 = return' {_0} ]
    )
    [ & _0 : () = any_l ()
    | & v : t_Vec'0 = v
    | & cnt : usize = any_l ()
    | & x : t_Vec'0 = any_l ()
    | & _4 : t_MapInv'0 = any_l ()
    | & _5 : t_Iter'0 = any_l ()
    | & _7 : slice uint32 = any_l ()
    | & _9 : closure0'1 = any_l ()
    | & _10 : borrowed usize = any_l () ]
     [ return' (result:())-> (! return' {result}) ] 
end
module M_03_std_iterators__sum_range [#"03_std_iterators.rs" 63 0 63 35]
  let%span s03_std_iterators0 = "03_std_iterators.rs" 64 16 64 17
  let%span s03_std_iterators1 = "03_std_iterators.rs" 66 13 66 14
  let%span s03_std_iterators2 = "03_std_iterators.rs" 65 4 65 48
  let%span s03_std_iterators3 = "03_std_iterators.rs" 65 4 65 48
  let%span s03_std_iterators4 = "03_std_iterators.rs" 65 4 65 48
  let%span s03_std_iterators5 = "03_std_iterators.rs" 65 16 65 46
  let%span s03_std_iterators6 = "03_std_iterators.rs" 65 4 65 48
  let%span s03_std_iterators7 = "03_std_iterators.rs" 67 13 67 14
  let%span s03_std_iterators8 = "03_std_iterators.rs" 61 11 61 18
  let%span s03_std_iterators9 = "03_std_iterators.rs" 62 10 62 21
  let%span siter10 = "../../../../creusot-contracts/src/std/iter.rs" 101 0 214 1
  let%span srange11 = "../../../../creusot-contracts/src/std/iter/range.rs" 22 8 28 9
  let%span siter12 = "../../../../creusot-contracts/src/std/iter.rs" 107 26 110 17
  let%span siter13 = "../../../../creusot-contracts/src/std/iter.rs" 86 20 86 24
  let%span siter14 = "../../../../creusot-contracts/src/std/iter.rs" 92 8 92 19
  let%span srange15 = "../../../../creusot-contracts/src/std/iter/range.rs" 33 15 33 24
  let%span srange16 = "../../../../creusot-contracts/src/std/iter/range.rs" 34 14 34 45
  let%span srange17 = "../../../../creusot-contracts/src/std/iter/range.rs" 39 15 39 21
  let%span srange18 = "../../../../creusot-contracts/src/std/iter/range.rs" 40 15 40 21
  let%span srange19 = "../../../../creusot-contracts/src/std/iter/range.rs" 41 15 41 21
  let%span srange20 = "../../../../creusot-contracts/src/std/iter/range.rs" 42 15 42 32
  let%span srange21 = "../../../../creusot-contracts/src/std/iter/range.rs" 43 15 43 32
  let%span srange22 = "../../../../creusot-contracts/src/std/iter/range.rs" 44 14 44 42
  let%span snum23 = "../../../../creusot-contracts/src/std/num.rs" 21 16 21 35
  let%span srange24 = "../../../../creusot-contracts/src/std/iter/range.rs" 15 12 15 78
  let%span sresolve25 = "../../../../creusot-contracts/src/resolve.rs" 41 20 41 34
  
  use prelude.prelude.IntSize
  
  type t_Range'0  =
    { t_Range__start'0: isize; t_Range__end'0: isize }
  
  predicate into_iter_pre'0 (self : t_Range'0) =
    [%#siter13] true
  
  predicate inv'1 (_1 : t_Range'0)
  
  predicate into_iter_post'0 (self : t_Range'0) (res : t_Range'0) =
    [%#siter14] self = res
  
  use seq.Seq
  
  predicate inv'0 (_1 : Seq.seq isize)
  
  axiom inv_axiom'0 [@rewrite] : forall x : Seq.seq isize [inv'0 x] . inv'0 x = true
  
  axiom inv_axiom'1 [@rewrite] : forall x : t_Range'0 [inv'1 x] . inv'1 x = true
  
  use prelude.prelude.Borrow
  
  predicate inv'2 (_1 : borrowed (t_Range'0))
  
  axiom inv_axiom'2 [@rewrite] : forall x : borrowed (t_Range'0) [inv'2 x] . inv'2 x = true
  
  type t_Option'0  =
    | C_None'0
    | C_Some'0 isize
  
  predicate inv'3 (_1 : t_Option'0)
  
  axiom inv_axiom'3 [@rewrite] : forall x : t_Option'0 [inv'3 x] . inv'3 x = true
  
  let rec into_iter'0 (self:t_Range'0) (return'  (ret:t_Range'0))= {[@expl:precondition] inv'1 self}
    {[@expl:precondition] [%#siter10] into_iter_pre'0 self}
    any [ return' (result:t_Range'0)-> {inv'1 result} {[%#siter10] into_iter_post'0 self result} (! return' {result}) ] 
  
  use prelude.prelude.Snapshot
  
  use seq.Seq
  
  use prelude.prelude.Snapshot
  
  use prelude.prelude.Snapshot
  
  use prelude.prelude.Snapshot
  
  use prelude.prelude.Snapshot
  
  use prelude.prelude.Int
  
  use prelude.prelude.IntSize
  
  function deep_model'0 (self : isize) : int =
    [%#snum23] IntSize.to_int self
  
  use seq.Seq
  
  use seq.Seq
  
  predicate produces'0 (self : t_Range'0) (visited : Seq.seq isize) (o : t_Range'0) =
    [%#srange11] self.t_Range__end'0 = o.t_Range__end'0
    /\ deep_model'0 self.t_Range__start'0 <= deep_model'0 o.t_Range__start'0
    /\ (Seq.length visited > 0  -> deep_model'0 o.t_Range__start'0 <= deep_model'0 o.t_Range__end'0)
    /\ Seq.length visited = deep_model'0 o.t_Range__start'0 - deep_model'0 self.t_Range__start'0
    /\ (forall i : int . 0 <= i /\ i < Seq.length visited
     -> deep_model'0 (Seq.get visited i) = deep_model'0 self.t_Range__start'0 + i)
  
  predicate resolve'1 (self : borrowed (t_Range'0)) =
    [%#sresolve25] self.final = self.current
  
  predicate completed'0 (self : borrowed (t_Range'0)) =
    [%#srange24] resolve'1 self
    /\ deep_model'0 (self.current).t_Range__start'0 >= deep_model'0 (self.current).t_Range__end'0
  
  use seq.Seq
  
  let rec next'0 (self:borrowed (t_Range'0)) (return'  (ret:t_Option'0))= {[@expl:precondition] inv'2 self}
    any
    [ return' (result:t_Option'0)-> {inv'3 result}
      {[%#siter12] match result with
        | C_None'0 -> completed'0 self
        | C_Some'0 v -> produces'0 self.current (Seq.singleton v) self.final
        end}
      (! return' {result}) ]
    
  
  predicate resolve'0 (_1 : borrowed (t_Range'0)) =
    resolve'1 _1
  
  let rec v_Some'0 (input:t_Option'0) (ret  (field_0:isize))= any
    [ good (field_0:isize)-> {C_Some'0 field_0 = input} (! ret {field_0})
    | bad -> {forall field_0 : isize [C_Some'0 field_0 : t_Option'0] . C_Some'0 field_0 <> input} (! {false} any) ]
    
  
  use seq.Seq
  
  use prelude.prelude.Intrinsic
  
  use prelude.prelude.Snapshot
  
  use prelude.prelude.Snapshot
  
  function produces_refl'0 (self : t_Range'0) : ()
  
  axiom produces_refl'0_spec : forall self : t_Range'0 . ([%#srange15] inv'1 self)
   -> ([%#srange16] produces'0 self (Seq.empty  : Seq.seq isize) self)
  
  function produces_trans'0 (a : t_Range'0) (ab : Seq.seq isize) (b : t_Range'0) (bc : Seq.seq isize) (c : t_Range'0) : ()
    
  
  axiom produces_trans'0_spec : forall a : t_Range'0, ab : Seq.seq isize, b : t_Range'0, bc : Seq.seq isize, c : t_Range'0 . ([%#srange17] inv'1 a)
   -> ([%#srange18] inv'1 b)
   -> ([%#srange19] inv'1 c)
   -> ([%#srange20] produces'0 a ab b)
   -> ([%#srange21] produces'0 b bc c)  -> ([%#srange22] produces'0 a (Seq.(++) ab bc) c)
  
  meta "compute_max_steps" 1000000
  
  let rec sum_range'0 (n:isize) (return'  (ret:isize))= {[%#s03_std_iterators8] IntSize.to_int n >= 0}
    (! bb0
    [ bb0 = s0
      [ s0 =  [ &i <- [%#s03_std_iterators0] (0 : isize) ] s1
      | s1 =  [ &_7 <- { t_Range__start'0 = ([%#s03_std_iterators1] (0 : isize)); t_Range__end'0 = n } ] s2
      | s2 = into_iter'0 {_7} (fun (_ret':t_Range'0) ->  [ &iter <- _ret' ] s3)
      | s3 = bb1 ]
      
    | bb1 = s0 [ s0 =  [ &iter_old <- [%#s03_std_iterators2] Snapshot.new iter ] s1 | s1 = bb2 ] 
    | bb2 = s0
      [ s0 =  [ &produced <- [%#s03_std_iterators3] Snapshot.new (Seq.empty  : Seq.seq isize) ] s1 | s1 = bb3 ]
      
    | bb3 = bb4
    | bb4 = bb4
      [ bb4 = {[@expl:loop invariant] [%#s03_std_iterators5] IntSize.to_int i = Seq.length (Snapshot.inner produced)
        /\ i <= n}
        {[@expl:loop invariant] [%#s03_std_iterators4] produces'0 (Snapshot.inner iter_old) (Snapshot.inner produced) iter}
        {[@expl:loop invariant] [%#s03_std_iterators4] inv'1 iter}
        {[@expl:loop invariant] [%#s03_std_iterators4] inv'0 (Snapshot.inner produced)}
        (! s0) [ s0 = bb5 ] 
        [ bb5 = s0
          [ s0 = Borrow.borrow_mut <t_Range'0> {iter}
              (fun (_ret':borrowed (t_Range'0)) ->  [ &_20 <- _ret' ]  [ &iter <- _ret'.final ] s1)
          | s1 = Borrow.borrow_final <t_Range'0> {_20.current} {Borrow.get_id _20}
              (fun (_ret':borrowed (t_Range'0)) ->
                 [ &_19 <- _ret' ] 
                 [ &_20 <- { _20 with current = _ret'.final } ] 
                s2)
          | s2 = next'0 {_19} (fun (_ret':t_Option'0) ->  [ &_18 <- _ret' ] s3)
          | s3 = bb6 ]
          
        | bb6 = s0
          [ s0 = -{resolve'0 _20}- s1
          | s1 = any [ br0 -> {_18 = C_None'0 } (! bb9) | br1 (x0:isize)-> {_18 = C_Some'0 x0} (! bb8) ]  ]
          
        | bb8 = bb10
        | bb10 = s0
          [ s0 = v_Some'0 {_18} (fun (r0'0:isize) ->  [ &__creusot_proc_iter_elem <- r0'0 ] s1)
          | s1 = 
            [ &_23 <- [%#s03_std_iterators6] Snapshot.new (Seq.(++) (Snapshot.inner produced) (Seq.singleton __creusot_proc_iter_elem)) ]
            
            s2
          | s2 = bb11 ]
          
        | bb11 = s0
          [ s0 =  [ &produced <- _23 ] s1
          | s1 = IntSize.add {i} {[%#s03_std_iterators7] (1 : isize)} (fun (_ret':isize) ->  [ &i <- _ret' ] s2)
          | s2 = bb4 ]
           ]
         ]
      
    | bb9 = s0 [ s0 =  [ &_0 <- i ] s1 | s1 = return' {_0} ]  ]
    )
    [ & _0 : isize = any_l ()
    | & n : isize = n
    | & i : isize = any_l ()
    | & iter : t_Range'0 = any_l ()
    | & _7 : t_Range'0 = any_l ()
    | & iter_old : Snapshot.snap_ty (t_Range'0) = any_l ()
    | & produced : Snapshot.snap_ty (Seq.seq isize) = any_l ()
    | & _18 : t_Option'0 = any_l ()
    | & _19 : borrowed (t_Range'0) = any_l ()
    | & _20 : borrowed (t_Range'0) = any_l ()
    | & __creusot_proc_iter_elem : isize = any_l ()
    | & _23 : Snapshot.snap_ty (Seq.seq isize) = any_l () ]
     [ return' (result:isize)-> {[@expl:postcondition] [%#s03_std_iterators9] result = n} (! return' {result}) ] 
end
module M_03_std_iterators__enumerate_range [#"03_std_iterators.rs" 72 0 72 24]
  let%span s03_std_iterators0 = "03_std_iterators.rs" 74 20 74 21
  let%span s03_std_iterators1 = "03_std_iterators.rs" 74 23 74 25
  let%span s03_std_iterators2 = "03_std_iterators.rs" 73 4 73 96
  let%span s03_std_iterators3 = "03_std_iterators.rs" 73 4 73 96
  let%span s03_std_iterators4 = "03_std_iterators.rs" 73 4 73 96
  let%span s03_std_iterators5 = "03_std_iterators.rs" 73 4 73 96
  let%span siter6 = "../../../../creusot-contracts/src/std/iter.rs" 155 16 155 105
  let%span siter7 = "../../../../creusot-contracts/src/std/iter.rs" 156 16 158 56
  let%span siter8 = "../../../../creusot-contracts/src/std/iter.rs" 101 0 214 1
  let%span senumerate9 = "../../../../creusot-contracts/src/std/iter/enumerate.rs" 74 8 80 9
  let%span sops10 = "../../../../creusot-contracts/src/logic/ops.rs" 86 8 86 33
  let%span siter11 = "../../../../creusot-contracts/src/std/iter.rs" 107 26 110 17
  let%span srange12 = "../../../../creusot-contracts/src/std/iter/range.rs" 15 12 15 78
  let%span srange13 = "../../../../creusot-contracts/src/std/iter/range.rs" 22 8 28 9
  let%span senumerate14 = "../../../../creusot-contracts/src/std/iter/enumerate.rs" 14 4 14 41
  let%span siter15 = "../../../../creusot-contracts/src/std/iter.rs" 86 20 86 24
  let%span siter16 = "../../../../creusot-contracts/src/std/iter.rs" 92 8 92 19
  let%span senumerate17 = "../../../../creusot-contracts/src/std/iter/enumerate.rs" 85 15 85 24
  let%span senumerate18 = "../../../../creusot-contracts/src/std/iter/enumerate.rs" 86 14 86 45
  let%span senumerate19 = "../../../../creusot-contracts/src/std/iter/enumerate.rs" 91 15 91 21
  let%span senumerate20 = "../../../../creusot-contracts/src/std/iter/enumerate.rs" 92 15 92 21
  let%span senumerate21 = "../../../../creusot-contracts/src/std/iter/enumerate.rs" 93 15 93 21
  let%span senumerate22 = "../../../../creusot-contracts/src/std/iter/enumerate.rs" 94 15 94 32
  let%span senumerate23 = "../../../../creusot-contracts/src/std/iter/enumerate.rs" 95 15 95 32
  let%span senumerate24 = "../../../../creusot-contracts/src/std/iter/enumerate.rs" 96 14 96 42
  let%span senumerate25 = "../../../../creusot-contracts/src/std/iter/enumerate.rs" 62 8 68 9
  let%span sresolve26 = "../../../../creusot-contracts/src/resolve.rs" 41 20 41 34
  let%span srange27 = "../../../../creusot-contracts/src/std/iter/range.rs" 33 15 33 24
  let%span srange28 = "../../../../creusot-contracts/src/std/iter/range.rs" 34 14 34 45
  let%span srange29 = "../../../../creusot-contracts/src/std/iter/range.rs" 39 15 39 21
  let%span srange30 = "../../../../creusot-contracts/src/std/iter/range.rs" 40 15 40 21
  let%span srange31 = "../../../../creusot-contracts/src/std/iter/range.rs" 41 15 41 21
  let%span srange32 = "../../../../creusot-contracts/src/std/iter/range.rs" 42 15 42 32
  let%span srange33 = "../../../../creusot-contracts/src/std/iter/range.rs" 43 15 43 32
  let%span srange34 = "../../../../creusot-contracts/src/std/iter/range.rs" 44 14 44 42
  let%span snum35 = "../../../../creusot-contracts/src/std/num.rs" 21 16 21 35
  let%span sinvariant36 = "../../../../creusot-contracts/src/invariant.rs" 34 20 34 44
  
  use prelude.prelude.UIntSize
  
  type t_Range'0  =
    { t_Range__start'0: usize; t_Range__end'0: usize }
  
  use prelude.prelude.Borrow
  
  predicate inv'3 (_1 : borrowed (t_Range'0))
  
  predicate resolve'2 (self : borrowed (t_Range'0)) =
    [%#sresolve26] self.final = self.current
  
  use prelude.prelude.Int
  
  use prelude.prelude.UIntSize
  
  function deep_model'0 (self : usize) : int =
    [%#snum35] UIntSize.to_int self
  
  predicate completed'0 (self : borrowed (t_Range'0)) =
    [%#srange12] resolve'2 self
    /\ deep_model'0 (self.current).t_Range__start'0 >= deep_model'0 (self.current).t_Range__end'0
  
  use seq.Seq
  
  use seq.Seq
  
  use seq.Seq
  
  use seq.Seq
  
  predicate produces'1 (self : t_Range'0) (visited : Seq.seq usize) (o : t_Range'0) =
    [%#srange13] self.t_Range__end'0 = o.t_Range__end'0
    /\ deep_model'0 self.t_Range__start'0 <= deep_model'0 o.t_Range__start'0
    /\ (Seq.length visited > 0  -> deep_model'0 o.t_Range__start'0 <= deep_model'0 o.t_Range__end'0)
    /\ Seq.length visited = deep_model'0 o.t_Range__start'0 - deep_model'0 self.t_Range__start'0
    /\ (forall i : int . 0 <= i /\ i < Seq.length visited
     -> deep_model'0 (Seq.get visited i) = deep_model'0 self.t_Range__start'0 + i)
  
  predicate inv'4 (_1 : Seq.seq usize)
  
  predicate inv'5 (_1 : t_Range'0)
  
  constant v_MAX'0 : usize = (18446744073709551615 : usize)
  
  type t_Enumerate'0  =
    { t_Enumerate__iter'0: t_Range'0; t_Enumerate__count'0: usize }
  
  predicate inv'1 (_1 : t_Enumerate'0)
  
  function iter'0 (self : t_Enumerate'0) : t_Range'0
  
  axiom iter'0_spec : forall self : t_Enumerate'0 . [%#senumerate14] inv'1 self  -> inv'5 (iter'0 self)
  
  function n'0 (self : t_Enumerate'0) : int
  
  use seq.Seq
  
  predicate inv'0 (_1 : Seq.seq (usize, usize))
  
  axiom inv_axiom'0 [@rewrite] : forall x : Seq.seq (usize, usize) [inv'0 x] . inv'0 x = true
  
  predicate invariant'0 (self : t_Enumerate'0)
  
  axiom inv_axiom'1 [@rewrite] : forall x : t_Enumerate'0 [inv'1 x] . inv'1 x
  = (invariant'0 x
  /\ match x with
    | {t_Enumerate__iter'0 = iter ; t_Enumerate__count'0 = count} -> true
    end)
  
  predicate inv'2 (_1 : borrowed (t_Enumerate'0))
  
  predicate invariant'1 (self : borrowed (t_Enumerate'0)) =
    [%#sinvariant36] inv'1 self.current /\ inv'1 self.final
  
  axiom inv_axiom'2 [@rewrite] : forall x : borrowed (t_Enumerate'0) [inv'2 x] . inv'2 x = invariant'1 x
  
  axiom inv_axiom'3 [@rewrite] : forall x : borrowed (t_Range'0) [inv'3 x] . inv'3 x = true
  
  axiom inv_axiom'4 [@rewrite] : forall x : Seq.seq usize [inv'4 x] . inv'4 x = true
  
  axiom inv_axiom'5 [@rewrite] : forall x : t_Range'0 [inv'5 x] . inv'5 x = true
  
  type t_Option'0  =
    | C_None'0
    | C_Some'0 (usize, usize)
  
  predicate inv'6 (_1 : t_Option'0)
  
  axiom inv_axiom'6 [@rewrite] : forall x : t_Option'0 [inv'6 x] . inv'6 x = true
  
  let rec enumerate'0 (self:t_Range'0) (return'  (ret:t_Enumerate'0))= {[@expl:precondition] inv'5 self}
    {[@expl:precondition] [%#siter7] forall s : Seq.seq usize, i : t_Range'0 . inv'4 s /\ inv'5 i /\ produces'1 self s i
     -> Seq.length s < UIntSize.to_int v_MAX'0}
    {[@expl:precondition] [%#siter6] forall i : borrowed (t_Range'0) . inv'3 i /\ completed'0 i
     -> produces'1 i.current (Seq.empty  : Seq.seq usize) i.final}
    any
    [ return' (result:t_Enumerate'0)-> {inv'1 result}
      {[%#siter8] iter'0 result = self /\ n'0 result = 0}
      (! return' {result}) ]
    
  
  predicate into_iter_pre'0 (self : t_Enumerate'0) =
    [%#siter15] true
  
  predicate into_iter_post'0 (self : t_Enumerate'0) (res : t_Enumerate'0) =
    [%#siter16] self = res
  
  let rec into_iter'0 (self:t_Enumerate'0) (return'  (ret:t_Enumerate'0))= {[@expl:precondition] inv'1 self}
    {[@expl:precondition] [%#siter8] into_iter_pre'0 self}
    any
    [ return' (result:t_Enumerate'0)-> {inv'1 result} {[%#siter8] into_iter_post'0 self result} (! return' {result}) ]
    
  
  use prelude.prelude.Snapshot
  
  use seq.Seq
  
  use prelude.prelude.Snapshot
  
  use prelude.prelude.Snapshot
  
  use prelude.prelude.Snapshot
  
  use prelude.prelude.Snapshot
  
  use seq.Seq
  
  use seq.Seq
  
  predicate produces'0 (self : t_Enumerate'0) (visited : Seq.seq (usize, usize)) (o : t_Enumerate'0) =
    [%#senumerate9] Seq.length visited = n'0 o - n'0 self
    /\ (exists s : Seq.seq usize . inv'4 s
    /\ produces'1 (iter'0 self) s (iter'0 o)
    /\ Seq.length visited = Seq.length s
    /\ (forall i : int . 0 <= i /\ i < Seq.length s
     -> UIntSize.to_int (let (a, _) = Seq.get visited i in a) = n'0 self + i
    /\ (let (_, a) = Seq.get visited i in a) = Seq.get s i))
  
  use prelude.prelude.Snapshot
  
  function index_logic'0 [@inline:trivial] (self : Snapshot.snap_ty (Seq.seq (usize, usize))) (ix : int) : (usize, usize)
    
   =
    [%#sops10] Seq.get (Snapshot.inner self) ix
  
  predicate completed'1 (self : borrowed (t_Enumerate'0)) =
    [%#senumerate25] exists inner : borrowed (t_Range'0) . inv'3 inner
    /\ inner.current = iter'0 self.current
    /\ inner.final = iter'0 self.final /\ completed'0 inner /\ n'0 self.current = n'0 self.final
  
  use seq.Seq
  
  let rec next'0 (self:borrowed (t_Enumerate'0)) (return'  (ret:t_Option'0))= {[@expl:precondition] inv'2 self}
    any
    [ return' (result:t_Option'0)-> {inv'6 result}
      {[%#siter11] match result with
        | C_None'0 -> completed'1 self
        | C_Some'0 v -> produces'0 self.current (Seq.singleton v) self.final
        end}
      (! return' {result}) ]
    
  
  predicate resolve'1 (self : borrowed (t_Enumerate'0)) =
    [%#sresolve26] self.final = self.current
  
  predicate resolve'0 (_1 : borrowed (t_Enumerate'0)) =
    resolve'1 _1
  
  let rec v_Some'0 (input:t_Option'0) (ret  (field_0:(usize, usize)))= any
    [ good (field_0:(usize, usize))-> {C_Some'0 field_0 = input} (! ret {field_0})
    | bad -> {forall field_0 : (usize, usize) [C_Some'0 field_0 : t_Option'0] . C_Some'0 field_0 <> input}
      (! {false}
      any) ]
    
  
  use seq.Seq
  
  use prelude.prelude.Intrinsic
  
  use prelude.prelude.Snapshot
  
  use seq.Seq
  
  function produces_refl'0 (self : t_Enumerate'0) : ()
  
  axiom produces_refl'0_spec : forall self : t_Enumerate'0 . ([%#senumerate17] inv'1 self)
   -> ([%#senumerate18] produces'0 self (Seq.empty  : Seq.seq (usize, usize)) self)
  
  function produces_trans'0 (a : t_Enumerate'0) (ab : Seq.seq (usize, usize)) (b : t_Enumerate'0) (bc : Seq.seq (usize, usize)) (c : t_Enumerate'0) : ()
    
  
  axiom produces_trans'0_spec : forall a : t_Enumerate'0, ab : Seq.seq (usize, usize), b : t_Enumerate'0, bc : Seq.seq (usize, usize), c : t_Enumerate'0 . ([%#senumerate19] inv'1 a)
   -> ([%#senumerate20] inv'1 b)
   -> ([%#senumerate21] inv'1 c)
   -> ([%#senumerate22] produces'0 a ab b)
   -> ([%#senumerate23] produces'0 b bc c)  -> ([%#senumerate24] produces'0 a (Seq.(++) ab bc) c)
  
  use seq.Seq
  
  function produces_refl'1 (self : t_Range'0) : ()
  
  axiom produces_refl'1_spec : forall self : t_Range'0 . ([%#srange27] inv'5 self)
   -> ([%#srange28] produces'1 self (Seq.empty  : Seq.seq usize) self)
  
  use seq.Seq
  
  function produces_trans'1 (a : t_Range'0) (ab : Seq.seq usize) (b : t_Range'0) (bc : Seq.seq usize) (c : t_Range'0) : ()
    
  
  axiom produces_trans'1_spec : forall a : t_Range'0, ab : Seq.seq usize, b : t_Range'0, bc : Seq.seq usize, c : t_Range'0 . ([%#srange29] inv'5 a)
   -> ([%#srange30] inv'5 b)
   -> ([%#srange31] inv'5 c)
   -> ([%#srange32] produces'1 a ab b)
   -> ([%#srange33] produces'1 b bc c)  -> ([%#srange34] produces'1 a (Seq.(++) ab bc) c)
  
  meta "compute_max_steps" 1000000
  
  let rec enumerate_range'0 (_1:()) (return'  (ret:()))= (! bb0
    [ bb0 = s0
      [ s0 = 
        [ &_3 <- { t_Range__start'0 = ([%#s03_std_iterators0] (0 : usize));
                   t_Range__end'0 = ([%#s03_std_iterators1] (10 : usize)) } ]
        
        s1
      | s1 = enumerate'0 {_3} (fun (_ret':t_Enumerate'0) ->  [ &_2 <- _ret' ] s2)
      | s2 = bb1 ]
      
    | bb1 = s0 [ s0 = into_iter'0 {_2} (fun (_ret':t_Enumerate'0) ->  [ &iter <- _ret' ] s1) | s1 = bb2 ] 
    | bb2 = s0 [ s0 =  [ &iter_old <- [%#s03_std_iterators2] Snapshot.new iter ] s1 | s1 = bb3 ] 
    | bb3 = s0
      [ s0 =  [ &produced <- [%#s03_std_iterators3] Snapshot.new (Seq.empty  : Seq.seq (usize, usize)) ] s1 | s1 = bb4 ]
      
    | bb4 = bb5
    | bb5 = bb5
      [ bb5 = {[@expl:loop invariant] [%#s03_std_iterators4] forall i : int . 0 <= i
        /\ i < Seq.length (Snapshot.inner produced)
         -> (let (a, _) = index_logic'0 produced i in a) = (let (_, a) = index_logic'0 produced i in a)}
        {[@expl:loop invariant] [%#s03_std_iterators4] produces'0 (Snapshot.inner iter_old) (Snapshot.inner produced) iter}
        {[@expl:loop invariant] [%#s03_std_iterators4] inv'1 iter}
        {[@expl:loop invariant] [%#s03_std_iterators4] inv'0 (Snapshot.inner produced)}
        (! s0) [ s0 = bb6 ] 
        [ bb6 = s0
          [ s0 = {inv'1 iter}
            Borrow.borrow_mut <t_Enumerate'0> {iter}
              (fun (_ret':borrowed (t_Enumerate'0)) ->
                 [ &_15 <- _ret' ] 
                -{inv'1 _ret'.final}-
                 [ &iter <- _ret'.final ] 
                s1)
          | s1 = {inv'1 _15.current}
            Borrow.borrow_final <t_Enumerate'0> {_15.current} {Borrow.get_id _15}
              (fun (_ret':borrowed (t_Enumerate'0)) ->
                 [ &_14 <- _ret' ] 
                -{inv'1 _ret'.final}-
                 [ &_15 <- { _15 with current = _ret'.final } ] 
                s2)
          | s2 = next'0 {_14} (fun (_ret':t_Option'0) ->  [ &_13 <- _ret' ] s3)
          | s3 = bb7 ]
          
        | bb7 = s0
          [ s0 = {[@expl:type invariant] inv'2 _15} s1
          | s1 = -{resolve'0 _15}- s2
          | s2 = any [ br0 -> {_13 = C_None'0 } (! bb10) | br1 (x0:(usize, usize))-> {_13 = C_Some'0 x0} (! bb9) ]  ]
          
        | bb9 = bb11
        | bb11 = s0
          [ s0 = v_Some'0 {_13} (fun (r0'0:(usize, usize)) ->  [ &__creusot_proc_iter_elem <- r0'0 ] s1)
          | s1 = 
            [ &_18 <- [%#s03_std_iterators5] Snapshot.new (Seq.(++) (Snapshot.inner produced) (Seq.singleton __creusot_proc_iter_elem)) ]
            
            s2
          | s2 = bb12 ]
          
        | bb12 = s0
          [ s0 =  [ &produced <- _18 ] s1
          | s1 =  [ &ix <- let (r'0, _) = __creusot_proc_iter_elem in r'0 ] s2
          | s2 =  [ &x <- let (_, r'1) = __creusot_proc_iter_elem in r'1 ] s3
          | s3 = bb5 ]
           ]
         ]
      
    | bb10 = return' {_0} ]
    )
    [ & _0 : () = any_l ()
    | & iter : t_Enumerate'0 = any_l ()
    | & _2 : t_Enumerate'0 = any_l ()
    | & _3 : t_Range'0 = any_l ()
    | & iter_old : Snapshot.snap_ty (t_Enumerate'0) = any_l ()
    | & produced : Snapshot.snap_ty (Seq.seq (usize, usize)) = any_l ()
    | & _13 : t_Option'0 = any_l ()
    | & _14 : borrowed (t_Enumerate'0) = any_l ()
    | & _15 : borrowed (t_Enumerate'0) = any_l ()
    | & __creusot_proc_iter_elem : (usize, usize) = any_l ()
    | & _18 : Snapshot.snap_ty (Seq.seq (usize, usize)) = any_l ()
    | & ix : usize = any_l ()
    | & x : usize = any_l () ]
     [ return' (result:())-> (! return' {result}) ] 
end
module M_03_std_iterators__my_reverse [#"03_std_iterators.rs" 94 0 94 37]
  let%span s03_std_iterators0 = "03_std_iterators.rs" 96 36 96 55
  let%span s03_std_iterators1 = "03_std_iterators.rs" 101 26 101 27
  let%span s03_std_iterators2 = "03_std_iterators.rs" 101 22 101 27
  let%span s03_std_iterators3 = "03_std_iterators.rs" 101 19 101 20
  let%span s03_std_iterators4 = "03_std_iterators.rs" 101 40 101 41
  let%span s03_std_iterators5 = "03_std_iterators.rs" 101 36 101 41
  let%span s03_std_iterators6 = "03_std_iterators.rs" 101 33 101 34
  let%span s03_std_iterators7 = "03_std_iterators.rs" 97 4 97 36
  let%span s03_std_iterators8 = "03_std_iterators.rs" 97 4 97 36
  let%span s03_std_iterators9 = "03_std_iterators.rs" 97 4 97 36
  let%span s03_std_iterators10 = "03_std_iterators.rs" 97 16 97 34
  let%span s03_std_iterators11 = "03_std_iterators.rs" 98 16 98 78
  let%span s03_std_iterators12 = "03_std_iterators.rs" 99 16 99 76
  let%span s03_std_iterators13 = "03_std_iterators.rs" 100 16 100 80
  let%span s03_std_iterators14 = "03_std_iterators.rs" 97 4 97 36
  let%span s03_std_iterators15 = "03_std_iterators.rs" 102 30 102 31
  let%span s03_std_iterators16 = "03_std_iterators.rs" 103 22 103 52
  let%span s03_std_iterators17 = "03_std_iterators.rs" 94 21 94 26
  let%span s03_std_iterators18 = "03_std_iterators.rs" 93 0 93 46
  let%span sslice19 = "../../../../creusot-contracts/src/std/slice.rs" 245 0 354 1
  let%span siter20 = "../../../../creusot-contracts/src/std/iter.rs" 166 27 166 48
  let%span siter21 = "../../../../creusot-contracts/src/std/iter.rs" 101 0 214 1
  let%span siter22 = "../../../../creusot-contracts/src/std/iter.rs" 168 26 168 62
  let%span szip23 = "../../../../creusot-contracts/src/std/iter/zip.rs" 44 8 50 9
  let%span smodel24 = "../../../../creusot-contracts/src/model.rs" 106 8 106 22
  let%span ssnapshot25 = "../../../../creusot-contracts/src/snapshot.rs" 26 20 26 39
  let%span s03_std_iterators26 = "03_std_iterators.rs" 81 4 83 5
  let%span s03_std_iterators27 = "03_std_iterators.rs" 88 4 90 5
  let%span siter28 = "../../../../creusot-contracts/src/std/iter.rs" 107 26 110 17
  let%span sslice29 = "../../../../creusot-contracts/src/std/slice.rs" 257 19 257 35
  let%span sslice30 = "../../../../creusot-contracts/src/std/slice.rs" 258 19 258 35
  let%span sslice31 = "../../../../creusot-contracts/src/std/slice.rs" 259 8 259 52
  let%span sops32 = "../../../../creusot-contracts/src/logic/ops.rs" 42 8 42 31
  let%span sops33 = "../../../../creusot-contracts/src/logic/ops.rs" 53 8 53 32
  let%span sslice34 = "../../../../creusot-contracts/src/std/slice.rs" 28 14 28 41
  let%span sslice35 = "../../../../creusot-contracts/src/std/slice.rs" 29 14 29 42
  let%span smodel36 = "../../../../creusot-contracts/src/model.rs" 88 8 88 22
  let%span siter37 = "../../../../creusot-contracts/src/std/iter.rs" 86 20 86 24
  let%span szip38 = "../../../../creusot-contracts/src/std/iter/zip.rs" 14 4 14 41
  let%span szip39 = "../../../../creusot-contracts/src/std/iter/zip.rs" 21 4 21 41
  let%span siter40 = "../../../../creusot-contracts/src/std/iter.rs" 92 8 92 19
  let%span szip41 = "../../../../creusot-contracts/src/std/iter/zip.rs" 55 15 55 24
  let%span szip42 = "../../../../creusot-contracts/src/std/iter/zip.rs" 56 14 56 45
  let%span szip43 = "../../../../creusot-contracts/src/std/iter/zip.rs" 63 15 63 21
  let%span szip44 = "../../../../creusot-contracts/src/std/iter/zip.rs" 64 15 64 21
  let%span szip45 = "../../../../creusot-contracts/src/std/iter/zip.rs" 65 15 65 21
  let%span szip46 = "../../../../creusot-contracts/src/std/iter/zip.rs" 66 15 66 32
  let%span szip47 = "../../../../creusot-contracts/src/std/iter/zip.rs" 67 15 67 32
  let%span szip48 = "../../../../creusot-contracts/src/std/iter/zip.rs" 68 14 68 42
  let%span srange49 = "../../../../creusot-contracts/src/std/iter/range.rs" 22 8 28 9
  let%span szip50 = "../../../../creusot-contracts/src/std/iter/zip.rs" 31 8 38 9
  let%span sresolve51 = "../../../../creusot-contracts/src/resolve.rs" 41 20 41 34
  let%span srange52 = "../../../../creusot-contracts/src/std/iter/range.rs" 33 15 33 24
  let%span srange53 = "../../../../creusot-contracts/src/std/iter/range.rs" 34 14 34 45
  let%span srange54 = "../../../../creusot-contracts/src/std/iter/range.rs" 39 15 39 21
  let%span srange55 = "../../../../creusot-contracts/src/std/iter/range.rs" 40 15 40 21
  let%span srange56 = "../../../../creusot-contracts/src/std/iter/range.rs" 41 15 41 21
  let%span srange57 = "../../../../creusot-contracts/src/std/iter/range.rs" 42 15 42 32
  let%span srange58 = "../../../../creusot-contracts/src/std/iter/range.rs" 43 15 43 32
  let%span srange59 = "../../../../creusot-contracts/src/std/iter/range.rs" 44 14 44 42
  let%span snum60 = "../../../../creusot-contracts/src/std/num.rs" 21 16 21 35
  let%span srange61 = "../../../../creusot-contracts/src/std/iter/range.rs" 15 12 15 78
  let%span sslice62 = "../../../../creusot-contracts/src/std/slice.rs" 18 20 18 30
  let%span sinvariant63 = "../../../../creusot-contracts/src/invariant.rs" 34 20 34 44
  let%span sinvariant64 = "../../../../creusot-contracts/src/invariant.rs" 24 8 24 18
<<<<<<< HEAD
  let%span sseq65 = "../../../../creusot-contracts/src/logic/seq.rs" 388 8 388 97
=======
  let%span sseq65 = "../../../../creusot-contracts/src/logic/seq.rs" 459 8 459 97
>>>>>>> 2c8506fb
  let%span sboxed66 = "../../../../creusot-contracts/src/std/boxed.rs" 28 8 28 18
  
  use prelude.prelude.Borrow
  
  use prelude.prelude.Slice
  
  type t_T'0
  
  predicate inv'4 (_1 : slice t_T'0)
  
  use seq.Seq
  
  use seq.Seq
  
  use prelude.prelude.UIntSize
  
  constant v_MAX'0 : usize = (18446744073709551615 : usize)
  
  use prelude.prelude.UIntSize
  
  use prelude.prelude.Int
  
  use prelude.prelude.Slice
  
  function view'2 (self : slice t_T'0) : Seq.seq t_T'0
  
  axiom view'2_spec : forall self : slice t_T'0 . ([%#sslice35] view'2 self = Slice.id self)
  && ([%#sslice34] Seq.length (view'2 self) <= UIntSize.to_int (v_MAX'0 : usize))
  
  function view'3 (self : slice t_T'0) : Seq.seq t_T'0 =
    [%#smodel36] view'2 self
  
  use seq.Seq
  
  predicate inv'0 (_1 : Seq.seq (usize, usize))
  
  axiom inv_axiom'0 [@rewrite] : forall x : Seq.seq (usize, usize) [inv'0 x] . inv'0 x = true
  
  type t_Range'0  =
    { t_Range__start'0: usize; t_Range__end'0: usize }
  
  type t_Zip'0  =
    { t_Zip__a'0: t_Range'0; t_Zip__b'0: t_Range'0; t_Zip__index'0: usize; t_Zip__len'0: usize; t_Zip__a_len'0: usize }
  
  predicate inv'1 (_1 : t_Zip'0)
  
  axiom inv_axiom'1 [@rewrite] : forall x : t_Zip'0 [inv'1 x] . inv'1 x = true
  
  predicate inv'2 (_1 : slice t_T'0)
  
  predicate inv'11 (_1 : Seq.seq t_T'0)
  
  predicate invariant'0 (self : slice t_T'0) =
    [%#sslice62] inv'11 (view'2 self)
  
  axiom inv_axiom'2 [@rewrite] : forall x : slice t_T'0 [inv'2 x] . inv'2 x = invariant'0 x
  
  predicate inv'3 (_1 : borrowed (slice t_T'0))
  
  predicate invariant'1 (self : borrowed (slice t_T'0)) =
    [%#sinvariant63] inv'2 self.current /\ inv'2 self.final
  
  axiom inv_axiom'3 [@rewrite] : forall x : borrowed (slice t_T'0) [inv'3 x] . inv'3 x = invariant'1 x
  
  predicate invariant'2 (self : slice t_T'0) =
    [%#sinvariant64] inv'2 self
  
  axiom inv_axiom'4 [@rewrite] : forall x : slice t_T'0 [inv'4 x] . inv'4 x = invariant'2 x
  
  predicate inv'5 (_1 : t_Range'0)
  
  axiom inv_axiom'5 [@rewrite] : forall x : t_Range'0 [inv'5 x] . inv'5 x = true
  
  use seq.Seq
  
  predicate inv'6 (_1 : Seq.seq usize)
  
  axiom inv_axiom'6 [@rewrite] : forall x : Seq.seq usize [inv'6 x] . inv'6 x = true
  
  predicate inv'7 (_1 : borrowed (t_Zip'0))
  
  axiom inv_axiom'7 [@rewrite] : forall x : borrowed (t_Zip'0) [inv'7 x] . inv'7 x = true
  
  type t_Option'0  =
    | C_None'0
    | C_Some'0 (usize, usize)
  
  predicate inv'8 (_1 : t_Option'0)
  
  axiom inv_axiom'8 [@rewrite] : forall x : t_Option'0 [inv'8 x] . inv'8 x = true
  
  predicate inv'9 (_1 : borrowed (t_Range'0))
  
  axiom inv_axiom'9 [@rewrite] : forall x : borrowed (t_Range'0) [inv'9 x] . inv'9 x = true
  
  predicate inv'10 (_1 : usize)
  
  axiom inv_axiom'10 [@rewrite] : forall x : usize [inv'10 x] . inv'10 x = true
  
  use seq.Seq
  
  predicate inv'12 (_1 : t_T'0)
  
  predicate invariant'3 (self : Seq.seq t_T'0) =
    [%#sseq65] forall i : int . 0 <= i /\ i < Seq.length self  -> inv'12 (Seq.get self i)
  
  axiom inv_axiom'11 [@rewrite] : forall x : Seq.seq t_T'0 [inv'11 x] . inv'11 x = invariant'3 x
  
  predicate inv'13 (_1 : t_T'0)
  
  predicate invariant'4 (self : t_T'0) =
    [%#sboxed66] inv'13 self
  
  axiom inv_axiom'12 [@rewrite] : forall x : t_T'0 [inv'12 x] . inv'12 x = invariant'4 x
  
  let rec len'0 (self:slice t_T'0) (return'  (ret:usize))= {[@expl:precondition] inv'4 self}
    any
    [ return' (result:usize)-> {[%#sslice19] Seq.length (view'3 self) = UIntSize.to_int result} (! return' {result}) ]
    
  
  use prelude.prelude.Snapshot
  
  predicate into_iter_pre'0 (self : t_Range'0) =
    [%#siter37] true
  
  function itera'0 (self : t_Zip'0) : t_Range'0
  
  axiom itera'0_spec : forall self : t_Zip'0 . [%#szip38] inv'1 self  -> inv'5 (itera'0 self)
  
  function iterb'0 (self : t_Zip'0) : t_Range'0
  
  axiom iterb'0_spec : forall self : t_Zip'0 . [%#szip39] inv'1 self  -> inv'5 (iterb'0 self)
  
  predicate into_iter_post'0 (self : t_Range'0) (res : t_Range'0) =
    [%#siter40] self = res
  
  let rec zip'0 (self:t_Range'0) (other:t_Range'0) (return'  (ret:t_Zip'0))= {[@expl:precondition] inv'5 other}
    {[@expl:precondition] inv'5 self}
    {[@expl:precondition] [%#siter20] into_iter_pre'0 other}
    any
    [ return' (result:t_Zip'0)-> {inv'1 result}
      {[%#siter22] into_iter_post'0 other (iterb'0 result)}
      {[%#siter21] itera'0 result = self}
      (! return' {result}) ]
    
  
  predicate into_iter_pre'1 (self : t_Zip'0) =
    [%#siter37] true
  
  predicate into_iter_post'1 (self : t_Zip'0) (res : t_Zip'0) =
    [%#siter40] self = res
  
  let rec into_iter'0 (self:t_Zip'0) (return'  (ret:t_Zip'0))= {[@expl:precondition] inv'1 self}
    {[@expl:precondition] [%#siter21] into_iter_pre'1 self}
    any [ return' (result:t_Zip'0)-> {inv'1 result} {[%#siter21] into_iter_post'1 self result} (! return' {result}) ] 
  
  use prelude.prelude.Snapshot
  
  use seq.Seq
  
  use prelude.prelude.Snapshot
  
  use prelude.prelude.Snapshot
  
  use prelude.prelude.Snapshot
  
  use prelude.prelude.Snapshot
  
  use seq.Seq
  
  use seq.Seq
  
  use seq.Seq
  
  use seq.Seq
  
  function deep_model'0 (self : usize) : int =
    [%#snum60] UIntSize.to_int self
  
  predicate produces'1 (self : t_Range'0) (visited : Seq.seq usize) (o : t_Range'0) =
    [%#srange49] self.t_Range__end'0 = o.t_Range__end'0
    /\ deep_model'0 self.t_Range__start'0 <= deep_model'0 o.t_Range__start'0
    /\ (Seq.length visited > 0  -> deep_model'0 o.t_Range__start'0 <= deep_model'0 o.t_Range__end'0)
    /\ Seq.length visited = deep_model'0 o.t_Range__start'0 - deep_model'0 self.t_Range__start'0
    /\ (forall i : int . 0 <= i /\ i < Seq.length visited
     -> deep_model'0 (Seq.get visited i) = deep_model'0 self.t_Range__start'0 + i)
  
  predicate produces'0 (self : t_Zip'0) (visited : Seq.seq (usize, usize)) (o : t_Zip'0) =
    [%#szip23] exists p1 : Seq.seq usize, p2 : Seq.seq usize . inv'6 p1
    /\ inv'6 p2
    /\ Seq.length p1 = Seq.length p2
    /\ Seq.length p2 = Seq.length visited
    /\ (forall i : int . 0 <= i /\ i < Seq.length visited  -> Seq.get visited i = (Seq.get p1 i, Seq.get p2 i))
    /\ produces'1 (itera'0 self) p1 (itera'0 o) /\ produces'1 (iterb'0 self) p2 (iterb'0 o)
  
  function view'0 (self : borrowed (slice t_T'0)) : Seq.seq t_T'0 =
    [%#smodel24] view'2 self.current
  
  use prelude.prelude.Snapshot
  
  use prelude.prelude.Snapshot
  
  function view'4 (self : borrowed (slice t_T'0)) : Seq.seq t_T'0 =
    [%#smodel36] view'0 self
  
  function view'1 (self : Snapshot.snap_ty (borrowed (slice t_T'0))) : Seq.seq t_T'0 =
    [%#ssnapshot25] view'4 (Snapshot.inner self)
  
  use seq.Seq
  
  predicate equiv_range'0 [#"03_std_iterators.rs" 80 0 80 65] (s1 : Seq.seq t_T'0) (s2 : Seq.seq t_T'0) (l : int) (u : int)
    
   =
    [%#s03_std_iterators26] forall i : int . l <= i /\ i < u  -> Seq.get s1 i = Seq.get s2 i
  
  predicate equiv_reverse_range'0 [#"03_std_iterators.rs" 87 0 87 81] (s1 : Seq.seq t_T'0) (s2 : Seq.seq t_T'0) (l : int) (u : int) (n : int)
    
   =
    [%#s03_std_iterators27] forall i : int . l <= i /\ i < u  -> Seq.get s1 i = Seq.get s2 (n - i)
  
  predicate resolve'6 (self : borrowed (t_Range'0)) =
    [%#sresolve51] self.final = self.current
  
  predicate completed'1 (self : borrowed (t_Range'0)) =
    [%#srange61] resolve'6 self
    /\ deep_model'0 (self.current).t_Range__start'0 >= deep_model'0 (self.current).t_Range__end'0
  
  predicate resolve'4 (_1 : borrowed (t_Range'0)) =
    resolve'6 _1
  
  use seq.Seq
  
  predicate resolve'5 (_1 : usize) =
    true
  
  predicate completed'0 (self : borrowed (t_Zip'0)) =
    [%#szip50] exists a : borrowed (t_Range'0), b : borrowed (t_Range'0) . inv'9 a
    /\ inv'9 b
    /\ a.current = itera'0 self.current
    /\ b.current = iterb'0 self.current
    /\ a.final = itera'0 self.final
    /\ b.final = iterb'0 self.final
    /\ (completed'1 a /\ resolve'4 b
    \/ (exists x : usize . inv'10 x /\ produces'1 a.current (Seq.singleton x) a.final /\ resolve'5 x /\ completed'1 b))
  
  use seq.Seq
  
  let rec next'0 (self:borrowed (t_Zip'0)) (return'  (ret:t_Option'0))= {[@expl:precondition] inv'7 self}
    any
    [ return' (result:t_Option'0)-> {inv'8 result}
      {[%#siter28] match result with
        | C_None'0 -> completed'0 self
        | C_Some'0 v -> produces'0 self.current (Seq.singleton v) self.final
        end}
      (! return' {result}) ]
    
  
  predicate resolve'2 (self : borrowed (t_Zip'0)) =
    [%#sresolve51] self.final = self.current
  
  predicate resolve'0 (_1 : borrowed (t_Zip'0)) =
    resolve'2 _1
  
  let rec v_Some'0 (input:t_Option'0) (ret  (field_0:(usize, usize)))= any
    [ good (field_0:(usize, usize))-> {C_Some'0 field_0 = input} (! ret {field_0})
    | bad -> {forall field_0 : (usize, usize) [C_Some'0 field_0 : t_Option'0] . C_Some'0 field_0 <> input}
      (! {false}
      any) ]
    
  
  use seq.Seq
  
  use seq.Permut
  
  let rec swap'0 (self:borrowed (slice t_T'0)) (a:usize) (b:usize) (return'  (ret:()))= {[@expl:precondition] inv'3 self}
    {[@expl:precondition] [%#sslice30] UIntSize.to_int b < Seq.length (view'0 self)}
    {[@expl:precondition] [%#sslice29] UIntSize.to_int a < Seq.length (view'0 self)}
    any
    [ return' (result:())-> {[%#sslice31] Permut.exchange (view'2 self.final) (view'0 self) (UIntSize.to_int a) (UIntSize.to_int b)}
      (! return' {result}) ]
    
  
  function index_logic'0 [@inline:trivial] (self : slice t_T'0) (ix : int) : t_T'0 =
    [%#sops32] Seq.get (view'2 self) ix
  
  function index_logic'1 [@inline:trivial] (self : slice t_T'0) (ix : usize) : t_T'0 =
    [%#sops33] Seq.get (view'2 self) (UIntSize.to_int ix)
  
  predicate resolve'3 (self : borrowed (slice t_T'0)) =
    [%#sresolve51] self.final = self.current
  
  predicate resolve'1 (_1 : borrowed (slice t_T'0)) =
    resolve'3 _1
  
  use prelude.prelude.Intrinsic
  
  use prelude.prelude.Snapshot
  
  use prelude.prelude.Snapshot
  
  use seq.Reverse
  
  use seq.Seq
  
  use seq.Seq
  
  function produces_refl'0 (self : t_Zip'0) : ()
  
  axiom produces_refl'0_spec : forall self : t_Zip'0 . ([%#szip41] inv'1 self)
   -> ([%#szip42] produces'0 self (Seq.empty  : Seq.seq (usize, usize)) self)
  
  function produces_trans'0 (a : t_Zip'0) (ab : Seq.seq (usize, usize)) (b : t_Zip'0) (bc : Seq.seq (usize, usize)) (c : t_Zip'0) : ()
    
  
  axiom produces_trans'0_spec : forall a : t_Zip'0, ab : Seq.seq (usize, usize), b : t_Zip'0, bc : Seq.seq (usize, usize), c : t_Zip'0 . ([%#szip43] inv'1 a)
   -> ([%#szip44] inv'1 b)
   -> ([%#szip45] inv'1 c)
   -> ([%#szip46] produces'0 a ab b)  -> ([%#szip47] produces'0 b bc c)  -> ([%#szip48] produces'0 a (Seq.(++) ab bc) c)
  
  use seq.Seq
  
  function produces_refl'1 (self : t_Range'0) : ()
  
  axiom produces_refl'1_spec : forall self : t_Range'0 . ([%#srange52] inv'5 self)
   -> ([%#srange53] produces'1 self (Seq.empty  : Seq.seq usize) self)
  
  use seq.Seq
  
  function produces_trans'1 (a : t_Range'0) (ab : Seq.seq usize) (b : t_Range'0) (bc : Seq.seq usize) (c : t_Range'0) : ()
    
  
  axiom produces_trans'1_spec : forall a : t_Range'0, ab : Seq.seq usize, b : t_Range'0, bc : Seq.seq usize, c : t_Range'0 . ([%#srange54] inv'5 a)
   -> ([%#srange55] inv'5 b)
   -> ([%#srange56] inv'5 c)
   -> ([%#srange57] produces'1 a ab b)
   -> ([%#srange58] produces'1 b bc c)  -> ([%#srange59] produces'1 a (Seq.(++) ab bc) c)
  
  meta "compute_max_steps" 1000000
  
  let rec my_reverse'0 (slice:borrowed (slice t_T'0)) (return'  (ret:()))= {[%#s03_std_iterators17] inv'3 slice}
    (! bb0
    [ bb0 = s0 [ s0 = len'0 {slice.current} (fun (_ret':usize) ->  [ &n <- _ret' ] s1) | s1 = bb1 ] 
    | bb1 = s0 [ s0 =  [ &old_v <- [%#s03_std_iterators0] Snapshot.new slice ] s1 | s1 = bb2 ] 
    | bb2 = s0
      [ s0 = UIntSize.eq {[%#s03_std_iterators1] (2 : usize)} {[%#s03_std_iterators2] (0 : usize)}
          (fun (_ret':bool) ->  [ &_12 <- _ret' ] s1)
      | s1 = {[@expl:division by zero] [%#s03_std_iterators2] not _12} s2
      | s2 = bb3 ]
      
    | bb3 = s0
      [ s0 = UIntSize.div {n} {[%#s03_std_iterators1] (2 : usize)} (fun (_ret':usize) ->  [ &_10 <- _ret' ] s1)
      | s1 =  [ &_9 <- { t_Range__start'0 = ([%#s03_std_iterators3] (0 : usize)); t_Range__end'0 = _10 } ] s2
      | s2 = UIntSize.eq {[%#s03_std_iterators4] (2 : usize)} {[%#s03_std_iterators5] (0 : usize)}
          (fun (_ret':bool) ->  [ &_16 <- _ret' ] s3)
      | s3 = {[@expl:division by zero] [%#s03_std_iterators5] not _16} s4
      | s4 = bb4 ]
      
    | bb4 = s0
      [ s0 = UIntSize.div {n} {[%#s03_std_iterators4] (2 : usize)} (fun (_ret':usize) ->  [ &_14 <- _ret' ] s1)
      | s1 =  [ &_13 <- { t_Range__start'0 = ([%#s03_std_iterators6] (0 : usize)); t_Range__end'0 = _14 } ] s2
      | s2 = zip'0 {_9} {_13} (fun (_ret':t_Zip'0) ->  [ &_8 <- _ret' ] s3)
      | s3 = bb5 ]
      
    | bb5 = s0 [ s0 = into_iter'0 {_8} (fun (_ret':t_Zip'0) ->  [ &iter <- _ret' ] s1) | s1 = bb6 ] 
    | bb6 = s0 [ s0 =  [ &iter_old <- [%#s03_std_iterators7] Snapshot.new iter ] s1 | s1 = bb7 ] 
    | bb7 = s0
      [ s0 =  [ &produced <- [%#s03_std_iterators8] Snapshot.new (Seq.empty  : Seq.seq (usize, usize)) ] s1 | s1 = bb8 ]
      
    | bb8 = s0 [ s0 =  [ &old_9_0 <- Snapshot.new slice ] s1 | s1 = bb9 ] 
    | bb9 = bb9
      [ bb9 = {[@expl:loop invariant] (Snapshot.inner old_9_0).final = slice.final}
        {[@expl:loop invariant] [%#s03_std_iterators13] equiv_reverse_range'0 (view'0 slice) (view'1 old_v) (UIntSize.to_int n
        - Seq.length (Snapshot.inner produced)) (UIntSize.to_int n) (UIntSize.to_int n - 1)}
        {[@expl:loop invariant] [%#s03_std_iterators12] equiv_reverse_range'0 (view'0 slice) (view'1 old_v) 0 (Seq.length (Snapshot.inner produced)) (UIntSize.to_int n
        - 1)}
        {[@expl:loop invariant] [%#s03_std_iterators11] equiv_range'0 (view'0 slice) (view'1 old_v) (Seq.length (Snapshot.inner produced)) (UIntSize.to_int n
        - Seq.length (Snapshot.inner produced))}
        {[@expl:loop invariant] [%#s03_std_iterators10] UIntSize.to_int n = Seq.length (view'0 slice)}
        {[@expl:loop invariant] [%#s03_std_iterators9] produces'0 (Snapshot.inner iter_old) (Snapshot.inner produced) iter}
        {[@expl:loop invariant] [%#s03_std_iterators9] inv'1 iter}
        {[@expl:loop invariant] [%#s03_std_iterators9] inv'0 (Snapshot.inner produced)}
        (! s0) [ s0 = bb10 ] 
        [ bb10 = s0
          [ s0 = Borrow.borrow_mut <t_Zip'0> {iter}
              (fun (_ret':borrowed (t_Zip'0)) ->  [ &_31 <- _ret' ]  [ &iter <- _ret'.final ] s1)
          | s1 = Borrow.borrow_final <t_Zip'0> {_31.current} {Borrow.get_id _31}
              (fun (_ret':borrowed (t_Zip'0)) ->  [ &_30 <- _ret' ]  [ &_31 <- { _31 with current = _ret'.final } ] s2)
          | s2 = next'0 {_30} (fun (_ret':t_Option'0) ->  [ &_29 <- _ret' ] s3)
          | s3 = bb11 ]
          
        | bb11 = s0
          [ s0 = -{resolve'0 _31}- s1
          | s1 = any [ br0 -> {_29 = C_None'0 } (! bb14) | br1 (x0:(usize, usize))-> {_29 = C_Some'0 x0} (! bb13) ]  ]
          
        | bb13 = bb15
        | bb15 = s0
          [ s0 = v_Some'0 {_29} (fun (r0'0:(usize, usize)) ->  [ &__creusot_proc_iter_elem <- r0'0 ] s1)
          | s1 = 
            [ &_34 <- [%#s03_std_iterators14] Snapshot.new (Seq.(++) (Snapshot.inner produced) (Seq.singleton __creusot_proc_iter_elem)) ]
            
            s2
          | s2 = bb16 ]
          
        | bb16 = s0
          [ s0 =  [ &produced <- _34 ] s1
          | s1 =  [ &i <- let (r'0, _) = __creusot_proc_iter_elem in r'0 ] s2
          | s2 =  [ &j <- let (_, r'1) = __creusot_proc_iter_elem in r'1 ] s3
          | s3 = {inv'2 slice.current}
            Borrow.borrow_mut <slice t_T'0> {slice.current}
              (fun (_ret':borrowed (slice t_T'0)) ->
                 [ &_39 <- _ret' ] 
                -{inv'2 _ret'.final}-
                 [ &slice <- { slice with current = _ret'.final } ] 
                s4)
          | s4 = UIntSize.sub {n} {j} (fun (_ret':usize) ->  [ &_42 <- _ret' ] s5)
          | s5 = UIntSize.sub {_42} {[%#s03_std_iterators15] (1 : usize)} (fun (_ret':usize) ->  [ &_41 <- _ret' ] s6)
          | s6 = swap'0 {_39} {i} {_41} (fun (_ret':()) ->  [ &_38 <- _ret' ] s7)
          | s7 = bb17 ]
          
        | bb17 = s0
          [ s0 = {[@expl:assertion] [%#s03_std_iterators16] index_logic'0 (Snapshot.inner old_v).current (UIntSize.to_int n
            - UIntSize.to_int j
            - 1)
            = index_logic'1 slice.current i}
            s1
          | s1 = bb9 ]
           ]
         ]
      
    | bb14 = s0 [ s0 = {[@expl:type invariant] inv'3 slice} s1 | s1 = -{resolve'1 slice}- s2 | s2 = return' {_0} ]  ]
    )
    [ & _0 : () = any_l ()
    | & slice : borrowed (slice t_T'0) = slice
    | & n : usize = any_l ()
    | & old_v : Snapshot.snap_ty (borrowed (slice t_T'0)) = any_l ()
    | & iter : t_Zip'0 = any_l ()
    | & _8 : t_Zip'0 = any_l ()
    | & _9 : t_Range'0 = any_l ()
    | & _10 : usize = any_l ()
    | & _12 : bool = any_l ()
    | & _13 : t_Range'0 = any_l ()
    | & _14 : usize = any_l ()
    | & _16 : bool = any_l ()
    | & iter_old : Snapshot.snap_ty (t_Zip'0) = any_l ()
    | & produced : Snapshot.snap_ty (Seq.seq (usize, usize)) = any_l ()
    | & _29 : t_Option'0 = any_l ()
    | & _30 : borrowed (t_Zip'0) = any_l ()
    | & _31 : borrowed (t_Zip'0) = any_l ()
    | & __creusot_proc_iter_elem : (usize, usize) = any_l ()
    | & _34 : Snapshot.snap_ty (Seq.seq (usize, usize)) = any_l ()
    | & i : usize = any_l ()
    | & j : usize = any_l ()
    | & _38 : () = any_l ()
    | & _39 : borrowed (slice t_T'0) = any_l ()
    | & _41 : usize = any_l ()
    | & _42 : usize = any_l ()
    | & old_9_0 : Snapshot.snap_ty (borrowed (slice t_T'0)) = any_l () ]
    
    [ return' (result:())-> {[@expl:postcondition] [%#s03_std_iterators18] Seq.(==) (view'2 slice.final) (Reverse.reverse (view'0 slice))}
      (! return' {result}) ]
    
end<|MERGE_RESOLUTION|>--- conflicted
+++ resolved
@@ -16,43 +16,24 @@
   let%span smodel14 = "../../../../creusot-contracts/src/model.rs" 88 8 88 22
   let%span siter15 = "../../../../creusot-contracts/src/std/iter.rs" 86 20 86 24
   let%span siter16 = "../../../../creusot-contracts/src/std/iter.rs" 92 8 92 19
-<<<<<<< HEAD
-  let%span sslice17 = "../../../../creusot-contracts/src/std/slice.rs" 413 14 413 45
-  let%span sslice18 = "../../../../creusot-contracts/src/std/slice.rs" 420 15 420 32
-  let%span sslice19 = "../../../../creusot-contracts/src/std/slice.rs" 421 15 421 32
-  let%span sslice20 = "../../../../creusot-contracts/src/std/slice.rs" 422 14 422 42
-  let%span sslice21 = "../../../../creusot-contracts/src/std/slice.rs" 96 14 96 41
-  let%span sslice22 = "../../../../creusot-contracts/src/std/slice.rs" 97 4 97 82
-  let%span sslice23 = "../../../../creusot-contracts/src/std/slice.rs" 398 20 398 61
-  let%span sresolve24 = "../../../../creusot-contracts/src/resolve.rs" 41 20 41 34
-  let%span sslice25 = "../../../../creusot-contracts/src/std/slice.rs" 28 14 28 41
-  let%span sslice26 = "../../../../creusot-contracts/src/std/slice.rs" 29 14 29 42
-  let%span sseq27 = "../../../../creusot-contracts/src/logic/seq.rs" 388 8 388 97
-  let%span sops28 = "../../../../creusot-contracts/src/logic/ops.rs" 42 8 42 31
-  let%span smodel29 = "../../../../creusot-contracts/src/model.rs" 106 8 106 22
-  let%span sinvariant30 = "../../../../creusot-contracts/src/invariant.rs" 24 8 24 18
-  let%span sboxed31 = "../../../../creusot-contracts/src/std/boxed.rs" 28 8 28 18
-  let%span sslice32 = "../../../../creusot-contracts/src/std/slice.rs" 18 20 18 30
-=======
-  let%span sslice17 = "../../../../creusot-contracts/src/std/slice.rs" 418 14 418 45
-  let%span sslice18 = "../../../../creusot-contracts/src/std/slice.rs" 416 4 416 10
-  let%span sslice19 = "../../../../creusot-contracts/src/std/slice.rs" 425 15 425 32
-  let%span sslice20 = "../../../../creusot-contracts/src/std/slice.rs" 426 15 426 32
-  let%span sslice21 = "../../../../creusot-contracts/src/std/slice.rs" 427 14 427 42
-  let%span sslice22 = "../../../../creusot-contracts/src/std/slice.rs" 423 4 423 10
-  let%span sslice23 = "../../../../creusot-contracts/src/std/slice.rs" 100 14 100 41
-  let%span sslice24 = "../../../../creusot-contracts/src/std/slice.rs" 101 4 101 82
-  let%span sslice25 = "../../../../creusot-contracts/src/std/slice.rs" 403 20 403 61
+  let%span sslice17 = "../../../../creusot-contracts/src/std/slice.rs" 411 14 411 45
+  let%span sslice18 = "../../../../creusot-contracts/src/std/slice.rs" 409 4 409 10
+  let%span sslice19 = "../../../../creusot-contracts/src/std/slice.rs" 416 15 416 32
+  let%span sslice20 = "../../../../creusot-contracts/src/std/slice.rs" 417 15 417 32
+  let%span sslice21 = "../../../../creusot-contracts/src/std/slice.rs" 418 14 418 42
+  let%span sslice22 = "../../../../creusot-contracts/src/std/slice.rs" 414 4 414 10
+  let%span sslice23 = "../../../../creusot-contracts/src/std/slice.rs" 96 14 96 41
+  let%span sslice24 = "../../../../creusot-contracts/src/std/slice.rs" 97 4 97 82
+  let%span sslice25 = "../../../../creusot-contracts/src/std/slice.rs" 398 20 398 61
   let%span sresolve26 = "../../../../creusot-contracts/src/resolve.rs" 41 20 41 34
-  let%span sslice27 = "../../../../creusot-contracts/src/std/slice.rs" 29 14 29 41
-  let%span sslice28 = "../../../../creusot-contracts/src/std/slice.rs" 30 14 30 42
-  let%span sseq29 = "../../../../creusot-contracts/src/logic/seq.rs" 459 8 459 97
+  let%span sslice27 = "../../../../creusot-contracts/src/std/slice.rs" 28 14 28 41
+  let%span sslice28 = "../../../../creusot-contracts/src/std/slice.rs" 29 14 29 42
+  let%span sseq29 = "../../../../creusot-contracts/src/logic/seq.rs" 444 8 444 97
   let%span sops30 = "../../../../creusot-contracts/src/logic/ops.rs" 42 8 42 31
-  let%span smodel31 = "../../../../creusot-contracts/src/model.rs" 109 8 109 22
+  let%span smodel31 = "../../../../creusot-contracts/src/model.rs" 106 8 106 22
   let%span sinvariant32 = "../../../../creusot-contracts/src/invariant.rs" 24 8 24 18
   let%span sboxed33 = "../../../../creusot-contracts/src/std/boxed.rs" 28 8 28 18
   let%span sslice34 = "../../../../creusot-contracts/src/std/slice.rs" 18 20 18 30
->>>>>>> 2c8506fb
   
   use prelude.prelude.UIntSize
   
@@ -87,7 +68,7 @@
   predicate inv'4 (_1 : t_T'0)
   
   predicate invariant'0 (self : Seq.seq t_T'0) =
-    [%#sseq27] forall i : int . 0 <= i /\ i < Seq.length self  -> inv'4 (Seq.get self i)
+    [%#sseq29] forall i : int . 0 <= i /\ i < Seq.length self  -> inv'4 (Seq.get self i)
   
   axiom inv_axiom'0 [@rewrite] : forall x : Seq.seq t_T'0 [inv'0 x] . inv'0 x = invariant'0 x
   
@@ -98,7 +79,7 @@
   predicate inv'6 (_1 : slice t_T'0)
   
   predicate invariant'1 (self : slice t_T'0) =
-    [%#sinvariant30] inv'6 self
+    [%#sinvariant32] inv'6 self
   
   axiom inv_axiom'2 [@rewrite] : forall x : slice t_T'0 [inv'2 x] . inv'2 x = invariant'1 x
   
@@ -117,14 +98,14 @@
     end
   
   predicate invariant'2 (self : t_T'0) =
-    [%#sboxed31] inv'5 self
+    [%#sboxed33] inv'5 self
   
   axiom inv_axiom'4 [@rewrite] : forall x : t_T'0 [inv'4 x] . inv'4 x = invariant'2 x
   
   predicate inv'7 (_1 : t_T'0)
   
   predicate invariant'3 (self : t_T'0) =
-    [%#sinvariant30] inv'7 self
+    [%#sinvariant32] inv'7 self
   
   axiom inv_axiom'5 [@rewrite] : forall x : t_T'0 [inv'5 x] . inv'5 x = invariant'3 x
   
@@ -140,13 +121,13 @@
   
   function view'2 (self : slice t_T'0) : Seq.seq t_T'0
   
-  axiom view'2_spec : forall self : slice t_T'0 . ([%#sslice26] view'2 self = Slice.id self)
-  && ([%#sslice25] Seq.length (view'2 self) <= UIntSize.to_int (v_MAX'0 : usize))
+  axiom view'2_spec : forall self : slice t_T'0 . ([%#sslice28] view'2 self = Slice.id self)
+  && ([%#sslice27] Seq.length (view'2 self) <= UIntSize.to_int (v_MAX'0 : usize))
   
   predicate inv'8 (_1 : Seq.seq t_T'0)
   
   predicate invariant'4 (self : slice t_T'0) =
-    [%#sslice32] inv'8 (view'2 self)
+    [%#sslice34] inv'8 (view'2 self)
   
   axiom inv_axiom'6 [@rewrite] : forall x : slice t_T'0 [inv'6 x] . inv'6 x = invariant'4 x
   
@@ -155,12 +136,12 @@
   predicate inv'9 (_1 : t_T'0)
   
   predicate invariant'5 (self : Seq.seq t_T'0) =
-    [%#sseq27] forall i : int . 0 <= i /\ i < Seq.length self  -> inv'9 (Seq.get self i)
+    [%#sseq29] forall i : int . 0 <= i /\ i < Seq.length self  -> inv'9 (Seq.get self i)
   
   axiom inv_axiom'7 [@rewrite] : forall x : Seq.seq t_T'0 [inv'8 x] . inv'8 x = invariant'5 x
   
   predicate invariant'6 (self : t_T'0) =
-    [%#sboxed31] inv'7 self
+    [%#sboxed33] inv'7 self
   
   axiom inv_axiom'8 [@rewrite] : forall x : t_T'0 [inv'9 x] . inv'9 x = invariant'6 x
   
@@ -197,13 +178,13 @@
   use seq.Seq
   
   function index_logic'0 [@inline:trivial] (self : slice t_T'0) (ix : int) : t_T'0 =
-    [%#sops28] Seq.get (view'2 self) ix
+    [%#sops30] Seq.get (view'2 self) ix
   
   function to_ref_seq'0 (self : slice t_T'0) : Seq.seq t_T'0
   
-  axiom to_ref_seq'0_spec : forall self : slice t_T'0 . ([%#sslice22] forall i : int . 0 <= i
+  axiom to_ref_seq'0_spec : forall self : slice t_T'0 . ([%#sslice24] forall i : int . 0 <= i
   /\ i < Seq.length (to_ref_seq'0 self)  -> Seq.get (to_ref_seq'0 self) i = index_logic'0 self i)
-  && ([%#sslice21] Seq.length (to_ref_seq'0 self) = Seq.length (view'0 self))
+  && ([%#sslice23] Seq.length (to_ref_seq'0 self) = Seq.length (view'0 self))
   
   use seq.Seq
   
@@ -211,15 +192,15 @@
     [%#sslice12] to_ref_seq'0 (view'1 self) = Seq.(++) visited (to_ref_seq'0 (view'1 tl))
   
   predicate resolve'1 (self : borrowed (t_Iter'0)) =
-    [%#sresolve24] self.final = self.current
+    [%#sresolve26] self.final = self.current
   
   function view'3 (self : borrowed (t_Iter'0)) : slice t_T'0 =
-    [%#smodel29] view'1 self.current
+    [%#smodel31] view'1 self.current
   
   use seq.Seq
   
   predicate completed'0 (self : borrowed (t_Iter'0)) =
-    [%#sslice23] resolve'1 self /\ view'2 (view'3 self) = (Seq.empty  : Seq.seq t_T'0)
+    [%#sslice25] resolve'1 self /\ view'2 (view'3 self) = (Seq.empty  : Seq.seq t_T'0)
   
   use seq.Seq
   
@@ -246,14 +227,17 @@
   
   use prelude.prelude.Snapshot
   
-  function produces_refl'0 (self : t_Iter'0) : ()
+  function produces_refl'0 (self : t_Iter'0) : () =
+    [%#sslice18] ()
   
   axiom produces_refl'0_spec : forall self : t_Iter'0 . [%#sslice17] produces'0 self (Seq.empty  : Seq.seq t_T'0) self
   
   function produces_trans'0 (a : t_Iter'0) (ab : Seq.seq t_T'0) (b : t_Iter'0) (bc : Seq.seq t_T'0) (c : t_Iter'0) : ()
-  
-  axiom produces_trans'0_spec : forall a : t_Iter'0, ab : Seq.seq t_T'0, b : t_Iter'0, bc : Seq.seq t_T'0, c : t_Iter'0 . ([%#sslice18] produces'0 a ab b)
-   -> ([%#sslice19] produces'0 b bc c)  -> ([%#sslice20] produces'0 a (Seq.(++) ab bc) c)
+   =
+    [%#sslice22] ()
+  
+  axiom produces_trans'0_spec : forall a : t_Iter'0, ab : Seq.seq t_T'0, b : t_Iter'0, bc : Seq.seq t_T'0, c : t_Iter'0 . ([%#sslice19] produces'0 a ab b)
+   -> ([%#sslice20] produces'0 b bc c)  -> ([%#sslice21] produces'0 a (Seq.(++) ab bc) c)
   
   meta "compute_max_steps" 1000000
   
@@ -339,51 +323,28 @@
   let%span siter10 = "../../../../creusot-contracts/src/std/iter.rs" 101 0 214 1
   let%span sslice11 = "../../../../creusot-contracts/src/std/slice.rs" 405 12 405 66
   let%span siter12 = "../../../../creusot-contracts/src/std/iter.rs" 107 26 110 17
-<<<<<<< HEAD
   let%span smodel13 = "../../../../creusot-contracts/src/model.rs" 88 8 88 22
-  let%span svec14 = "../../../../creusot-contracts/src/std/vec.rs" 206 20 206 24
-  let%span svec15 = "../../../../creusot-contracts/src/std/vec.rs" 212 20 212 34
-  let%span sslice16 = "../../../../creusot-contracts/src/std/slice.rs" 413 14 413 45
-  let%span sslice17 = "../../../../creusot-contracts/src/std/slice.rs" 420 15 420 32
-  let%span sslice18 = "../../../../creusot-contracts/src/std/slice.rs" 421 15 421 32
-  let%span sslice19 = "../../../../creusot-contracts/src/std/slice.rs" 422 14 422 42
-  let%span sslice20 = "../../../../creusot-contracts/src/std/slice.rs" 96 14 96 41
-  let%span sslice21 = "../../../../creusot-contracts/src/std/slice.rs" 97 4 97 82
-  let%span sslice22 = "../../../../creusot-contracts/src/std/slice.rs" 398 20 398 61
-  let%span sresolve23 = "../../../../creusot-contracts/src/resolve.rs" 41 20 41 34
-  let%span svec24 = "../../../../creusot-contracts/src/std/vec.rs" 18 14 18 41
-  let%span sseq25 = "../../../../creusot-contracts/src/logic/seq.rs" 388 8 388 97
-  let%span sops26 = "../../../../creusot-contracts/src/logic/ops.rs" 42 8 42 31
-  let%span smodel27 = "../../../../creusot-contracts/src/model.rs" 106 8 106 22
-  let%span sslice28 = "../../../../creusot-contracts/src/std/slice.rs" 28 14 28 41
-  let%span sslice29 = "../../../../creusot-contracts/src/std/slice.rs" 29 14 29 42
-  let%span sinvariant30 = "../../../../creusot-contracts/src/invariant.rs" 24 8 24 18
-  let%span sboxed31 = "../../../../creusot-contracts/src/std/boxed.rs" 28 8 28 18
-  let%span svec32 = "../../../../creusot-contracts/src/std/vec.rs" 66 20 66 41
-=======
-  let%span smodel13 = "../../../../creusot-contracts/src/model.rs" 91 8 91 22
-  let%span svec14 = "../../../../creusot-contracts/src/std/vec.rs" 208 20 208 24
-  let%span svec15 = "../../../../creusot-contracts/src/std/vec.rs" 214 20 214 34
-  let%span sslice16 = "../../../../creusot-contracts/src/std/slice.rs" 418 14 418 45
-  let%span sslice17 = "../../../../creusot-contracts/src/std/slice.rs" 416 4 416 10
-  let%span sslice18 = "../../../../creusot-contracts/src/std/slice.rs" 425 15 425 32
-  let%span sslice19 = "../../../../creusot-contracts/src/std/slice.rs" 426 15 426 32
-  let%span sslice20 = "../../../../creusot-contracts/src/std/slice.rs" 427 14 427 42
-  let%span sslice21 = "../../../../creusot-contracts/src/std/slice.rs" 423 4 423 10
-  let%span sslice22 = "../../../../creusot-contracts/src/std/slice.rs" 100 14 100 41
-  let%span sslice23 = "../../../../creusot-contracts/src/std/slice.rs" 101 4 101 82
-  let%span sslice24 = "../../../../creusot-contracts/src/std/slice.rs" 403 20 403 61
+  let%span svec14 = "../../../../creusot-contracts/src/std/vec.rs" 205 20 205 24
+  let%span svec15 = "../../../../creusot-contracts/src/std/vec.rs" 211 20 211 34
+  let%span sslice16 = "../../../../creusot-contracts/src/std/slice.rs" 411 14 411 45
+  let%span sslice17 = "../../../../creusot-contracts/src/std/slice.rs" 409 4 409 10
+  let%span sslice18 = "../../../../creusot-contracts/src/std/slice.rs" 416 15 416 32
+  let%span sslice19 = "../../../../creusot-contracts/src/std/slice.rs" 417 15 417 32
+  let%span sslice20 = "../../../../creusot-contracts/src/std/slice.rs" 418 14 418 42
+  let%span sslice21 = "../../../../creusot-contracts/src/std/slice.rs" 414 4 414 10
+  let%span sslice22 = "../../../../creusot-contracts/src/std/slice.rs" 96 14 96 41
+  let%span sslice23 = "../../../../creusot-contracts/src/std/slice.rs" 97 4 97 82
+  let%span sslice24 = "../../../../creusot-contracts/src/std/slice.rs" 398 20 398 61
   let%span sresolve25 = "../../../../creusot-contracts/src/resolve.rs" 41 20 41 34
-  let%span svec26 = "../../../../creusot-contracts/src/std/vec.rs" 19 14 19 41
-  let%span sseq27 = "../../../../creusot-contracts/src/logic/seq.rs" 459 8 459 97
+  let%span svec26 = "../../../../creusot-contracts/src/std/vec.rs" 18 14 18 41
+  let%span sseq27 = "../../../../creusot-contracts/src/logic/seq.rs" 444 8 444 97
   let%span sops28 = "../../../../creusot-contracts/src/logic/ops.rs" 42 8 42 31
-  let%span smodel29 = "../../../../creusot-contracts/src/model.rs" 109 8 109 22
-  let%span sslice30 = "../../../../creusot-contracts/src/std/slice.rs" 29 14 29 41
-  let%span sslice31 = "../../../../creusot-contracts/src/std/slice.rs" 30 14 30 42
+  let%span smodel29 = "../../../../creusot-contracts/src/model.rs" 106 8 106 22
+  let%span sslice30 = "../../../../creusot-contracts/src/std/slice.rs" 28 14 28 41
+  let%span sslice31 = "../../../../creusot-contracts/src/std/slice.rs" 29 14 29 42
   let%span sinvariant32 = "../../../../creusot-contracts/src/invariant.rs" 24 8 24 18
   let%span sboxed33 = "../../../../creusot-contracts/src/std/boxed.rs" 28 8 28 18
-  let%span svec34 = "../../../../creusot-contracts/src/std/vec.rs" 68 20 68 41
->>>>>>> 2c8506fb
+  let%span svec34 = "../../../../creusot-contracts/src/std/vec.rs" 65 20 65 41
   
   use prelude.prelude.UIntSize
   
@@ -428,7 +389,7 @@
   
   function view'2 (self : t_Vec'0) : Seq.seq t_T'0
   
-  axiom view'2_spec : forall self : t_Vec'0 . [%#svec24] Seq.length (view'2 self) <= UIntSize.to_int (v_MAX'0 : usize)
+  axiom view'2_spec : forall self : t_Vec'0 . [%#svec26] Seq.length (view'2 self) <= UIntSize.to_int (v_MAX'0 : usize)
   
   function view'0 (self : t_Vec'0) : Seq.seq t_T'0 =
     [%#smodel13] view'2 self
@@ -441,8 +402,8 @@
   
   function view'5 (self : slice t_T'0) : Seq.seq t_T'0
   
-  axiom view'5_spec : forall self : slice t_T'0 . ([%#sslice29] view'5 self = Slice.id self)
-  && ([%#sslice28] Seq.length (view'5 self) <= UIntSize.to_int (v_MAX'0 : usize))
+  axiom view'5_spec : forall self : slice t_T'0 . ([%#sslice31] view'5 self = Slice.id self)
+  && ([%#sslice30] Seq.length (view'5 self) <= UIntSize.to_int (v_MAX'0 : usize))
   
   function view'3 (self : slice t_T'0) : Seq.seq t_T'0 =
     [%#smodel13] view'5 self
@@ -461,7 +422,7 @@
   predicate inv'4 (_1 : t_T'0)
   
   predicate invariant'0 (self : Seq.seq t_T'0) =
-    [%#sseq25] forall i : int . 0 <= i /\ i < Seq.length self  -> inv'4 (Seq.get self i)
+    [%#sseq27] forall i : int . 0 <= i /\ i < Seq.length self  -> inv'4 (Seq.get self i)
   
   axiom inv_axiom'0 [@rewrite] : forall x : Seq.seq t_T'0 [inv'0 x] . inv'0 x = invariant'0 x
   
@@ -472,7 +433,7 @@
   predicate inv'6 (_1 : t_Vec'0)
   
   predicate invariant'1 (self : t_Vec'0) =
-    [%#sinvariant30] inv'6 self
+    [%#sinvariant32] inv'6 self
   
   axiom inv_axiom'2 [@rewrite] : forall x : t_Vec'0 [inv'2 x] . inv'2 x = invariant'1 x
   
@@ -491,21 +452,21 @@
     end
   
   predicate invariant'2 (self : t_T'0) =
-    [%#sboxed31] inv'5 self
+    [%#sboxed33] inv'5 self
   
   axiom inv_axiom'4 [@rewrite] : forall x : t_T'0 [inv'4 x] . inv'4 x = invariant'2 x
   
   predicate inv'7 (_1 : t_T'0)
   
   predicate invariant'3 (self : t_T'0) =
-    [%#sinvariant30] inv'7 self
+    [%#sinvariant32] inv'7 self
   
   axiom inv_axiom'5 [@rewrite] : forall x : t_T'0 [inv'5 x] . inv'5 x = invariant'3 x
   
   predicate inv'8 (_1 : Seq.seq t_T'0)
   
   predicate invariant'4 (self : t_Vec'0) =
-    [%#svec32] inv'8 (view'2 self)
+    [%#svec34] inv'8 (view'2 self)
   
   axiom inv_axiom'6 [@rewrite] : forall x : t_Vec'0 [inv'6 x] . inv'6 x = invariant'4 x
   
@@ -514,12 +475,12 @@
   predicate inv'9 (_1 : t_T'0)
   
   predicate invariant'5 (self : Seq.seq t_T'0) =
-    [%#sseq25] forall i : int . 0 <= i /\ i < Seq.length self  -> inv'9 (Seq.get self i)
+    [%#sseq27] forall i : int . 0 <= i /\ i < Seq.length self  -> inv'9 (Seq.get self i)
   
   axiom inv_axiom'7 [@rewrite] : forall x : Seq.seq t_T'0 [inv'8 x] . inv'8 x = invariant'5 x
   
   predicate invariant'6 (self : t_T'0) =
-    [%#sboxed31] inv'7 self
+    [%#sboxed33] inv'7 self
   
   axiom inv_axiom'8 [@rewrite] : forall x : t_T'0 [inv'9 x] . inv'9 x = invariant'6 x
   
@@ -544,13 +505,13 @@
   use seq.Seq
   
   function index_logic'0 [@inline:trivial] (self : slice t_T'0) (ix : int) : t_T'0 =
-    [%#sops26] Seq.get (view'5 self) ix
+    [%#sops28] Seq.get (view'5 self) ix
   
   function to_ref_seq'0 (self : slice t_T'0) : Seq.seq t_T'0
   
-  axiom to_ref_seq'0_spec : forall self : slice t_T'0 . ([%#sslice21] forall i : int . 0 <= i
+  axiom to_ref_seq'0_spec : forall self : slice t_T'0 . ([%#sslice23] forall i : int . 0 <= i
   /\ i < Seq.length (to_ref_seq'0 self)  -> Seq.get (to_ref_seq'0 self) i = index_logic'0 self i)
-  && ([%#sslice20] Seq.length (to_ref_seq'0 self) = Seq.length (view'3 self))
+  && ([%#sslice22] Seq.length (to_ref_seq'0 self) = Seq.length (view'3 self))
   
   use seq.Seq
   
@@ -558,15 +519,15 @@
     [%#sslice11] to_ref_seq'0 (view'1 self) = Seq.(++) visited (to_ref_seq'0 (view'1 tl))
   
   predicate resolve'1 (self : borrowed (t_Iter'0)) =
-    [%#sresolve23] self.final = self.current
+    [%#sresolve25] self.final = self.current
   
   function view'4 (self : borrowed (t_Iter'0)) : slice t_T'0 =
-    [%#smodel27] view'1 self.current
+    [%#smodel29] view'1 self.current
   
   use seq.Seq
   
   predicate completed'0 (self : borrowed (t_Iter'0)) =
-    [%#sslice22] resolve'1 self /\ view'5 (view'4 self) = (Seq.empty  : Seq.seq t_T'0)
+    [%#sslice24] resolve'1 self /\ view'5 (view'4 self) = (Seq.empty  : Seq.seq t_T'0)
   
   use seq.Seq
   
@@ -593,14 +554,17 @@
   
   use prelude.prelude.Snapshot
   
-  function produces_refl'0 (self : t_Iter'0) : ()
+  function produces_refl'0 (self : t_Iter'0) : () =
+    [%#sslice17] ()
   
   axiom produces_refl'0_spec : forall self : t_Iter'0 . [%#sslice16] produces'0 self (Seq.empty  : Seq.seq t_T'0) self
   
   function produces_trans'0 (a : t_Iter'0) (ab : Seq.seq t_T'0) (b : t_Iter'0) (bc : Seq.seq t_T'0) (c : t_Iter'0) : ()
-  
-  axiom produces_trans'0_spec : forall a : t_Iter'0, ab : Seq.seq t_T'0, b : t_Iter'0, bc : Seq.seq t_T'0, c : t_Iter'0 . ([%#sslice17] produces'0 a ab b)
-   -> ([%#sslice18] produces'0 b bc c)  -> ([%#sslice19] produces'0 a (Seq.(++) ab bc) c)
+   =
+    [%#sslice21] ()
+  
+  axiom produces_trans'0_spec : forall a : t_Iter'0, ab : Seq.seq t_T'0, b : t_Iter'0, bc : Seq.seq t_T'0, c : t_Iter'0 . ([%#sslice18] produces'0 a ab b)
+   -> ([%#sslice19] produces'0 b bc c)  -> ([%#sslice20] produces'0 a (Seq.(++) ab bc) c)
   
   meta "compute_max_steps" 1000000
   
@@ -678,11 +642,11 @@
   let%span s03_std_iterators4 = "03_std_iterators.rs" 31 13 31 14
   let%span s03_std_iterators5 = "03_std_iterators.rs" 26 10 26 33
   let%span s03_std_iterators6 = "03_std_iterators.rs" 27 0 27 66
-  let%span svec7 = "../../../../creusot-contracts/src/std/vec.rs" 176 26 176 42
-  let%span svec8 = "../../../../creusot-contracts/src/std/vec.rs" 177 26 177 48
+  let%span svec7 = "../../../../creusot-contracts/src/std/vec.rs" 175 26 175 42
+  let%span svec8 = "../../../../creusot-contracts/src/std/vec.rs" 176 26 176 48
   let%span sslice9 = "../../../../creusot-contracts/src/std/slice.rs" 245 0 354 1
   let%span siter10 = "../../../../creusot-contracts/src/std/iter.rs" 101 0 214 1
-  let%span sslice11 = "../../../../creusot-contracts/src/std/slice.rs" 463 12 463 66
+  let%span sslice11 = "../../../../creusot-contracts/src/std/slice.rs" 459 12 459 66
   let%span sops12 = "../../../../creusot-contracts/src/logic/ops.rs" 86 8 86 33
   let%span siter13 = "../../../../creusot-contracts/src/std/iter.rs" 107 26 110 17
   let%span svec14 = "../../../../creusot-contracts/src/std/vec.rs" 18 14 18 41
@@ -690,24 +654,24 @@
   let%span sops16 = "../../../../creusot-contracts/src/logic/ops.rs" 20 8 20 31
   let%span sslice17 = "../../../../creusot-contracts/src/std/slice.rs" 28 14 28 41
   let%span sslice18 = "../../../../creusot-contracts/src/std/slice.rs" 29 14 29 42
-  let%span sslice19 = "../../../../creusot-contracts/src/std/slice.rs" 431 14 431 50
+  let%span sslice19 = "../../../../creusot-contracts/src/std/slice.rs" 427 14 427 50
   let%span siter20 = "../../../../creusot-contracts/src/std/iter.rs" 86 20 86 24
   let%span siter21 = "../../../../creusot-contracts/src/std/iter.rs" 92 8 92 19
   let%span sresolve22 = "../../../../creusot-contracts/src/resolve.rs" 41 20 41 34
-  let%span sslice23 = "../../../../creusot-contracts/src/std/slice.rs" 469 15 469 24
-  let%span sslice24 = "../../../../creusot-contracts/src/std/slice.rs" 470 14 470 45
-  let%span sslice25 = "../../../../creusot-contracts/src/std/slice.rs" 467 4 467 10
-  let%span sslice26 = "../../../../creusot-contracts/src/std/slice.rs" 475 15 475 21
-  let%span sslice27 = "../../../../creusot-contracts/src/std/slice.rs" 476 15 476 21
-  let%span sslice28 = "../../../../creusot-contracts/src/std/slice.rs" 477 15 477 21
-  let%span sslice29 = "../../../../creusot-contracts/src/std/slice.rs" 478 15 478 32
-  let%span sslice30 = "../../../../creusot-contracts/src/std/slice.rs" 479 15 479 32
-  let%span sslice31 = "../../../../creusot-contracts/src/std/slice.rs" 480 14 480 42
-  let%span sslice32 = "../../../../creusot-contracts/src/std/slice.rs" 473 4 473 10
+  let%span sslice23 = "../../../../creusot-contracts/src/std/slice.rs" 465 15 465 24
+  let%span sslice24 = "../../../../creusot-contracts/src/std/slice.rs" 466 14 466 45
+  let%span sslice25 = "../../../../creusot-contracts/src/std/slice.rs" 463 4 463 10
+  let%span sslice26 = "../../../../creusot-contracts/src/std/slice.rs" 471 15 471 21
+  let%span sslice27 = "../../../../creusot-contracts/src/std/slice.rs" 472 15 472 21
+  let%span sslice28 = "../../../../creusot-contracts/src/std/slice.rs" 473 15 473 21
+  let%span sslice29 = "../../../../creusot-contracts/src/std/slice.rs" 474 15 474 32
+  let%span sslice30 = "../../../../creusot-contracts/src/std/slice.rs" 475 15 475 32
+  let%span sslice31 = "../../../../creusot-contracts/src/std/slice.rs" 476 14 476 42
+  let%span sslice32 = "../../../../creusot-contracts/src/std/slice.rs" 469 4 469 10
   let%span sslice33 = "../../../../creusot-contracts/src/std/slice.rs" 87 14 87 41
   let%span sslice34 = "../../../../creusot-contracts/src/std/slice.rs" 88 4 88 86
-  let%span sslice35 = "../../../../creusot-contracts/src/std/slice.rs" 456 20 456 61
-  let%span sslice36 = "../../../../creusot-contracts/src/std/slice.rs" 441 20 441 36
+  let%span sslice35 = "../../../../creusot-contracts/src/std/slice.rs" 452 20 452 61
+  let%span sslice36 = "../../../../creusot-contracts/src/std/slice.rs" 437 20 437 36
   let%span sops37 = "../../../../creusot-contracts/src/logic/ops.rs" 42 8 42 31
   
   use prelude.prelude.Borrow
@@ -1035,46 +999,32 @@
   let%span stake5 = "../../../../creusot-contracts/src/std/iter/take.rs" 31 14 31 50
   let%span sskip6 = "../../../../creusot-contracts/src/std/iter/skip.rs" 14 4 14 41
   let%span sskip7 = "../../../../creusot-contracts/src/std/iter/skip.rs" 21 14 21 50
-  let%span sskip8 = "../../../../creusot-contracts/src/std/iter/skip.rs" 48 8 56 9
-  let%span sskip9 = "../../../../creusot-contracts/src/std/iter/skip.rs" 62 8 69 9
+  let%span sskip8 = "../../../../creusot-contracts/src/std/iter/skip.rs" 47 8 55 9
+  let%span sskip9 = "../../../../creusot-contracts/src/std/iter/skip.rs" 61 8 68 9
   let%span sskip10 = "../../../../creusot-contracts/src/std/iter/skip.rs" 32 12 32 33
   let%span sresolve11 = "../../../../creusot-contracts/src/resolve.rs" 69 8 72 9
-  let%span sskip12 = "../../../../creusot-contracts/src/std/iter/skip.rs" 74 15 74 24
-  let%span sskip13 = "../../../../creusot-contracts/src/std/iter/skip.rs" 75 14 75 45
-  let%span sskip14 = "../../../../creusot-contracts/src/std/iter/skip.rs" 82 15 82 21
-  let%span sskip15 = "../../../../creusot-contracts/src/std/iter/skip.rs" 83 15 83 21
-  let%span sskip16 = "../../../../creusot-contracts/src/std/iter/skip.rs" 84 15 84 21
-  let%span sskip17 = "../../../../creusot-contracts/src/std/iter/skip.rs" 85 15 85 32
-  let%span sskip18 = "../../../../creusot-contracts/src/std/iter/skip.rs" 86 15 86 32
-  let%span sskip19 = "../../../../creusot-contracts/src/std/iter/skip.rs" 87 14 87 42
-  let%span stake20 = "../../../../creusot-contracts/src/std/iter/take.rs" 66 12 66 88
-  let%span stake21 = "../../../../creusot-contracts/src/std/iter/take.rs" 57 12 58 92
+  let%span sskip12 = "../../../../creusot-contracts/src/std/iter/skip.rs" 73 15 73 24
+  let%span sskip13 = "../../../../creusot-contracts/src/std/iter/skip.rs" 74 14 74 45
+  let%span sskip14 = "../../../../creusot-contracts/src/std/iter/skip.rs" 79 15 79 21
+  let%span sskip15 = "../../../../creusot-contracts/src/std/iter/skip.rs" 80 15 80 21
+  let%span sskip16 = "../../../../creusot-contracts/src/std/iter/skip.rs" 81 15 81 21
+  let%span sskip17 = "../../../../creusot-contracts/src/std/iter/skip.rs" 82 15 82 32
+  let%span sskip18 = "../../../../creusot-contracts/src/std/iter/skip.rs" 83 15 83 32
+  let%span sskip19 = "../../../../creusot-contracts/src/std/iter/skip.rs" 84 14 84 42
+  let%span stake20 = "../../../../creusot-contracts/src/std/iter/take.rs" 65 12 65 88
+  let%span stake21 = "../../../../creusot-contracts/src/std/iter/take.rs" 56 12 57 92
   let%span sinvariant22 = "../../../../creusot-contracts/src/invariant.rs" 34 20 34 44
-<<<<<<< HEAD
-  let%span stake23 = "../../../../creusot-contracts/src/std/iter/take.rs" 72 15 72 24
-  let%span stake24 = "../../../../creusot-contracts/src/std/iter/take.rs" 73 14 73 45
-  let%span stake25 = "../../../../creusot-contracts/src/std/iter/take.rs" 78 15 78 21
-  let%span stake26 = "../../../../creusot-contracts/src/std/iter/take.rs" 79 15 79 21
-  let%span stake27 = "../../../../creusot-contracts/src/std/iter/take.rs" 80 15 80 21
-  let%span stake28 = "../../../../creusot-contracts/src/std/iter/take.rs" 81 15 81 32
-  let%span stake29 = "../../../../creusot-contracts/src/std/iter/take.rs" 82 15 82 32
-  let%span stake30 = "../../../../creusot-contracts/src/std/iter/take.rs" 83 14 83 42
+  let%span stake23 = "../../../../creusot-contracts/src/std/iter/take.rs" 71 15 71 24
+  let%span stake24 = "../../../../creusot-contracts/src/std/iter/take.rs" 72 14 72 45
+  let%span stake25 = "../../../../creusot-contracts/src/std/iter/take.rs" 77 15 77 21
+  let%span stake26 = "../../../../creusot-contracts/src/std/iter/take.rs" 78 15 78 21
+  let%span stake27 = "../../../../creusot-contracts/src/std/iter/take.rs" 79 15 79 21
+  let%span stake28 = "../../../../creusot-contracts/src/std/iter/take.rs" 80 15 80 32
+  let%span stake29 = "../../../../creusot-contracts/src/std/iter/take.rs" 81 15 81 32
+  let%span stake30 = "../../../../creusot-contracts/src/std/iter/take.rs" 82 14 82 42
   let%span stake31 = "../../../../creusot-contracts/src/std/iter/take.rs" 24 14 24 68
   let%span stake32 = "../../../../creusot-contracts/src/std/iter/take.rs" 41 8 41 29
-  let%span sseq33 = "../../../../creusot-contracts/src/logic/seq.rs" 388 8 388 97
-=======
-  let%span stake23 = "../../../../creusot-contracts/src/std/iter/take.rs" 75 15 75 24
-  let%span stake24 = "../../../../creusot-contracts/src/std/iter/take.rs" 76 14 76 45
-  let%span stake25 = "../../../../creusot-contracts/src/std/iter/take.rs" 81 15 81 21
-  let%span stake26 = "../../../../creusot-contracts/src/std/iter/take.rs" 82 15 82 21
-  let%span stake27 = "../../../../creusot-contracts/src/std/iter/take.rs" 83 15 83 21
-  let%span stake28 = "../../../../creusot-contracts/src/std/iter/take.rs" 84 15 84 32
-  let%span stake29 = "../../../../creusot-contracts/src/std/iter/take.rs" 85 15 85 32
-  let%span stake30 = "../../../../creusot-contracts/src/std/iter/take.rs" 86 14 86 42
-  let%span stake31 = "../../../../creusot-contracts/src/std/iter/take.rs" 26 14 26 68
-  let%span stake32 = "../../../../creusot-contracts/src/std/iter/take.rs" 44 8 44 29
-  let%span sseq33 = "../../../../creusot-contracts/src/logic/seq.rs" 459 8 459 97
->>>>>>> 2c8506fb
+  let%span sseq33 = "../../../../creusot-contracts/src/logic/seq.rs" 444 8 444 97
   let%span siter34 = "../../../../creusot-contracts/src/std/iter.rs" 38 15 38 24
   let%span siter35 = "../../../../creusot-contracts/src/std/iter.rs" 39 14 39 45
   let%span siter36 = "../../../../creusot-contracts/src/std/iter.rs" 43 15 43 21
@@ -1368,7 +1318,7 @@
   let%span s03_std_iterators1 = "03_std_iterators.rs" 56 20 56 40
   let%span s03_std_iterators2 = "03_std_iterators.rs" 57 4 57 35
   let%span s03_std_iterators3 = "03_std_iterators.rs" 58 20 58 36
-  let%span svec4 = "../../../../creusot-contracts/src/std/vec.rs" 170 26 170 42
+  let%span svec4 = "../../../../creusot-contracts/src/std/vec.rs" 169 26 169 42
   let%span sslice5 = "../../../../creusot-contracts/src/std/slice.rs" 245 0 354 1
   let%span s03_std_iterators6 = "03_std_iterators.rs" 50 23 50 24
   let%span s03_std_iterators7 = "03_std_iterators.rs" 47 23 47 65
@@ -1383,35 +1333,37 @@
   let%span siter16 = "../../../../creusot-contracts/src/std/iter.rs" 173 16 175 83
   let%span svec17 = "../../../../creusot-contracts/src/std/vec.rs" 18 14 18 41
   let%span smodel18 = "../../../../creusot-contracts/src/model.rs" 88 8 88 22
-  let%span sslice19 = "../../../../creusot-contracts/src/std/slice.rs" 413 14 413 45
-  let%span sslice20 = "../../../../creusot-contracts/src/std/slice.rs" 420 15 420 32
-  let%span sslice21 = "../../../../creusot-contracts/src/std/slice.rs" 421 15 421 32
-  let%span sslice22 = "../../../../creusot-contracts/src/std/slice.rs" 422 14 422 42
-  let%span sslice23 = "../../../../creusot-contracts/src/std/slice.rs" 405 12 405 66
-  let%span smap_inv24 = "../../../../creusot-contracts/src/std/iter/map_inv.rs" 165 8 171 9
-  let%span smap_inv25 = "../../../../creusot-contracts/src/std/iter/map_inv.rs" 152 8 159 9
-  let%span smap_inv26 = "../../../../creusot-contracts/src/std/iter/map_inv.rs" 15 8 18 9
-  let%span smap_inv27 = "../../../../creusot-contracts/src/std/iter/map_inv.rs" 45 8 58 9
-  let%span svec28 = "../../../../creusot-contracts/src/std/vec.rs" 289 20 289 32
-  let%span sslice29 = "../../../../creusot-contracts/src/std/slice.rs" 28 14 28 41
-  let%span sslice30 = "../../../../creusot-contracts/src/std/slice.rs" 29 14 29 42
-  let%span sresolve31 = "../../../../creusot-contracts/src/resolve.rs" 41 20 41 34
-  let%span sslice32 = "../../../../creusot-contracts/src/std/slice.rs" 96 14 96 41
-  let%span sslice33 = "../../../../creusot-contracts/src/std/slice.rs" 97 4 97 82
-  let%span sslice34 = "../../../../creusot-contracts/src/std/slice.rs" 398 20 398 61
-  let%span smap_inv35 = "../../../../creusot-contracts/src/std/iter/map_inv.rs" 127 8 131 9
-  let%span smap_inv36 = "../../../../creusot-contracts/src/std/iter/map_inv.rs" 66 8 66 50
-  let%span smap_inv37 = "../../../../creusot-contracts/src/std/iter/map_inv.rs" 25 15 25 24
-  let%span smap_inv38 = "../../../../creusot-contracts/src/std/iter/map_inv.rs" 26 14 26 45
-  let%span smap_inv39 = "../../../../creusot-contracts/src/std/iter/map_inv.rs" 33 15 33 21
-  let%span smap_inv40 = "../../../../creusot-contracts/src/std/iter/map_inv.rs" 34 15 34 21
-  let%span smap_inv41 = "../../../../creusot-contracts/src/std/iter/map_inv.rs" 35 15 35 21
-  let%span smap_inv42 = "../../../../creusot-contracts/src/std/iter/map_inv.rs" 36 15 36 32
-  let%span smap_inv43 = "../../../../creusot-contracts/src/std/iter/map_inv.rs" 37 15 37 32
-  let%span smap_inv44 = "../../../../creusot-contracts/src/std/iter/map_inv.rs" 38 14 38 42
-  let%span sops45 = "../../../../creusot-contracts/src/logic/ops.rs" 42 8 42 31
-  let%span smodel46 = "../../../../creusot-contracts/src/model.rs" 106 8 106 22
-  let%span sinvariant47 = "../../../../creusot-contracts/src/invariant.rs" 34 20 34 44
+  let%span sslice19 = "../../../../creusot-contracts/src/std/slice.rs" 411 14 411 45
+  let%span sslice20 = "../../../../creusot-contracts/src/std/slice.rs" 409 4 409 10
+  let%span sslice21 = "../../../../creusot-contracts/src/std/slice.rs" 416 15 416 32
+  let%span sslice22 = "../../../../creusot-contracts/src/std/slice.rs" 417 15 417 32
+  let%span sslice23 = "../../../../creusot-contracts/src/std/slice.rs" 418 14 418 42
+  let%span sslice24 = "../../../../creusot-contracts/src/std/slice.rs" 414 4 414 10
+  let%span sslice25 = "../../../../creusot-contracts/src/std/slice.rs" 405 12 405 66
+  let%span smap_inv26 = "../../../../creusot-contracts/src/std/iter/map_inv.rs" 158 8 164 9
+  let%span smap_inv27 = "../../../../creusot-contracts/src/std/iter/map_inv.rs" 145 8 152 9
+  let%span smap_inv28 = "../../../../creusot-contracts/src/std/iter/map_inv.rs" 15 8 18 9
+  let%span smap_inv29 = "../../../../creusot-contracts/src/std/iter/map_inv.rs" 41 8 54 9
+  let%span svec30 = "../../../../creusot-contracts/src/std/vec.rs" 285 20 285 32
+  let%span sslice31 = "../../../../creusot-contracts/src/std/slice.rs" 28 14 28 41
+  let%span sslice32 = "../../../../creusot-contracts/src/std/slice.rs" 29 14 29 42
+  let%span sresolve33 = "../../../../creusot-contracts/src/resolve.rs" 41 20 41 34
+  let%span sslice34 = "../../../../creusot-contracts/src/std/slice.rs" 96 14 96 41
+  let%span sslice35 = "../../../../creusot-contracts/src/std/slice.rs" 97 4 97 82
+  let%span sslice36 = "../../../../creusot-contracts/src/std/slice.rs" 398 20 398 61
+  let%span smap_inv37 = "../../../../creusot-contracts/src/std/iter/map_inv.rs" 122 8 126 9
+  let%span smap_inv38 = "../../../../creusot-contracts/src/std/iter/map_inv.rs" 62 8 62 50
+  let%span smap_inv39 = "../../../../creusot-contracts/src/std/iter/map_inv.rs" 23 15 23 24
+  let%span smap_inv40 = "../../../../creusot-contracts/src/std/iter/map_inv.rs" 24 14 24 45
+  let%span smap_inv41 = "../../../../creusot-contracts/src/std/iter/map_inv.rs" 29 15 29 21
+  let%span smap_inv42 = "../../../../creusot-contracts/src/std/iter/map_inv.rs" 30 15 30 21
+  let%span smap_inv43 = "../../../../creusot-contracts/src/std/iter/map_inv.rs" 31 15 31 21
+  let%span smap_inv44 = "../../../../creusot-contracts/src/std/iter/map_inv.rs" 32 15 32 32
+  let%span smap_inv45 = "../../../../creusot-contracts/src/std/iter/map_inv.rs" 33 15 33 32
+  let%span smap_inv46 = "../../../../creusot-contracts/src/std/iter/map_inv.rs" 34 14 34 42
+  let%span sops47 = "../../../../creusot-contracts/src/logic/ops.rs" 42 8 42 31
+  let%span smodel48 = "../../../../creusot-contracts/src/model.rs" 106 8 106 22
+  let%span sinvariant49 = "../../../../creusot-contracts/src/invariant.rs" 34 20 34 44
   
   use prelude.prelude.UIntSize
   
@@ -1454,8 +1406,8 @@
   
   function view'4 (self : slice uint32) : Seq.seq uint32
   
-  axiom view'4_spec : forall self : slice uint32 . ([%#sslice30] view'4 self = Slice.id self)
-  && ([%#sslice29] Seq.length (view'4 self) <= UIntSize.to_int (v_MAX'0 : usize))
+  axiom view'4_spec : forall self : slice uint32 . ([%#sslice32] view'4 self = Slice.id self)
+  && ([%#sslice31] Seq.length (view'4 self) <= UIntSize.to_int (v_MAX'0 : usize))
   
   function view'1 (self : slice uint32) : Seq.seq uint32 =
     [%#smodel18] view'4 self
@@ -1513,7 +1465,7 @@
   predicate inv'6 (_1 : borrowed (t_MapInv'0))
   
   predicate invariant'1 (self : borrowed (t_MapInv'0)) =
-    [%#sinvariant47] inv'5 self.current /\ inv'5 self.final
+    [%#sinvariant49] inv'5 self.current /\ inv'5 self.final
   
   axiom inv_axiom'6 [@rewrite] : forall x : borrowed (t_MapInv'0) [inv'6 x] . inv'6 x = invariant'1 x
   
@@ -1556,7 +1508,7 @@
     any [ return' (result:t_Iter'0)-> {[%#sslice5] view'3 result = self} (! return' {result}) ] 
   
   predicate resolve'2 (self : borrowed closure0'1) =
-    [%#sresolve31] self.final = self.current
+    [%#sresolve33] self.final = self.current
   
   predicate resolve'0 (_1 : borrowed closure0'1) =
     resolve'2 _1
@@ -1606,18 +1558,18 @@
   use seq.Seq
   
   function index_logic'0 [@inline:trivial] (self : slice uint32) (ix : int) : uint32 =
-    [%#sops45] Seq.get (view'4 self) ix
+    [%#sops47] Seq.get (view'4 self) ix
   
   function to_ref_seq'0 (self : slice uint32) : Seq.seq uint32
   
-  axiom to_ref_seq'0_spec : forall self : slice uint32 . ([%#sslice33] forall i : int . 0 <= i
+  axiom to_ref_seq'0_spec : forall self : slice uint32 . ([%#sslice35] forall i : int . 0 <= i
   /\ i < Seq.length (to_ref_seq'0 self)  -> Seq.get (to_ref_seq'0 self) i = index_logic'0 self i)
-  && ([%#sslice32] Seq.length (to_ref_seq'0 self) = Seq.length (view'1 self))
+  && ([%#sslice34] Seq.length (to_ref_seq'0 self) = Seq.length (view'1 self))
   
   use seq.Seq
   
   predicate produces'0 (self : t_Iter'0) (visited : Seq.seq uint32) (tl : t_Iter'0) =
-    [%#sslice23] to_ref_seq'0 (view'3 self) = Seq.(++) visited (to_ref_seq'0 (view'3 tl))
+    [%#sslice25] to_ref_seq'0 (view'3 self) = Seq.(++) visited (to_ref_seq'0 (view'3 tl))
   
   use seq.Seq
   
@@ -1631,18 +1583,18 @@
     /\ (self.field_0'0).current < (v_MAX'0 : usize)
   
   predicate resolve'4 (self : borrowed (t_Iter'0)) =
-    [%#sresolve31] self.final = self.current
+    [%#sresolve33] self.final = self.current
   
   function view'5 (self : borrowed (t_Iter'0)) : slice uint32 =
-    [%#smodel46] view'3 self.current
+    [%#smodel48] view'3 self.current
   
   use seq.Seq
   
   predicate completed'1 (self : borrowed (t_Iter'0)) =
-    [%#sslice34] resolve'4 self /\ view'4 (view'5 self) = (Seq.empty  : Seq.seq uint32)
+    [%#sslice36] resolve'4 self /\ view'4 (view'5 self) = (Seq.empty  : Seq.seq uint32)
   
   predicate next_precondition'0 (iter : t_Iter'0) (func : closure0'1) (produced : Seq.seq uint32) =
-    [%#smap_inv35] forall e : uint32, i : t_Iter'0 . inv'2 e /\ inv'3 i /\ produces'0 iter (Seq.singleton e) i
+    [%#smap_inv37] forall e : uint32, i : t_Iter'0 . inv'2 e /\ inv'3 i /\ produces'0 iter (Seq.singleton e) i
      -> precondition'0 func (e, Snapshot.new produced)
   
   use seq.Seq
@@ -1656,14 +1608,14 @@
     /\ unnest'0 self.current self.final
   
   predicate preservation'0 (iter : t_Iter'0) (func : closure0'1) =
-    [%#smap_inv25] forall s : Seq.seq uint32, e1 : uint32, e2 : uint32, f : borrowed closure0'1, b : uint32, i : t_Iter'0 . inv'10 s
+    [%#smap_inv27] forall s : Seq.seq uint32, e1 : uint32, e2 : uint32, f : borrowed closure0'1, b : uint32, i : t_Iter'0 . inv'10 s
     /\ inv'2 e1 /\ inv'2 e2 /\ inv'11 f /\ inv'12 b /\ inv'3 i /\ unnest'0 func f.current
      -> produces'0 iter (Seq.snoc (Seq.snoc s e1) e2) i
      -> precondition'0 f.current (e1, Snapshot.new s)
      -> postcondition_mut'0 f (e1, Snapshot.new s) b  -> precondition'0 f.final (e2, Snapshot.new (Seq.snoc s e1))
   
   predicate reinitialize'0 (_1 : ()) =
-    [%#smap_inv24] forall iter : borrowed (t_Iter'0), func : closure0'1 . inv'9 iter /\ inv'4 func
+    [%#smap_inv26] forall iter : borrowed (t_Iter'0), func : closure0'1 . inv'9 iter /\ inv'4 func
      -> completed'1 iter
      -> next_precondition'0 iter.final func (Seq.empty  : Seq.seq uint32) /\ preservation'0 iter.final func
   
@@ -1686,7 +1638,7 @@
     true
   
   predicate resolve'9 (self : borrowed usize) =
-    [%#sresolve31] self.final = self.current
+    [%#sresolve33] self.final = self.current
   
   predicate resolve'8 (_1 : borrowed usize) =
     resolve'9 _1
@@ -1698,13 +1650,13 @@
     resolve'7 _1
   
   predicate resolve'3 (self : t_MapInv'0) =
-    [%#smap_inv36] resolve'5 self.t_MapInv__iter'0 /\ resolve'6 self.t_MapInv__func'0
+    [%#smap_inv38] resolve'5 self.t_MapInv__iter'0 /\ resolve'6 self.t_MapInv__func'0
   
   predicate resolve'1 (_1 : t_MapInv'0) =
     resolve'3 _1
   
   predicate completed'0 (self : borrowed (t_MapInv'0)) =
-    [%#smap_inv26] Snapshot.inner (self.final).t_MapInv__produced'0 = (Seq.empty  : Seq.seq uint32)
+    [%#smap_inv28] Snapshot.inner (self.final).t_MapInv__produced'0 = (Seq.empty  : Seq.seq uint32)
     /\ completed'1 (Borrow.borrow_logic (self.current).t_MapInv__iter'0 (self.final).t_MapInv__iter'0 (Borrow.inherit_id (Borrow.get_id self) 1))
     /\ (self.current).t_MapInv__func'0 = (self.final).t_MapInv__func'0
   
@@ -1717,7 +1669,7 @@
   use seq.Seq
   
   predicate produces'1 [@inline:trivial] (self : t_MapInv'0) (visited : Seq.seq uint32) (succ : t_MapInv'0) =
-    [%#smap_inv27] unnest'0 self.t_MapInv__func'0 succ.t_MapInv__func'0
+    [%#smap_inv29] unnest'0 self.t_MapInv__func'0 succ.t_MapInv__func'0
     /\ (exists fs : Seq.seq (borrowed closure0'1) . inv'13 fs
     /\ Seq.length fs = Seq.length visited
     /\ (exists s : Seq.seq uint32 . inv'10 s
@@ -1737,7 +1689,7 @@
     /\ postcondition_mut'0 (Seq.get fs i) (Seq.get s i, Snapshot.new (Seq.(++) (Snapshot.inner self.t_MapInv__produced'0) (Seq.([..]) s 0 i))) (Seq.get visited i))))
   
   predicate from_iter_post'0 (prod : Seq.seq uint32) (res : t_Vec'0) =
-    [%#svec28] prod = view'0 res
+    [%#svec30] prod = view'0 res
   
   let rec collect'0 (self:t_MapInv'0) (return'  (ret:t_Vec'0))= {[@expl:precondition] inv'5 self}
     any
@@ -1753,41 +1705,47 @@
   
   use seq.Seq
   
-  function produces_refl'1 (self : t_Iter'0) : ()
+  function produces_refl'1 (self : t_Iter'0) : () =
+    [%#sslice20] ()
   
   axiom produces_refl'1_spec : forall self : t_Iter'0 . [%#sslice19] produces'0 self (Seq.empty  : Seq.seq uint32) self
   
   function produces_trans'1 (a : t_Iter'0) (ab : Seq.seq uint32) (b : t_Iter'0) (bc : Seq.seq uint32) (c : t_Iter'0) : ()
     
-  
-  axiom produces_trans'1_spec : forall a : t_Iter'0, ab : Seq.seq uint32, b : t_Iter'0, bc : Seq.seq uint32, c : t_Iter'0 . ([%#sslice20] produces'0 a ab b)
-   -> ([%#sslice21] produces'0 b bc c)  -> ([%#sslice22] produces'0 a (Seq.(++) ab bc) c)
-  
-  function produces_refl'2 (self : t_Iter'0) : ()
+   =
+    [%#sslice24] ()
+  
+  axiom produces_trans'1_spec : forall a : t_Iter'0, ab : Seq.seq uint32, b : t_Iter'0, bc : Seq.seq uint32, c : t_Iter'0 . ([%#sslice21] produces'0 a ab b)
+   -> ([%#sslice22] produces'0 b bc c)  -> ([%#sslice23] produces'0 a (Seq.(++) ab bc) c)
+  
+  function produces_refl'2 (self : t_Iter'0) : () =
+    [%#sslice20] ()
   
   axiom produces_refl'2_spec : forall self : t_Iter'0 . [%#sslice19] produces'0 self (Seq.empty  : Seq.seq uint32) self
   
   function produces_trans'2 (a : t_Iter'0) (ab : Seq.seq uint32) (b : t_Iter'0) (bc : Seq.seq uint32) (c : t_Iter'0) : ()
     
-  
-  axiom produces_trans'2_spec : forall a : t_Iter'0, ab : Seq.seq uint32, b : t_Iter'0, bc : Seq.seq uint32, c : t_Iter'0 . ([%#sslice20] produces'0 a ab b)
-   -> ([%#sslice21] produces'0 b bc c)  -> ([%#sslice22] produces'0 a (Seq.(++) ab bc) c)
+   =
+    [%#sslice24] ()
+  
+  axiom produces_trans'2_spec : forall a : t_Iter'0, ab : Seq.seq uint32, b : t_Iter'0, bc : Seq.seq uint32, c : t_Iter'0 . ([%#sslice21] produces'0 a ab b)
+   -> ([%#sslice22] produces'0 b bc c)  -> ([%#sslice23] produces'0 a (Seq.(++) ab bc) c)
   
   function produces_refl'3 (self : t_MapInv'0) : ()
   
-  axiom produces_refl'3_spec : forall self : t_MapInv'0 . ([%#smap_inv37] inv'5 self)
-   -> ([%#smap_inv38] produces'1 self (Seq.empty  : Seq.seq uint32) self)
+  axiom produces_refl'3_spec : forall self : t_MapInv'0 . ([%#smap_inv39] inv'5 self)
+   -> ([%#smap_inv40] produces'1 self (Seq.empty  : Seq.seq uint32) self)
   
   use seq.Seq
   
   function produces_trans'3 (a : t_MapInv'0) (ab : Seq.seq uint32) (b : t_MapInv'0) (bc : Seq.seq uint32) (c : t_MapInv'0) : ()
     
   
-  axiom produces_trans'3_spec : forall a : t_MapInv'0, ab : Seq.seq uint32, b : t_MapInv'0, bc : Seq.seq uint32, c : t_MapInv'0 . ([%#smap_inv39] inv'5 a)
-   -> ([%#smap_inv40] inv'5 b)
-   -> ([%#smap_inv41] inv'5 c)
-   -> ([%#smap_inv42] produces'1 a ab b)
-   -> ([%#smap_inv43] produces'1 b bc c)  -> ([%#smap_inv44] produces'1 a (Seq.(++) ab bc) c)
+  axiom produces_trans'3_spec : forall a : t_MapInv'0, ab : Seq.seq uint32, b : t_MapInv'0, bc : Seq.seq uint32, c : t_MapInv'0 . ([%#smap_inv41] inv'5 a)
+   -> ([%#smap_inv42] inv'5 b)
+   -> ([%#smap_inv43] inv'5 c)
+   -> ([%#smap_inv44] produces'1 a ab b)
+   -> ([%#smap_inv45] produces'1 b bc c)  -> ([%#smap_inv46] produces'1 a (Seq.(++) ab bc) c)
   
   meta "compute_max_steps" 1000000
   
@@ -2054,7 +2012,7 @@
   let%span siter6 = "../../../../creusot-contracts/src/std/iter.rs" 155 16 155 105
   let%span siter7 = "../../../../creusot-contracts/src/std/iter.rs" 156 16 158 56
   let%span siter8 = "../../../../creusot-contracts/src/std/iter.rs" 101 0 214 1
-  let%span senumerate9 = "../../../../creusot-contracts/src/std/iter/enumerate.rs" 74 8 80 9
+  let%span senumerate9 = "../../../../creusot-contracts/src/std/iter/enumerate.rs" 73 8 79 9
   let%span sops10 = "../../../../creusot-contracts/src/logic/ops.rs" 86 8 86 33
   let%span siter11 = "../../../../creusot-contracts/src/std/iter.rs" 107 26 110 17
   let%span srange12 = "../../../../creusot-contracts/src/std/iter/range.rs" 15 12 15 78
@@ -2062,15 +2020,15 @@
   let%span senumerate14 = "../../../../creusot-contracts/src/std/iter/enumerate.rs" 14 4 14 41
   let%span siter15 = "../../../../creusot-contracts/src/std/iter.rs" 86 20 86 24
   let%span siter16 = "../../../../creusot-contracts/src/std/iter.rs" 92 8 92 19
-  let%span senumerate17 = "../../../../creusot-contracts/src/std/iter/enumerate.rs" 85 15 85 24
-  let%span senumerate18 = "../../../../creusot-contracts/src/std/iter/enumerate.rs" 86 14 86 45
-  let%span senumerate19 = "../../../../creusot-contracts/src/std/iter/enumerate.rs" 91 15 91 21
-  let%span senumerate20 = "../../../../creusot-contracts/src/std/iter/enumerate.rs" 92 15 92 21
-  let%span senumerate21 = "../../../../creusot-contracts/src/std/iter/enumerate.rs" 93 15 93 21
-  let%span senumerate22 = "../../../../creusot-contracts/src/std/iter/enumerate.rs" 94 15 94 32
-  let%span senumerate23 = "../../../../creusot-contracts/src/std/iter/enumerate.rs" 95 15 95 32
-  let%span senumerate24 = "../../../../creusot-contracts/src/std/iter/enumerate.rs" 96 14 96 42
-  let%span senumerate25 = "../../../../creusot-contracts/src/std/iter/enumerate.rs" 62 8 68 9
+  let%span senumerate17 = "../../../../creusot-contracts/src/std/iter/enumerate.rs" 84 15 84 24
+  let%span senumerate18 = "../../../../creusot-contracts/src/std/iter/enumerate.rs" 85 14 85 45
+  let%span senumerate19 = "../../../../creusot-contracts/src/std/iter/enumerate.rs" 90 15 90 21
+  let%span senumerate20 = "../../../../creusot-contracts/src/std/iter/enumerate.rs" 91 15 91 21
+  let%span senumerate21 = "../../../../creusot-contracts/src/std/iter/enumerate.rs" 92 15 92 21
+  let%span senumerate22 = "../../../../creusot-contracts/src/std/iter/enumerate.rs" 93 15 93 32
+  let%span senumerate23 = "../../../../creusot-contracts/src/std/iter/enumerate.rs" 94 15 94 32
+  let%span senumerate24 = "../../../../creusot-contracts/src/std/iter/enumerate.rs" 95 14 95 42
+  let%span senumerate25 = "../../../../creusot-contracts/src/std/iter/enumerate.rs" 61 8 67 9
   let%span sresolve26 = "../../../../creusot-contracts/src/resolve.rs" 41 20 41 34
   let%span srange27 = "../../../../creusot-contracts/src/std/iter/range.rs" 33 15 33 24
   let%span srange28 = "../../../../creusot-contracts/src/std/iter/range.rs" 34 14 34 45
@@ -2426,12 +2384,12 @@
   let%span siter40 = "../../../../creusot-contracts/src/std/iter.rs" 92 8 92 19
   let%span szip41 = "../../../../creusot-contracts/src/std/iter/zip.rs" 55 15 55 24
   let%span szip42 = "../../../../creusot-contracts/src/std/iter/zip.rs" 56 14 56 45
-  let%span szip43 = "../../../../creusot-contracts/src/std/iter/zip.rs" 63 15 63 21
-  let%span szip44 = "../../../../creusot-contracts/src/std/iter/zip.rs" 64 15 64 21
-  let%span szip45 = "../../../../creusot-contracts/src/std/iter/zip.rs" 65 15 65 21
-  let%span szip46 = "../../../../creusot-contracts/src/std/iter/zip.rs" 66 15 66 32
-  let%span szip47 = "../../../../creusot-contracts/src/std/iter/zip.rs" 67 15 67 32
-  let%span szip48 = "../../../../creusot-contracts/src/std/iter/zip.rs" 68 14 68 42
+  let%span szip43 = "../../../../creusot-contracts/src/std/iter/zip.rs" 61 15 61 21
+  let%span szip44 = "../../../../creusot-contracts/src/std/iter/zip.rs" 62 15 62 21
+  let%span szip45 = "../../../../creusot-contracts/src/std/iter/zip.rs" 63 15 63 21
+  let%span szip46 = "../../../../creusot-contracts/src/std/iter/zip.rs" 64 15 64 32
+  let%span szip47 = "../../../../creusot-contracts/src/std/iter/zip.rs" 65 15 65 32
+  let%span szip48 = "../../../../creusot-contracts/src/std/iter/zip.rs" 66 14 66 42
   let%span srange49 = "../../../../creusot-contracts/src/std/iter/range.rs" 22 8 28 9
   let%span szip50 = "../../../../creusot-contracts/src/std/iter/zip.rs" 31 8 38 9
   let%span sresolve51 = "../../../../creusot-contracts/src/resolve.rs" 41 20 41 34
@@ -2448,11 +2406,7 @@
   let%span sslice62 = "../../../../creusot-contracts/src/std/slice.rs" 18 20 18 30
   let%span sinvariant63 = "../../../../creusot-contracts/src/invariant.rs" 34 20 34 44
   let%span sinvariant64 = "../../../../creusot-contracts/src/invariant.rs" 24 8 24 18
-<<<<<<< HEAD
-  let%span sseq65 = "../../../../creusot-contracts/src/logic/seq.rs" 388 8 388 97
-=======
-  let%span sseq65 = "../../../../creusot-contracts/src/logic/seq.rs" 459 8 459 97
->>>>>>> 2c8506fb
+  let%span sseq65 = "../../../../creusot-contracts/src/logic/seq.rs" 444 8 444 97
   let%span sboxed66 = "../../../../creusot-contracts/src/std/boxed.rs" 28 8 28 18
   
   use prelude.prelude.Borrow
