
module C01Range_Range_Type
  use prelude.IntSize
  use prelude.Int
  type t_range  =
    | C_Range isize isize
    
  let function range_start (self : t_range) : isize = [@vc:do_not_keep_trace] [@vc:sp]
    match self with
      | C_Range a _ -> a
      end
  let function range_end (self : t_range) : isize = [@vc:do_not_keep_trace] [@vc:sp]
    match self with
      | C_Range _ a -> a
      end
end
module C01Range_Impl0_ProducesRefl_Impl
  use C01Range_Range_Type as C01Range_Range_Type
  use seq.Seq
  use prelude.IntSize
  use seq.Seq
  use prelude.IntSize
  use prelude.Int
  use seq.Seq
  predicate produces0 [#"../01_range.rs" 31 4 31 64] (self : C01Range_Range_Type.t_range) (visited : Seq.seq isize) (o : C01Range_Range_Type.t_range)
    
   =
    [#"../01_range.rs" 32 8 38 9] C01Range_Range_Type.range_end self = C01Range_Range_Type.range_end o /\ C01Range_Range_Type.range_start self <= C01Range_Range_Type.range_start o /\ (Seq.length visited > 0 -> C01Range_Range_Type.range_start o <= C01Range_Range_Type.range_end o) /\ Seq.length visited = IntSize.to_int (C01Range_Range_Type.range_start o) - IntSize.to_int (C01Range_Range_Type.range_start self) /\ (forall i : int . 0 <= i /\ i < Seq.length visited -> IntSize.to_int (Seq.get visited i) = IntSize.to_int (C01Range_Range_Type.range_start self) + i)
  val produces0 [#"../01_range.rs" 31 4 31 64] (self : C01Range_Range_Type.t_range) (visited : Seq.seq isize) (o : C01Range_Range_Type.t_range) : bool
    ensures { result = produces0 self visited o }
    
  use seq.Seq
  let rec ghost function produces_refl [#"../01_range.rs" 44 4 44 26] (self : C01Range_Range_Type.t_range) : ()
    ensures { [#"../01_range.rs" 43 14 43 45] produces0 self (Seq.empty ) self }
    
   = [@vc:do_not_keep_trace] [@vc:sp]
    [#"../01_range.rs" 41 4 41 10] ()
end
module C01Range_Impl0_ProducesTrans_Impl
  use prelude.IntSize
  use prelude.Int
  use seq.Seq
  use C01Range_Range_Type as C01Range_Range_Type
  use seq.Seq
  use seq.Seq
  use prelude.IntSize
  use seq.Seq
  predicate produces0 [#"../01_range.rs" 31 4 31 64] (self : C01Range_Range_Type.t_range) (visited : Seq.seq isize) (o : C01Range_Range_Type.t_range)
    
   =
    [#"../01_range.rs" 32 8 38 9] C01Range_Range_Type.range_end self = C01Range_Range_Type.range_end o /\ C01Range_Range_Type.range_start self <= C01Range_Range_Type.range_start o /\ (Seq.length visited > 0 -> C01Range_Range_Type.range_start o <= C01Range_Range_Type.range_end o) /\ Seq.length visited = IntSize.to_int (C01Range_Range_Type.range_start o) - IntSize.to_int (C01Range_Range_Type.range_start self) /\ (forall i : int . 0 <= i /\ i < Seq.length visited -> IntSize.to_int (Seq.get visited i) = IntSize.to_int (C01Range_Range_Type.range_start self) + i)
  val produces0 [#"../01_range.rs" 31 4 31 64] (self : C01Range_Range_Type.t_range) (visited : Seq.seq isize) (o : C01Range_Range_Type.t_range) : bool
    ensures { result = produces0 self visited o }
    
  let rec ghost function produces_trans [#"../01_range.rs" 51 4 51 90] (a : C01Range_Range_Type.t_range) (ab : Seq.seq isize) (b : C01Range_Range_Type.t_range) (bc : Seq.seq isize) (c : C01Range_Range_Type.t_range) : ()
    requires {[#"../01_range.rs" 48 15 48 32] produces0 a ab b}
    requires {[#"../01_range.rs" 49 15 49 32] produces0 b bc c}
    ensures { [#"../01_range.rs" 50 14 50 42] produces0 a (Seq.(++) ab bc) c }
    
   = [@vc:do_not_keep_trace] [@vc:sp]
    [#"../01_range.rs" 46 4 46 10] ()
end
module Core_Option_Option_Type
  type t_option 't =
    | C_None
    | C_Some 't
    
  let function some_0 (self : t_option 't) : 't = [@vc:do_not_keep_trace] [@vc:sp]
    match self with
      | C_None -> any 't
      | C_Some a -> a
      end
end
module C01Range_Impl0_Next
  use seq.Seq
  use prelude.IntSize
  use seq.Seq
  use prelude.IntSize
  use prelude.Int
  use seq.Seq
  use C01Range_Range_Type as C01Range_Range_Type
  predicate produces0 [#"../01_range.rs" 31 4 31 64] (self : C01Range_Range_Type.t_range) (visited : Seq.seq isize) (o : C01Range_Range_Type.t_range)
    
   =
    [#"../01_range.rs" 32 8 38 9] C01Range_Range_Type.range_end self = C01Range_Range_Type.range_end o /\ C01Range_Range_Type.range_start self <= C01Range_Range_Type.range_start o /\ (Seq.length visited > 0 -> C01Range_Range_Type.range_start o <= C01Range_Range_Type.range_end o) /\ Seq.length visited = IntSize.to_int (C01Range_Range_Type.range_start o) - IntSize.to_int (C01Range_Range_Type.range_start self) /\ (forall i : int . 0 <= i /\ i < Seq.length visited -> IntSize.to_int (Seq.get visited i) = IntSize.to_int (C01Range_Range_Type.range_start self) + i)
  val produces0 [#"../01_range.rs" 31 4 31 64] (self : C01Range_Range_Type.t_range) (visited : Seq.seq isize) (o : C01Range_Range_Type.t_range) : bool
    ensures { result = produces0 self visited o }
    
  use seq.Seq
  use prelude.Borrow
  predicate resolve0 (self : borrowed (C01Range_Range_Type.t_range)) =
    [#"../../../../../creusot-contracts/src/resolve.rs" 25 20 25 34]  ^ self =  * self
  val resolve0 (self : borrowed (C01Range_Range_Type.t_range)) : bool
    ensures { result = resolve0 self }
    
  predicate completed0 [#"../01_range.rs" 23 4 23 35] (self : borrowed (C01Range_Range_Type.t_range)) =
    [#"../01_range.rs" 25 12 25 52] resolve0 self /\ C01Range_Range_Type.range_start ( * self) >= C01Range_Range_Type.range_end ( * self)
  val completed0 [#"../01_range.rs" 23 4 23 35] (self : borrowed (C01Range_Range_Type.t_range)) : bool
    ensures { result = completed0 self }
    
  use Core_Option_Option_Type as Core_Option_Option_Type
  let rec cfg next [#"../01_range.rs" 57 4 57 39] [@cfg:stackify] [@cfg:subregion_analysis] (self : borrowed (C01Range_Range_Type.t_range)) : Core_Option_Option_Type.t_option isize
    ensures { [#"../01_range.rs" 53 14 56 5] match result with
      | Core_Option_Option_Type.C_None -> completed0 self
      | Core_Option_Option_Type.C_Some v -> produces0 ( * self) (Seq.singleton v) ( ^ self)
      end }
    
   = [@vc:do_not_keep_trace] [@vc:sp]
  var _0 : Core_Option_Option_Type.t_option isize;
  var self : borrowed (C01Range_Range_Type.t_range) = self;
  var r : isize;
  {
    goto BB0
  }
  BB0 {
    switch ([#"../01_range.rs" 58 11 58 33] ([#"../01_range.rs" 58 11 58 21] C01Range_Range_Type.range_start ( * self)) >= ([#"../01_range.rs" 58 25 58 33] C01Range_Range_Type.range_end ( * self)))
      | False -> goto BB2
      | True -> goto BB1
      end
  }
  BB1 {
    assume { resolve0 self };
    [#"../01_range.rs" 59 12 59 16] _0 <- ([#"../01_range.rs" 59 12 59 16] Core_Option_Option_Type.C_None);
    goto BB3
  }
  BB2 {
    [#"../01_range.rs" 61 20 61 30] r <- ([#"../01_range.rs" 61 20 61 30] C01Range_Range_Type.range_start ( * self));
    [#"../01_range.rs" 62 12 62 27] self <- { self with current = (let C01Range_Range_Type.C_Range x0 x1 =  * self in C01Range_Range_Type.C_Range ([#"../01_range.rs" 62 12 62 27] C01Range_Range_Type.range_start ( * self) + ([#"../01_range.rs" 62 26 62 27] [#"../01_range.rs" 62 26 62 27] (1 : isize))) x1) ; };
    assume { resolve0 self };
    [#"../01_range.rs" 63 12 63 19] _0 <- ([#"../01_range.rs" 63 12 63 19] Core_Option_Option_Type.C_Some ([#"../01_range.rs" 63 17 63 18] r));
    goto BB3
  }
  BB3 {
    return _0
  }
  
end
module C01Range_Impl1_IntoIter
  use C01Range_Range_Type as C01Range_Range_Type
  let rec cfg into_iter [#"../01_range.rs" 70 4 70 34] [@cfg:stackify] [@cfg:subregion_analysis] (self : C01Range_Range_Type.t_range) : C01Range_Range_Type.t_range
    ensures { [#"../01_range.rs" 69 14 69 28] result = self }
    
   = [@vc:do_not_keep_trace] [@vc:sp]
  var _0 : C01Range_Range_Type.t_range;
  var self : C01Range_Range_Type.t_range = self;
  {
    goto BB0
  }
  BB0 {
    [#"../01_range.rs" 71 8 71 12] _0 <- ([#"../01_range.rs" 71 8 71 12] self);
    [#"../01_range.rs" 71 8 71 12] self <- any C01Range_Range_Type.t_range;
    return _0
  }
  
end
module C01Range_SumRange
  use prelude.IntSize
  use prelude.Int
  use seq.Seq
  use C01Range_Range_Type as C01Range_Range_Type
  use seq.Seq
  use seq.Seq
  use prelude.IntSize
  use seq.Seq
  predicate produces0 [#"../01_range.rs" 31 4 31 64] (self : C01Range_Range_Type.t_range) (visited : Seq.seq isize) (o : C01Range_Range_Type.t_range)
    
   =
    [#"../01_range.rs" 32 8 38 9] C01Range_Range_Type.range_end self = C01Range_Range_Type.range_end o /\ C01Range_Range_Type.range_start self <= C01Range_Range_Type.range_start o /\ (Seq.length visited > 0 -> C01Range_Range_Type.range_start o <= C01Range_Range_Type.range_end o) /\ Seq.length visited = IntSize.to_int (C01Range_Range_Type.range_start o) - IntSize.to_int (C01Range_Range_Type.range_start self) /\ (forall i : int . 0 <= i /\ i < Seq.length visited -> IntSize.to_int (Seq.get visited i) = IntSize.to_int (C01Range_Range_Type.range_start self) + i)
  val produces0 [#"../01_range.rs" 31 4 31 64] (self : C01Range_Range_Type.t_range) (visited : Seq.seq isize) (o : C01Range_Range_Type.t_range) : bool
    ensures { result = produces0 self visited o }
    
  function produces_trans0 [#"../01_range.rs" 51 4 51 90] (a : C01Range_Range_Type.t_range) (ab : Seq.seq isize) (b : C01Range_Range_Type.t_range) (bc : Seq.seq isize) (c : C01Range_Range_Type.t_range) : ()
    
   =
    [#"../01_range.rs" 46 4 46 10] ()
  val produces_trans0 [#"../01_range.rs" 51 4 51 90] (a : C01Range_Range_Type.t_range) (ab : Seq.seq isize) (b : C01Range_Range_Type.t_range) (bc : Seq.seq isize) (c : C01Range_Range_Type.t_range) : ()
    requires {[#"../01_range.rs" 48 15 48 32] produces0 a ab b}
    requires {[#"../01_range.rs" 49 15 49 32] produces0 b bc c}
    ensures { result = produces_trans0 a ab b bc c }
    
  axiom produces_trans0_spec : forall a : C01Range_Range_Type.t_range, ab : Seq.seq isize, b : C01Range_Range_Type.t_range, bc : Seq.seq isize, c : C01Range_Range_Type.t_range . ([#"../01_range.rs" 48 15 48 32] produces0 a ab b) -> ([#"../01_range.rs" 49 15 49 32] produces0 b bc c) -> ([#"../01_range.rs" 50 14 50 42] produces0 a (Seq.(++) ab bc) c)
  use seq.Seq
  function produces_refl0 [#"../01_range.rs" 44 4 44 26] (self : C01Range_Range_Type.t_range) : () =
    [#"../01_range.rs" 41 4 41 10] ()
  val produces_refl0 [#"../01_range.rs" 44 4 44 26] (self : C01Range_Range_Type.t_range) : ()
    ensures { result = produces_refl0 self }
    
  axiom produces_refl0_spec : forall self : C01Range_Range_Type.t_range . [#"../01_range.rs" 43 14 43 45] produces0 self (Seq.empty ) self
  predicate invariant0 (self : C01Range_Range_Type.t_range) =
    [#"../../../../../creusot-contracts/src/invariant.rs" 8 8 8 12] true
  val invariant0 (self : C01Range_Range_Type.t_range) : bool
    ensures { result = invariant0 self }
    
  predicate inv0 (_x : C01Range_Range_Type.t_range)
  val inv0 (_x : C01Range_Range_Type.t_range) : bool
    ensures { result = inv0 _x }
    
  axiom inv0 : forall x : C01Range_Range_Type.t_range . inv0 x = true
  use prelude.Ghost
  use seq.Seq
  use Core_Option_Option_Type as Core_Option_Option_Type
  use prelude.Borrow
  predicate resolve0 (self : borrowed (C01Range_Range_Type.t_range)) =
    [#"../../../../../creusot-contracts/src/resolve.rs" 25 20 25 34]  ^ self =  * self
  val resolve0 (self : borrowed (C01Range_Range_Type.t_range)) : bool
    ensures { result = resolve0 self }
    
  predicate completed0 [#"../01_range.rs" 23 4 23 35] (self : borrowed (C01Range_Range_Type.t_range)) =
    [#"../01_range.rs" 25 12 25 52] resolve0 self /\ C01Range_Range_Type.range_start ( * self) >= C01Range_Range_Type.range_end ( * self)
  val completed0 [#"../01_range.rs" 23 4 23 35] (self : borrowed (C01Range_Range_Type.t_range)) : bool
    ensures { result = completed0 self }
    
  val next0 [#"../01_range.rs" 57 4 57 39] (self : borrowed (C01Range_Range_Type.t_range)) : Core_Option_Option_Type.t_option isize
    ensures { [#"../01_range.rs" 53 14 56 5] match result with
      | Core_Option_Option_Type.C_None -> completed0 self
      | Core_Option_Option_Type.C_Some v -> produces0 ( * self) (Seq.singleton v) ( ^ self)
      end }
    
  use prelude.Ghost
  use prelude.Ghost
  use prelude.Ghost
  use prelude.Ghost
  use prelude.Ghost
  val into_iter0 [#"../01_range.rs" 70 4 70 34] (self : C01Range_Range_Type.t_range) : C01Range_Range_Type.t_range
    ensures { [#"../01_range.rs" 69 14 69 28] result = self }
    
  let rec cfg sum_range [#"../01_range.rs" 77 0 77 35] [@cfg:stackify] [@cfg:subregion_analysis] (n : isize) : isize
    requires {[#"../01_range.rs" 75 11 75 18] IntSize.to_int n >= 0}
    ensures { [#"../01_range.rs" 76 10 76 21] result = n }
    
   = [@vc:do_not_keep_trace] [@vc:sp]
  var _0 : isize;
  var n : isize = n;
  var i : isize;
  var it : C01Range_Range_Type.t_range;
  var iter_old : Ghost.ghost_ty (C01Range_Range_Type.t_range);
  var produced : Ghost.ghost_ty (Seq.seq isize);
  var _17 : Core_Option_Option_Type.t_option isize;
  var _18 : borrowed (C01Range_Range_Type.t_range);
  var x : isize;
  var _21 : Ghost.ghost_ty (Seq.seq isize);
  {
    goto BB0
  }
  BB0 {
    [#"../01_range.rs" 78 16 78 17] i <- ([#"../01_range.rs" 78 16 78 17] [#"../01_range.rs" 78 16 78 17] (0 : isize));
    [#"../01_range.rs" 79 17 79 55] it <- ([#"../01_range.rs" 79 17 79 55] into_iter0 ([#"../01_range.rs" 79 17 79 43] C01Range_Range_Type.C_Range ([#"../01_range.rs" 79 32 79 33] [#"../01_range.rs" 79 32 79 33] (0 : isize)) ([#"../01_range.rs" 79 40 79 41] n)));
    goto BB1
  }
  BB1 {
    [#"../01_range.rs" 80 19 80 29] iter_old <- ([#"../01_range.rs" 80 19 80 29] Ghost.new it);
    goto BB2
  }
  BB2 {
    [#"../01_range.rs" 81 23 81 41] produced <- ([#"../01_range.rs" 81 23 81 41] Ghost.new (Seq.empty ));
    goto BB3
  }
  BB3 {
    goto BB4
  }
  BB4 {
    invariant { [#"../01_range.rs" 82 16 82 23] inv0 it };
    invariant { [#"../01_range.rs" 83 16 83 55] produces0 (Ghost.inner iter_old) (Ghost.inner produced) it };
    invariant { [#"../01_range.rs" 84 16 84 46] IntSize.to_int i = Seq.length (Ghost.inner produced) /\ i <= n };
    goto BB5
  }
  BB5 {
    [#"../01_range.rs" 86 14 86 16] _18 <- Borrow.borrow_mut it;
    [#"../01_range.rs" 86 14 86 16] it <-  ^ _18;
    [#"../01_range.rs" 86 14 86 23] _17 <- ([#"../01_range.rs" 86 14 86 23] next0 _18);
    _18 <- any borrowed (C01Range_Range_Type.t_range);
    goto BB6
  }
  BB6 {
    switch (_17)
      | Core_Option_Option_Type.C_None -> goto BB7
      | Core_Option_Option_Type.C_Some _ -> goto BB8
      end
  }
  BB7 {
    [#"../01_range.rs" 94 4 94 5] _0 <- ([#"../01_range.rs" 94 4 94 5] i);
    return _0
  }
  BB8 {
    goto BB10
  }
  BB9 {
    assert { [#"../01_range.rs" 86 14 86 23] false };
    absurd
  }
  BB10 {
    [#"../01_range.rs" 87 17 87 18] x <- ([#"../01_range.rs" 87 17 87 18] Core_Option_Option_Type.some_0 _17);
    [#"../01_range.rs" 88 27 88 69] _21 <- ([#"../01_range.rs" 88 27 88 69] Ghost.new (Seq.(++) (Ghost.inner produced) (Seq.singleton x)));
    goto BB11
  }
  BB11 {
    [#"../01_range.rs" 88 16 88 69] produced <- ([#"../01_range.rs" 88 16 88 69] _21);
    [#"../01_range.rs" 88 16 88 69] _21 <- any Ghost.ghost_ty (Seq.seq isize);
    [#"../01_range.rs" 89 16 89 22] i <- ([#"../01_range.rs" 89 16 89 22] i + ([#"../01_range.rs" 89 21 89 22] [#"../01_range.rs" 89 21 89 22] (1 : isize)));
    goto BB4
  }
  
end
module C01Range_Impl0
  use prelude.IntSize
  use seq.Seq
  predicate invariant3 (self : Seq.seq isize) =
    [#"../../../../../creusot-contracts/src/invariant.rs" 8 8 8 12] true
  val invariant3 (self : Seq.seq isize) : bool
    ensures { result = invariant3 self }
    
  predicate inv3 (_x : Seq.seq isize)
  val inv3 (_x : Seq.seq isize) : bool
    ensures { result = inv3 _x }
    
  axiom inv3 : forall x : Seq.seq isize . inv3 x = true
  use Core_Option_Option_Type as Core_Option_Option_Type
  predicate invariant2 (self : Core_Option_Option_Type.t_option isize) =
    [#"../../../../../creusot-contracts/src/invariant.rs" 8 8 8 12] true
  val invariant2 (self : Core_Option_Option_Type.t_option isize) : bool
    ensures { result = invariant2 self }
    
  predicate inv2 (_x : Core_Option_Option_Type.t_option isize)
  val inv2 (_x : Core_Option_Option_Type.t_option isize) : bool
    ensures { result = inv2 _x }
    
  axiom inv2 : forall x : Core_Option_Option_Type.t_option isize . inv2 x = true
  use C01Range_Range_Type as C01Range_Range_Type
  use prelude.Borrow
  predicate invariant1 (self : borrowed (C01Range_Range_Type.t_range)) =
    [#"../../../../../creusot-contracts/src/invariant.rs" 8 8 8 12] true
  val invariant1 (self : borrowed (C01Range_Range_Type.t_range)) : bool
    ensures { result = invariant1 self }
    
  predicate inv1 (_x : borrowed (C01Range_Range_Type.t_range))
  val inv1 (_x : borrowed (C01Range_Range_Type.t_range)) : bool
    ensures { result = inv1 _x }
    
  axiom inv1 : forall x : borrowed (C01Range_Range_Type.t_range) . inv1 x = true
  predicate invariant0 (self : C01Range_Range_Type.t_range) =
    [#"../../../../../creusot-contracts/src/invariant.rs" 8 8 8 12] true
  val invariant0 (self : C01Range_Range_Type.t_range) : bool
    ensures { result = invariant0 self }
    
  predicate inv0 (_x : C01Range_Range_Type.t_range)
  val inv0 (_x : C01Range_Range_Type.t_range) : bool
    ensures { result = inv0 _x }
    
  axiom inv0 : forall x : C01Range_Range_Type.t_range . inv0 x = true
  use seq.Seq
  use seq.Seq
  use prelude.Int
  predicate resolve0 (self : borrowed (C01Range_Range_Type.t_range)) =
    [#"../../../../../creusot-contracts/src/resolve.rs" 25 20 25 34]  ^ self =  * self
  val resolve0 (self : borrowed (C01Range_Range_Type.t_range)) : bool
    ensures { result = resolve0 self }
    
  predicate completed0 [#"../01_range.rs" 23 4 23 35] (self : borrowed (C01Range_Range_Type.t_range)) =
    [#"../01_range.rs" 25 12 25 52] resolve0 self /\ C01Range_Range_Type.range_start ( * self) >= C01Range_Range_Type.range_end ( * self)
  val completed0 [#"../01_range.rs" 23 4 23 35] (self : borrowed (C01Range_Range_Type.t_range)) : bool
    ensures { result = completed0 self }
    
  use seq.Seq
  use seq.Seq
  use prelude.IntSize
  use seq.Seq
  predicate produces0 [#"../01_range.rs" 31 4 31 64] (self : C01Range_Range_Type.t_range) (visited : Seq.seq isize) (o : C01Range_Range_Type.t_range)
    
   =
    [#"../01_range.rs" 32 8 38 9] C01Range_Range_Type.range_end self = C01Range_Range_Type.range_end o /\ C01Range_Range_Type.range_start self <= C01Range_Range_Type.range_start o /\ (Seq.length visited > 0 -> C01Range_Range_Type.range_start o <= C01Range_Range_Type.range_end o) /\ Seq.length visited = IntSize.to_int (C01Range_Range_Type.range_start o) - IntSize.to_int (C01Range_Range_Type.range_start self) /\ (forall i : int . 0 <= i /\ i < Seq.length visited -> IntSize.to_int (Seq.get visited i) = IntSize.to_int (C01Range_Range_Type.range_start self) + i)
  val produces0 [#"../01_range.rs" 31 4 31 64] (self : C01Range_Range_Type.t_range) (visited : Seq.seq isize) (o : C01Range_Range_Type.t_range) : bool
    ensures { result = produces0 self visited o }
    
  use seq.Seq
<<<<<<< HEAD
  goal produces_refl_refn : [#"../01_range.rs" 44 4 44 29] forall a : C01Range_Range_Type.t_range . inv0 a -> (forall result : () . produces0 a (Seq.empty ) a -> produces0 a (Seq.empty ) a)
  goal next_refn : [#"../01_range.rs" 57 4 57 39] forall self : borrowed (C01Range_Range_Type.t_range) . inv1 self -> (forall result : Core_Option_Option_Type.t_option isize . match result with
=======
  goal produces_refl_refn : [#"../01_range.rs" 44 4 44 26] forall self : C01Range_Range_Type.t_range . inv0 self -> (forall result : () . produces0 self (Seq.empty ) self -> produces0 self (Seq.empty ) self)
  goal produces_trans_refn : [#"../01_range.rs" 51 4 51 90] forall a : C01Range_Range_Type.t_range . forall ab : Seq.seq isize . forall b : C01Range_Range_Type.t_range . forall bc : Seq.seq isize . forall c : C01Range_Range_Type.t_range . inv0 c /\ inv1 bc /\ inv0 b /\ inv1 ab /\ inv0 a /\ produces0 b bc c /\ produces0 a ab b -> produces0 b bc c /\ produces0 a ab b /\ (forall result : () . produces0 a (Seq.(++) ab bc) c -> produces0 a (Seq.(++) ab bc) c)
  goal next_refn : [#"../01_range.rs" 57 4 57 39] forall self : borrowed (C01Range_Range_Type.t_range) . inv2 self -> (forall result : Core_Option_Option_Type.t_option isize . match result with
>>>>>>> c09c4b07
    | Core_Option_Option_Type.C_None -> completed0 self
    | Core_Option_Option_Type.C_Some v -> produces0 ( * self) (Seq.singleton v) ( ^ self)
    end -> inv2 result /\ match result with
    | Core_Option_Option_Type.C_None -> completed0 self
    | Core_Option_Option_Type.C_Some v -> produces0 ( * self) (Seq.singleton v) ( ^ self)
    end)
  goal produces_trans_refn : [#"../01_range.rs" 51 4 51 90] forall a : C01Range_Range_Type.t_range . forall ab : Seq.seq isize . forall b : C01Range_Range_Type.t_range . forall bc : Seq.seq isize . forall c : C01Range_Range_Type.t_range . inv0 c /\ inv3 bc /\ inv0 b /\ inv3 ab /\ inv0 a /\ produces0 b bc c /\ produces0 a ab b -> produces0 b bc c /\ produces0 a ab b /\ (forall result : () . produces0 a (Seq.(++) ab bc) c -> produces0 a (Seq.(++) ab bc) c)
end<|MERGE_RESOLUTION|>--- conflicted
+++ resolved
@@ -372,14 +372,8 @@
     ensures { result = produces0 self visited o }
     
   use seq.Seq
-<<<<<<< HEAD
-  goal produces_refl_refn : [#"../01_range.rs" 44 4 44 29] forall a : C01Range_Range_Type.t_range . inv0 a -> (forall result : () . produces0 a (Seq.empty ) a -> produces0 a (Seq.empty ) a)
+  goal produces_refl_refn : [#"../01_range.rs" 44 4 44 26] forall self : C01Range_Range_Type.t_range . inv0 self -> (forall result : () . produces0 self (Seq.empty ) self -> produces0 self (Seq.empty ) self)
   goal next_refn : [#"../01_range.rs" 57 4 57 39] forall self : borrowed (C01Range_Range_Type.t_range) . inv1 self -> (forall result : Core_Option_Option_Type.t_option isize . match result with
-=======
-  goal produces_refl_refn : [#"../01_range.rs" 44 4 44 26] forall self : C01Range_Range_Type.t_range . inv0 self -> (forall result : () . produces0 self (Seq.empty ) self -> produces0 self (Seq.empty ) self)
-  goal produces_trans_refn : [#"../01_range.rs" 51 4 51 90] forall a : C01Range_Range_Type.t_range . forall ab : Seq.seq isize . forall b : C01Range_Range_Type.t_range . forall bc : Seq.seq isize . forall c : C01Range_Range_Type.t_range . inv0 c /\ inv1 bc /\ inv0 b /\ inv1 ab /\ inv0 a /\ produces0 b bc c /\ produces0 a ab b -> produces0 b bc c /\ produces0 a ab b /\ (forall result : () . produces0 a (Seq.(++) ab bc) c -> produces0 a (Seq.(++) ab bc) c)
-  goal next_refn : [#"../01_range.rs" 57 4 57 39] forall self : borrowed (C01Range_Range_Type.t_range) . inv2 self -> (forall result : Core_Option_Option_Type.t_option isize . match result with
->>>>>>> c09c4b07
     | Core_Option_Option_Type.C_None -> completed0 self
     | Core_Option_Option_Type.C_Some v -> produces0 ( * self) (Seq.singleton v) ( ^ self)
     end -> inv2 result /\ match result with
