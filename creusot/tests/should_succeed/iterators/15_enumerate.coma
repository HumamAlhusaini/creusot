--- conflicted
+++ resolved
@@ -1,7 +1,6 @@
 module M_15_enumerate__qyi17057287782225696128__produces_refl [#"15_enumerate.rs" 45 4 45 26] (* <Enumerate<I> as common::Iterator> *)
   let%span s15_enumerate0 = "15_enumerate.rs" 43 15 43 24
   let%span s15_enumerate1 = "15_enumerate.rs" 44 14 44 45
-<<<<<<< HEAD
   let%span s15_enumerate2 = "15_enumerate.rs" 41 4 41 10
   let%span s15_enumerate3 = "15_enumerate.rs" 32 8 38 9
   let%span scommon4 = "common.rs" 14 15 14 24
@@ -13,33 +12,9 @@
   let%span scommon10 = "common.rs" 23 15 23 32
   let%span scommon11 = "common.rs" 24 14 24 42
   let%span s15_enumerate12 = "15_enumerate.rs" 81 12 86 43
-  let%span sseq13 = "../../../../creusot-contracts/src/logic/seq.rs" 388 8 388 97
+  let%span sseq13 = "../../../../creusot-contracts/src/logic/seq.rs" 444 8 444 97
   let%span sinvariant14 = "../../../../creusot-contracts/src/invariant.rs" 34 20 34 44
   let%span sboxed15 = "../../../../creusot-contracts/src/std/boxed.rs" 28 8 28 18
-=======
-  let%span s15_enumerate2 = "15_enumerate.rs" 32 8 38 9
-  let%span scommon3 = "common.rs" 14 15 14 24
-  let%span scommon4 = "common.rs" 15 14 15 45
-  let%span scommon5 = "common.rs" 19 15 19 21
-  let%span scommon6 = "common.rs" 20 15 20 21
-  let%span scommon7 = "common.rs" 21 15 21 21
-  let%span scommon8 = "common.rs" 22 15 22 32
-  let%span scommon9 = "common.rs" 23 15 23 32
-  let%span scommon10 = "common.rs" 24 14 24 42
-  let%span s15_enumerate11 = "15_enumerate.rs" 81 12 86 43
-  let%span sseq12 = "../../../../creusot-contracts/src/logic/seq.rs" 459 8 459 97
-  let%span sinvariant13 = "../../../../creusot-contracts/src/invariant.rs" 34 20 34 44
-  let%span sboxed14 = "../../../../creusot-contracts/src/std/boxed.rs" 28 8 28 18
-  
-  type t_Item'0
-  
-  predicate inv'5 (_1 : t_Item'0)
-  
-  predicate invariant'3 (self : t_Item'0) =
-    [%#sboxed14] inv'5 self
-  
-  predicate inv'4 (_1 : t_Item'0)
->>>>>>> 2c8506fb
   
   type t_I'0
   
@@ -162,7 +137,6 @@
   let%span s15_enumerate3 = "15_enumerate.rs" 52 15 52 32
   let%span s15_enumerate4 = "15_enumerate.rs" 53 15 53 32
   let%span s15_enumerate5 = "15_enumerate.rs" 54 14 54 42
-<<<<<<< HEAD
   let%span s15_enumerate6 = "15_enumerate.rs" 47 4 47 10
   let%span s15_enumerate7 = "15_enumerate.rs" 32 8 38 9
   let%span scommon8 = "common.rs" 14 15 14 24
@@ -174,35 +148,9 @@
   let%span scommon14 = "common.rs" 23 15 23 32
   let%span scommon15 = "common.rs" 24 14 24 42
   let%span s15_enumerate16 = "15_enumerate.rs" 81 12 86 43
-  let%span sseq17 = "../../../../creusot-contracts/src/logic/seq.rs" 388 8 388 97
+  let%span sseq17 = "../../../../creusot-contracts/src/logic/seq.rs" 444 8 444 97
   let%span sinvariant18 = "../../../../creusot-contracts/src/invariant.rs" 34 20 34 44
   let%span sboxed19 = "../../../../creusot-contracts/src/std/boxed.rs" 28 8 28 18
-=======
-  let%span s15_enumerate6 = "15_enumerate.rs" 32 8 38 9
-  let%span scommon7 = "common.rs" 14 15 14 24
-  let%span scommon8 = "common.rs" 15 14 15 45
-  let%span scommon9 = "common.rs" 19 15 19 21
-  let%span scommon10 = "common.rs" 20 15 20 21
-  let%span scommon11 = "common.rs" 21 15 21 21
-  let%span scommon12 = "common.rs" 22 15 22 32
-  let%span scommon13 = "common.rs" 23 15 23 32
-  let%span scommon14 = "common.rs" 24 14 24 42
-  let%span s15_enumerate15 = "15_enumerate.rs" 81 12 86 43
-  let%span sseq16 = "../../../../creusot-contracts/src/logic/seq.rs" 459 8 459 97
-  let%span sinvariant17 = "../../../../creusot-contracts/src/invariant.rs" 34 20 34 44
-  let%span sboxed18 = "../../../../creusot-contracts/src/std/boxed.rs" 28 8 28 18
-  
-  type t_Item'0
-  
-  predicate inv'5 (_1 : t_Item'0)
-  
-  predicate invariant'3 (self : t_Item'0) =
-    [%#sboxed18] inv'5 self
-  
-  predicate inv'4 (_1 : t_Item'0)
-  
-  axiom inv_axiom'3 [@rewrite] : forall x : t_Item'0 [inv'4 x] . inv'4 x = invariant'3 x
->>>>>>> 2c8506fb
   
   type t_I'0
   
@@ -350,11 +298,7 @@
   let%span scommon16 = "common.rs" 24 14 24 42
   let%span sresolve17 = "../../../../creusot-contracts/src/resolve.rs" 41 20 41 34
   let%span sinvariant18 = "../../../../creusot-contracts/src/invariant.rs" 34 20 34 44
-<<<<<<< HEAD
-  let%span sseq19 = "../../../../creusot-contracts/src/logic/seq.rs" 388 8 388 97
-=======
-  let%span sseq19 = "../../../../creusot-contracts/src/logic/seq.rs" 459 8 459 97
->>>>>>> 2c8506fb
+  let%span sseq19 = "../../../../creusot-contracts/src/logic/seq.rs" 444 8 444 97
   let%span s15_enumerate20 = "15_enumerate.rs" 81 12 86 43
   let%span sboxed21 = "../../../../creusot-contracts/src/std/boxed.rs" 28 8 28 18
   
@@ -600,11 +544,7 @@
   let%span scommon12 = "common.rs" 23 15 23 32
   let%span scommon13 = "common.rs" 24 14 24 42
   let%span sinvariant14 = "../../../../creusot-contracts/src/invariant.rs" 34 20 34 44
-<<<<<<< HEAD
-  let%span sseq15 = "../../../../creusot-contracts/src/logic/seq.rs" 388 8 388 97
-=======
-  let%span sseq15 = "../../../../creusot-contracts/src/logic/seq.rs" 459 8 459 97
->>>>>>> 2c8506fb
+  let%span sseq15 = "../../../../creusot-contracts/src/logic/seq.rs" 444 8 444 97
   let%span s15_enumerate16 = "15_enumerate.rs" 81 12 86 43
   let%span sboxed17 = "../../../../creusot-contracts/src/std/boxed.rs" 28 8 28 18
   
@@ -720,7 +660,6 @@
 end
 module M_15_enumerate__qyi17057287782225696128__next__refines [#"15_enumerate.rs" 61 4 61 44] (* <Enumerate<I> as common::Iterator> *)
   let%span s15_enumerate0 = "15_enumerate.rs" 61 4 61 44
-<<<<<<< HEAD
   let%span s15_enumerate1 = "15_enumerate.rs" 26 8 26 74
   let%span s15_enumerate2 = "15_enumerate.rs" 32 8 38 9
   let%span sresolve3 = "../../../../creusot-contracts/src/resolve.rs" 41 20 41 34
@@ -733,20 +672,9 @@
   let%span scommon10 = "common.rs" 22 15 22 32
   let%span scommon11 = "common.rs" 23 15 23 32
   let%span scommon12 = "common.rs" 24 14 24 42
-  let%span sseq13 = "../../../../creusot-contracts/src/logic/seq.rs" 388 8 388 97
+  let%span sseq13 = "../../../../creusot-contracts/src/logic/seq.rs" 444 8 444 97
   let%span s15_enumerate14 = "15_enumerate.rs" 81 12 86 43
   let%span sboxed15 = "../../../../creusot-contracts/src/std/boxed.rs" 28 8 28 18
-=======
-  let%span s15_enumerate1 = "15_enumerate.rs" 55 4 55 90
-  let%span s15_enumerate2 = "15_enumerate.rs" 45 4 45 26
-  let%span s15_enumerate3 = "15_enumerate.rs" 26 8 26 74
-  let%span s15_enumerate4 = "15_enumerate.rs" 32 8 38 9
-  let%span sresolve5 = "../../../../creusot-contracts/src/resolve.rs" 41 20 41 34
-  let%span sinvariant6 = "../../../../creusot-contracts/src/invariant.rs" 34 20 34 44
-  let%span s15_enumerate7 = "15_enumerate.rs" 81 12 86 43
-  let%span sseq8 = "../../../../creusot-contracts/src/logic/seq.rs" 459 8 459 97
-  let%span sboxed9 = "../../../../creusot-contracts/src/std/boxed.rs" 28 8 28 18
->>>>>>> 2c8506fb
   
   use prelude.prelude.Borrow
   
@@ -910,7 +838,7 @@
   let%span scommon8 = "common.rs" 23 15 23 32
   let%span scommon9 = "common.rs" 24 14 24 42
   let%span s15_enumerate10 = "15_enumerate.rs" 81 12 86 43
-  let%span sseq11 = "../../../../creusot-contracts/src/logic/seq.rs" 388 8 388 97
+  let%span sseq11 = "../../../../creusot-contracts/src/logic/seq.rs" 444 8 444 97
   let%span sinvariant12 = "../../../../creusot-contracts/src/invariant.rs" 34 20 34 44
   let%span sboxed13 = "../../../../creusot-contracts/src/std/boxed.rs" 28 8 28 18
   
@@ -1040,7 +968,7 @@
   let%span scommon8 = "common.rs" 23 15 23 32
   let%span scommon9 = "common.rs" 24 14 24 42
   let%span s15_enumerate10 = "15_enumerate.rs" 81 12 86 43
-  let%span sseq11 = "../../../../creusot-contracts/src/logic/seq.rs" 388 8 388 97
+  let%span sseq11 = "../../../../creusot-contracts/src/logic/seq.rs" 444 8 444 97
   let%span sinvariant12 = "../../../../creusot-contracts/src/invariant.rs" 34 20 34 44
   let%span sboxed13 = "../../../../creusot-contracts/src/std/boxed.rs" 28 8 28 18
   
