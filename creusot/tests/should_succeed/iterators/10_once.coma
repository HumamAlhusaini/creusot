--- conflicted
+++ resolved
@@ -1,31 +1,3 @@
-<<<<<<< HEAD
-
-=======
-module T_core__option__Option
-  type t_Option 't =
-    | C_None
-    | C_Some 't
-  
-  let rec v_None < 't > (input:t_Option 't) (ret  )= any
-    [ good -> {C_None  = input} (! ret) | bad -> {C_None  <> input} (! {false} any) ]
-    
-  
-  let rec v_Some < 't > (input:t_Option 't) (ret  (field_0:'t))= any
-    [ good (field_0:'t)-> {C_Some field_0 = input} (! ret {field_0})
-    | bad -> {forall field_0 : 't [C_Some field_0 : t_Option 't] . C_Some field_0 <> input} (! {false} any) ]
-    
-end
-module T_10_once__Once [#"10_once.rs" 8 0 8 18]
-  use T_core__option__Option as Option'0
-  
-  type t_Once 't =
-    | C_Once (Option'0.t_Option 't)
-  
-  let rec t_Once < 't > (input:t_Once 't) (ret  (field_0:Option'0.t_Option 't))= any
-    [ good (field_0:Option'0.t_Option 't)-> {C_Once field_0 = input} (! ret {field_0}) ]
-    
-end
->>>>>>> dfce2a3a
 module M_10_once__qyi9558967427796228243__produces_refl [#"10_once.rs" 32 4 32 26] (* <Once<T> as common::Iterator> *)
   let%span s10_once0 = "10_once.rs" 30 15 30 24
   let%span s10_once1 = "10_once.rs" 31 14 31 45
@@ -251,7 +223,6 @@
 end
 module M_10_once__qyi9558967427796228243__next__refines [#"10_once.rs" 48 4 48 35] (* <Once<T> as common::Iterator> *)
   let%span s10_once0 = "10_once.rs" 48 4 48 35
-<<<<<<< HEAD
   let%span s10_once1 = "10_once.rs" 16 20 16 57
   let%span s10_once2 = "10_once.rs" 22 8 25 9
   let%span sresolve3 = "../../../../creusot-contracts/src/resolve.rs" 41 20 41 34
@@ -285,14 +256,6 @@
   use seq.Seq
   
   predicate inv'2 (_1 : t_T'0)
-=======
-  let%span s10_once1 = "10_once.rs" 32 4 32 26
-  let%span s10_once2 = "10_once.rs" 42 4 42 90
-  let%span s10_once3 = "10_once.rs" 16 20 16 57
-  let%span s10_once4 = "10_once.rs" 22 8 25 9
-  let%span sresolve5 = "../../../../creusot-contracts/src/resolve.rs" 41 20 41 34
-  let%span sinvariant6 = "../../../../creusot-contracts/src/invariant.rs" 34 20 34 44
->>>>>>> dfce2a3a
   
   predicate produces'0 [#"10_once.rs" 21 4 21 64] (self : t_Once'0) (visited : Seq.seq t_T'0) (o : t_Once'0) =
     [%#s10_once2] visited = (Seq.empty  : Seq.seq t_T'0) /\ self = o
@@ -330,6 +293,54 @@
     | C_Some'0 v -> produces'0 self.current (Seq.singleton v) self.final
     end)
 end
+module M_10_once__qyi9558967427796228243__produces_refl__refines [#"10_once.rs" 32 4 32 26] (* <Once<T> as common::Iterator> *)
+  let%span s10_once0 = "10_once.rs" 32 4 32 26
+  let%span s10_once1 = "10_once.rs" 22 8 25 9
+  
+  type t_T'0
+  
+  type t_Option'0  =
+    | C_None'0
+    | C_Some'0 t_T'0
+  
+  type t_Once'0  =
+    { t_Once__0'0: t_Option'0 }
+  
+  predicate inv'0 (_1 : t_Once'0)
+  
+  use seq.Seq
+  
+  use seq.Seq
+  
+  predicate inv'1 (_1 : t_T'0)
+  
+  use seq.Seq
+  
+  predicate produces'0 [#"10_once.rs" 21 4 21 64] (self : t_Once'0) (visited : Seq.seq t_T'0) (o : t_Once'0) =
+    [%#s10_once1] visited = (Seq.empty  : Seq.seq t_T'0) /\ self = o
+    \/ (exists e : t_T'0 . inv'1 e
+    /\ self = { t_Once__0'0 = C_Some'0 e } /\ visited = Seq.singleton e /\ o = { t_Once__0'0 = C_None'0 })
+  
+  use seq.Seq
+  
+  predicate inv'2 (_1 : t_Option'0)
+  
+  axiom inv_axiom'0 [@rewrite] : forall x : t_Once'0 [inv'0 x] . inv'0 x
+  = match x with
+    | {t_Once__0'0 = a_0} -> inv'2 a_0
+    end
+  
+  axiom inv_axiom'1 [@rewrite] : forall x : t_Option'0 [inv'2 x] . inv'2 x
+  = match x with
+    | C_None'0 -> true
+    | C_Some'0 a_0 -> inv'1 a_0
+    end
+  
+  goal refines : [%#s10_once0] forall self : t_Once'0 . inv'0 self
+   -> inv'0 self
+  /\ (forall result : () . produces'0 self (Seq.empty  : Seq.seq t_T'0) self
+   -> produces'0 self (Seq.empty  : Seq.seq t_T'0) self)
+end
 module M_10_once__qyi9558967427796228243__produces_trans__refines [#"10_once.rs" 42 4 42 90] (* <Once<T> as common::Iterator> *)
   let%span s10_once0 = "10_once.rs" 42 4 42 90
   let%span s10_once1 = "10_once.rs" 22 8 25 9
@@ -373,72 +384,10 @@
     | C_Some'0 a_0 -> inv'1 a_0
     end
   
-<<<<<<< HEAD
   goal refines : [%#s10_once0] forall a : t_Once'0 . forall ab : Seq.seq t_T'0 . forall b : t_Once'0 . forall bc : Seq.seq t_T'0 . forall c : t_Once'0 . produces'0 b bc c
   /\ produces'0 a ab b /\ inv'0 c /\ inv'0 b /\ inv'0 a
    -> produces'0 b bc c
   /\ produces'0 a ab b
   /\ inv'0 c
   /\ inv'0 b /\ inv'0 a /\ (forall result : () . produces'0 a (Seq.(++) ab bc) c  -> produces'0 a (Seq.(++) ab bc) c)
-end
-module M_10_once__qyi9558967427796228243__produces_refl__refines [#"10_once.rs" 32 4 32 26] (* <Once<T> as common::Iterator> *)
-  let%span s10_once0 = "10_once.rs" 32 4 32 26
-  let%span s10_once1 = "10_once.rs" 22 8 25 9
-  
-  type t_T'0
-  
-  type t_Option'0  =
-    | C_None'0
-    | C_Some'0 t_T'0
-  
-  type t_Once'0  =
-    { t_Once__0'0: t_Option'0 }
-  
-  predicate inv'0 (_1 : t_Once'0)
-  
-  use seq.Seq
-  
-  use seq.Seq
-  
-  predicate inv'1 (_1 : t_T'0)
-  
-  use seq.Seq
-  
-  predicate produces'0 [#"10_once.rs" 21 4 21 64] (self : t_Once'0) (visited : Seq.seq t_T'0) (o : t_Once'0) =
-    [%#s10_once1] visited = (Seq.empty  : Seq.seq t_T'0) /\ self = o
-    \/ (exists e : t_T'0 . inv'1 e
-    /\ self = { t_Once__0'0 = C_Some'0 e } /\ visited = Seq.singleton e /\ o = { t_Once__0'0 = C_None'0 })
-  
-  use seq.Seq
-  
-  predicate inv'2 (_1 : t_Option'0)
-  
-  axiom inv_axiom'0 [@rewrite] : forall x : t_Once'0 [inv'0 x] . inv'0 x
-  = match x with
-    | {t_Once__0'0 = a_0} -> inv'2 a_0
-    end
-  
-  axiom inv_axiom'1 [@rewrite] : forall x : t_Option'0 [inv'2 x] . inv'2 x
-  = match x with
-    | C_None'0 -> true
-    | C_Some'0 a_0 -> inv'1 a_0
-    end
-  
-  goal refines : [%#s10_once0] forall self : t_Once'0 . inv'0 self
-   -> inv'0 self
-  /\ (forall result : () . produces'0 self (Seq.empty  : Seq.seq t_T'0) self
-   -> produces'0 self (Seq.empty  : Seq.seq t_T'0) self)
-=======
-  goal produces_refl_refn : [%#s10_once1] forall self : Once'0.t_Once t . inv'2 self
-   -> inv'2 self
-  /\ (forall result : () . produces'0 self (Seq.empty  : Seq.seq t) self
-   -> produces'0 self (Seq.empty  : Seq.seq t) self)
-  
-  goal produces_trans_refn : [%#s10_once2] forall a : Once'0.t_Once t . forall ab : Seq.seq t . forall b : Once'0.t_Once t . forall bc : Seq.seq t . forall c : Once'0.t_Once t . produces'0 b bc c
-  /\ produces'0 a ab b /\ inv'2 c /\ inv'2 b /\ inv'2 a
-   -> produces'0 b bc c
-  /\ produces'0 a ab b
-  /\ inv'2 c
-  /\ inv'2 b /\ inv'2 a /\ (forall result : () . produces'0 a (Seq.(++) ab bc) c  -> produces'0 a (Seq.(++) ab bc) c)
->>>>>>> dfce2a3a
 end