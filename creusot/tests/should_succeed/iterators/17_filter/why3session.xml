--- conflicted
+++ resolved
@@ -79,7 +79,6 @@
        <goal name="vc_produces_trans&#39;0.0.1.0.0.6.0" expl="true case" proved="true">
        <proof prover="0"><result status="valid" time="0.031511" steps="70856"/></proof>
        </goal>
-<<<<<<< HEAD
        <goal name="vc_produces_trans&#39;0.0.1.0.0.6.1" expl="false case" proved="true">
        <transf name="instantiate" proved="true" arg1="H13" arg2="bor_f,(i-length s)">
         <goal name="vc_produces_trans&#39;0.0.1.0.0.6.1.0" expl="false case" proved="true">
@@ -92,27 +91,6 @@
          </goal>
          <goal name="vc_produces_trans&#39;0.0.1.0.0.6.1.0.2" expl="false case" proved="true">
          <proof prover="1"><result status="valid" time="0.027049" steps="135"/></proof>
-=======
-       <goal name="vc_produces_trans.0.0.1.0.0.6" proved="true">
-       <transf name="case" proved="true" arg1="(i &lt; length s)">
-        <goal name="vc_produces_trans.0.0.1.0.0.6.0" expl="true case" proved="true">
-        <proof prover="3"><result status="valid" time="0.137718" steps="23509"/></proof>
-        </goal>
-        <goal name="vc_produces_trans.0.0.1.0.0.6.1" expl="false case" proved="true">
-        <transf name="instantiate" proved="true" arg1="H14" arg2="bor_f,(i - length s)">
-         <goal name="vc_produces_trans.0.0.1.0.0.6.1.0" expl="false case" proved="true">
-         <transf name="destruct_rec" proved="true" arg1="Hinst">
-          <goal name="vc_produces_trans.0.0.1.0.0.6.1.0.0" expl="destruct premise" proved="true">
-          <proof prover="3"><result status="valid" time="0.034611" steps="10954"/></proof>
-          </goal>
-          <goal name="vc_produces_trans.0.0.1.0.0.6.1.0.1" expl="destruct premise" proved="true">
-          <proof prover="3"><result status="valid" time="0.041915" steps="11615"/></proof>
-          </goal>
-          <goal name="vc_produces_trans.0.0.1.0.0.6.1.0.2" expl="false case" proved="true">
-          <proof prover="1" timelimit="1"><result status="valid" time="0.023711" steps="139"/></proof>
-          </goal>
-         </transf>
->>>>>>> 34cd6190
          </goal>
         </transf>
         </goal>
@@ -139,256 +117,123 @@
 <theory name="M_17_filter__qyi17392541228996028033__next" proved="true">
  <goal name="vc_next&#39;0" proved="true">
  <transf name="split_vc" proved="true" >
-<<<<<<< HEAD
   <goal name="vc_next&#39;0.0" expl="mut invariant" proved="true">
   <proof prover="3"><result status="valid" time="0.015985" steps="6363"/></proof>
   </goal>
-  <goal name="vc_next&#39;0.1" expl="loop invariant 4" proved="true">
-  <proof prover="3"><result status="valid" time="0.016191" steps="6512"/></proof>
-  </goal>
-  <goal name="vc_next&#39;0.2" expl="loop invariant 3" proved="true">
-  <proof prover="3"><result status="valid" time="0.024402" steps="7190"/></proof>
-  </goal>
-  <goal name="vc_next&#39;0.3" expl="loop invariant 2" proved="true">
-  <proof prover="3"><result status="valid" time="0.019116" steps="9247"/></proof>
-  </goal>
-  <goal name="vc_next&#39;0.4" expl="loop invariant 1" proved="true">
-  <proof prover="3"><result status="valid" time="0.025173" steps="9417"/></proof>
-  </goal>
-  <goal name="vc_next&#39;0.5" expl="loop invariant 0" proved="true">
-  <proof prover="3" timelimit="5"><result status="valid" time="0.020908" steps="8389"/></proof>
+  <goal name="vc_next&#39;0.1" expl="loop invariant #0" proved="true">
+  <proof prover="3"><result status="valid" time="0.018920" steps="5426"/></proof>
+  </goal>
+  <goal name="vc_next&#39;0.2" expl="loop invariant #1" proved="true">
+  <proof prover="3"><result status="valid" time="0.024402" steps="6344"/></proof>
+  </goal>
+  <goal name="vc_next&#39;0.3" expl="loop invariant #2" proved="true">
+  <proof prover="3"><result status="valid" time="0.035799" steps="9240"/></proof>
+  </goal>
+  <goal name="vc_next&#39;0.4" expl="loop invariant #3" proved="true">
+  <proof prover="3"><result status="valid" time="0.025173" steps="10176"/></proof>
+  </goal>
+  <goal name="vc_next&#39;0.5" expl="loop invariant #4" proved="true">
+  <proof prover="3"><result status="valid" time="0.026285" steps="9361"/></proof>
   </goal>
   <goal name="vc_next&#39;0.6" proved="true">
-  <proof prover="3"><result status="valid" time="0.031052" steps="10491"/></proof>
-  </goal>
-  <goal name="vc_next&#39;0.7" expl="precondition" proved="true">
-  <proof prover="3"><result status="valid" time="0.031786" steps="10060"/></proof>
+  <proof prover="3"><result status="valid" time="0.031052" steps="10486"/></proof>
+  </goal>
+  <goal name="vc_next&#39;0.7" expl="next &#39;self&#39; type invariant" proved="true">
+  <proof prover="3"><result status="valid" time="0.031786" steps="10055"/></proof>
   </goal>
   <goal name="vc_next&#39;0.8" expl="type invariant" proved="true">
-  <proof prover="3"><result status="valid" time="0.019163" steps="8465"/></proof>
+  <proof prover="3"><result status="valid" time="0.019163" steps="8460"/></proof>
   </goal>
   <goal name="vc_next&#39;0.9" expl="type invariant" proved="true">
-  <proof prover="3"><result status="valid" time="0.135125" steps="11439"/></proof>
-  </goal>
-  <goal name="vc_next&#39;0.10" expl="postcondition" proved="true">
-  <proof prover="3"><result status="valid" time="0.019148" steps="8743"/></proof>
-  </goal>
-  <goal name="vc_next&#39;0.11" expl="postcondition" proved="true">
-  <proof prover="0"><result status="valid" time="0.060862" steps="81053"/></proof>
+  <proof prover="3"><result status="valid" time="0.135125" steps="11433"/></proof>
+  </goal>
+  <goal name="vc_next&#39;0.10" expl="next result type invariant" proved="true">
+  <proof prover="3"><result status="valid" time="0.019148" steps="8738"/></proof>
+  </goal>
+  <goal name="vc_next&#39;0.11" expl="next ensures" proved="true">
+  <proof prover="0"><result status="valid" time="0.019046" steps="81053"/></proof>
   </goal>
   <goal name="vc_next&#39;0.12" expl="assertion" proved="true">
-  <proof prover="0"><result status="timeout" time="5.000000" steps="4096599"/></proof>
-  <proof prover="1"><result status="timeout" time="5.000000" steps="92258"/></proof>
-  <proof prover="2"><result status="timeout" time="5.000000" steps="490145"/></proof>
-  <proof prover="3" timelimit="5"><result status="timeout" time="5.000000" steps="622648"/></proof>
   <transf name="use_th" proved="true" arg1="seq.FreeMonoid">
    <goal name="vc_next&#39;0.12.0" expl="assertion" proved="true">
-   <proof prover="3"><result status="valid" time="0.037868" steps="12284"/></proof>
+   <proof prover="3"><result status="valid" time="0.037868" steps="12279"/></proof>
    </goal>
   </transf>
   </goal>
   <goal name="vc_next&#39;0.13" proved="true">
-  <proof prover="3"><result status="valid" time="0.031208" steps="10559"/></proof>
-  </goal>
-  <goal name="vc_next&#39;0.14" expl="precondition" proved="true">
-  <proof prover="3"><result status="valid" time="0.031061" steps="10730"/></proof>
-  </goal>
-  <goal name="vc_next&#39;0.15" expl="precondition" proved="true">
-  <proof prover="3"><result status="valid" time="0.032395" steps="10330"/></proof>
-  </goal>
-  <goal name="vc_next&#39;0.16" expl="precondition" proved="true">
-  <proof prover="3"><result status="valid" time="0.032542" steps="10771"/></proof>
+  <proof prover="3"><result status="valid" time="0.031208" steps="10539"/></proof>
+  </goal>
+  <goal name="vc_next&#39;0.14" expl="call_mut &#39;self&#39; type invariant" proved="true">
+  <proof prover="3"><result status="valid" time="0.031061" steps="10303"/></proof>
+  </goal>
+  <goal name="vc_next&#39;0.15" expl="call_mut &#39;args&#39; type invariant" proved="true">
+  <proof prover="3"><result status="valid" time="0.032542" steps="10778"/></proof>
+  </goal>
+  <goal name="vc_next&#39;0.16" expl="call_mut requires" proved="true">
+  <proof prover="3"><result status="valid" time="0.032395" steps="10766"/></proof>
   </goal>
   <goal name="vc_next&#39;0.17" expl="type invariant" proved="true">
-  <proof prover="3"><result status="valid" time="0.025367" steps="9407"/></proof>
+  <proof prover="3"><result status="valid" time="0.025367" steps="9402"/></proof>
   </goal>
   <goal name="vc_next&#39;0.18" expl="mut invariant" proved="true">
-  <proof prover="3"><result status="valid" time="0.027236" steps="8350"/></proof>
-  </goal>
-  <goal name="vc_next&#39;0.19" expl="loop invariant 4" proved="true">
-  <proof prover="3"><result status="valid" time="0.018920" steps="9592"/></proof>
-  </goal>
-  <goal name="vc_next&#39;0.20" expl="loop invariant 3" proved="true">
-  <proof prover="3"><result status="valid" time="0.140911" steps="8357"/></proof>
-  </goal>
-  <goal name="vc_next&#39;0.21" expl="loop invariant 2" proved="true">
-  <proof prover="3"><result status="valid" time="0.035799" steps="12941"/></proof>
-  </goal>
-  <goal name="vc_next&#39;0.22" expl="loop invariant 1" proved="true">
-  <proof prover="3"><result status="valid" time="0.049348" steps="11130"/></proof>
-  </goal>
-  <goal name="vc_next&#39;0.23" expl="loop invariant 0" proved="true">
-  <proof prover="3"><result status="valid" time="0.026285" steps="11327"/></proof>
+  <proof prover="3"><result status="valid" time="0.027236" steps="8345"/></proof>
+  </goal>
+  <goal name="vc_next&#39;0.19" expl="loop invariant #0" proved="true">
+  <proof prover="3"><result status="valid" time="0.016191" steps="10981"/></proof>
+  </goal>
+  <goal name="vc_next&#39;0.20" expl="loop invariant #1" proved="true">
+  <proof prover="3"><result status="valid" time="0.140911" steps="10976"/></proof>
+  </goal>
+  <goal name="vc_next&#39;0.21" expl="loop invariant #2" proved="true">
+  <proof prover="3"><result status="valid" time="0.019116" steps="13077"/></proof>
+  </goal>
+  <goal name="vc_next&#39;0.22" expl="loop invariant #3" proved="true">
+  <proof prover="3"><result status="valid" time="0.049348" steps="8540"/></proof>
+  </goal>
+  <goal name="vc_next&#39;0.23" expl="loop invariant #4" proved="true">
+  <proof prover="3" timelimit="5"><result status="valid" time="0.020908" steps="8851"/></proof>
   </goal>
   <goal name="vc_next&#39;0.24" expl="type invariant" proved="true">
-  <proof prover="3"><result status="valid" time="0.033945" steps="10964"/></proof>
-  </goal>
-  <goal name="vc_next&#39;0.25" expl="postcondition" proved="true">
-  <proof prover="3"><result status="valid" time="0.024746" steps="8653"/></proof>
-  </goal>
-  <goal name="vc_next&#39;0.26" expl="postcondition" proved="true">
+  <proof prover="3"><result status="valid" time="0.033945" steps="10959"/></proof>
+  </goal>
+  <goal name="vc_next&#39;0.25" expl="next result type invariant" proved="true">
+  <proof prover="0"><result status="valid" time="0.060862" steps="24102"/></proof>
+  </goal>
+  <goal name="vc_next&#39;0.26" expl="next ensures" proved="true">
   <transf name="inline_goal" proved="true" >
-   <goal name="vc_next&#39;0.26.0" expl="postcondition" proved="true">
+   <goal name="vc_next&#39;0.26.0" expl="next ensures" proved="true">
    <transf name="split_vc" proved="true" >
-    <goal name="vc_next&#39;0.26.0.0" expl="postcondition" proved="true">
-    <proof prover="3"><result status="valid" time="0.028701" steps="9889"/></proof>
-    </goal>
-    <goal name="vc_next&#39;0.26.0.1" expl="postcondition" proved="true">
-=======
-  <goal name="vc_next.0" expl="mut invariant" proved="true">
-  <proof prover="3"><result status="valid" time="0.015985" steps="7805"/></proof>
-  </goal>
-  <goal name="vc_next.1" expl="loop invariant #0" proved="true">
-  <proof prover="3" timelimit="5"><result status="valid" time="0.017444" steps="7020"/></proof>
-  </goal>
-  <goal name="vc_next.2" expl="loop invariant #1" proved="true">
-  <proof prover="3"><result status="valid" time="0.025173" steps="7946"/></proof>
-  </goal>
-  <goal name="vc_next.3" expl="loop invariant #2" proved="true">
-  <proof prover="3"><result status="valid" time="0.019116" steps="10840"/></proof>
-  </goal>
-  <goal name="vc_next.4" expl="loop invariant #3" proved="true">
-  <transf name="assert" proved="true" arg1="(inv&#39;9 self.current)">
-   <goal name="vc_next.4.0" expl="asserted formula" proved="true">
-   <proof prover="3" timelimit="5"><result status="valid" time="0.038747" steps="11153"/></proof>
-   </goal>
-   <goal name="vc_next.4.1" expl="loop invariant #3" proved="true">
-   <transf name="rewrite" proved="true" arg1="inv_axiom&#39;6" arg2="in" arg3="h">
-    <goal name="vc_next.4.1.0" expl="loop invariant #3" proved="true">
-    <transf name="revert" proved="true" arg1="h">
-     <goal name="vc_next.4.1.0.0" expl="loop invariant #3" proved="true">
-     <proof prover="3" timelimit="5"><result status="valid" time="0.033616" steps="11163"/></proof>
-     </goal>
-    </transf>
-    </goal>
-   </transf>
-   </goal>
-  </transf>
-  </goal>
-  <goal name="vc_next.5" expl="loop invariant #4" proved="true">
-  <proof prover="3"><result status="valid" time="0.016191" steps="11079"/></proof>
-  </goal>
-  <goal name="vc_next.6" proved="true">
-  <proof prover="3"><result status="valid" time="0.031052" steps="12255"/></proof>
-  </goal>
-  <goal name="vc_next.7" expl="next &#39;self&#39; type invariant" proved="true">
-  <proof prover="3"><result status="valid" time="0.031786" steps="11798"/></proof>
-  </goal>
-  <goal name="vc_next.8" expl="type invariant" proved="true">
-  <proof prover="3"><result status="valid" time="0.019163" steps="9303"/></proof>
-  </goal>
-  <goal name="vc_next.9" expl="type invariant" proved="true">
-  <proof prover="3"><result status="valid" time="0.135125" steps="12831"/></proof>
-  </goal>
-  <goal name="vc_next.10" expl="next result type invariant" proved="true">
-  <proof prover="3"><result status="valid" time="0.019148" steps="9610"/></proof>
-  </goal>
-  <goal name="vc_next.11" expl="next ensures" proved="true">
-  <proof prover="2"><result status="valid" time="0.051689" steps="23256"/></proof>
-  </goal>
-  <goal name="vc_next.12" expl="assertion" proved="true">
-  <proof prover="3" timelimit="5"><result status="valid" time="4.125007" steps="585937"/></proof>
-  </goal>
-  <goal name="vc_next.13" proved="true">
-  <proof prover="3"><result status="valid" time="0.031208" steps="11936"/></proof>
-  </goal>
-  <goal name="vc_next.14" expl="call_mut &#39;self&#39; type invariant" proved="true">
-  <proof prover="3"><result status="valid" time="0.031061" steps="11678"/></proof>
-  </goal>
-  <goal name="vc_next.15" expl="call_mut &#39;args&#39; type invariant" proved="true">
-  <proof prover="3" timelimit="5"><result status="valid" time="0.063385" steps="12008"/></proof>
-  </goal>
-  <goal name="vc_next.16" expl="call_mut requires" proved="true">
-  <proof prover="3"><result status="valid" time="0.027236" steps="12149"/></proof>
-  </goal>
-  <goal name="vc_next.17" expl="type invariant" proved="true">
-  <proof prover="3"><result status="valid" time="0.025367" steps="10451"/></proof>
-  </goal>
-  <goal name="vc_next.18" expl="mut invariant" proved="true">
-  <proof prover="3"><result status="valid" time="0.032395" steps="9240"/></proof>
-  </goal>
-  <goal name="vc_next.19" expl="loop invariant #0" proved="true">
-  <proof prover="3"><result status="valid" time="0.026285" steps="12398"/></proof>
-  </goal>
-  <goal name="vc_next.20" expl="loop invariant #1" proved="true">
-  <proof prover="3"><result status="valid" time="0.049348" steps="12434"/></proof>
-  </goal>
-  <goal name="vc_next.21" expl="loop invariant #2" proved="true">
-  <proof prover="3"><result status="valid" time="0.035799" steps="14685"/></proof>
-  </goal>
-  <goal name="vc_next.22" expl="loop invariant #3" proved="true">
-  <proof prover="3"><result status="valid" time="0.140911" steps="11051"/></proof>
-  </goal>
-  <goal name="vc_next.23" expl="loop invariant #4" proved="true">
-  <proof prover="3"><result status="valid" time="0.018920" steps="9786"/></proof>
-  </goal>
-  <goal name="vc_next.24" expl="type invariant" proved="true">
-  <proof prover="3"><result status="valid" time="0.033945" steps="12376"/></proof>
-  </goal>
-  <goal name="vc_next.25" expl="next result type invariant" proved="true">
-  <proof prover="0"><result status="valid" time="0.060862" steps="26566"/></proof>
-  </goal>
-  <goal name="vc_next.26" expl="next ensures" proved="true">
-  <transf name="inline_goal" proved="true" >
-   <goal name="vc_next.26.0" expl="next ensures" proved="true">
-   <transf name="split_vc" proved="true" >
-    <goal name="vc_next.26.0.0" expl="next ensures" proved="true">
-    <proof prover="3" timelimit="5"><result status="valid" time="0.034599" steps="11293"/></proof>
-    </goal>
-    <goal name="vc_next.26.0.1" expl="next ensures" proved="true">
->>>>>>> 34cd6190
+    <goal name="vc_next&#39;0.26.0.0" expl="next ensures" proved="true">
+    <proof prover="3" timelimit="5"><result status="valid" time="0.032139" steps="9884"/></proof>
+    </goal>
+    <goal name="vc_next&#39;0.26.0.1" expl="next ensures" proved="true">
     <transf name="exists" proved="true" arg1="(snoc (inner produced) field_0)">
      <goal name="vc_next&#39;0.26.0.1.0" proved="true">
      <transf name="exists" proved="true" arg1="(fun (_ : int) -&gt; length (inner produced))">
       <goal name="vc_next&#39;0.26.0.1.0.0" proved="true">
       <transf name="split_vc" proved="true" >
-<<<<<<< HEAD
        <goal name="vc_next&#39;0.26.0.1.0.0.0" proved="true">
-       <proof prover="3"><result status="valid" time="0.026997" steps="9672"/></proof>
+       <proof prover="0"><result status="valid" time="0.019923" steps="76444"/></proof>
        </goal>
        <goal name="vc_next&#39;0.26.0.1.0.0.1" proved="true">
-       <proof prover="3"><result status="valid" time="0.050700" steps="13425"/></proof>
+       <proof prover="2"><result status="valid" time="0.054198" steps="19725"/></proof>
        </goal>
        <goal name="vc_next&#39;0.26.0.1.0.0.2" proved="true">
-       <proof prover="3"><result status="valid" time="0.153215" steps="11810"/></proof>
+       <proof prover="3" timelimit="5"><result status="valid" time="0.046913" steps="11805"/></proof>
        </goal>
        <goal name="vc_next&#39;0.26.0.1.0.0.3" proved="true">
-       <proof prover="3"><result status="valid" time="0.152062" steps="11809"/></proof>
+       <proof prover="1"><result status="valid" time="0.017256" steps="62"/></proof>
        </goal>
        <goal name="vc_next&#39;0.26.0.1.0.0.4" proved="true">
-       <proof prover="3"><result status="valid" time="0.090217" steps="21429"/></proof>
+       <proof prover="3" timelimit="5"><result status="valid" time="0.088763" steps="21432"/></proof>
        </goal>
        <goal name="vc_next&#39;0.26.0.1.0.0.5" proved="true">
-       <proof prover="3"><result status="valid" time="0.050648" steps="13602"/></proof>
-=======
-       <goal name="vc_next.26.0.1.0.0.0" proved="true">
-       <proof prover="0"><result status="valid" time="0.018634" steps="84044"/></proof>
-       </goal>
-       <goal name="vc_next.26.0.1.0.0.1" proved="true">
-       <proof prover="1"><result status="valid" time="0.023256" steps="136"/></proof>
-       </goal>
-       <goal name="vc_next.26.0.1.0.0.2" proved="true">
-       <proof prover="3" timelimit="5"><result status="valid" time="0.055784" steps="13206"/></proof>
-       </goal>
-       <goal name="vc_next.26.0.1.0.0.3" proved="true">
-       <proof prover="3" timelimit="5"><result status="valid" time="0.044239" steps="13200"/></proof>
-       </goal>
-       <goal name="vc_next.26.0.1.0.0.4" proved="true">
-       <proof prover="1"><result status="valid" time="0.022939" steps="80"/></proof>
-       </goal>
-       <goal name="vc_next.26.0.1.0.0.5" proved="true">
-       <proof prover="3" timelimit="5"><result status="valid" time="0.067211" steps="15048"/></proof>
->>>>>>> 34cd6190
+       <proof prover="3" timelimit="5"><result status="valid" time="0.056568" steps="13597"/></proof>
        </goal>
        <goal name="vc_next&#39;0.26.0.1.0.0.6" proved="true">
        <transf name="exists" proved="true" arg1="0">
-<<<<<<< HEAD
         <goal name="vc_next&#39;0.26.0.1.0.0.6.0" proved="true">
-        <proof prover="3"><result status="valid" time="0.079136" steps="18297"/></proof>
-=======
-        <goal name="vc_next.26.0.1.0.0.6.0" proved="true">
-        <proof prover="3" timelimit="5"><result status="valid" time="0.083083" steps="19747"/></proof>
->>>>>>> 34cd6190
+        <proof prover="3" timelimit="5"><result status="valid" time="0.070624" steps="18292"/></proof>
         </goal>
        </transf>
        </goal>
@@ -402,13 +247,8 @@
    </goal>
   </transf>
   </goal>
-<<<<<<< HEAD
   <goal name="vc_next&#39;0.27" proved="true">
-  <proof prover="3"><result status="valid" time="0.029219" steps="8664"/></proof>
-=======
-  <goal name="vc_next.27" proved="true">
-  <proof prover="3"><result status="valid" time="0.029219" steps="9539"/></proof>
->>>>>>> 34cd6190
+  <proof prover="3"><result status="valid" time="0.029219" steps="8659"/></proof>
   </goal>
  </transf>
  </goal>
@@ -420,112 +260,65 @@
 </theory>
 <theory name="M_17_filter__less_than" proved="true">
  <goal name="vc_closure2&#39;0" proved="true">
- <proof prover="3" timelimit="5"><result status="valid" time="0.021182" steps="5783"/></proof>
+ <proof prover="3" timelimit="5"><result status="valid" time="0.021182" steps="6439"/></proof>
  </goal>
  <goal name="vc_less_than&#39;0" proved="true">
  <transf name="split_vc" proved="true" >
-<<<<<<< HEAD
-  <goal name="vc_less_than&#39;0.0" expl="precondition" proved="true">
-  <proof prover="3"><result status="valid" time="0.023115" steps="7182"/></proof>
-  </goal>
-  <goal name="vc_less_than&#39;0.1" expl="precondition" proved="true">
-  <proof prover="3"><result status="valid" time="0.017634" steps="6152"/></proof>
-  </goal>
-  <goal name="vc_less_than&#39;0.2" expl="precondition" proved="true">
-  <proof prover="3"><result status="valid" time="0.021039" steps="7315"/></proof>
-  </goal>
-  <goal name="vc_less_than&#39;0.3" expl="precondition" proved="true">
-  <proof prover="3"><result status="valid" time="0.016008" steps="6192"/></proof>
-  </goal>
-  <goal name="vc_less_than&#39;0.4" expl="precondition" proved="true">
-  <proof prover="3"><result status="valid" time="0.025616" steps="14822"/></proof>
-  </goal>
-  <goal name="vc_less_than&#39;0.5" expl="precondition" proved="true">
-  <proof prover="3"><result status="valid" time="0.026382" steps="15691"/></proof>
-  </goal>
-  <goal name="vc_less_than&#39;0.6" expl="precondition" proved="true">
-  <proof prover="3"><result status="valid" time="0.024106" steps="14294"/></proof>
-  </goal>
-  <goal name="vc_less_than&#39;0.7" expl="precondition" proved="true">
-  <proof prover="3"><result status="valid" time="0.026326" steps="14714"/></proof>
-  </goal>
-  <goal name="vc_less_than&#39;0.8" expl="precondition" proved="true">
-  <proof prover="3"><result status="valid" time="0.016080" steps="6219"/></proof>
-  </goal>
-  <goal name="vc_less_than&#39;0.9" expl="postcondition" proved="true">
-  <transf name="destruct_rec" proved="true" arg1="Assert">
-   <goal name="vc_less_than&#39;0.9.0" expl="postcondition" proved="true">
-   <transf name="unfold" proved="true" arg1="produces&#39;0" arg2="in" arg3="Assert1">
-    <goal name="vc_less_than&#39;0.9.0.0" expl="postcondition" proved="true">
-    <transf name="destruct_rec" proved="true" arg1="Assert1">
-     <goal name="vc_less_than&#39;0.9.0.0.0" expl="postcondition" proved="true">
+  <goal name="vc_less_than&#39;0.0" expl="into_iter &#39;self&#39; type invariant" proved="true">
+  <proof prover="3"><result status="valid" time="0.017634" steps="7182"/></proof>
+  </goal>
+  <goal name="vc_less_than&#39;0.1" expl="into_iter requires" proved="true">
+  <proof prover="3"><result status="valid" time="0.026326" steps="6152"/></proof>
+  </goal>
+  <goal name="vc_less_than&#39;0.2" expl="filter &#39;self&#39; type invariant" proved="true">
+  <proof prover="3"><result status="valid" time="0.024106" steps="6186"/></proof>
+  </goal>
+  <goal name="vc_less_than&#39;0.3" expl="filter &#39;predicate&#39; type invariant" proved="true">
+  <proof prover="3"><result status="valid" time="0.026382" steps="7317"/></proof>
+  </goal>
+  <goal name="vc_less_than&#39;0.4" expl="filter requires #0" proved="true">
+  <proof prover="3"><result status="valid" time="0.016080" steps="14246"/></proof>
+  </goal>
+  <goal name="vc_less_than&#39;0.5" expl="filter requires #1" proved="true">
+  <proof prover="3"><result status="valid" time="0.021039" steps="14101"/></proof>
+  </goal>
+  <goal name="vc_less_than&#39;0.6" expl="filter requires #2" proved="true">
+  <proof prover="3"><result status="valid" time="0.016008" steps="15953"/></proof>
+  </goal>
+  <goal name="vc_less_than&#39;0.7" expl="filter requires #3" proved="true">
+  <proof prover="3"><result status="valid" time="0.023115" steps="15513"/></proof>
+  </goal>
+  <goal name="vc_less_than&#39;0.8" expl="collect &#39;self&#39; type invariant" proved="true">
+  <proof prover="3"><result status="valid" time="0.025616" steps="6219"/></proof>
+  </goal>
+  <goal name="vc_less_than&#39;0.9" expl="less_than ensures #0" proved="true">
+  <transf name="unfold" proved="true" arg1="produces&#39;0" arg2="in" arg3="Assert">
+   <goal name="vc_less_than&#39;0.9.0" expl="less_than ensures #0" proved="true">
+   <transf name="unfold" proved="true" arg1="postcondition_mut&#39;0" arg2="in" arg3="Assert">
+    <goal name="vc_less_than&#39;0.9.0.0" expl="less_than ensures #0" proved="true">
+    <proof prover="2"><result status="valid" time="0.070261" steps="24915"/></proof>
+    </goal>
+   </transf>
+   </goal>
+  </transf>
+  </goal>
+  <goal name="vc_less_than&#39;0.10" expl="less_than ensures #1" proved="true">
+  <transf name="destruct_rec" proved="true" arg1="Assert1">
+   <goal name="vc_less_than&#39;0.10.0" expl="less_than ensures #1" proved="true">
+   <transf name="unfold" proved="true" arg1="produces&#39;0" arg2="in" arg3="Assert2">
+    <goal name="vc_less_than&#39;0.10.0.0" expl="less_than ensures #1" proved="true">
+    <transf name="destruct_rec" proved="true" arg1="Assert2">
+     <goal name="vc_less_than&#39;0.10.0.0.0" expl="less_than ensures #1" proved="true">
      <transf name="assert" proved="true" arg1="(forall i . contains&#39;0 s i -&gt; contains&#39;0 (view&#39;0 v) i)">
-      <goal name="vc_less_than&#39;0.9.0.0.0.0" expl="asserted formula" proved="true">
+      <goal name="vc_less_than&#39;0.10.0.0.0.0" expl="asserted formula" proved="true">
       <transf name="use_th" proved="true" arg1="seq.FreeMonoid">
-       <goal name="vc_less_than&#39;0.9.0.0.0.0.0" expl="asserted formula" proved="true">
-       <proof prover="1" timelimit="1"><result status="valid" time="0.077105" steps="1638"/></proof>
+       <goal name="vc_less_than&#39;0.10.0.0.0.0.0" expl="asserted formula" proved="true">
+       <proof prover="1"><result status="valid" time="0.076828" steps="1639"/></proof>
        </goal>
       </transf>
       </goal>
-      <goal name="vc_less_than&#39;0.9.0.0.0.1" expl="postcondition" proved="true">
-      <proof prover="3"><result status="valid" time="0.614298" steps="121788"/></proof>
-=======
-  <goal name="vc_less_than.0" expl="into_iter &#39;self&#39; type invariant" proved="true">
-  <proof prover="3"><result status="valid" time="0.017634" steps="8963"/></proof>
-  </goal>
-  <goal name="vc_less_than.1" expl="into_iter requires" proved="true">
-  <proof prover="3"><result status="valid" time="0.026326" steps="8358"/></proof>
-  </goal>
-  <goal name="vc_less_than.2" expl="filter &#39;self&#39; type invariant" proved="true">
-  <proof prover="3"><result status="valid" time="0.024106" steps="8392"/></proof>
-  </goal>
-  <goal name="vc_less_than.3" expl="filter &#39;predicate&#39; type invariant" proved="true">
-  <proof prover="3"><result status="valid" time="0.026382" steps="9006"/></proof>
-  </goal>
-  <goal name="vc_less_than.4" expl="filter requires #0" proved="true">
-  <proof prover="3"><result status="valid" time="0.016080" steps="9757"/></proof>
-  </goal>
-  <goal name="vc_less_than.5" expl="filter requires #1" proved="true">
-  <proof prover="3"><result status="valid" time="0.021039" steps="9431"/></proof>
-  </goal>
-  <goal name="vc_less_than.6" expl="filter requires #2" proved="true">
-  <proof prover="3"><result status="valid" time="0.016008" steps="10669"/></proof>
-  </goal>
-  <goal name="vc_less_than.7" expl="filter requires #3" proved="true">
-  <proof prover="3"><result status="valid" time="0.023115" steps="10231"/></proof>
-  </goal>
-  <goal name="vc_less_than.8" expl="collect &#39;self&#39; type invariant" proved="true">
-  <proof prover="3"><result status="valid" time="0.025616" steps="8425"/></proof>
-  </goal>
-  <goal name="vc_less_than.9" expl="less_than ensures #0" proved="true">
-  <transf name="destruct_rec" proved="true" arg1="Assert">
-   <goal name="vc_less_than.9.0" expl="less_than ensures #0" proved="true">
-   <transf name="unfold" proved="true" arg1="produces&#39;0" arg2="in" arg3="Assert1">
-    <goal name="vc_less_than.9.0.0" expl="less_than ensures #0" proved="true">
-    <proof prover="3" timelimit="5"><result status="valid" time="0.368058" steps="88263"/></proof>
-    </goal>
-   </transf>
-   </goal>
-  </transf>
-  </goal>
-  <goal name="vc_less_than.10" expl="less_than ensures #1" proved="true">
-  <transf name="destruct_rec" proved="true" arg1="Assert1">
-   <goal name="vc_less_than.10.0" expl="less_than ensures #1" proved="true">
-   <transf name="unfold" proved="true" arg1="produces&#39;0" arg2="in" arg3="Assert2">
-    <goal name="vc_less_than.10.0.0" expl="less_than ensures #1" proved="true">
-    <transf name="destruct_rec" proved="true" arg1="Assert2">
-     <goal name="vc_less_than.10.0.0.0" expl="less_than ensures #1" proved="true">
-     <transf name="assert" proved="true" arg1="(forall i . contains&#39;0 s i -&gt; contains&#39;0 (view&#39;0 v) i)">
-      <goal name="vc_less_than.10.0.0.0.0" expl="asserted formula" proved="true">
-      <transf name="use_th" proved="true" arg1="seq.FreeMonoid">
-       <goal name="vc_less_than.10.0.0.0.0.0" expl="asserted formula" proved="true">
-       <proof prover="1"><result status="valid" time="0.075272" steps="1650"/></proof>
-       </goal>
-      </transf>
-      </goal>
-      <goal name="vc_less_than.10.0.0.0.1" expl="less_than ensures #1" proved="true">
-      <proof prover="3" timelimit="5"><result status="valid" time="0.084168" steps="20745"/></proof>
->>>>>>> 34cd6190
+      <goal name="vc_less_than&#39;0.10.0.0.0.1" expl="less_than ensures #1" proved="true">
+      <proof prover="0"><result status="valid" time="0.036507" steps="124572"/></proof>
       </goal>
      </transf>
      </goal>
@@ -535,38 +328,8 @@
    </goal>
   </transf>
   </goal>
-<<<<<<< HEAD
-  <goal name="vc_less_than&#39;0.10" expl="postcondition" proved="true">
-  <transf name="destruct_rec" proved="true" arg1="Assert1">
-   <goal name="vc_less_than&#39;0.10.0" expl="postcondition" proved="true">
-   <transf name="unfold" proved="true" arg1="produces&#39;0" arg2="in" arg3="Assert2">
-    <goal name="vc_less_than&#39;0.10.0.0" expl="postcondition" proved="true">
-    <transf name="split_vc" proved="true" >
-     <goal name="vc_less_than&#39;0.10.0.0.0" expl="postcondition" proved="true">
-     <transf name="unfold" proved="true" arg1="postcondition_mut&#39;0" arg2="in" arg3="H2">
-      <goal name="vc_less_than&#39;0.10.0.0.0.0" expl="postcondition" proved="true">
-      <proof prover="2"><result status="valid" time="0.064934" steps="24675"/></proof>
-      </goal>
-     </transf>
-     </goal>
-    </transf>
-    </goal>
-   </transf>
-   </goal>
-  </transf>
-  </goal>
  </transf>
  </goal>
 </theory>
-=======
- </transf>
- </goal>
-</theory>
-<theory name="M_17_filter__less_than__qyClosure2" proved="true">
- <goal name="vc_m_17_filter__less_than__qyClosure2" proved="true">
- <proof prover="3"><result status="valid" time="0.010305" steps="1683"/></proof>
- </goal>
-</theory>
->>>>>>> 34cd6190
 </file>
 </why3session>