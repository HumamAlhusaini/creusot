--- conflicted
+++ resolved
@@ -19,12 +19,12 @@
   let%span scommon17 = "common.rs" 22 15 22 32
   let%span scommon18 = "common.rs" 23 15 23 32
   let%span scommon19 = "common.rs" 24 14 24 42
-  let%span s06_map_precond20 = "06_map_precond.rs" 129 8 135 9
-  let%span s06_map_precond21 = "06_map_precond.rs" 102 4 102 83
-  let%span s06_map_precond22 = "06_map_precond.rs" 104 8 112 9
-  let%span s06_map_precond23 = "06_map_precond.rs" 93 8 98 9
-  let%span sseq24 = "../../../../creusot-contracts/src/logic/seq.rs" 444 8 444 97
-  let%span s06_map_precond25 = "06_map_precond.rs" 117 8 124 9
+  let%span s06_map_precond20 = "06_map_precond.rs" 130 12 134 47
+  let%span s06_map_precond21 = "06_map_precond.rs" 102 14 102 81
+  let%span s06_map_precond22 = "06_map_precond.rs" 105 12 111 88
+  let%span s06_map_precond23 = "06_map_precond.rs" 94 12 97 63
+  let%span sseq24 = "../../../../creusot-contracts/src/logic/seq.rs" 444 20 444 95
+  let%span s06_map_precond25 = "06_map_precond.rs" 118 12 123 71
   let%span sinvariant26 = "../../../../creusot-contracts/src/invariant.rs" 34 20 34 44
   let%span sboxed27 = "../../../../creusot-contracts/src/std/boxed.rs" 28 8 28 18
   
@@ -51,31 +51,7 @@
   
   predicate unnest'0 (self : t_F'0) (_2 : t_F'0)
   
-<<<<<<< HEAD
   use prelude.prelude.Borrow
-=======
-  let%span s06_map_precond0 = "06_map_precond.rs" 102 14 102 81
-  let%span s06_map_precond1 = "06_map_precond.rs" 105 12 111 88
-  let%span s06_map_precond2 = "06_map_precond.rs" 118 12 123 71
-  let%span scommon3 = "common.rs" 14 15 14 24
-  let%span scommon4 = "common.rs" 15 14 15 45
-  let%span scommon5 = "common.rs" 19 15 19 21
-  let%span scommon6 = "common.rs" 20 15 20 21
-  let%span scommon7 = "common.rs" 21 15 21 21
-  let%span scommon8 = "common.rs" 22 15 22 32
-  let%span scommon9 = "common.rs" 23 15 23 32
-  let%span scommon10 = "common.rs" 24 14 24 42
-  let%span sops11 = "../../../../creusot-contracts/src/std/ops.rs" 104 15 104 48
-  let%span sops12 = "../../../../creusot-contracts/src/std/ops.rs" 105 14 105 35
-  let%span sops13 = "../../../../creusot-contracts/src/std/ops.rs" 111 14 111 31
-  let%span sops14 = "../../../../creusot-contracts/src/std/ops.rs" 117 15 117 29
-  let%span sops15 = "../../../../creusot-contracts/src/std/ops.rs" 118 15 118 26
-  let%span sops16 = "../../../../creusot-contracts/src/std/ops.rs" 119 14 119 28
-  let%span sops17 = "../../../../creusot-contracts/src/std/ops.rs" 125 14 125 133
-  let%span sseq18 = "../../../../creusot-contracts/src/logic/seq.rs" 459 20 459 95
-  let%span sinvariant19 = "../../../../creusot-contracts/src/invariant.rs" 34 20 34 44
-  let%span sboxed20 = "../../../../creusot-contracts/src/std/boxed.rs" 28 8 28 18
->>>>>>> 716d5822
   
   use seq.Seq
   
@@ -230,38 +206,8 @@
   
   axiom inv_axiom'5 [@rewrite] : forall x : borrowed t_F'0 [inv'9 x] . inv'9 x = invariant'5 x
   
-<<<<<<< HEAD
   predicate invariant'6 (self : t_Item'0) =
     [%#sboxed27] inv'6 self
-=======
-  let%span s06_map_precond0 = "06_map_precond.rs" 33 15 33 24
-  let%span s06_map_precond1 = "06_map_precond.rs" 34 14 34 45
-  let%span s06_map_precond2 = "06_map_precond.rs" 51 8 65 9
-  let%span scommon3 = "common.rs" 14 15 14 24
-  let%span scommon4 = "common.rs" 15 14 15 45
-  let%span scommon5 = "common.rs" 19 15 19 21
-  let%span scommon6 = "common.rs" 20 15 20 21
-  let%span scommon7 = "common.rs" 21 15 21 21
-  let%span scommon8 = "common.rs" 22 15 22 32
-  let%span scommon9 = "common.rs" 23 15 23 32
-  let%span scommon10 = "common.rs" 24 14 24 42
-  let%span s06_map_precond11 = "06_map_precond.rs" 178 12 180 73
-  let%span sops12 = "../../../../creusot-contracts/src/std/ops.rs" 104 15 104 48
-  let%span sops13 = "../../../../creusot-contracts/src/std/ops.rs" 105 14 105 35
-  let%span sops14 = "../../../../creusot-contracts/src/std/ops.rs" 111 14 111 31
-  let%span sops15 = "../../../../creusot-contracts/src/std/ops.rs" 117 15 117 29
-  let%span sops16 = "../../../../creusot-contracts/src/std/ops.rs" 118 15 118 26
-  let%span sops17 = "../../../../creusot-contracts/src/std/ops.rs" 119 14 119 28
-  let%span sops18 = "../../../../creusot-contracts/src/std/ops.rs" 125 14 125 133
-  let%span s06_map_precond19 = "06_map_precond.rs" 130 12 134 47
-  let%span s06_map_precond20 = "06_map_precond.rs" 102 14 102 81
-  let%span s06_map_precond21 = "06_map_precond.rs" 105 12 111 88
-  let%span s06_map_precond22 = "06_map_precond.rs" 94 12 97 63
-  let%span sseq23 = "../../../../creusot-contracts/src/logic/seq.rs" 459 20 459 95
-  let%span s06_map_precond24 = "06_map_precond.rs" 118 12 123 71
-  let%span sinvariant25 = "../../../../creusot-contracts/src/invariant.rs" 34 20 34 44
-  let%span sboxed26 = "../../../../creusot-contracts/src/std/boxed.rs" 28 8 28 18
->>>>>>> 716d5822
   
   axiom inv_axiom'6 [@rewrite] : forall x : t_Item'0 [inv'10 x] . inv'10 x = invariant'6 x
   
@@ -335,12 +281,12 @@
   let%span scommon21 = "common.rs" 22 15 22 32
   let%span scommon22 = "common.rs" 23 15 23 32
   let%span scommon23 = "common.rs" 24 14 24 42
-  let%span s06_map_precond24 = "06_map_precond.rs" 129 8 135 9
-  let%span s06_map_precond25 = "06_map_precond.rs" 102 4 102 83
-  let%span s06_map_precond26 = "06_map_precond.rs" 104 8 112 9
-  let%span s06_map_precond27 = "06_map_precond.rs" 93 8 98 9
-  let%span sseq28 = "../../../../creusot-contracts/src/logic/seq.rs" 444 8 444 97
-  let%span s06_map_precond29 = "06_map_precond.rs" 117 8 124 9
+  let%span s06_map_precond24 = "06_map_precond.rs" 130 12 134 47
+  let%span s06_map_precond25 = "06_map_precond.rs" 102 14 102 81
+  let%span s06_map_precond26 = "06_map_precond.rs" 105 12 111 88
+  let%span s06_map_precond27 = "06_map_precond.rs" 94 12 97 63
+  let%span sseq28 = "../../../../creusot-contracts/src/logic/seq.rs" 444 20 444 95
+  let%span s06_map_precond29 = "06_map_precond.rs" 118 12 123 71
   let%span sinvariant30 = "../../../../creusot-contracts/src/invariant.rs" 34 20 34 44
   let%span sboxed31 = "../../../../creusot-contracts/src/std/boxed.rs" 28 8 28 18
   
@@ -544,41 +490,7 @@
   
   predicate postcondition_once'0 (self : t_F'0) (_2 : (t_Item'0, Snapshot.snap_ty (Seq.seq t_Item'0))) (_3 : t_B'0)
   
-<<<<<<< HEAD
   predicate resolve'0 (_1 : t_F'0)
-=======
-  let%span s06_map_precond0 = "06_map_precond.rs" 39 15 39 21
-  let%span s06_map_precond1 = "06_map_precond.rs" 40 15 40 21
-  let%span s06_map_precond2 = "06_map_precond.rs" 41 15 41 21
-  let%span s06_map_precond3 = "06_map_precond.rs" 42 15 42 32
-  let%span s06_map_precond4 = "06_map_precond.rs" 43 15 43 32
-  let%span s06_map_precond5 = "06_map_precond.rs" 44 14 44 42
-  let%span s06_map_precond6 = "06_map_precond.rs" 51 8 65 9
-  let%span scommon7 = "common.rs" 14 15 14 24
-  let%span scommon8 = "common.rs" 15 14 15 45
-  let%span scommon9 = "common.rs" 19 15 19 21
-  let%span scommon10 = "common.rs" 20 15 20 21
-  let%span scommon11 = "common.rs" 21 15 21 21
-  let%span scommon12 = "common.rs" 22 15 22 32
-  let%span scommon13 = "common.rs" 23 15 23 32
-  let%span scommon14 = "common.rs" 24 14 24 42
-  let%span s06_map_precond15 = "06_map_precond.rs" 178 12 180 73
-  let%span sops16 = "../../../../creusot-contracts/src/std/ops.rs" 104 15 104 48
-  let%span sops17 = "../../../../creusot-contracts/src/std/ops.rs" 105 14 105 35
-  let%span sops18 = "../../../../creusot-contracts/src/std/ops.rs" 111 14 111 31
-  let%span sops19 = "../../../../creusot-contracts/src/std/ops.rs" 117 15 117 29
-  let%span sops20 = "../../../../creusot-contracts/src/std/ops.rs" 118 15 118 26
-  let%span sops21 = "../../../../creusot-contracts/src/std/ops.rs" 119 14 119 28
-  let%span sops22 = "../../../../creusot-contracts/src/std/ops.rs" 125 14 125 133
-  let%span s06_map_precond23 = "06_map_precond.rs" 130 12 134 47
-  let%span s06_map_precond24 = "06_map_precond.rs" 102 14 102 81
-  let%span s06_map_precond25 = "06_map_precond.rs" 105 12 111 88
-  let%span s06_map_precond26 = "06_map_precond.rs" 94 12 97 63
-  let%span sseq27 = "../../../../creusot-contracts/src/logic/seq.rs" 459 20 459 95
-  let%span s06_map_precond28 = "06_map_precond.rs" 118 12 123 71
-  let%span sinvariant29 = "../../../../creusot-contracts/src/invariant.rs" 34 20 34 44
-  let%span sboxed30 = "../../../../creusot-contracts/src/std/boxed.rs" 28 8 28 18
->>>>>>> 716d5822
   
   function fn_mut_once'0 (self : t_F'0) (args : (t_Item'0, Snapshot.snap_ty (Seq.seq t_Item'0))) (res : t_B'0) : ()
   
@@ -644,7 +556,7 @@
   let%span s06_map_precond22 = "06_map_precond.rs" 150 8 155 9
   let%span s06_map_precond23 = "06_map_precond.rs" 25 8 28 9
   let%span s06_map_precond24 = "06_map_precond.rs" 159 14 159 68
-  let%span s06_map_precond25 = "06_map_precond.rs" 161 8 169 9
+  let%span s06_map_precond25 = "06_map_precond.rs" 162 12 168 67
   let%span scommon26 = "common.rs" 14 15 14 24
   let%span scommon27 = "common.rs" 15 14 15 45
   let%span scommon28 = "common.rs" 19 15 19 21
@@ -654,9 +566,9 @@
   let%span scommon32 = "common.rs" 23 15 23 32
   let%span scommon33 = "common.rs" 24 14 24 42
   let%span sresolve34 = "../../../../creusot-contracts/src/resolve.rs" 41 20 41 34
-  let%span s06_map_precond35 = "06_map_precond.rs" 102 4 102 83
-  let%span s06_map_precond36 = "06_map_precond.rs" 104 8 112 9
-  let%span s06_map_precond37 = "06_map_precond.rs" 93 8 98 9
+  let%span s06_map_precond35 = "06_map_precond.rs" 102 14 102 81
+  let%span s06_map_precond36 = "06_map_precond.rs" 105 12 111 88
+  let%span s06_map_precond37 = "06_map_precond.rs" 94 12 97 63
   let%span s06_map_precond38 = "06_map_precond.rs" 51 8 65 9
   let%span sops39 = "../../../../creusot-contracts/src/std/ops.rs" 99 15 99 48
   let%span sops40 = "../../../../creusot-contracts/src/std/ops.rs" 100 14 100 35
@@ -666,10 +578,10 @@
   let%span sops44 = "../../../../creusot-contracts/src/std/ops.rs" 112 14 112 28
   let%span sops45 = "../../../../creusot-contracts/src/std/ops.rs" 117 14 117 133
   let%span sinvariant46 = "../../../../creusot-contracts/src/invariant.rs" 34 20 34 44
-  let%span s06_map_precond47 = "06_map_precond.rs" 117 8 124 9
+  let%span s06_map_precond47 = "06_map_precond.rs" 118 12 123 71
   let%span s06_map_precond48 = "06_map_precond.rs" 178 12 180 73
-  let%span s06_map_precond49 = "06_map_precond.rs" 129 8 135 9
-  let%span sseq50 = "../../../../creusot-contracts/src/logic/seq.rs" 444 8 444 97
+  let%span s06_map_precond49 = "06_map_precond.rs" 130 12 134 47
+  let%span sseq50 = "../../../../creusot-contracts/src/logic/seq.rs" 444 20 444 95
   let%span sboxed51 = "../../../../creusot-contracts/src/std/boxed.rs" 28 8 28 18
   
   use prelude.prelude.Borrow
@@ -879,48 +791,8 @@
   predicate resolve'1 (self : borrowed (t_Map'0)) =
     [%#sresolve34] self.final = self.current
   
-<<<<<<< HEAD
   predicate resolve'0 (_1 : borrowed (t_Map'0)) =
     resolve'1 _1
-=======
-  let%span s06_map_precond0 = "06_map_precond.rs" 159 14 159 68
-  let%span s06_map_precond1 = "06_map_precond.rs" 162 12 168 67
-  let%span s06_map_precond2 = "06_map_precond.rs" 51 8 65 9
-  let%span s06_map_precond3 = "06_map_precond.rs" 33 15 33 24
-  let%span s06_map_precond4 = "06_map_precond.rs" 34 14 34 45
-  let%span s06_map_precond5 = "06_map_precond.rs" 31 4 31 10
-  let%span s06_map_precond6 = "06_map_precond.rs" 39 15 39 21
-  let%span s06_map_precond7 = "06_map_precond.rs" 40 15 40 21
-  let%span s06_map_precond8 = "06_map_precond.rs" 41 15 41 21
-  let%span s06_map_precond9 = "06_map_precond.rs" 42 15 42 32
-  let%span s06_map_precond10 = "06_map_precond.rs" 43 15 43 32
-  let%span s06_map_precond11 = "06_map_precond.rs" 44 14 44 42
-  let%span s06_map_precond12 = "06_map_precond.rs" 37 4 37 10
-  let%span scommon13 = "common.rs" 14 15 14 24
-  let%span scommon14 = "common.rs" 15 14 15 45
-  let%span scommon15 = "common.rs" 19 15 19 21
-  let%span scommon16 = "common.rs" 20 15 20 21
-  let%span scommon17 = "common.rs" 21 15 21 21
-  let%span scommon18 = "common.rs" 22 15 22 32
-  let%span scommon19 = "common.rs" 23 15 23 32
-  let%span scommon20 = "common.rs" 24 14 24 42
-  let%span sops21 = "../../../../creusot-contracts/src/std/ops.rs" 104 15 104 48
-  let%span sops22 = "../../../../creusot-contracts/src/std/ops.rs" 105 14 105 35
-  let%span sops23 = "../../../../creusot-contracts/src/std/ops.rs" 111 14 111 31
-  let%span sops24 = "../../../../creusot-contracts/src/std/ops.rs" 117 15 117 29
-  let%span sops25 = "../../../../creusot-contracts/src/std/ops.rs" 118 15 118 26
-  let%span sops26 = "../../../../creusot-contracts/src/std/ops.rs" 119 14 119 28
-  let%span sops27 = "../../../../creusot-contracts/src/std/ops.rs" 125 14 125 133
-  let%span sinvariant28 = "../../../../creusot-contracts/src/invariant.rs" 34 20 34 44
-  let%span sseq29 = "../../../../creusot-contracts/src/logic/seq.rs" 459 20 459 95
-  let%span s06_map_precond30 = "06_map_precond.rs" 178 12 180 73
-  let%span s06_map_precond31 = "06_map_precond.rs" 130 12 134 47
-  let%span s06_map_precond32 = "06_map_precond.rs" 102 14 102 81
-  let%span s06_map_precond33 = "06_map_precond.rs" 105 12 111 88
-  let%span s06_map_precond34 = "06_map_precond.rs" 94 12 97 63
-  let%span s06_map_precond35 = "06_map_precond.rs" 118 12 123 71
-  let%span sboxed36 = "../../../../creusot-contracts/src/std/boxed.rs" 28 8 28 18
->>>>>>> 716d5822
   
   function produces_one_invariant'0 [#"06_map_precond.rs" 149 4 149 73] (self : t_Map'0) (e : t_Item'0) (r : t_B'0) (f : borrowed t_F'0) (iter : t_I'0) : ()
     
@@ -1122,9 +994,9 @@
     
 end
 module M_06_map_precond__qyi16548623944279504987__preservation_inv [#"06_map_precond.rs" 103 4 103 73] (* Map<I, B, F> *)
-  let%span s06_map_precond0 = "06_map_precond.rs" 102 4 102 83
-  let%span s06_map_precond1 = "06_map_precond.rs" 104 8 112 9
-  let%span s06_map_precond2 = "06_map_precond.rs" 117 8 124 9
+  let%span s06_map_precond0 = "06_map_precond.rs" 102 14 102 81
+  let%span s06_map_precond1 = "06_map_precond.rs" 105 12 111 88
+  let%span s06_map_precond2 = "06_map_precond.rs" 118 12 123 71
   let%span scommon3 = "common.rs" 14 15 14 24
   let%span scommon4 = "common.rs" 15 14 15 45
   let%span scommon5 = "common.rs" 19 15 19 21
@@ -1140,7 +1012,7 @@
   let%span sops15 = "../../../../creusot-contracts/src/std/ops.rs" 111 15 111 26
   let%span sops16 = "../../../../creusot-contracts/src/std/ops.rs" 112 14 112 28
   let%span sops17 = "../../../../creusot-contracts/src/std/ops.rs" 117 14 117 133
-  let%span sseq18 = "../../../../creusot-contracts/src/logic/seq.rs" 444 8 444 97
+  let%span sseq18 = "../../../../creusot-contracts/src/logic/seq.rs" 444 20 444 95
   let%span sinvariant19 = "../../../../creusot-contracts/src/invariant.rs" 34 20 34 44
   let%span sboxed20 = "../../../../creusot-contracts/src/std/boxed.rs" 28 8 28 18
   
@@ -1284,31 +1156,32 @@
   let%span s06_map_precond7 = "06_map_precond.rs" 146 15 146 57
   let%span s06_map_precond8 = "06_map_precond.rs" 147 14 147 74
   let%span s06_map_precond9 = "06_map_precond.rs" 148 14 148 75
-  let%span s06_map_precond10 = "06_map_precond.rs" 150 8 155 9
-  let%span s06_map_precond11 = "06_map_precond.rs" 102 4 102 83
-  let%span s06_map_precond12 = "06_map_precond.rs" 104 8 112 9
-  let%span s06_map_precond13 = "06_map_precond.rs" 93 8 98 9
-  let%span scommon14 = "common.rs" 14 15 14 24
-  let%span scommon15 = "common.rs" 15 14 15 45
-  let%span scommon16 = "common.rs" 19 15 19 21
-  let%span scommon17 = "common.rs" 20 15 20 21
-  let%span scommon18 = "common.rs" 21 15 21 21
-  let%span scommon19 = "common.rs" 22 15 22 32
-  let%span scommon20 = "common.rs" 23 15 23 32
-  let%span scommon21 = "common.rs" 24 14 24 42
-  let%span sops22 = "../../../../creusot-contracts/src/std/ops.rs" 99 15 99 48
-  let%span sops23 = "../../../../creusot-contracts/src/std/ops.rs" 100 14 100 35
-  let%span sops24 = "../../../../creusot-contracts/src/std/ops.rs" 105 14 105 31
-  let%span sops25 = "../../../../creusot-contracts/src/std/ops.rs" 110 15 110 29
-  let%span sops26 = "../../../../creusot-contracts/src/std/ops.rs" 111 15 111 26
-  let%span sops27 = "../../../../creusot-contracts/src/std/ops.rs" 112 14 112 28
-  let%span sops28 = "../../../../creusot-contracts/src/std/ops.rs" 117 14 117 133
-  let%span s06_map_precond29 = "06_map_precond.rs" 117 8 124 9
-  let%span s06_map_precond30 = "06_map_precond.rs" 178 12 180 73
-  let%span sinvariant31 = "../../../../creusot-contracts/src/invariant.rs" 34 20 34 44
-  let%span sseq32 = "../../../../creusot-contracts/src/logic/seq.rs" 444 8 444 97
-  let%span s06_map_precond33 = "06_map_precond.rs" 129 8 135 9
-  let%span sboxed34 = "../../../../creusot-contracts/src/std/boxed.rs" 28 8 28 18
+  let%span s06_map_precond10 = "06_map_precond.rs" 151 12 154 94
+  let%span s06_map_precond11 = "06_map_precond.rs" 150 8 155 9
+  let%span s06_map_precond12 = "06_map_precond.rs" 102 14 102 81
+  let%span s06_map_precond13 = "06_map_precond.rs" 105 12 111 88
+  let%span s06_map_precond14 = "06_map_precond.rs" 94 12 97 63
+  let%span scommon15 = "common.rs" 14 15 14 24
+  let%span scommon16 = "common.rs" 15 14 15 45
+  let%span scommon17 = "common.rs" 19 15 19 21
+  let%span scommon18 = "common.rs" 20 15 20 21
+  let%span scommon19 = "common.rs" 21 15 21 21
+  let%span scommon20 = "common.rs" 22 15 22 32
+  let%span scommon21 = "common.rs" 23 15 23 32
+  let%span scommon22 = "common.rs" 24 14 24 42
+  let%span sops23 = "../../../../creusot-contracts/src/std/ops.rs" 99 15 99 48
+  let%span sops24 = "../../../../creusot-contracts/src/std/ops.rs" 100 14 100 35
+  let%span sops25 = "../../../../creusot-contracts/src/std/ops.rs" 105 14 105 31
+  let%span sops26 = "../../../../creusot-contracts/src/std/ops.rs" 110 15 110 29
+  let%span sops27 = "../../../../creusot-contracts/src/std/ops.rs" 111 15 111 26
+  let%span sops28 = "../../../../creusot-contracts/src/std/ops.rs" 112 14 112 28
+  let%span sops29 = "../../../../creusot-contracts/src/std/ops.rs" 117 14 117 133
+  let%span s06_map_precond30 = "06_map_precond.rs" 118 12 123 71
+  let%span s06_map_precond31 = "06_map_precond.rs" 178 12 180 73
+  let%span sinvariant32 = "../../../../creusot-contracts/src/invariant.rs" 34 20 34 44
+  let%span sseq33 = "../../../../creusot-contracts/src/logic/seq.rs" 444 20 444 95
+  let%span s06_map_precond34 = "06_map_precond.rs" 130 12 134 47
+  let%span sboxed35 = "../../../../creusot-contracts/src/std/boxed.rs" 28 8 28 18
   
   type t_I'0
   
@@ -1359,7 +1232,7 @@
   predicate precondition'0 (self : t_F'0) (_2 : (t_Item'0, Snapshot.snap_ty (Seq.seq t_Item'0)))
   
   predicate preservation'0 [#"06_map_precond.rs" 116 4 116 45] (iter : t_I'0) (func : t_F'0) =
-    [%#s06_map_precond29] forall s : Seq.seq t_Item'0, e1 : t_Item'0, e2 : t_Item'0, f : borrowed t_F'0, b : t_B'0, i : t_I'0 . inv'5 s
+    [%#s06_map_precond30] forall s : Seq.seq t_Item'0, e1 : t_Item'0, e2 : t_Item'0, f : borrowed t_F'0, b : t_B'0, i : t_I'0 . inv'5 s
     /\ inv'1 e1 /\ inv'1 e2 /\ inv'3 f /\ inv'2 b /\ inv'4 i /\ unnest'0 func f.current
      -> produces'0 iter (Seq.snoc (Seq.snoc s e1) e2) i
      -> precondition'0 f.current (e1, Snapshot.new s)
@@ -1370,20 +1243,20 @@
   predicate preservation_inv'0 [#"06_map_precond.rs" 103 4 103 73] (iter : t_I'0) (func : t_F'0) (produced : Seq.seq t_Item'0)
     
    =
-    [%#s06_map_precond12] forall s : Seq.seq t_Item'0, e1 : t_Item'0, e2 : t_Item'0, f : borrowed t_F'0, b : t_B'0, i : t_I'0 [produces'0 iter (Seq.snoc (Seq.snoc s e1) e2) i, postcondition_mut'0 f (e1, Snapshot.new (Seq.(++) produced s)) b] . inv'5 s
+    [%#s06_map_precond13] forall s : Seq.seq t_Item'0, e1 : t_Item'0, e2 : t_Item'0, f : borrowed t_F'0, b : t_B'0, i : t_I'0 [produces'0 iter (Seq.snoc (Seq.snoc s e1) e2) i, postcondition_mut'0 f (e1, Snapshot.new (Seq.(++) produced s)) b] . inv'5 s
     /\ inv'1 e1 /\ inv'1 e2 /\ inv'3 f /\ inv'2 b /\ inv'4 i /\ unnest'0 func f.current
      -> produces'0 iter (Seq.snoc (Seq.snoc s e1) e2) i
      -> precondition'0 f.current (e1, Snapshot.new (Seq.(++) produced s))
      -> postcondition_mut'0 f (e1, Snapshot.new (Seq.(++) produced s)) b
      -> precondition'0 f.final (e2, Snapshot.new (Seq.snoc (Seq.(++) produced s) e1))
   
-  axiom preservation_inv'0_spec : forall iter : t_I'0, func : t_F'0, produced : Seq.seq t_Item'0 . [%#s06_map_precond11] produced
+  axiom preservation_inv'0_spec : forall iter : t_I'0, func : t_F'0, produced : Seq.seq t_Item'0 . [%#s06_map_precond12] produced
   = (Seq.empty  : Seq.seq t_Item'0)  -> preservation_inv'0 iter func produced = preservation'0 iter func
   
   predicate next_precondition'0 [#"06_map_precond.rs" 92 4 92 74] (iter : t_I'0) (func : t_F'0) (produced : Seq.seq t_Item'0)
     
    =
-    [%#s06_map_precond13] forall e : t_Item'0, i : t_I'0 [produces'0 iter (Seq.singleton e) i] . inv'1 e
+    [%#s06_map_precond14] forall e : t_Item'0, i : t_I'0 [produces'0 iter (Seq.singleton e) i] . inv'1 e
     /\ inv'4 i /\ produces'0 iter (Seq.singleton e) i  -> precondition'0 func (e, Snapshot.new produced)
   
   predicate inv'8 (_1 : borrowed t_I'0)
@@ -1393,12 +1266,12 @@
   predicate completed'0 [#"common.rs" 11 4 11 36] (self : borrowed t_I'0)
   
   predicate reinitialize'0 [#"06_map_precond.rs" 128 4 128 29] (_1 : ()) =
-    [%#s06_map_precond33] forall iter : borrowed t_I'0, func : t_F'0 . inv'8 iter /\ inv'6 func
+    [%#s06_map_precond34] forall iter : borrowed t_I'0, func : t_F'0 . inv'8 iter /\ inv'6 func
      -> completed'0 iter
      -> next_precondition'0 iter.final func (Seq.empty  : Seq.seq t_Item'0) /\ preservation'0 iter.final func
   
   predicate invariant'0 [#"06_map_precond.rs" 176 4 176 30] (self : t_Map'0) =
-    [%#s06_map_precond30] reinitialize'0 ()
+    [%#s06_map_precond31] reinitialize'0 ()
     /\ preservation_inv'0 self.t_Map__iter'0 self.t_Map__func'0 (Snapshot.inner self.t_Map__produced'0)
     /\ next_precondition'0 self.t_Map__iter'0 self.t_Map__func'0 (Snapshot.inner self.t_Map__produced'0)
   
@@ -1409,7 +1282,7 @@
     end)
   
   predicate invariant'1 (self : borrowed t_F'0) =
-    [%#sinvariant31] inv'6 self.current /\ inv'6 self.final
+    [%#sinvariant32] inv'6 self.current /\ inv'6 self.final
   
   axiom inv_axiom'1 [@rewrite] : forall x : borrowed t_F'0 [inv'3 x] . inv'3 x = invariant'1 x
   
@@ -1422,103 +1295,48 @@
   predicate inv'7 (_1 : t_Item'0)
   
   predicate invariant'2 (self : Seq.seq t_Item'0) =
-    [%#sseq32] forall i : int . 0 <= i /\ i < Seq.length self  -> inv'7 (Seq.get self i)
+    [%#sseq33] forall i : int . 0 <= i /\ i < Seq.length self  -> inv'7 (Seq.get self i)
   
   axiom inv_axiom'2 [@rewrite] : forall x : Seq.seq t_Item'0 [inv'5 x] . inv'5 x = invariant'2 x
   
   predicate invariant'3 (self : t_Item'0) =
-    [%#sboxed34] inv'1 self
+    [%#sboxed35] inv'1 self
   
   axiom inv_axiom'3 [@rewrite] : forall x : t_Item'0 [inv'7 x] . inv'7 x = invariant'3 x
   
   predicate invariant'4 (self : borrowed t_I'0) =
-    [%#sinvariant31] inv'4 self.current /\ inv'4 self.final
+    [%#sinvariant32] inv'4 self.current /\ inv'4 self.final
   
   axiom inv_axiom'4 [@rewrite] : forall x : borrowed t_I'0 [inv'8 x] . inv'8 x = invariant'4 x
   
   function produces_refl'0 [#"common.rs" 16 4 16 27] (self : t_I'0) : ()
   
-  axiom produces_refl'0_spec : forall self : t_I'0 . ([%#scommon14] inv'4 self)
-   -> ([%#scommon15] produces'0 self (Seq.empty  : Seq.seq t_Item'0) self)
+  axiom produces_refl'0_spec : forall self : t_I'0 . ([%#scommon15] inv'4 self)
+   -> ([%#scommon16] produces'0 self (Seq.empty  : Seq.seq t_Item'0) self)
   
   function produces_trans'0 [#"common.rs" 25 4 25 91] (a : t_I'0) (ab : Seq.seq t_Item'0) (b : t_I'0) (bc : Seq.seq t_Item'0) (c : t_I'0) : ()
     
   
-  axiom produces_trans'0_spec : forall a : t_I'0, ab : Seq.seq t_Item'0, b : t_I'0, bc : Seq.seq t_Item'0, c : t_I'0 . ([%#scommon16] inv'4 a)
-   -> ([%#scommon17] inv'4 b)
-   -> ([%#scommon18] inv'4 c)
-   -> ([%#scommon19] produces'0 a ab b)
-   -> ([%#scommon20] produces'0 b bc c)  -> ([%#scommon21] produces'0 a (Seq.(++) ab bc) c)
+  axiom produces_trans'0_spec : forall a : t_I'0, ab : Seq.seq t_Item'0, b : t_I'0, bc : Seq.seq t_Item'0, c : t_I'0 . ([%#scommon17] inv'4 a)
+   -> ([%#scommon18] inv'4 b)
+   -> ([%#scommon19] inv'4 c)
+   -> ([%#scommon20] produces'0 a ab b)
+   -> ([%#scommon21] produces'0 b bc c)  -> ([%#scommon22] produces'0 a (Seq.(++) ab bc) c)
   
   function postcondition_mut_unnest'0 (self : borrowed t_F'0) (args : (t_Item'0, Snapshot.snap_ty (Seq.seq t_Item'0))) (res : t_B'0) : ()
     
   
-  axiom postcondition_mut_unnest'0_spec : forall self : borrowed t_F'0, args : (t_Item'0, Snapshot.snap_ty (Seq.seq t_Item'0)), res : t_B'0 . ([%#sops22] postcondition_mut'0 self args res)
-   -> ([%#sops23] unnest'0 self.current self.final)
-  
-<<<<<<< HEAD
+  axiom postcondition_mut_unnest'0_spec : forall self : borrowed t_F'0, args : (t_Item'0, Snapshot.snap_ty (Seq.seq t_Item'0)), res : t_B'0 . ([%#sops23] postcondition_mut'0 self args res)
+   -> ([%#sops24] unnest'0 self.current self.final)
+  
   function unnest_refl'0 (self : t_F'0) : ()
-=======
-  let%span s06_map_precond0 = "06_map_precond.rs" 75 16 75 76
-  let%span s06_map_precond1 = "06_map_precond.rs" 76 31 76 71
-  let%span s06_map_precond2 = "06_map_precond.rs" 79 16 79 58
-  let%span s06_map_precond3 = "06_map_precond.rs" 83 32 83 56
-  let%span s06_map_precond4 = "06_map_precond.rs" 72 17 72 21
-  let%span s06_map_precond5 = "06_map_precond.rs" 68 14 71 5
-  let%span s06_map_precond6 = "06_map_precond.rs" 72 26 72 44
-  let%span scommon7 = "common.rs" 31 17 31 21
-  let%span scommon8 = "common.rs" 27 14 30 5
-  let%span scommon9 = "common.rs" 31 26 31 44
-  let%span sops10 = "../../../../creusot-contracts/src/std/ops.rs" 163 27 163 52
-  let%span sops11 = "../../../../creusot-contracts/src/std/ops.rs" 151 0 175 1
-  let%span s06_map_precond12 = "06_map_precond.rs" 139 15 139 24
-  let%span s06_map_precond13 = "06_map_precond.rs" 140 15 140 21
-  let%span s06_map_precond14 = "06_map_precond.rs" 141 15 141 21
-  let%span s06_map_precond15 = "06_map_precond.rs" 142 15 142 21
-  let%span s06_map_precond16 = "06_map_precond.rs" 143 15 143 24
-  let%span s06_map_precond17 = "06_map_precond.rs" 144 4 144 60
-  let%span s06_map_precond18 = "06_map_precond.rs" 145 15 145 30
-  let%span s06_map_precond19 = "06_map_precond.rs" 146 15 146 57
-  let%span s06_map_precond20 = "06_map_precond.rs" 147 14 147 74
-  let%span s06_map_precond21 = "06_map_precond.rs" 148 14 148 75
-  let%span s06_map_precond22 = "06_map_precond.rs" 150 8 155 9
-  let%span s06_map_precond23 = "06_map_precond.rs" 25 8 28 9
-  let%span s06_map_precond24 = "06_map_precond.rs" 159 14 159 68
-  let%span s06_map_precond25 = "06_map_precond.rs" 162 12 168 67
-  let%span scommon26 = "common.rs" 14 15 14 24
-  let%span scommon27 = "common.rs" 15 14 15 45
-  let%span scommon28 = "common.rs" 19 15 19 21
-  let%span scommon29 = "common.rs" 20 15 20 21
-  let%span scommon30 = "common.rs" 21 15 21 21
-  let%span scommon31 = "common.rs" 22 15 22 32
-  let%span scommon32 = "common.rs" 23 15 23 32
-  let%span scommon33 = "common.rs" 24 14 24 42
-  let%span sresolve34 = "../../../../creusot-contracts/src/resolve.rs" 41 20 41 34
-  let%span s06_map_precond35 = "06_map_precond.rs" 102 14 102 81
-  let%span s06_map_precond36 = "06_map_precond.rs" 105 12 111 88
-  let%span s06_map_precond37 = "06_map_precond.rs" 94 12 97 63
-  let%span s06_map_precond38 = "06_map_precond.rs" 51 8 65 9
-  let%span sops39 = "../../../../creusot-contracts/src/std/ops.rs" 104 15 104 48
-  let%span sops40 = "../../../../creusot-contracts/src/std/ops.rs" 105 14 105 35
-  let%span sops41 = "../../../../creusot-contracts/src/std/ops.rs" 111 14 111 31
-  let%span sops42 = "../../../../creusot-contracts/src/std/ops.rs" 117 15 117 29
-  let%span sops43 = "../../../../creusot-contracts/src/std/ops.rs" 118 15 118 26
-  let%span sops44 = "../../../../creusot-contracts/src/std/ops.rs" 119 14 119 28
-  let%span sops45 = "../../../../creusot-contracts/src/std/ops.rs" 125 14 125 133
-  let%span sinvariant46 = "../../../../creusot-contracts/src/invariant.rs" 34 20 34 44
-  let%span s06_map_precond47 = "06_map_precond.rs" 118 12 123 71
-  let%span s06_map_precond48 = "06_map_precond.rs" 178 12 180 73
-  let%span sseq49 = "../../../../creusot-contracts/src/logic/seq.rs" 459 20 459 95
-  let%span s06_map_precond50 = "06_map_precond.rs" 130 12 134 47
-  let%span sboxed51 = "../../../../creusot-contracts/src/std/boxed.rs" 28 8 28 18
->>>>>>> 716d5822
-  
-  axiom unnest_refl'0_spec : forall self : t_F'0 . [%#sops24] unnest'0 self self
+  
+  axiom unnest_refl'0_spec : forall self : t_F'0 . [%#sops25] unnest'0 self self
   
   function unnest_trans'0 (self : t_F'0) (b : t_F'0) (c : t_F'0) : ()
   
-  axiom unnest_trans'0_spec : forall self : t_F'0, b : t_F'0, c : t_F'0 . ([%#sops25] unnest'0 self b)
-   -> ([%#sops26] unnest'0 b c)  -> ([%#sops27] unnest'0 self c)
+  axiom unnest_trans'0_spec : forall self : t_F'0, b : t_F'0, c : t_F'0 . ([%#sops26] unnest'0 self b)
+   -> ([%#sops27] unnest'0 b c)  -> ([%#sops28] unnest'0 self c)
   
   predicate postcondition_once'0 (self : t_F'0) (_2 : (t_Item'0, Snapshot.snap_ty (Seq.seq t_Item'0))) (_3 : t_B'0)
   
@@ -1526,7 +1344,7 @@
   
   function fn_mut_once'0 (self : t_F'0) (args : (t_Item'0, Snapshot.snap_ty (Seq.seq t_Item'0))) (res : t_B'0) : ()
   
-  axiom fn_mut_once'0_spec : forall self : t_F'0, args : (t_Item'0, Snapshot.snap_ty (Seq.seq t_Item'0)), res : t_B'0 . [%#sops28] postcondition_once'0 self args res
+  axiom fn_mut_once'0_spec : forall self : t_F'0, args : (t_Item'0, Snapshot.snap_ty (Seq.seq t_Item'0)), res : t_B'0 . [%#sops29] postcondition_once'0 self args res
   = (exists s : borrowed t_F'0 . s.current = self /\ postcondition_mut'0 s args res /\ resolve'0 s.final)
   
   constant self  : t_Map'0
@@ -1559,7 +1377,7 @@
 end
 module M_06_map_precond__qyi16548623944279504987__produces_one [#"06_map_precond.rs" 160 4 160 57] (* Map<I, B, F> *)
   let%span s06_map_precond0 = "06_map_precond.rs" 159 14 159 68
-  let%span s06_map_precond1 = "06_map_precond.rs" 161 8 169 9
+  let%span s06_map_precond1 = "06_map_precond.rs" 162 12 168 67
   let%span s06_map_precond2 = "06_map_precond.rs" 51 8 65 9
   let%span s06_map_precond3 = "06_map_precond.rs" 33 15 33 24
   let%span s06_map_precond4 = "06_map_precond.rs" 34 14 34 45
@@ -1587,13 +1405,13 @@
   let%span sops26 = "../../../../creusot-contracts/src/std/ops.rs" 112 14 112 28
   let%span sops27 = "../../../../creusot-contracts/src/std/ops.rs" 117 14 117 133
   let%span sinvariant28 = "../../../../creusot-contracts/src/invariant.rs" 34 20 34 44
-  let%span sseq29 = "../../../../creusot-contracts/src/logic/seq.rs" 444 8 444 97
+  let%span sseq29 = "../../../../creusot-contracts/src/logic/seq.rs" 444 20 444 95
   let%span s06_map_precond30 = "06_map_precond.rs" 178 12 180 73
-  let%span s06_map_precond31 = "06_map_precond.rs" 129 8 135 9
-  let%span s06_map_precond32 = "06_map_precond.rs" 102 4 102 83
-  let%span s06_map_precond33 = "06_map_precond.rs" 104 8 112 9
-  let%span s06_map_precond34 = "06_map_precond.rs" 93 8 98 9
-  let%span s06_map_precond35 = "06_map_precond.rs" 117 8 124 9
+  let%span s06_map_precond31 = "06_map_precond.rs" 130 12 134 47
+  let%span s06_map_precond32 = "06_map_precond.rs" 102 14 102 81
+  let%span s06_map_precond33 = "06_map_precond.rs" 105 12 111 88
+  let%span s06_map_precond34 = "06_map_precond.rs" 94 12 97 63
+  let%span s06_map_precond35 = "06_map_precond.rs" 118 12 123 71
   let%span sboxed36 = "../../../../creusot-contracts/src/std/boxed.rs" 28 8 28 18
   
   use seq.Seq
@@ -1857,15 +1675,15 @@
 end
 module M_06_map_precond__map [#"06_map_precond.rs" 191 0 194 17]
   let%span s06_map_precond0 = "06_map_precond.rs" 195 32 195 54
-  let%span s06_map_precond1 = "06_map_precond.rs" 185 0 187 67
+  let%span s06_map_precond1 = "06_map_precond.rs" 185 11 187 65
   let%span s06_map_precond2 = "06_map_precond.rs" 188 11 188 41
   let%span s06_map_precond3 = "06_map_precond.rs" 189 11 189 51
   let%span s06_map_precond4 = "06_map_precond.rs" 192 4 192 8
   let%span s06_map_precond5 = "06_map_precond.rs" 193 4 193 8
   let%span s06_map_precond6 = "06_map_precond.rs" 190 10 190 75
   let%span s06_map_precond7 = "06_map_precond.rs" 194 5 194 17
-  let%span s06_map_precond8 = "06_map_precond.rs" 129 8 135 9
-  let%span s06_map_precond9 = "06_map_precond.rs" 117 8 124 9
+  let%span s06_map_precond8 = "06_map_precond.rs" 130 12 134 47
+  let%span s06_map_precond9 = "06_map_precond.rs" 118 12 123 71
   let%span scommon10 = "common.rs" 14 15 14 24
   let%span scommon11 = "common.rs" 15 14 15 45
   let%span scommon12 = "common.rs" 19 15 19 21
@@ -1874,7 +1692,7 @@
   let%span scommon15 = "common.rs" 22 15 22 32
   let%span scommon16 = "common.rs" 23 15 23 32
   let%span scommon17 = "common.rs" 24 14 24 42
-  let%span s06_map_precond18 = "06_map_precond.rs" 93 8 98 9
+  let%span s06_map_precond18 = "06_map_precond.rs" 94 12 97 63
   let%span sops19 = "../../../../creusot-contracts/src/std/ops.rs" 99 15 99 48
   let%span sops20 = "../../../../creusot-contracts/src/std/ops.rs" 100 14 100 35
   let%span sops21 = "../../../../creusot-contracts/src/std/ops.rs" 105 14 105 31
@@ -1884,9 +1702,9 @@
   let%span sops25 = "../../../../creusot-contracts/src/std/ops.rs" 117 14 117 133
   let%span s06_map_precond26 = "06_map_precond.rs" 178 12 180 73
   let%span sinvariant27 = "../../../../creusot-contracts/src/invariant.rs" 34 20 34 44
-  let%span sseq28 = "../../../../creusot-contracts/src/logic/seq.rs" 444 8 444 97
-  let%span s06_map_precond29 = "06_map_precond.rs" 102 4 102 83
-  let%span s06_map_precond30 = "06_map_precond.rs" 104 8 112 9
+  let%span sseq28 = "../../../../creusot-contracts/src/logic/seq.rs" 444 20 444 95
+  let%span s06_map_precond29 = "06_map_precond.rs" 102 14 102 81
+  let%span s06_map_precond30 = "06_map_precond.rs" 105 12 111 88
   let%span sboxed31 = "../../../../creusot-contracts/src/std/boxed.rs" 28 8 28 18
   
   use seq.Seq
@@ -1978,48 +1796,10 @@
   axiom preservation_inv'0_spec : forall iter : t_I'0, func : t_F'0, produced : Seq.seq t_Item'0 . [%#s06_map_precond29] produced
   = (Seq.empty  : Seq.seq t_Item'0)  -> preservation_inv'0 iter func produced = preservation'0 iter func
   
-<<<<<<< HEAD
   predicate invariant'0 [#"06_map_precond.rs" 176 4 176 30] (self : t_Map'0) =
     [%#s06_map_precond26] reinitialize'0 ()
     /\ preservation_inv'0 self.t_Map__iter'0 self.t_Map__func'0 (Snapshot.inner self.t_Map__produced'0)
     /\ next_precondition'0 self.t_Map__iter'0 self.t_Map__func'0 (Snapshot.inner self.t_Map__produced'0)
-=======
-  let%span s06_map_precond0 = "06_map_precond.rs" 139 15 139 24
-  let%span s06_map_precond1 = "06_map_precond.rs" 140 15 140 21
-  let%span s06_map_precond2 = "06_map_precond.rs" 141 15 141 21
-  let%span s06_map_precond3 = "06_map_precond.rs" 142 15 142 21
-  let%span s06_map_precond4 = "06_map_precond.rs" 143 15 143 24
-  let%span s06_map_precond5 = "06_map_precond.rs" 144 4 144 60
-  let%span s06_map_precond6 = "06_map_precond.rs" 145 15 145 30
-  let%span s06_map_precond7 = "06_map_precond.rs" 146 15 146 57
-  let%span s06_map_precond8 = "06_map_precond.rs" 147 14 147 74
-  let%span s06_map_precond9 = "06_map_precond.rs" 148 14 148 75
-  let%span s06_map_precond10 = "06_map_precond.rs" 151 12 154 94
-  let%span s06_map_precond11 = "06_map_precond.rs" 102 14 102 81
-  let%span s06_map_precond12 = "06_map_precond.rs" 105 12 111 88
-  let%span s06_map_precond13 = "06_map_precond.rs" 94 12 97 63
-  let%span scommon14 = "common.rs" 14 15 14 24
-  let%span scommon15 = "common.rs" 15 14 15 45
-  let%span scommon16 = "common.rs" 19 15 19 21
-  let%span scommon17 = "common.rs" 20 15 20 21
-  let%span scommon18 = "common.rs" 21 15 21 21
-  let%span scommon19 = "common.rs" 22 15 22 32
-  let%span scommon20 = "common.rs" 23 15 23 32
-  let%span scommon21 = "common.rs" 24 14 24 42
-  let%span sops22 = "../../../../creusot-contracts/src/std/ops.rs" 104 15 104 48
-  let%span sops23 = "../../../../creusot-contracts/src/std/ops.rs" 105 14 105 35
-  let%span sops24 = "../../../../creusot-contracts/src/std/ops.rs" 111 14 111 31
-  let%span sops25 = "../../../../creusot-contracts/src/std/ops.rs" 117 15 117 29
-  let%span sops26 = "../../../../creusot-contracts/src/std/ops.rs" 118 15 118 26
-  let%span sops27 = "../../../../creusot-contracts/src/std/ops.rs" 119 14 119 28
-  let%span sops28 = "../../../../creusot-contracts/src/std/ops.rs" 125 14 125 133
-  let%span s06_map_precond29 = "06_map_precond.rs" 118 12 123 71
-  let%span s06_map_precond30 = "06_map_precond.rs" 178 12 180 73
-  let%span sinvariant31 = "../../../../creusot-contracts/src/invariant.rs" 34 20 34 44
-  let%span sseq32 = "../../../../creusot-contracts/src/logic/seq.rs" 459 20 459 95
-  let%span s06_map_precond33 = "06_map_precond.rs" 130 12 134 47
-  let%span sboxed34 = "../../../../creusot-contracts/src/std/boxed.rs" 28 8 28 18
->>>>>>> 716d5822
   
   axiom inv_axiom'0 [@rewrite] : forall x : t_Map'0 [inv'3 x] . inv'3 x
   = (invariant'0 x
@@ -2131,15 +1911,15 @@
   let%span s06_map_precond0 = "06_map_precond.rs" 198 29 198 33
   let%span s06_map_precond1 = "06_map_precond.rs" 199 15 199 16
   let%span s06_map_precond2 = "06_map_precond.rs" 199 14 199 20
-  let%span s06_map_precond3 = "06_map_precond.rs" 185 0 187 67
+  let%span s06_map_precond3 = "06_map_precond.rs" 185 11 187 65
   let%span s06_map_precond4 = "06_map_precond.rs" 188 11 188 41
   let%span s06_map_precond5 = "06_map_precond.rs" 189 11 189 51
   let%span s06_map_precond6 = "06_map_precond.rs" 192 4 192 8
   let%span s06_map_precond7 = "06_map_precond.rs" 193 4 193 8
   let%span s06_map_precond8 = "06_map_precond.rs" 190 10 190 75
   let%span s06_map_precond9 = "06_map_precond.rs" 194 5 194 17
-  let%span s06_map_precond10 = "06_map_precond.rs" 129 8 135 9
-  let%span s06_map_precond11 = "06_map_precond.rs" 117 8 124 9
+  let%span s06_map_precond10 = "06_map_precond.rs" 130 12 134 47
+  let%span s06_map_precond11 = "06_map_precond.rs" 118 12 123 71
   let%span sresolve12 = "../../../../creusot-contracts/src/resolve.rs" 41 20 41 34
   let%span scommon13 = "common.rs" 14 15 14 24
   let%span scommon14 = "common.rs" 15 14 15 45
@@ -2149,12 +1929,12 @@
   let%span scommon18 = "common.rs" 22 15 22 32
   let%span scommon19 = "common.rs" 23 15 23 32
   let%span scommon20 = "common.rs" 24 14 24 42
-  let%span s06_map_precond21 = "06_map_precond.rs" 93 8 98 9
+  let%span s06_map_precond21 = "06_map_precond.rs" 94 12 97 63
   let%span s06_map_precond22 = "06_map_precond.rs" 178 12 180 73
-  let%span s06_map_precond23 = "06_map_precond.rs" 102 4 102 83
-  let%span s06_map_precond24 = "06_map_precond.rs" 104 8 112 9
+  let%span s06_map_precond23 = "06_map_precond.rs" 102 14 102 81
+  let%span s06_map_precond24 = "06_map_precond.rs" 105 12 111 88
   let%span sinvariant25 = "../../../../creusot-contracts/src/invariant.rs" 34 20 34 44
-  let%span sseq26 = "../../../../creusot-contracts/src/logic/seq.rs" 444 8 444 97
+  let%span sseq26 = "../../../../creusot-contracts/src/logic/seq.rs" 444 20 444 95
   let%span sboxed27 = "../../../../creusot-contracts/src/std/boxed.rs" 28 8 28 18
   
   use prelude.prelude.Borrow
@@ -2257,46 +2037,11 @@
     /\ preservation_inv'0 self.t_Map__iter'0 self.t_Map__func'0 (Snapshot.inner self.t_Map__produced'0)
     /\ next_precondition'0 self.t_Map__iter'0 self.t_Map__func'0 (Snapshot.inner self.t_Map__produced'0)
   
-<<<<<<< HEAD
   axiom inv_axiom'0 [@rewrite] : forall x : t_Map'0 [inv'0 x] . inv'0 x
   = (invariant'0 x
   /\ match x with
     | {t_Map__iter'0 = iter ; t_Map__func'0 = func ; t_Map__produced'0 = produced} -> inv'1 iter
     end)
-=======
-  let%span s06_map_precond0 = "06_map_precond.rs" 195 32 195 54
-  let%span s06_map_precond1 = "06_map_precond.rs" 185 11 187 65
-  let%span s06_map_precond2 = "06_map_precond.rs" 188 11 188 41
-  let%span s06_map_precond3 = "06_map_precond.rs" 189 11 189 51
-  let%span s06_map_precond4 = "06_map_precond.rs" 192 4 192 8
-  let%span s06_map_precond5 = "06_map_precond.rs" 193 4 193 8
-  let%span s06_map_precond6 = "06_map_precond.rs" 190 10 190 75
-  let%span s06_map_precond7 = "06_map_precond.rs" 194 5 194 17
-  let%span s06_map_precond8 = "06_map_precond.rs" 130 12 134 47
-  let%span s06_map_precond9 = "06_map_precond.rs" 118 12 123 71
-  let%span scommon10 = "common.rs" 14 15 14 24
-  let%span scommon11 = "common.rs" 15 14 15 45
-  let%span scommon12 = "common.rs" 19 15 19 21
-  let%span scommon13 = "common.rs" 20 15 20 21
-  let%span scommon14 = "common.rs" 21 15 21 21
-  let%span scommon15 = "common.rs" 22 15 22 32
-  let%span scommon16 = "common.rs" 23 15 23 32
-  let%span scommon17 = "common.rs" 24 14 24 42
-  let%span s06_map_precond18 = "06_map_precond.rs" 94 12 97 63
-  let%span sops19 = "../../../../creusot-contracts/src/std/ops.rs" 104 15 104 48
-  let%span sops20 = "../../../../creusot-contracts/src/std/ops.rs" 105 14 105 35
-  let%span sops21 = "../../../../creusot-contracts/src/std/ops.rs" 111 14 111 31
-  let%span sops22 = "../../../../creusot-contracts/src/std/ops.rs" 117 15 117 29
-  let%span sops23 = "../../../../creusot-contracts/src/std/ops.rs" 118 15 118 26
-  let%span sops24 = "../../../../creusot-contracts/src/std/ops.rs" 119 14 119 28
-  let%span sops25 = "../../../../creusot-contracts/src/std/ops.rs" 125 14 125 133
-  let%span s06_map_precond26 = "06_map_precond.rs" 178 12 180 73
-  let%span sinvariant27 = "../../../../creusot-contracts/src/invariant.rs" 34 20 34 44
-  let%span sseq28 = "../../../../creusot-contracts/src/logic/seq.rs" 459 20 459 95
-  let%span s06_map_precond29 = "06_map_precond.rs" 102 14 102 81
-  let%span s06_map_precond30 = "06_map_precond.rs" 105 12 111 88
-  let%span sboxed31 = "../../../../creusot-contracts/src/std/boxed.rs" 28 8 28 18
->>>>>>> 716d5822
   
   axiom inv_axiom'1 [@rewrite] : forall x : () [inv'3 x] . inv'3 x = true
   
@@ -2381,14 +2126,14 @@
     
 end
 module M_06_map_precond__increment [#"06_map_precond.rs" 206 0 206 50]
-  let%span s06_map_precond0 = "06_map_precond.rs" 214 4 217 5
-  let%span s06_map_precond1 = "06_map_precond.rs" 202 0 202 171
-  let%span s06_map_precond2 = "06_map_precond.rs" 203 0 205 2
+  let%span s06_map_precond0 = "06_map_precond.rs" 215 8 216 71
+  let%span s06_map_precond1 = "06_map_precond.rs" 202 11 202 169
+  let%span s06_map_precond2 = "06_map_precond.rs" 203 11 204 63
   let%span s06_map_precond3 = "06_map_precond.rs" 206 42 206 46
   let%span s06_map_precond4 = "06_map_precond.rs" 211 24 211 25
   let%span s06_map_precond5 = "06_map_precond.rs" 209 19 209 27
   let%span s06_map_precond6 = "06_map_precond.rs" 210 18 210 33
-  let%span s06_map_precond7 = "06_map_precond.rs" 185 0 187 67
+  let%span s06_map_precond7 = "06_map_precond.rs" 185 11 187 65
   let%span s06_map_precond8 = "06_map_precond.rs" 188 11 188 41
   let%span s06_map_precond9 = "06_map_precond.rs" 189 11 189 51
   let%span s06_map_precond10 = "06_map_precond.rs" 192 4 192 8
@@ -2396,8 +2141,8 @@
   let%span s06_map_precond12 = "06_map_precond.rs" 190 10 190 75
   let%span s06_map_precond13 = "06_map_precond.rs" 194 5 194 17
   let%span s06_map_precond14 = "06_map_precond.rs" 51 8 65 9
-  let%span s06_map_precond15 = "06_map_precond.rs" 129 8 135 9
-  let%span s06_map_precond16 = "06_map_precond.rs" 117 8 124 9
+  let%span s06_map_precond15 = "06_map_precond.rs" 130 12 134 47
+  let%span s06_map_precond16 = "06_map_precond.rs" 118 12 123 71
   let%span s06_map_precond17 = "06_map_precond.rs" 33 15 33 24
   let%span s06_map_precond18 = "06_map_precond.rs" 34 14 34 45
   let%span s06_map_precond19 = "06_map_precond.rs" 31 4 31 10
@@ -2417,11 +2162,11 @@
   let%span scommon33 = "common.rs" 23 15 23 32
   let%span scommon34 = "common.rs" 24 14 24 42
   let%span sresolve35 = "../../../../creusot-contracts/src/resolve.rs" 41 20 41 34
-  let%span s06_map_precond36 = "06_map_precond.rs" 93 8 98 9
+  let%span s06_map_precond36 = "06_map_precond.rs" 94 12 97 63
   let%span s06_map_precond37 = "06_map_precond.rs" 178 12 180 73
   let%span sinvariant38 = "../../../../creusot-contracts/src/invariant.rs" 34 20 34 44
-  let%span s06_map_precond39 = "06_map_precond.rs" 102 4 102 83
-  let%span s06_map_precond40 = "06_map_precond.rs" 104 8 112 9
+  let%span s06_map_precond39 = "06_map_precond.rs" 102 14 102 81
+  let%span s06_map_precond40 = "06_map_precond.rs" 105 12 111 88
   
   use prelude.prelude.Borrow
   
@@ -2681,24 +2426,23 @@
     [ return' (result:())-> (! return' {result}) ]
     
 end
-<<<<<<< HEAD
 module M_06_map_precond__counter [#"06_map_precond.rs" 222 0 222 48]
   let%span s06_map_precond0 = "06_map_precond.rs" 223 18 223 19
-  let%span s06_map_precond1 = "06_map_precond.rs" 220 0 220 171
-  let%span s06_map_precond2 = "06_map_precond.rs" 221 0 221 117
+  let%span s06_map_precond1 = "06_map_precond.rs" 220 11 220 169
+  let%span s06_map_precond2 = "06_map_precond.rs" 221 11 221 115
   let%span s06_map_precond3 = "06_map_precond.rs" 222 40 222 44
   let%span s06_map_precond4 = "06_map_precond.rs" 229 19 229 20
   let%span s06_map_precond5 = "06_map_precond.rs" 226 19 226 61
   let%span s06_map_precond6 = "06_map_precond.rs" 227 18 227 39
-  let%span s06_map_precond7 = "06_map_precond.rs" 185 0 187 67
+  let%span s06_map_precond7 = "06_map_precond.rs" 185 11 187 65
   let%span s06_map_precond8 = "06_map_precond.rs" 188 11 188 41
   let%span s06_map_precond9 = "06_map_precond.rs" 189 11 189 51
   let%span s06_map_precond10 = "06_map_precond.rs" 192 4 192 8
   let%span s06_map_precond11 = "06_map_precond.rs" 193 4 193 8
   let%span s06_map_precond12 = "06_map_precond.rs" 190 10 190 75
   let%span s06_map_precond13 = "06_map_precond.rs" 194 5 194 17
-  let%span s06_map_precond14 = "06_map_precond.rs" 129 8 135 9
-  let%span s06_map_precond15 = "06_map_precond.rs" 117 8 124 9
+  let%span s06_map_precond14 = "06_map_precond.rs" 130 12 134 47
+  let%span s06_map_precond15 = "06_map_precond.rs" 118 12 123 71
   let%span scommon16 = "common.rs" 14 15 14 24
   let%span scommon17 = "common.rs" 15 14 15 45
   let%span scommon18 = "common.rs" 19 15 19 21
@@ -2708,41 +2452,11 @@
   let%span scommon22 = "common.rs" 23 15 23 32
   let%span scommon23 = "common.rs" 24 14 24 42
   let%span sresolve24 = "../../../../creusot-contracts/src/resolve.rs" 41 20 41 34
-  let%span s06_map_precond25 = "06_map_precond.rs" 93 8 98 9
+  let%span s06_map_precond25 = "06_map_precond.rs" 94 12 97 63
   let%span s06_map_precond26 = "06_map_precond.rs" 178 12 180 73
   let%span sinvariant27 = "../../../../creusot-contracts/src/invariant.rs" 34 20 34 44
-  let%span s06_map_precond28 = "06_map_precond.rs" 102 4 102 83
-  let%span s06_map_precond29 = "06_map_precond.rs" 104 8 112 9
-=======
-module M_06_map_precond__identity [#"06_map_precond.rs" 198 0 198 37]
-  type i
-  
-  let%span s06_map_precond0 = "06_map_precond.rs" 198 29 198 33
-  let%span s06_map_precond1 = "06_map_precond.rs" 185 11 187 65
-  let%span s06_map_precond2 = "06_map_precond.rs" 188 11 188 41
-  let%span s06_map_precond3 = "06_map_precond.rs" 189 11 189 51
-  let%span s06_map_precond4 = "06_map_precond.rs" 192 4 192 8
-  let%span s06_map_precond5 = "06_map_precond.rs" 193 4 193 8
-  let%span s06_map_precond6 = "06_map_precond.rs" 190 10 190 75
-  let%span s06_map_precond7 = "06_map_precond.rs" 194 5 194 17
-  let%span s06_map_precond8 = "06_map_precond.rs" 130 12 134 47
-  let%span s06_map_precond9 = "06_map_precond.rs" 118 12 123 71
-  let%span scommon10 = "common.rs" 14 15 14 24
-  let%span scommon11 = "common.rs" 15 14 15 45
-  let%span scommon12 = "common.rs" 19 15 19 21
-  let%span scommon13 = "common.rs" 20 15 20 21
-  let%span scommon14 = "common.rs" 21 15 21 21
-  let%span scommon15 = "common.rs" 22 15 22 32
-  let%span scommon16 = "common.rs" 23 15 23 32
-  let%span scommon17 = "common.rs" 24 14 24 42
-  let%span s06_map_precond18 = "06_map_precond.rs" 94 12 97 63
-  let%span s06_map_precond19 = "06_map_precond.rs" 178 12 180 73
-  let%span s06_map_precond20 = "06_map_precond.rs" 102 14 102 81
-  let%span s06_map_precond21 = "06_map_precond.rs" 105 12 111 88
-  let%span sinvariant22 = "../../../../creusot-contracts/src/invariant.rs" 34 20 34 44
-  let%span sseq23 = "../../../../creusot-contracts/src/logic/seq.rs" 459 20 459 95
-  let%span sboxed24 = "../../../../creusot-contracts/src/std/boxed.rs" 28 8 28 18
->>>>>>> 716d5822
+  let%span s06_map_precond28 = "06_map_precond.rs" 102 14 102 81
+  let%span s06_map_precond29 = "06_map_precond.rs" 105 12 111 88
   
   use prelude.prelude.UIntSize
   
@@ -2907,53 +2621,6 @@
       = UIntSize.to_int ((_1.current).field_0'0).current + 1}
       (! return' {result}) ]
     
-<<<<<<< HEAD
-=======
-end
-module M_06_map_precond__increment [#"06_map_precond.rs" 206 0 206 50]
-  type u
-  
-  let%span s06_map_precond0 = "06_map_precond.rs" 215 8 216 71
-  let%span s06_map_precond1 = "06_map_precond.rs" 202 11 202 169
-  let%span s06_map_precond2 = "06_map_precond.rs" 203 11 204 63
-  let%span s06_map_precond3 = "06_map_precond.rs" 206 42 206 46
-  let%span s06_map_precond4 = "06_map_precond.rs" 185 11 187 65
-  let%span s06_map_precond5 = "06_map_precond.rs" 188 11 188 41
-  let%span s06_map_precond6 = "06_map_precond.rs" 189 11 189 51
-  let%span s06_map_precond7 = "06_map_precond.rs" 192 4 192 8
-  let%span s06_map_precond8 = "06_map_precond.rs" 193 4 193 8
-  let%span s06_map_precond9 = "06_map_precond.rs" 190 10 190 75
-  let%span s06_map_precond10 = "06_map_precond.rs" 194 5 194 17
-  let%span s06_map_precond11 = "06_map_precond.rs" 51 8 65 9
-  let%span s06_map_precond12 = "06_map_precond.rs" 209 19 209 27
-  let%span s06_map_precond13 = "06_map_precond.rs" 130 12 134 47
-  let%span s06_map_precond14 = "06_map_precond.rs" 118 12 123 71
-  let%span s06_map_precond15 = "06_map_precond.rs" 33 15 33 24
-  let%span s06_map_precond16 = "06_map_precond.rs" 34 14 34 45
-  let%span s06_map_precond17 = "06_map_precond.rs" 31 4 31 10
-  let%span s06_map_precond18 = "06_map_precond.rs" 39 15 39 21
-  let%span s06_map_precond19 = "06_map_precond.rs" 40 15 40 21
-  let%span s06_map_precond20 = "06_map_precond.rs" 41 15 41 21
-  let%span s06_map_precond21 = "06_map_precond.rs" 42 15 42 32
-  let%span s06_map_precond22 = "06_map_precond.rs" 43 15 43 32
-  let%span s06_map_precond23 = "06_map_precond.rs" 44 14 44 42
-  let%span s06_map_precond24 = "06_map_precond.rs" 37 4 37 10
-  let%span scommon25 = "common.rs" 14 15 14 24
-  let%span scommon26 = "common.rs" 15 14 15 45
-  let%span scommon27 = "common.rs" 19 15 19 21
-  let%span scommon28 = "common.rs" 20 15 20 21
-  let%span scommon29 = "common.rs" 21 15 21 21
-  let%span scommon30 = "common.rs" 22 15 22 32
-  let%span scommon31 = "common.rs" 23 15 23 32
-  let%span scommon32 = "common.rs" 24 14 24 42
-  let%span s06_map_precond33 = "06_map_precond.rs" 94 12 97 63
-  let%span s06_map_precond34 = "06_map_precond.rs" 178 12 180 73
-  let%span sinvariant35 = "../../../../creusot-contracts/src/invariant.rs" 34 20 34 44
-  let%span s06_map_precond36 = "06_map_precond.rs" 102 14 102 81
-  let%span s06_map_precond37 = "06_map_precond.rs" 105 12 111 88
-  
-  use T_06_map_precond__increment__qyClosure2 as Closure'0
->>>>>>> 716d5822
   
   let rec map'0 (iter:t_I'0) (func:closure2'1) (return'  (ret:t_Map'0))= {[@expl:precondition] [%#s06_map_precond11] inv'5 func}
     {[@expl:precondition] [%#s06_map_precond10] inv'3 iter}
@@ -3019,7 +2686,7 @@
   let%span s06_map_precond0 = "06_map_precond.rs" 72 4 72 44
   let%span s06_map_precond1 = "06_map_precond.rs" 25 8 28 9
   let%span s06_map_precond2 = "06_map_precond.rs" 159 14 159 68
-  let%span s06_map_precond3 = "06_map_precond.rs" 161 8 169 9
+  let%span s06_map_precond3 = "06_map_precond.rs" 162 12 168 67
   let%span s06_map_precond4 = "06_map_precond.rs" 51 8 65 9
   let%span scommon5 = "common.rs" 14 15 14 24
   let%span scommon6 = "common.rs" 15 14 15 45
@@ -3037,14 +2704,14 @@
   let%span sops18 = "../../../../creusot-contracts/src/std/ops.rs" 111 15 111 26
   let%span sops19 = "../../../../creusot-contracts/src/std/ops.rs" 112 14 112 28
   let%span sops20 = "../../../../creusot-contracts/src/std/ops.rs" 117 14 117 133
-  let%span sseq21 = "../../../../creusot-contracts/src/logic/seq.rs" 444 8 444 97
+  let%span sseq21 = "../../../../creusot-contracts/src/logic/seq.rs" 444 20 444 95
   let%span s06_map_precond22 = "06_map_precond.rs" 178 12 180 73
-  let%span s06_map_precond23 = "06_map_precond.rs" 129 8 135 9
-  let%span s06_map_precond24 = "06_map_precond.rs" 102 4 102 83
-  let%span s06_map_precond25 = "06_map_precond.rs" 104 8 112 9
-  let%span s06_map_precond26 = "06_map_precond.rs" 93 8 98 9
+  let%span s06_map_precond23 = "06_map_precond.rs" 130 12 134 47
+  let%span s06_map_precond24 = "06_map_precond.rs" 102 14 102 81
+  let%span s06_map_precond25 = "06_map_precond.rs" 105 12 111 88
+  let%span s06_map_precond26 = "06_map_precond.rs" 94 12 97 63
   let%span sboxed27 = "../../../../creusot-contracts/src/std/boxed.rs" 28 8 28 18
-  let%span s06_map_precond28 = "06_map_precond.rs" 117 8 124 9
+  let%span s06_map_precond28 = "06_map_precond.rs" 118 12 123 71
   
   use prelude.prelude.Borrow
   
@@ -3303,7 +2970,6 @@
   axiom fn_mut_once'0_spec : forall self : t_F'0, args : (t_Item'0, Snapshot.snap_ty (Seq.seq t_Item'0)), res : t_B'0 . [%#sops20] postcondition_once'0 self args res
   = (exists s : borrowed t_F'0 . s.current = self /\ postcondition_mut'0 s args res /\ resolve'0 s.final)
   
-<<<<<<< HEAD
   goal refines : [%#s06_map_precond0] forall self : borrowed (t_Map'0) . inv'0 self
    -> inv'0 self
   /\ (forall result : t_Option'0 . inv'1 result
@@ -3336,45 +3002,14 @@
   let%span sops15 = "../../../../creusot-contracts/src/std/ops.rs" 111 15 111 26
   let%span sops16 = "../../../../creusot-contracts/src/std/ops.rs" 112 14 112 28
   let%span sops17 = "../../../../creusot-contracts/src/std/ops.rs" 117 14 117 133
-  let%span s06_map_precond18 = "06_map_precond.rs" 129 8 135 9
-  let%span s06_map_precond19 = "06_map_precond.rs" 102 4 102 83
-  let%span s06_map_precond20 = "06_map_precond.rs" 104 8 112 9
-  let%span s06_map_precond21 = "06_map_precond.rs" 93 8 98 9
-  let%span sseq22 = "../../../../creusot-contracts/src/logic/seq.rs" 444 8 444 97
-  let%span s06_map_precond23 = "06_map_precond.rs" 117 8 124 9
+  let%span s06_map_precond18 = "06_map_precond.rs" 130 12 134 47
+  let%span s06_map_precond19 = "06_map_precond.rs" 102 14 102 81
+  let%span s06_map_precond20 = "06_map_precond.rs" 105 12 111 88
+  let%span s06_map_precond21 = "06_map_precond.rs" 94 12 97 63
+  let%span sseq22 = "../../../../creusot-contracts/src/logic/seq.rs" 444 20 444 95
+  let%span s06_map_precond23 = "06_map_precond.rs" 118 12 123 71
   let%span sinvariant24 = "../../../../creusot-contracts/src/invariant.rs" 34 20 34 44
   let%span sboxed25 = "../../../../creusot-contracts/src/std/boxed.rs" 28 8 28 18
-=======
-  let%span s06_map_precond0 = "06_map_precond.rs" 223 18 223 19
-  let%span s06_map_precond1 = "06_map_precond.rs" 220 11 220 169
-  let%span s06_map_precond2 = "06_map_precond.rs" 221 11 221 115
-  let%span s06_map_precond3 = "06_map_precond.rs" 222 40 222 44
-  let%span s06_map_precond4 = "06_map_precond.rs" 185 11 187 65
-  let%span s06_map_precond5 = "06_map_precond.rs" 188 11 188 41
-  let%span s06_map_precond6 = "06_map_precond.rs" 189 11 189 51
-  let%span s06_map_precond7 = "06_map_precond.rs" 192 4 192 8
-  let%span s06_map_precond8 = "06_map_precond.rs" 193 4 193 8
-  let%span s06_map_precond9 = "06_map_precond.rs" 190 10 190 75
-  let%span s06_map_precond10 = "06_map_precond.rs" 194 5 194 17
-  let%span s06_map_precond11 = "06_map_precond.rs" 226 19 226 61
-  let%span s06_map_precond12 = "06_map_precond.rs" 130 12 134 47
-  let%span s06_map_precond13 = "06_map_precond.rs" 118 12 123 71
-  let%span scommon14 = "common.rs" 14 15 14 24
-  let%span scommon15 = "common.rs" 15 14 15 45
-  let%span scommon16 = "common.rs" 19 15 19 21
-  let%span scommon17 = "common.rs" 20 15 20 21
-  let%span scommon18 = "common.rs" 21 15 21 21
-  let%span scommon19 = "common.rs" 22 15 22 32
-  let%span scommon20 = "common.rs" 23 15 23 32
-  let%span scommon21 = "common.rs" 24 14 24 42
-  let%span s06_map_precond22 = "06_map_precond.rs" 94 12 97 63
-  let%span s06_map_precond23 = "06_map_precond.rs" 178 12 180 73
-  let%span sinvariant24 = "../../../../creusot-contracts/src/invariant.rs" 34 20 34 44
-  let%span s06_map_precond25 = "06_map_precond.rs" 102 14 102 81
-  let%span s06_map_precond26 = "06_map_precond.rs" 105 12 111 88
-  
-  use T_06_map_precond__counter__qyClosure2 as Closure'0
->>>>>>> 716d5822
   
   type t_I'0
   
@@ -3583,26 +3218,7 @@
   
   function unnest_refl'0 (self : t_F'0) : ()
   
-<<<<<<< HEAD
   axiom unnest_refl'0_spec : forall self : t_F'0 . [%#sops13] unnest'0 self self
-=======
-  let%span s06_map_precond0 = "06_map_precond.rs" 72 4 72 44
-  let%span s06_map_precond1 = "06_map_precond.rs" 35 4 35 26
-  let%span s06_map_precond2 = "06_map_precond.rs" 45 4 45 90
-  let%span s06_map_precond3 = "06_map_precond.rs" 25 8 28 9
-  let%span s06_map_precond4 = "06_map_precond.rs" 159 14 159 68
-  let%span s06_map_precond5 = "06_map_precond.rs" 162 12 168 67
-  let%span s06_map_precond6 = "06_map_precond.rs" 51 8 65 9
-  let%span sinvariant7 = "../../../../creusot-contracts/src/invariant.rs" 34 20 34 44
-  let%span s06_map_precond8 = "06_map_precond.rs" 178 12 180 73
-  let%span sseq9 = "../../../../creusot-contracts/src/logic/seq.rs" 459 20 459 95
-  let%span s06_map_precond10 = "06_map_precond.rs" 130 12 134 47
-  let%span s06_map_precond11 = "06_map_precond.rs" 102 14 102 81
-  let%span s06_map_precond12 = "06_map_precond.rs" 105 12 111 88
-  let%span s06_map_precond13 = "06_map_precond.rs" 94 12 97 63
-  let%span s06_map_precond14 = "06_map_precond.rs" 118 12 123 71
-  let%span sboxed15 = "../../../../creusot-contracts/src/std/boxed.rs" 28 8 28 18
->>>>>>> 716d5822
   
   function unnest_trans'0 (self : t_F'0) (b : t_F'0) (c : t_F'0) : ()
   
@@ -3642,12 +3258,12 @@
   let%span sops15 = "../../../../creusot-contracts/src/std/ops.rs" 112 14 112 28
   let%span sops16 = "../../../../creusot-contracts/src/std/ops.rs" 117 14 117 133
   let%span s06_map_precond17 = "06_map_precond.rs" 178 12 180 73
-  let%span sseq18 = "../../../../creusot-contracts/src/logic/seq.rs" 444 8 444 97
-  let%span s06_map_precond19 = "06_map_precond.rs" 129 8 135 9
-  let%span s06_map_precond20 = "06_map_precond.rs" 102 4 102 83
-  let%span s06_map_precond21 = "06_map_precond.rs" 104 8 112 9
-  let%span s06_map_precond22 = "06_map_precond.rs" 93 8 98 9
-  let%span s06_map_precond23 = "06_map_precond.rs" 117 8 124 9
+  let%span sseq18 = "../../../../creusot-contracts/src/logic/seq.rs" 444 20 444 95
+  let%span s06_map_precond19 = "06_map_precond.rs" 130 12 134 47
+  let%span s06_map_precond20 = "06_map_precond.rs" 102 14 102 81
+  let%span s06_map_precond21 = "06_map_precond.rs" 105 12 111 88
+  let%span s06_map_precond22 = "06_map_precond.rs" 94 12 97 63
+  let%span s06_map_precond23 = "06_map_precond.rs" 118 12 123 71
   let%span sboxed24 = "../../../../creusot-contracts/src/std/boxed.rs" 28 8 28 18
   let%span sinvariant25 = "../../../../creusot-contracts/src/invariant.rs" 34 20 34 44
   
