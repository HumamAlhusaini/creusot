<?xml version="1.0" encoding="UTF-8"?>
<!DOCTYPE why3session PUBLIC "-//Why3//proof session v5//EN"
"https://www.why3.org/why3session.dtd">
<why3session shape_version="6">
<prover id="0" name="CVC4" version="1.8" timelimit="5" steplimit="0" memlimit="1000"/>
<prover id="2" name="Z3" version="4.12.4" timelimit="5" steplimit="0" memlimit="1000"/>
<prover id="3" name="Alt-Ergo" version="2.6.0" timelimit="5" steplimit="0" memlimit="1000"/>
<prover id="4" name="CVC5" version="1.0.5" timelimit="5" steplimit="0" memlimit="1000"/>
<file format="coma" proved="true">
<path name=".."/><path name="06_map_precond.coma"/>
<theory name="M_06_map_precond__qyi18374305379273630819__produces_refl__refines" proved="true">
 <goal name="refines" proved="true">
 <proof prover="3"><result status="valid" time="0.039759" steps="0"/></proof>
 </goal>
</theory>
<theory name="M_06_map_precond__qyi18374305379273630819__produces_refl" proved="true">
 <goal name="vc_produces_refl&#39;0" proved="true">
 <transf name="split_vc" proved="true" >
  <goal name="vc_produces_refl&#39;0.0" proved="true">
  <transf name="inline_goal" proved="true" >
   <goal name="vc_produces_refl&#39;0.0.0" proved="true">
   <transf name="use_th" proved="true" arg1="seq.FreeMonoid">
    <goal name="vc_produces_refl&#39;0.0.0.0" proved="true">
    <proof prover="2"><result status="valid" time="0.196813" steps="498244"/></proof>
    </goal>
   </transf>
   </goal>
  </transf>
  </goal>
 </transf>
 </goal>
</theory>
<theory name="M_06_map_precond__qyi18374305379273630819__produces_trans__refines" proved="true">
 <goal name="refines" proved="true">
 <proof prover="3"><result status="valid" time="0.038764" steps="0"/></proof>
 </goal>
</theory>
<theory name="M_06_map_precond__qyi18374305379273630819__produces_trans" proved="true">
 <goal name="vc_produces_trans&#39;0" proved="true">
 <transf name="unfold" proved="true" arg1="produces&#39;0">
  <goal name="vc_produces_trans&#39;0.0" proved="true">
  <transf name="split_vc" proved="true" >
   <goal name="vc_produces_trans&#39;0.0.0" proved="true">
   <proof prover="3" timelimit="1"><result status="valid" time="0.021772" steps="58"/></proof>
   </goal>
   <goal name="vc_produces_trans&#39;0.0.1" proved="true">
   <transf name="exists" proved="true" arg1="(fs++fs1)">
    <goal name="vc_produces_trans&#39;0.0.1.0" proved="true">
    <transf name="split_vc" proved="true" >
     <goal name="vc_produces_trans&#39;0.0.1.0.0" proved="true">
     <proof prover="3"><result status="valid" time="0.051060" steps="373"/></proof>
     </goal>
     <goal name="vc_produces_trans&#39;0.0.1.0.1" proved="true">
     <proof prover="3"><result status="valid" time="0.029943" steps="49"/></proof>
     </goal>
     <goal name="vc_produces_trans&#39;0.0.1.0.2" proved="true">
     <transf name="exists" proved="true" arg1="(s++s1)">
      <goal name="vc_produces_trans&#39;0.0.1.0.2.0" proved="true">
      <transf name="use_th" proved="true" arg1="seq.FreeMonoid">
       <goal name="vc_produces_trans&#39;0.0.1.0.2.0.0" proved="true">
       <transf name="split_vc" proved="true" >
        <goal name="vc_produces_trans&#39;0.0.1.0.2.0.0.0" proved="true">
        <proof prover="3"><result status="valid" time="0.116568" steps="1134"/></proof>
        </goal>
        <goal name="vc_produces_trans&#39;0.0.1.0.2.0.0.1" proved="true">
        <proof prover="3"><result status="valid" time="0.031077" steps="56"/></proof>
        </goal>
        <goal name="vc_produces_trans&#39;0.0.1.0.2.0.0.2" proved="true">
        <transf name="rewrite" proved="true" arg1="inv_axiom&#39;0" arg2="in" arg3="H">
         <goal name="vc_produces_trans&#39;0.0.1.0.2.0.0.2.0" proved="true">
         <transf name="rewrite" proved="true" arg1="inv_axiom&#39;0" arg2="in" arg3="H1">
          <goal name="vc_produces_trans&#39;0.0.1.0.2.0.0.2.0.0" proved="true">
          <transf name="rewrite" proved="true" arg1="inv_axiom&#39;0" arg2="in" arg3="H2">
           <goal name="vc_produces_trans&#39;0.0.1.0.2.0.0.2.0.0.0" proved="true">
           <proof prover="4"><result status="valid" time="0.091605" steps="21186"/></proof>
           </goal>
          </transf>
          </goal>
         </transf>
         </goal>
        </transf>
        </goal>
        <goal name="vc_produces_trans&#39;0.0.1.0.2.0.0.3" proved="true">
        <proof prover="3"><result status="valid" time="0.032317" steps="49"/></proof>
        </goal>
        <goal name="vc_produces_trans&#39;0.0.1.0.2.0.0.4" proved="true">
        <proof prover="3"><result status="valid" time="0.091952" steps="461"/></proof>
        </goal>
        <goal name="vc_produces_trans&#39;0.0.1.0.2.0.0.5" proved="true">
        <proof prover="3"><result status="valid" time="0.031623" steps="88"/></proof>
        </goal>
        <goal name="vc_produces_trans&#39;0.0.1.0.2.0.0.6" proved="true">
        <proof prover="3"><result status="valid" time="0.053770" steps="235"/></proof>
        </goal>
        <goal name="vc_produces_trans&#39;0.0.1.0.2.0.0.7" proved="true">
        <proof prover="3"><result status="valid" time="0.058183" steps="285"/></proof>
        </goal>
        <goal name="vc_produces_trans&#39;0.0.1.0.2.0.0.8" proved="true">
        <proof prover="3"><result status="valid" time="0.181325" steps="845"/></proof>
        </goal>
        <goal name="vc_produces_trans&#39;0.0.1.0.2.0.0.9" proved="true">
        <transf name="instantiate" proved="true" arg1="H5" arg2="i">
         <goal name="vc_produces_trans&#39;0.0.1.0.2.0.0.9.0" proved="true">
         <transf name="instantiate" proved="true" arg1="H15" arg2="(i-length ab)">
          <goal name="vc_produces_trans&#39;0.0.1.0.2.0.0.9.0.0" proved="true">
          <proof prover="3"><result status="valid" time="0.336610" steps="2855"/></proof>
          </goal>
         </transf>
         </goal>
        </transf>
        </goal>
        <goal name="vc_produces_trans&#39;0.0.1.0.2.0.0.10" proved="true">
        <transf name="instantiate" proved="true" arg1="H5" arg2="i">
         <goal name="vc_produces_trans&#39;0.0.1.0.2.0.0.10.0" proved="true">
         <transf name="instantiate" proved="true" arg1="H15" arg2="(i-length ab)">
          <goal name="vc_produces_trans&#39;0.0.1.0.2.0.0.10.0.0" proved="true">
          <proof prover="3"><result status="valid" time="0.233367" steps="2864"/></proof>
          </goal>
         </transf>
         </goal>
        </transf>
        </goal>
       </transf>
       </goal>
      </transf>
      </goal>
     </transf>
     </goal>
    </transf>
    </goal>
   </transf>
   </goal>
  </transf>
  </goal>
 </transf>
 </goal>
</theory>
<theory name="M_06_map_precond__qyi18374305379273630819__next__refines" proved="true">
 <goal name="refines" proved="true">
 <proof prover="3"><result status="valid" time="0.090274" steps="1213"/></proof>
 </goal>
</theory>
<theory name="M_06_map_precond__qyi18374305379273630819__next" proved="true">
<<<<<<< HEAD
 <goal name="vc_next&#39;0" proved="true">
 <proof prover="4" timelimit="1"><result status="valid" time="0.171431" steps="23155"/></proof>
=======
 <goal name="vc_next" proved="true">
 <proof prover="3"><result status="valid" time="0.084080" steps="1277"/></proof>
>>>>>>> 34cd6190
 </goal>
</theory>
<theory name="M_06_map_precond__qyi16548623944279504987__preservation_inv" proved="true">
 <goal name="vc_preservation_inv&#39;0" proved="true">
 <transf name="use_th" proved="true" arg1="seq.FreeMonoid">
  <goal name="vc_preservation_inv&#39;0.0" proved="true">
  <proof prover="4" timelimit="1"><result status="valid" time="0.182945" steps="19881"/></proof>
  </goal>
 </transf>
 </goal>
</theory>
<theory name="M_06_map_precond__qyi16548623944279504987__produces_one_invariant" proved="true">
 <goal name="vc_produces_one_invariant&#39;0" proved="true">
 <transf name="use_th" proved="true" arg1="seq.FreeMonoid">
  <goal name="vc_produces_one_invariant&#39;0.0" proved="true">
  <transf name="split_vc" proved="true" >
   <goal name="vc_produces_one_invariant&#39;0.0.0" proved="true">
   <transf name="rewrite" proved="true" arg1="inv_axiom&#39;0" arg2="in" arg3="H5">
    <goal name="vc_produces_one_invariant&#39;0.0.0.0" proved="true">
    <proof prover="4"><result status="valid" time="0.118699" steps="16239"/></proof>
    </goal>
   </transf>
   </goal>
<<<<<<< HEAD
   <goal name="vc_produces_one_invariant&#39;0.0.1" proved="true">
   <transf name="unfold" proved="true" arg1="next_precondition&#39;0">
    <goal name="vc_produces_one_invariant&#39;0.0.1.0" proved="true">
    <transf name="rewrite" proved="true" arg1="inv_axiom&#39;0" arg2="in" arg3="H1">
     <goal name="vc_produces_one_invariant&#39;0.0.1.0.0" proved="true">
=======
   <goal name="vc_produces_one_invariant.0.1" proved="true">
   <transf name="unfold" proved="true" arg1="preservation_inv&#39;0">
    <goal name="vc_produces_one_invariant.0.1.0" proved="true">
    <transf name="rewrite" proved="true" arg1="inv_axiom&#39;0" arg2="in" arg3="H1">
     <goal name="vc_produces_one_invariant.0.1.0.0" proved="true">
>>>>>>> 34cd6190
     <transf name="unfold" proved="true" arg1="invariant&#39;0" arg2="in" arg3="H1">
      <goal name="vc_produces_one_invariant&#39;0.0.1.0.0.0" proved="true">
      <transf name="split_vc" proved="true" >
<<<<<<< HEAD
       <goal name="vc_produces_one_invariant&#39;0.0.1.0.0.0.0" proved="true">
       <transf name="replace" proved="true" arg1="(inner (self.t_Map__produced&#39;0))" arg2="(inner (self.t_Map__produced&#39;0)++empty)">
        <goal name="vc_produces_one_invariant&#39;0.0.1.0.0.0.0.0" proved="true">
        <transf name="unfold" proved="true" arg1="preservation_inv&#39;0" arg2="in" arg3="H6">
         <goal name="vc_produces_one_invariant&#39;0.0.1.0.0.0.0.0.0" proved="true">
         <transf name="apply" proved="true" arg1="H6" arg2="with" arg3="r,i">
          <goal name="vc_produces_one_invariant&#39;0.0.1.0.0.0.0.0.0.0" expl="apply premises" proved="true">
          <proof prover="3"><result status="valid" time="0.024485" steps="125"/></proof>
          </goal>
          <goal name="vc_produces_one_invariant&#39;0.0.1.0.0.0.0.0.0.1" expl="apply premises" proved="true">
          <proof prover="4"><result status="valid" time="0.074337" steps="10885"/></proof>
          </goal>
          <goal name="vc_produces_one_invariant&#39;0.0.1.0.0.0.0.0.0.2" expl="apply premises" proved="true">
          <proof prover="4"><result status="valid" time="0.065510" steps="9720"/></proof>
          </goal>
          <goal name="vc_produces_one_invariant&#39;0.0.1.0.0.0.0.0.0.3" expl="apply premises" proved="true">
          <proof prover="2"><result status="valid" time="0.039819" steps="62684"/></proof>
=======
       <goal name="vc_produces_one_invariant.0.1.0.0.0.0" proved="true">
       <transf name="replace" proved="true" arg1="(snoc (inner (t_Map__produced self)) e ++ s)" arg2="(inner (t_Map__produced self) ++ cons e s)">
        <goal name="vc_produces_one_invariant.0.1.0.0.0.0.0" proved="true">
        <transf name="unfold" proved="true" arg1="preservation_inv&#39;0" arg2="in" arg3="H13">
         <goal name="vc_produces_one_invariant.0.1.0.0.0.0.0.0" proved="true">
         <transf name="apply" proved="true" arg1="H13" arg2="with" arg3="b,i">
          <goal name="vc_produces_one_invariant.0.1.0.0.0.0.0.0.0" expl="apply premises" proved="true">
          <proof prover="0"><result status="valid" time="0.445146" steps="112013"/></proof>
          </goal>
          <goal name="vc_produces_one_invariant.0.1.0.0.0.0.0.0.1" expl="apply premises" proved="true">
          <proof prover="4"><result status="valid" time="0.041492" steps="13473"/></proof>
          </goal>
          <goal name="vc_produces_one_invariant.0.1.0.0.0.0.0.0.2" expl="apply premises" proved="true">
          <proof prover="3"><result status="valid" time="0.033652" steps="188"/></proof>
          </goal>
          <goal name="vc_produces_one_invariant.0.1.0.0.0.0.0.0.3" expl="apply premises" proved="true">
          <proof prover="3"><result status="valid" time="0.027630" steps="191"/></proof>
>>>>>>> 34cd6190
          </goal>
         </transf>
         </goal>
        </transf>
        </goal>
<<<<<<< HEAD
        <goal name="vc_produces_one_invariant&#39;0.0.1.0.0.0.0.1" expl="equality hypothesis" proved="true">
        <proof prover="3"><result status="valid" time="0.036317" steps="28"/></proof>
=======
        <goal name="vc_produces_one_invariant.0.1.0.0.0.0.1" expl="equality hypothesis" proved="true">
        <proof prover="0"><result status="valid" time="0.050742" steps="20690"/></proof>
>>>>>>> 34cd6190
        </goal>
       </transf>
       </goal>
      </transf>
      </goal>
     </transf>
     </goal>
    </transf>
    </goal>
   </transf>
   </goal>
<<<<<<< HEAD
   <goal name="vc_produces_one_invariant&#39;0.0.2" proved="true">
   <transf name="unfold" proved="true" arg1="preservation_inv&#39;0">
    <goal name="vc_produces_one_invariant&#39;0.0.2.0" proved="true">
    <transf name="split_vc" proved="true" >
     <goal name="vc_produces_one_invariant&#39;0.0.2.0.0" proved="true">
     <transf name="replace" proved="true" arg1="(snoc (inner self.t_Map__produced&#39;0) e ++ s)" arg2="(inner self.t_Map__produced&#39;0 ++ cons e s)">
      <goal name="vc_produces_one_invariant&#39;0.0.2.0.0.0" proved="true">
      <transf name="rewrite" proved="true" arg1="inv_axiom&#39;0" arg2="in" arg3="H12">
       <goal name="vc_produces_one_invariant&#39;0.0.2.0.0.0.0" proved="true">
       <transf name="split_vc" proved="true" >
        <goal name="vc_produces_one_invariant&#39;0.0.2.0.0.0.0.0" proved="true">
        <transf name="unfold" proved="true" arg1="invariant&#39;0" arg2="in" arg3="H13">
         <goal name="vc_produces_one_invariant&#39;0.0.2.0.0.0.0.0.0" proved="true">
         <transf name="split_vc" proved="true" >
          <goal name="vc_produces_one_invariant&#39;0.0.2.0.0.0.0.0.0.0" proved="true">
          <transf name="unfold" proved="true" arg1="preservation_inv&#39;0" arg2="in" arg3="H14">
           <goal name="vc_produces_one_invariant&#39;0.0.2.0.0.0.0.0.0.0.0" proved="true">
           <transf name="apply" proved="true" arg1="H14" arg2="with" arg3="b,i">
            <goal name="vc_produces_one_invariant&#39;0.0.2.0.0.0.0.0.0.0.0.0" expl="apply premises" proved="true">
            <proof prover="0"><result status="valid" time="0.642694" steps="114787"/></proof>
            </goal>
            <goal name="vc_produces_one_invariant&#39;0.0.2.0.0.0.0.0.0.0.0.1" expl="apply premises" proved="true">
            <proof prover="4"><result status="valid" time="0.101329" steps="12370"/></proof>
            </goal>
            <goal name="vc_produces_one_invariant&#39;0.0.2.0.0.0.0.0.0.0.0.2" expl="apply premises" proved="true">
            <proof prover="3"><result status="valid" time="0.055570" steps="188"/></proof>
            </goal>
            <goal name="vc_produces_one_invariant&#39;0.0.2.0.0.0.0.0.0.0.0.3" expl="apply premises" proved="true">
            <proof prover="3"><result status="valid" time="0.060644" steps="190"/></proof>
            </goal>
           </transf>
           </goal>
          </transf>
=======
   <goal name="vc_produces_one_invariant.0.2" proved="true">
   <transf name="rewrite" proved="true" arg1="inv_axiom&#39;0" arg2="in" arg3="H2">
    <goal name="vc_produces_one_invariant.0.2.0" proved="true">
    <transf name="unfold" proved="true" arg1="next_precondition&#39;0">
     <goal name="vc_produces_one_invariant.0.2.0.0" proved="true">
     <transf name="unfold" proved="true" arg1="invariant&#39;0" arg2="in" arg3="H2">
      <goal name="vc_produces_one_invariant.0.2.0.0.0" proved="true">
      <transf name="split_vc" proved="true" >
       <goal name="vc_produces_one_invariant.0.2.0.0.0.0" proved="true">
       <transf name="unfold" proved="true" arg1="preservation_inv&#39;0" arg2="in" arg3="H7">
        <goal name="vc_produces_one_invariant.0.2.0.0.0.0.0" proved="true">
        <transf name="replace" proved="true" arg1="(inner (t_Map__produced self))" arg2="(inner (t_Map__produced self) ++ empty)">
         <goal name="vc_produces_one_invariant.0.2.0.0.0.0.0.0" proved="true">
         <transf name="apply" proved="true" arg1="H7" arg2="with" arg3="r,i">
          <goal name="vc_produces_one_invariant.0.2.0.0.0.0.0.0.0" expl="apply premises" proved="true">
          <proof prover="3"><result status="valid" time="0.025298" steps="204"/></proof>
          </goal>
          <goal name="vc_produces_one_invariant.0.2.0.0.0.0.0.0.1" expl="apply premises" proved="true">
          <proof prover="4"><result status="valid" time="0.032753" steps="12450"/></proof>
          </goal>
          <goal name="vc_produces_one_invariant.0.2.0.0.0.0.0.0.2" expl="apply premises" proved="true">
          <proof prover="0"><result status="valid" time="0.022682" steps="17319"/></proof>
          </goal>
          <goal name="vc_produces_one_invariant.0.2.0.0.0.0.0.0.3" expl="apply premises" proved="true">
          <proof prover="4"><result status="valid" time="0.021296" steps="10832"/></proof>
>>>>>>> 34cd6190
          </goal>
         </transf>
         </goal>
         <goal name="vc_produces_one_invariant.0.2.0.0.0.0.0.1" expl="equality hypothesis" proved="true">
         <proof prover="4"><result status="valid" time="0.009884" steps="10560"/></proof>
         </goal>
        </transf>
        </goal>
       </transf>
       </goal>
      </transf>
      </goal>
      <goal name="vc_produces_one_invariant&#39;0.0.2.0.0.1" expl="equality hypothesis" proved="true">
      <proof prover="3"><result status="valid" time="0.053988" steps="170"/></proof>
      </goal>
     </transf>
     </goal>
    </transf>
    </goal>
   </transf>
   </goal>
  </transf>
  </goal>
 </transf>
 </goal>
</theory>
<theory name="M_06_map_precond__qyi16548623944279504987__produces_one" proved="true">
 <goal name="vc_produces_one&#39;0" proved="true">
 <transf name="split_vc" proved="true" >
  <goal name="vc_produces_one&#39;0.0" proved="true">
  <transf name="split_vc" proved="true" >
   <goal name="vc_produces_one&#39;0.0.0" proved="true">
   <transf name="unfold" proved="true" arg1="produces&#39;0">
    <goal name="vc_produces_one&#39;0.0.0.0" proved="true">
    <transf name="split_vc" proved="true" >
     <goal name="vc_produces_one&#39;0.0.0.0.0" proved="true">
     <proof prover="3" timelimit="1"><result status="valid" time="0.017247" steps="19"/></proof>
     </goal>
     <goal name="vc_produces_one&#39;0.0.0.0.1" proved="true">
     <transf name="exists" proved="true" arg1="(singleton f)">
      <goal name="vc_produces_one&#39;0.0.0.0.1.0" proved="true">
      <transf name="split_vc" proved="true" >
       <goal name="vc_produces_one&#39;0.0.0.0.1.0.0" proved="true">
       <proof prover="4" timelimit="1"><result status="valid" time="0.106575" steps="17721"/></proof>
       </goal>
       <goal name="vc_produces_one&#39;0.0.0.0.1.0.1" proved="true">
       <proof prover="4" timelimit="1"><result status="valid" time="0.108061" steps="20196"/></proof>
       </goal>
       <goal name="vc_produces_one&#39;0.0.0.0.1.0.2" proved="true">
       <transf name="exists" proved="true" arg1="(singleton e)">
        <goal name="vc_produces_one&#39;0.0.0.0.1.0.2.0" proved="true">
        <transf name="split_vc" proved="true" >
         <goal name="vc_produces_one&#39;0.0.0.0.1.0.2.0.0" proved="true">
         <proof prover="3"><result status="valid" time="0.024748" steps="70"/></proof>
         </goal>
         <goal name="vc_produces_one&#39;0.0.0.0.1.0.2.0.1" proved="true">
         <proof prover="3"><result status="valid" time="0.016188" steps="22"/></proof>
         </goal>
         <goal name="vc_produces_one&#39;0.0.0.0.1.0.2.0.2" proved="true">
         <proof prover="3"><result status="valid" time="0.015339" steps="16"/></proof>
         </goal>
         <goal name="vc_produces_one&#39;0.0.0.0.1.0.2.0.3" proved="true">
         <proof prover="4"><result status="valid" time="0.768542" steps="112835"/></proof>
         </goal>
         <goal name="vc_produces_one&#39;0.0.0.0.1.0.2.0.4" proved="true">
         <proof prover="3"><result status="valid" time="0.032982" steps="26"/></proof>
         </goal>
         <goal name="vc_produces_one&#39;0.0.0.0.1.0.2.0.5" proved="true">
         <proof prover="3"><result status="valid" time="0.031105" steps="21"/></proof>
         </goal>
         <goal name="vc_produces_one&#39;0.0.0.0.1.0.2.0.6" proved="true">
         <proof prover="3"><result status="valid" time="0.028779" steps="21"/></proof>
         </goal>
         <goal name="vc_produces_one&#39;0.0.0.0.1.0.2.0.7" proved="true">
         <proof prover="3"><result status="valid" time="0.022084" steps="24"/></proof>
         </goal>
         <goal name="vc_produces_one&#39;0.0.0.0.1.0.2.0.8" proved="true">
         <proof prover="3"><result status="valid" time="0.039822" steps="70"/></proof>
         </goal>
         <goal name="vc_produces_one&#39;0.0.0.0.1.0.2.0.9" proved="true">
         <proof prover="2"><result status="valid" time="0.281135" steps="754880"/></proof>
         </goal>
         <goal name="vc_produces_one&#39;0.0.0.0.1.0.2.0.10" proved="true">
         <proof prover="2"><result status="valid" time="0.283122" steps="774893"/></proof>
         </goal>
        </transf>
        </goal>
       </transf>
       </goal>
      </transf>
      </goal>
     </transf>
     </goal>
    </transf>
    </goal>
   </transf>
   </goal>
  </transf>
  </goal>
  <goal name="vc_produces_one&#39;0.1" proved="true">
  <transf name="use_th" proved="true" arg1="seq.FreeMonoid">
   <goal name="vc_produces_one&#39;0.1.0" proved="true">
   <proof prover="4" timelimit="1"><result status="valid" time="0.459044" steps="69939"/></proof>
   </goal>
  </transf>
  </goal>
 </transf>
 </goal>
</theory>
<theory name="M_06_map_precond__map" proved="true">
 <goal name="vc_map&#39;0" proved="true">
 <proof prover="4"><result status="valid" time="0.034690" steps="8065"/></proof>
 </goal>
</theory>
<theory name="M_06_map_precond__identity" proved="true">
<<<<<<< HEAD
 <goal name="vc_closure0&#39;0" proved="true">
 <proof prover="3"><result status="valid" time="0.011285" steps="2"/></proof>
=======
 <goal name="vc_identity" proved="true">
 <proof prover="4"><result status="valid" time="0.033630" steps="10126"/></proof>
>>>>>>> 34cd6190
 </goal>
 <goal name="vc_identity&#39;0" proved="true">
 <proof prover="3" timelimit="1"><result status="valid" time="0.016418" steps="172"/></proof>
 </goal>
</theory>
<theory name="M_06_map_precond__increment" proved="true">
 <goal name="vc_closure2&#39;0" proved="true">
 <proof prover="2"><result status="valid" time="0.014634" steps="45551"/></proof>
 </goal>
 <goal name="vc_increment&#39;0" proved="true">
 <transf name="split_vc" proved="true" >
<<<<<<< HEAD
  <goal name="vc_increment&#39;0.0" expl="precondition" proved="true">
  <proof prover="4"><result status="valid" time="0.095944" steps="14773"/></proof>
  </goal>
  <goal name="vc_increment&#39;0.1" expl="precondition" proved="true">
  <proof prover="4" timelimit="1"><result status="valid" time="0.082459" steps="13126"/></proof>
  </goal>
  <goal name="vc_increment&#39;0.2" expl="precondition" proved="true">
  <proof prover="3" timelimit="1"><result status="valid" time="0.029129" steps="161"/></proof>
  </goal>
  <goal name="vc_increment&#39;0.3" expl="precondition" proved="true">
  <proof prover="4"><result status="valid" time="0.151673" steps="17336"/></proof>
  </goal>
  <goal name="vc_increment&#39;0.4" expl="precondition" proved="true">
  <proof prover="3" timelimit="1"><result status="valid" time="0.011868" steps="60"/></proof>
  </goal>
  <goal name="vc_increment&#39;0.5" expl="type invariant" proved="true">
  <proof prover="3" timelimit="1"><result status="valid" time="0.017114" steps="5"/></proof>
  </goal>
  <goal name="vc_increment&#39;0.6" expl="assertion" proved="true">
  <proof prover="4"><result status="valid" time="0.175406" steps="33864"/></proof>
=======
  <goal name="vc_increment.0" expl="map &#39;iter&#39; type invariant" proved="true">
  <proof prover="3"><result status="valid" time="0.029129" steps="2"/></proof>
  </goal>
  <goal name="vc_increment.1" expl="map &#39;func&#39; type invariant" proved="true">
  <proof prover="4"><result status="valid" time="0.170203" steps="15428"/></proof>
  </goal>
  <goal name="vc_increment.2" expl="map requires #0" proved="true">
  <proof prover="3"><result status="valid" time="0.011868" steps="48"/></proof>
  </goal>
  <goal name="vc_increment.3" expl="map requires #1" proved="true">
  <proof prover="3"><result status="valid" time="0.030594" steps="198"/></proof>
  </goal>
  <goal name="vc_increment.4" expl="map requires #2" proved="true">
  <proof prover="3"><result status="valid" time="0.037400" steps="165"/></proof>
  </goal>
  <goal name="vc_increment.5" expl="type invariant" proved="true">
  <proof prover="3"><result status="valid" time="0.017114" steps="5"/></proof>
  </goal>
  <goal name="vc_increment.6" expl="assertion" proved="true">
  <proof prover="2"><result status="valid" time="0.695773" steps="1675190"/></proof>
>>>>>>> 34cd6190
  </goal>
 </transf>
 </goal>
</theory>
<<<<<<< HEAD
<theory name="M_06_map_precond__counter" proved="true">
 <goal name="vc_closure2&#39;0" proved="true">
 <proof prover="3"><result status="valid" time="0.018386" steps="88"/></proof>
 </goal>
 <goal name="vc_counter&#39;0" proved="true">
 <proof prover="3" timelimit="1"><result status="valid" time="0.075814" steps="592"/></proof>
=======
<theory name="M_06_map_precond__increment__qyClosure2" proved="true">
 <goal name="vc_m_06_map_precond__increment__qyClosure2" proved="true">
 <proof prover="4"><result status="valid" time="0.011360" steps="4773"/></proof>
 </goal>
</theory>
<theory name="M_06_map_precond__counter" proved="true">
 <goal name="vc_counter" proved="true">
 <proof prover="3"><result status="valid" time="0.053608" steps="726"/></proof>
 </goal>
</theory>
<theory name="M_06_map_precond__counter__qyClosure2" proved="true">
 <goal name="vc_m_06_map_precond__counter__qyClosure2" proved="true">
 <proof prover="0"><result status="valid" time="0.028349" steps="14159"/></proof>
>>>>>>> 34cd6190
 </goal>
</theory>
</file>
</why3session><|MERGE_RESOLUTION|>--- conflicted
+++ resolved
@@ -66,19 +66,7 @@
         <proof prover="3"><result status="valid" time="0.031077" steps="56"/></proof>
         </goal>
         <goal name="vc_produces_trans&#39;0.0.1.0.2.0.0.2" proved="true">
-        <transf name="rewrite" proved="true" arg1="inv_axiom&#39;0" arg2="in" arg3="H">
-         <goal name="vc_produces_trans&#39;0.0.1.0.2.0.0.2.0" proved="true">
-         <transf name="rewrite" proved="true" arg1="inv_axiom&#39;0" arg2="in" arg3="H1">
-          <goal name="vc_produces_trans&#39;0.0.1.0.2.0.0.2.0.0" proved="true">
-          <transf name="rewrite" proved="true" arg1="inv_axiom&#39;0" arg2="in" arg3="H2">
-           <goal name="vc_produces_trans&#39;0.0.1.0.2.0.0.2.0.0.0" proved="true">
-           <proof prover="4"><result status="valid" time="0.091605" steps="21186"/></proof>
-           </goal>
-          </transf>
-          </goal>
-         </transf>
-         </goal>
-        </transf>
+        <proof prover="4"><result status="valid" time="0.084753" steps="23532"/></proof>
         </goal>
         <goal name="vc_produces_trans&#39;0.0.1.0.2.0.0.3" proved="true">
         <proof prover="3"><result status="valid" time="0.032317" steps="49"/></proof>
@@ -137,17 +125,12 @@
 </theory>
 <theory name="M_06_map_precond__qyi18374305379273630819__next__refines" proved="true">
  <goal name="refines" proved="true">
- <proof prover="3"><result status="valid" time="0.090274" steps="1213"/></proof>
+ <proof prover="3"><result status="valid" time="0.090274" steps="1201"/></proof>
  </goal>
 </theory>
 <theory name="M_06_map_precond__qyi18374305379273630819__next" proved="true">
-<<<<<<< HEAD
  <goal name="vc_next&#39;0" proved="true">
- <proof prover="4" timelimit="1"><result status="valid" time="0.171431" steps="23155"/></proof>
-=======
- <goal name="vc_next" proved="true">
- <proof prover="3"><result status="valid" time="0.084080" steps="1277"/></proof>
->>>>>>> 34cd6190
+ <proof prover="4"><result status="valid" time="0.093372" steps="23155"/></proof>
  </goal>
 </theory>
 <theory name="M_06_map_precond__qyi16548623944279504987__preservation_inv" proved="true">
@@ -165,163 +148,95 @@
   <goal name="vc_produces_one_invariant&#39;0.0" proved="true">
   <transf name="split_vc" proved="true" >
    <goal name="vc_produces_one_invariant&#39;0.0.0" proved="true">
-   <transf name="rewrite" proved="true" arg1="inv_axiom&#39;0" arg2="in" arg3="H5">
-    <goal name="vc_produces_one_invariant&#39;0.0.0.0" proved="true">
-    <proof prover="4"><result status="valid" time="0.118699" steps="16239"/></proof>
-    </goal>
-   </transf>
-   </goal>
-<<<<<<< HEAD
+   <proof prover="0"><result status="valid" time="0.058933" steps="21480"/></proof>
+   </goal>
    <goal name="vc_produces_one_invariant&#39;0.0.1" proved="true">
-   <transf name="unfold" proved="true" arg1="next_precondition&#39;0">
+   <transf name="unfold" proved="true" arg1="preservation_inv&#39;0">
     <goal name="vc_produces_one_invariant&#39;0.0.1.0" proved="true">
-    <transf name="rewrite" proved="true" arg1="inv_axiom&#39;0" arg2="in" arg3="H1">
+    <transf name="split_vc" proved="true" >
      <goal name="vc_produces_one_invariant&#39;0.0.1.0.0" proved="true">
-=======
-   <goal name="vc_produces_one_invariant.0.1" proved="true">
-   <transf name="unfold" proved="true" arg1="preservation_inv&#39;0">
-    <goal name="vc_produces_one_invariant.0.1.0" proved="true">
-    <transf name="rewrite" proved="true" arg1="inv_axiom&#39;0" arg2="in" arg3="H1">
-     <goal name="vc_produces_one_invariant.0.1.0.0" proved="true">
->>>>>>> 34cd6190
-     <transf name="unfold" proved="true" arg1="invariant&#39;0" arg2="in" arg3="H1">
+     <transf name="replace" proved="true" arg1="(snoc (inner self.t_Map__produced&#39;0) e ++ s)" arg2="(inner self.t_Map__produced&#39;0 ++ cons e s)">
       <goal name="vc_produces_one_invariant&#39;0.0.1.0.0.0" proved="true">
-      <transf name="split_vc" proved="true" >
-<<<<<<< HEAD
+      <transf name="rewrite" proved="true" arg1="inv_axiom&#39;0" arg2="in" arg3="H11">
        <goal name="vc_produces_one_invariant&#39;0.0.1.0.0.0.0" proved="true">
-       <transf name="replace" proved="true" arg1="(inner (self.t_Map__produced&#39;0))" arg2="(inner (self.t_Map__produced&#39;0)++empty)">
+       <transf name="split_vc" proved="true" >
         <goal name="vc_produces_one_invariant&#39;0.0.1.0.0.0.0.0" proved="true">
-        <transf name="unfold" proved="true" arg1="preservation_inv&#39;0" arg2="in" arg3="H6">
+        <transf name="unfold" proved="true" arg1="invariant&#39;0" arg2="in" arg3="H12">
          <goal name="vc_produces_one_invariant&#39;0.0.1.0.0.0.0.0.0" proved="true">
-         <transf name="apply" proved="true" arg1="H6" arg2="with" arg3="r,i">
-          <goal name="vc_produces_one_invariant&#39;0.0.1.0.0.0.0.0.0.0" expl="apply premises" proved="true">
-          <proof prover="3"><result status="valid" time="0.024485" steps="125"/></proof>
-          </goal>
-          <goal name="vc_produces_one_invariant&#39;0.0.1.0.0.0.0.0.0.1" expl="apply premises" proved="true">
-          <proof prover="4"><result status="valid" time="0.074337" steps="10885"/></proof>
-          </goal>
-          <goal name="vc_produces_one_invariant&#39;0.0.1.0.0.0.0.0.0.2" expl="apply premises" proved="true">
-          <proof prover="4"><result status="valid" time="0.065510" steps="9720"/></proof>
-          </goal>
-          <goal name="vc_produces_one_invariant&#39;0.0.1.0.0.0.0.0.0.3" expl="apply premises" proved="true">
-          <proof prover="2"><result status="valid" time="0.039819" steps="62684"/></proof>
-=======
-       <goal name="vc_produces_one_invariant.0.1.0.0.0.0" proved="true">
-       <transf name="replace" proved="true" arg1="(snoc (inner (t_Map__produced self)) e ++ s)" arg2="(inner (t_Map__produced self) ++ cons e s)">
-        <goal name="vc_produces_one_invariant.0.1.0.0.0.0.0" proved="true">
-        <transf name="unfold" proved="true" arg1="preservation_inv&#39;0" arg2="in" arg3="H13">
-         <goal name="vc_produces_one_invariant.0.1.0.0.0.0.0.0" proved="true">
-         <transf name="apply" proved="true" arg1="H13" arg2="with" arg3="b,i">
-          <goal name="vc_produces_one_invariant.0.1.0.0.0.0.0.0.0" expl="apply premises" proved="true">
-          <proof prover="0"><result status="valid" time="0.445146" steps="112013"/></proof>
-          </goal>
-          <goal name="vc_produces_one_invariant.0.1.0.0.0.0.0.0.1" expl="apply premises" proved="true">
-          <proof prover="4"><result status="valid" time="0.041492" steps="13473"/></proof>
-          </goal>
-          <goal name="vc_produces_one_invariant.0.1.0.0.0.0.0.0.2" expl="apply premises" proved="true">
-          <proof prover="3"><result status="valid" time="0.033652" steps="188"/></proof>
-          </goal>
-          <goal name="vc_produces_one_invariant.0.1.0.0.0.0.0.0.3" expl="apply premises" proved="true">
-          <proof prover="3"><result status="valid" time="0.027630" steps="191"/></proof>
->>>>>>> 34cd6190
-          </goal>
-         </transf>
-         </goal>
-        </transf>
-        </goal>
-<<<<<<< HEAD
-        <goal name="vc_produces_one_invariant&#39;0.0.1.0.0.0.0.1" expl="equality hypothesis" proved="true">
-        <proof prover="3"><result status="valid" time="0.036317" steps="28"/></proof>
-=======
-        <goal name="vc_produces_one_invariant.0.1.0.0.0.0.1" expl="equality hypothesis" proved="true">
-        <proof prover="0"><result status="valid" time="0.050742" steps="20690"/></proof>
->>>>>>> 34cd6190
-        </goal>
-       </transf>
-       </goal>
-      </transf>
-      </goal>
-     </transf>
-     </goal>
-    </transf>
-    </goal>
-   </transf>
-   </goal>
-<<<<<<< HEAD
-   <goal name="vc_produces_one_invariant&#39;0.0.2" proved="true">
-   <transf name="unfold" proved="true" arg1="preservation_inv&#39;0">
-    <goal name="vc_produces_one_invariant&#39;0.0.2.0" proved="true">
-    <transf name="split_vc" proved="true" >
-     <goal name="vc_produces_one_invariant&#39;0.0.2.0.0" proved="true">
-     <transf name="replace" proved="true" arg1="(snoc (inner self.t_Map__produced&#39;0) e ++ s)" arg2="(inner self.t_Map__produced&#39;0 ++ cons e s)">
-      <goal name="vc_produces_one_invariant&#39;0.0.2.0.0.0" proved="true">
-      <transf name="rewrite" proved="true" arg1="inv_axiom&#39;0" arg2="in" arg3="H12">
-       <goal name="vc_produces_one_invariant&#39;0.0.2.0.0.0.0" proved="true">
-       <transf name="split_vc" proved="true" >
-        <goal name="vc_produces_one_invariant&#39;0.0.2.0.0.0.0.0" proved="true">
-        <transf name="unfold" proved="true" arg1="invariant&#39;0" arg2="in" arg3="H13">
-         <goal name="vc_produces_one_invariant&#39;0.0.2.0.0.0.0.0.0" proved="true">
          <transf name="split_vc" proved="true" >
-          <goal name="vc_produces_one_invariant&#39;0.0.2.0.0.0.0.0.0.0" proved="true">
-          <transf name="unfold" proved="true" arg1="preservation_inv&#39;0" arg2="in" arg3="H14">
-           <goal name="vc_produces_one_invariant&#39;0.0.2.0.0.0.0.0.0.0.0" proved="true">
-           <transf name="apply" proved="true" arg1="H14" arg2="with" arg3="b,i">
-            <goal name="vc_produces_one_invariant&#39;0.0.2.0.0.0.0.0.0.0.0.0" expl="apply premises" proved="true">
-            <proof prover="0"><result status="valid" time="0.642694" steps="114787"/></proof>
+          <goal name="vc_produces_one_invariant&#39;0.0.1.0.0.0.0.0.0.0" proved="true">
+          <transf name="unfold" proved="true" arg1="preservation_inv&#39;0" arg2="in" arg3="H13">
+           <goal name="vc_produces_one_invariant&#39;0.0.1.0.0.0.0.0.0.0.0" proved="true">
+           <transf name="apply" proved="true" arg1="H13" arg2="with" arg3="b,i">
+            <goal name="vc_produces_one_invariant&#39;0.0.1.0.0.0.0.0.0.0.0.0" expl="apply premises" proved="true">
+            <proof prover="0"><result status="valid" time="0.442502" steps="114651"/></proof>
             </goal>
-            <goal name="vc_produces_one_invariant&#39;0.0.2.0.0.0.0.0.0.0.0.1" expl="apply premises" proved="true">
-            <proof prover="4"><result status="valid" time="0.101329" steps="12370"/></proof>
+            <goal name="vc_produces_one_invariant&#39;0.0.1.0.0.0.0.0.0.0.0.1" expl="apply premises" proved="true">
+            <proof prover="4"><result status="valid" time="0.045845" steps="12339"/></proof>
             </goal>
-            <goal name="vc_produces_one_invariant&#39;0.0.2.0.0.0.0.0.0.0.0.2" expl="apply premises" proved="true">
-            <proof prover="3"><result status="valid" time="0.055570" steps="188"/></proof>
+            <goal name="vc_produces_one_invariant&#39;0.0.1.0.0.0.0.0.0.0.0.2" expl="apply premises" proved="true">
+            <proof prover="0"><result status="valid" time="0.064677" steps="20610"/></proof>
             </goal>
-            <goal name="vc_produces_one_invariant&#39;0.0.2.0.0.0.0.0.0.0.0.3" expl="apply premises" proved="true">
-            <proof prover="3"><result status="valid" time="0.060644" steps="190"/></proof>
+            <goal name="vc_produces_one_invariant&#39;0.0.1.0.0.0.0.0.0.0.0.3" expl="apply premises" proved="true">
+            <proof prover="3"><result status="valid" time="0.029054" steps="188"/></proof>
             </goal>
            </transf>
            </goal>
           </transf>
-=======
-   <goal name="vc_produces_one_invariant.0.2" proved="true">
-   <transf name="rewrite" proved="true" arg1="inv_axiom&#39;0" arg2="in" arg3="H2">
-    <goal name="vc_produces_one_invariant.0.2.0" proved="true">
-    <transf name="unfold" proved="true" arg1="next_precondition&#39;0">
-     <goal name="vc_produces_one_invariant.0.2.0.0" proved="true">
+          </goal>
+         </transf>
+         </goal>
+        </transf>
+        </goal>
+       </transf>
+       </goal>
+      </transf>
+      </goal>
+      <goal name="vc_produces_one_invariant&#39;0.0.1.0.0.1" expl="equality hypothesis" proved="true">
+      <proof prover="3"><result status="valid" time="0.022588" steps="168"/></proof>
+      </goal>
+     </transf>
+     </goal>
+    </transf>
+    </goal>
+   </transf>
+   </goal>
+   <goal name="vc_produces_one_invariant&#39;0.0.2" proved="true">
+   <transf name="unfold" proved="true" arg1="next_precondition&#39;0">
+    <goal name="vc_produces_one_invariant&#39;0.0.2.0" proved="true">
+    <transf name="rewrite" proved="true" arg1="inv_axiom&#39;0" arg2="in" arg3="H2">
+     <goal name="vc_produces_one_invariant&#39;0.0.2.0.0" proved="true">
      <transf name="unfold" proved="true" arg1="invariant&#39;0" arg2="in" arg3="H2">
-      <goal name="vc_produces_one_invariant.0.2.0.0.0" proved="true">
+      <goal name="vc_produces_one_invariant&#39;0.0.2.0.0.0" proved="true">
       <transf name="split_vc" proved="true" >
-       <goal name="vc_produces_one_invariant.0.2.0.0.0.0" proved="true">
-       <transf name="unfold" proved="true" arg1="preservation_inv&#39;0" arg2="in" arg3="H7">
-        <goal name="vc_produces_one_invariant.0.2.0.0.0.0.0" proved="true">
-        <transf name="replace" proved="true" arg1="(inner (t_Map__produced self))" arg2="(inner (t_Map__produced self) ++ empty)">
-         <goal name="vc_produces_one_invariant.0.2.0.0.0.0.0.0" proved="true">
+       <goal name="vc_produces_one_invariant&#39;0.0.2.0.0.0.0" proved="true">
+       <transf name="replace" proved="true" arg1="(inner (self.t_Map__produced&#39;0))" arg2="(inner (self.t_Map__produced&#39;0)++empty)">
+        <goal name="vc_produces_one_invariant&#39;0.0.2.0.0.0.0.0" proved="true">
+        <transf name="unfold" proved="true" arg1="preservation_inv&#39;0" arg2="in" arg3="H7">
+         <goal name="vc_produces_one_invariant&#39;0.0.2.0.0.0.0.0.0" proved="true">
          <transf name="apply" proved="true" arg1="H7" arg2="with" arg3="r,i">
-          <goal name="vc_produces_one_invariant.0.2.0.0.0.0.0.0.0" expl="apply premises" proved="true">
-          <proof prover="3"><result status="valid" time="0.025298" steps="204"/></proof>
-          </goal>
-          <goal name="vc_produces_one_invariant.0.2.0.0.0.0.0.0.1" expl="apply premises" proved="true">
-          <proof prover="4"><result status="valid" time="0.032753" steps="12450"/></proof>
-          </goal>
-          <goal name="vc_produces_one_invariant.0.2.0.0.0.0.0.0.2" expl="apply premises" proved="true">
-          <proof prover="0"><result status="valid" time="0.022682" steps="17319"/></proof>
-          </goal>
-          <goal name="vc_produces_one_invariant.0.2.0.0.0.0.0.0.3" expl="apply premises" proved="true">
-          <proof prover="4"><result status="valid" time="0.021296" steps="10832"/></proof>
->>>>>>> 34cd6190
+          <goal name="vc_produces_one_invariant&#39;0.0.2.0.0.0.0.0.0.0" expl="apply premises" proved="true">
+          <proof prover="4"><result status="valid" time="0.052948" steps="14045"/></proof>
+          </goal>
+          <goal name="vc_produces_one_invariant&#39;0.0.2.0.0.0.0.0.0.1" expl="apply premises" proved="true">
+          <proof prover="0"><result status="valid" time="0.051170" steps="17427"/></proof>
+          </goal>
+          <goal name="vc_produces_one_invariant&#39;0.0.2.0.0.0.0.0.0.2" expl="apply premises" proved="true">
+          <proof prover="4"><result status="valid" time="0.030185" steps="9738"/></proof>
+          </goal>
+          <goal name="vc_produces_one_invariant&#39;0.0.2.0.0.0.0.0.0.3" expl="apply premises" proved="true">
+          <proof prover="2"><result status="valid" time="0.016782" steps="63263"/></proof>
           </goal>
          </transf>
          </goal>
-         <goal name="vc_produces_one_invariant.0.2.0.0.0.0.0.1" expl="equality hypothesis" proved="true">
-         <proof prover="4"><result status="valid" time="0.009884" steps="10560"/></proof>
-         </goal>
-        </transf>
+        </transf>
+        </goal>
+        <goal name="vc_produces_one_invariant&#39;0.0.2.0.0.0.0.1" expl="equality hypothesis" proved="true">
+        <proof prover="4"><result status="valid" time="0.030106" steps="9328"/></proof>
         </goal>
        </transf>
        </goal>
       </transf>
-      </goal>
-      <goal name="vc_produces_one_invariant&#39;0.0.2.0.0.1" expl="equality hypothesis" proved="true">
-      <proof prover="3"><result status="valid" time="0.053988" steps="170"/></proof>
       </goal>
      </transf>
      </goal>
@@ -423,16 +338,11 @@
  </goal>
 </theory>
 <theory name="M_06_map_precond__identity" proved="true">
-<<<<<<< HEAD
  <goal name="vc_closure0&#39;0" proved="true">
  <proof prover="3"><result status="valid" time="0.011285" steps="2"/></proof>
-=======
- <goal name="vc_identity" proved="true">
- <proof prover="4"><result status="valid" time="0.033630" steps="10126"/></proof>
->>>>>>> 34cd6190
  </goal>
  <goal name="vc_identity&#39;0" proved="true">
- <proof prover="3" timelimit="1"><result status="valid" time="0.016418" steps="172"/></proof>
+ <proof prover="3" timelimit="1"><result status="valid" time="0.016418" steps="182"/></proof>
  </goal>
 </theory>
 <theory name="M_06_map_precond__increment" proved="true">
@@ -441,75 +351,36 @@
  </goal>
  <goal name="vc_increment&#39;0" proved="true">
  <transf name="split_vc" proved="true" >
-<<<<<<< HEAD
-  <goal name="vc_increment&#39;0.0" expl="precondition" proved="true">
-  <proof prover="4"><result status="valid" time="0.095944" steps="14773"/></proof>
-  </goal>
-  <goal name="vc_increment&#39;0.1" expl="precondition" proved="true">
-  <proof prover="4" timelimit="1"><result status="valid" time="0.082459" steps="13126"/></proof>
-  </goal>
-  <goal name="vc_increment&#39;0.2" expl="precondition" proved="true">
-  <proof prover="3" timelimit="1"><result status="valid" time="0.029129" steps="161"/></proof>
-  </goal>
-  <goal name="vc_increment&#39;0.3" expl="precondition" proved="true">
-  <proof prover="4"><result status="valid" time="0.151673" steps="17336"/></proof>
-  </goal>
-  <goal name="vc_increment&#39;0.4" expl="precondition" proved="true">
-  <proof prover="3" timelimit="1"><result status="valid" time="0.011868" steps="60"/></proof>
+  <goal name="vc_increment&#39;0.0" expl="map &#39;iter&#39; type invariant" proved="true">
+  <proof prover="4"><result status="valid" time="0.095944" steps="13122"/></proof>
+  </goal>
+  <goal name="vc_increment&#39;0.1" expl="map &#39;func&#39; type invariant" proved="true">
+  <proof prover="4" timelimit="1"><result status="valid" time="0.082459" steps="14775"/></proof>
+  </goal>
+  <goal name="vc_increment&#39;0.2" expl="map requires #0" proved="true">
+  <proof prover="3" timelimit="1"><result status="valid" time="0.029129" steps="48"/></proof>
+  </goal>
+  <goal name="vc_increment&#39;0.3" expl="map requires #1" proved="true">
+  <proof prover="4"><result status="valid" time="0.151673" steps="24043"/></proof>
+  </goal>
+  <goal name="vc_increment&#39;0.4" expl="map requires #2" proved="true">
+  <proof prover="3" timelimit="1"><result status="valid" time="0.011868" steps="165"/></proof>
   </goal>
   <goal name="vc_increment&#39;0.5" expl="type invariant" proved="true">
   <proof prover="3" timelimit="1"><result status="valid" time="0.017114" steps="5"/></proof>
   </goal>
   <goal name="vc_increment&#39;0.6" expl="assertion" proved="true">
   <proof prover="4"><result status="valid" time="0.175406" steps="33864"/></proof>
-=======
-  <goal name="vc_increment.0" expl="map &#39;iter&#39; type invariant" proved="true">
-  <proof prover="3"><result status="valid" time="0.029129" steps="2"/></proof>
-  </goal>
-  <goal name="vc_increment.1" expl="map &#39;func&#39; type invariant" proved="true">
-  <proof prover="4"><result status="valid" time="0.170203" steps="15428"/></proof>
-  </goal>
-  <goal name="vc_increment.2" expl="map requires #0" proved="true">
-  <proof prover="3"><result status="valid" time="0.011868" steps="48"/></proof>
-  </goal>
-  <goal name="vc_increment.3" expl="map requires #1" proved="true">
-  <proof prover="3"><result status="valid" time="0.030594" steps="198"/></proof>
-  </goal>
-  <goal name="vc_increment.4" expl="map requires #2" proved="true">
-  <proof prover="3"><result status="valid" time="0.037400" steps="165"/></proof>
-  </goal>
-  <goal name="vc_increment.5" expl="type invariant" proved="true">
-  <proof prover="3"><result status="valid" time="0.017114" steps="5"/></proof>
-  </goal>
-  <goal name="vc_increment.6" expl="assertion" proved="true">
-  <proof prover="2"><result status="valid" time="0.695773" steps="1675190"/></proof>
->>>>>>> 34cd6190
-  </goal>
- </transf>
- </goal>
-</theory>
-<<<<<<< HEAD
+  </goal>
+ </transf>
+ </goal>
+</theory>
 <theory name="M_06_map_precond__counter" proved="true">
  <goal name="vc_closure2&#39;0" proved="true">
  <proof prover="3"><result status="valid" time="0.018386" steps="88"/></proof>
  </goal>
  <goal name="vc_counter&#39;0" proved="true">
- <proof prover="3" timelimit="1"><result status="valid" time="0.075814" steps="592"/></proof>
-=======
-<theory name="M_06_map_precond__increment__qyClosure2" proved="true">
- <goal name="vc_m_06_map_precond__increment__qyClosure2" proved="true">
- <proof prover="4"><result status="valid" time="0.011360" steps="4773"/></proof>
- </goal>
-</theory>
-<theory name="M_06_map_precond__counter" proved="true">
- <goal name="vc_counter" proved="true">
- <proof prover="3"><result status="valid" time="0.053608" steps="726"/></proof>
- </goal>
-</theory>
-<theory name="M_06_map_precond__counter__qyClosure2" proved="true">
- <goal name="vc_m_06_map_precond__counter__qyClosure2" proved="true">
- <proof prover="0"><result status="valid" time="0.028349" steps="14159"/></proof>
->>>>>>> 34cd6190
+ <proof prover="3" timelimit="1"><result status="valid" time="0.075814" steps="700"/></proof>
  </goal>
 </theory>
 </file>
