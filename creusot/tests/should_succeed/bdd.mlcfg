
module Bdd_Bumpalo_Bump_Type
  type t_bump
end
module Bdd_Hashmap_MyHashMap_Type
  type t_myhashmap 'k 'v
end
module Core_Option_Option_Type
  type t_option 't =
    | C_None
    | C_Some 't
    
  let function some_0 (self : t_option 't) : 't = [@vc:do_not_keep_trace] [@vc:sp]
    match (self) with
      | C_None -> any 't
      | C_Some a -> a
      end
end
module Bdd_Hashmap_Impl2_Hash
  type u
  type v
  predicate invariant2 (self : v)
  val invariant2 (self : v) : bool
    ensures { result = invariant2 self }
    
  predicate inv2 (_x : v)
  val inv2 (_x : v) : bool
    ensures { result = inv2 _x }
    
  axiom inv2 : [#"../bdd.rs" 1 0 1 0] forall x : v . inv2 x = true
  predicate invariant1 (self : u)
  val invariant1 (self : u) : bool
    ensures { result = invariant1 self }
    
  predicate inv1 (_x : u)
  val inv1 (_x : u) : bool
    ensures { result = inv1 _x }
    
  axiom inv1 : [#"../bdd.rs" 1 0 1 0] forall x : u . inv1 x = true
  predicate invariant0 (self : (u, v))
  val invariant0 (self : (u, v)) : bool
    ensures { result = invariant0 self }
    
  predicate inv0 (_x : (u, v))
  val inv0 (_x : (u, v)) : bool
    ensures { result = inv0 _x }
    
  axiom inv0 : [#"../bdd.rs" 1 0 1 0] forall x : (u, v) . inv0 x = true
  use prelude.UInt64
  use prelude.UInt64
  use prelude.Int
  let constant max0  : uint64 = [@vc:do_not_keep_trace] [@vc:sp]
    (18446744073709551615 : uint64)
  type deep_model_ty1
  function hash_log2 [#"../bdd.rs" 34 8 34 49] (_1 : deep_model_ty1) : int
  val hash_log2 [#"../bdd.rs" 34 8 34 49] (_1 : deep_model_ty1) : int
    ensures { result = hash_log2 _1 }
    
  type deep_model_ty0
  function hash_log1 [#"../bdd.rs" 34 8 34 49] (_1 : deep_model_ty0) : int
  val hash_log1 [#"../bdd.rs" 34 8 34 49] (_1 : deep_model_ty0) : int
    ensures { result = hash_log1 _1 }
    
  function hash_log0 [#"../bdd.rs" 82 8 82 48] (x : (deep_model_ty0, deep_model_ty1)) : int =
    [#"../bdd.rs" 83 24 83 84] mod (hash_log1 (let (a, _) = x in a) + hash_log2 (let (_, a) = x in a) * 17) (UInt64.to_int max0 + 1)
  val hash_log0 [#"../bdd.rs" 82 8 82 48] (x : (deep_model_ty0, deep_model_ty1)) : int
    ensures { result = hash_log0 x }
    
  function deep_model5 (self : v) : deep_model_ty1
  val deep_model5 (self : v) : deep_model_ty1
    ensures { result = deep_model5 self }
    
  function deep_model4 (self : u) : deep_model_ty0
  val deep_model4 (self : u) : deep_model_ty0
    ensures { result = deep_model4 self }
    
  function deep_model3 (self : (u, v)) : (deep_model_ty0, deep_model_ty1) =
    [#"../../../../creusot-contracts/src/std/tuples.rs" 29 28 29 57] (deep_model4 (let (a, _) = self in a), deep_model5 (let (_, a) = self in a))
  val deep_model3 (self : (u, v)) : (deep_model_ty0, deep_model_ty1)
    ensures { result = deep_model3 self }
    
  use prelude.Borrow
  function deep_model0 (self : (u, v)) : (deep_model_ty0, deep_model_ty1) =
    [#"../../../../creusot-contracts/src/model.rs" 74 8 74 28] deep_model3 self
  val deep_model0 (self : (u, v)) : (deep_model_ty0, deep_model_ty1)
    ensures { result = deep_model0 self }
    
  use prelude.UInt32
  let constant min0  : uint64 = [@vc:do_not_keep_trace] [@vc:sp]
    (0 : uint64)
  use int.EuclideanDivision
  use int.Power
  use prelude.UInt32
  let constant bits0  : uint32 = [@vc:do_not_keep_trace] [@vc:sp]
    (64 : uint32)
  val wrapping_add0 (self : uint64) (rhs : uint64) : uint64
    ensures { [#"../../../../creusot-contracts/src/std/num.rs" 135 20 135 93] UInt64.to_int result = EuclideanDivision.mod (UInt64.to_int self + UInt64.to_int rhs) (Power.power 2 (UInt32.to_int bits0)) + UInt64.to_int min0 }
    ensures { [#"../../../../creusot-contracts/src/std/num.rs" 138 16 141 18] UInt64.to_int self + UInt64.to_int rhs >= UInt64.to_int min0 /\ UInt64.to_int self + UInt64.to_int rhs <= UInt64.to_int max0 -> UInt64.to_int result = UInt64.to_int self + UInt64.to_int rhs }
    ensures { [#"../../../../creusot-contracts/src/std/num.rs" 145 16 149 18] UInt64.to_int self + UInt64.to_int rhs < UInt64.to_int min0 -> (exists k : int . k > 0 /\ UInt64.to_int result = UInt64.to_int self + UInt64.to_int rhs + k * (UInt64.to_int max0 - UInt64.to_int min0 + 1)) }
    ensures { [#"../../../../creusot-contracts/src/std/num.rs" 150 16 154 18] UInt64.to_int self + UInt64.to_int rhs > UInt64.to_int max0 -> (exists k : int . k > 0 /\ UInt64.to_int result = UInt64.to_int self + UInt64.to_int rhs - k * (UInt64.to_int max0 - UInt64.to_int min0 + 1)) }
    
  val wrapping_mul0 (self : uint64) (rhs : uint64) : uint64
    ensures { [#"../../../../creusot-contracts/src/std/num.rs" 135 20 135 93] UInt64.to_int result = EuclideanDivision.mod (UInt64.to_int self * UInt64.to_int rhs) (Power.power 2 (UInt32.to_int bits0)) + UInt64.to_int min0 }
    ensures { [#"../../../../creusot-contracts/src/std/num.rs" 138 16 141 18] UInt64.to_int self * UInt64.to_int rhs >= UInt64.to_int min0 /\ UInt64.to_int self * UInt64.to_int rhs <= UInt64.to_int max0 -> UInt64.to_int result = UInt64.to_int self * UInt64.to_int rhs }
    ensures { [#"../../../../creusot-contracts/src/std/num.rs" 145 16 149 18] UInt64.to_int self * UInt64.to_int rhs < UInt64.to_int min0 -> (exists k : int . k > 0 /\ UInt64.to_int result = UInt64.to_int self * UInt64.to_int rhs + k * (UInt64.to_int max0 - UInt64.to_int min0 + 1)) }
    ensures { [#"../../../../creusot-contracts/src/std/num.rs" 150 16 154 18] UInt64.to_int self * UInt64.to_int rhs > UInt64.to_int max0 -> (exists k : int . k > 0 /\ UInt64.to_int result = UInt64.to_int self * UInt64.to_int rhs - k * (UInt64.to_int max0 - UInt64.to_int min0 + 1)) }
    
  function deep_model2 (self : v) : deep_model_ty1 =
    [#"../../../../creusot-contracts/src/model.rs" 74 8 74 28] deep_model5 self
  val deep_model2 (self : v) : deep_model_ty1
    ensures { result = deep_model2 self }
    
  val hash1 [#"../bdd.rs" 31 8 31 30] (self : v) : uint64
    requires {[#"../bdd.rs" 31 17 31 21] inv2 self}
    ensures { [#"../bdd.rs" 30 18 30 62] UInt64.to_int result = hash_log2 (deep_model2 self) }
    
  predicate resolve0 (self : (u, v))
  val resolve0 (self : (u, v)) : bool
    ensures { result = resolve0 self }
    
  function deep_model1 (self : u) : deep_model_ty0 =
    [#"../../../../creusot-contracts/src/model.rs" 74 8 74 28] deep_model4 self
  val deep_model1 (self : u) : deep_model_ty0
    ensures { result = deep_model1 self }
    
  val hash0 [#"../bdd.rs" 31 8 31 30] (self : u) : uint64
    requires {[#"../bdd.rs" 31 17 31 21] inv1 self}
    ensures { [#"../bdd.rs" 30 18 30 62] UInt64.to_int result = hash_log1 (deep_model1 self) }
    
  let rec cfg hash [#"../bdd.rs" 76 8 76 29] [@cfg:stackify] [@cfg:subregion_analysis] (self : (u, v)) : uint64
    requires {[#"../bdd.rs" 76 17 76 21] inv0 self}
    ensures { [#"../bdd.rs" 75 18 75 62] UInt64.to_int result = hash_log0 (deep_model0 self) }
    
   = [@vc:do_not_keep_trace] [@vc:sp]
  var _0 : uint64;
  var self : (u, v) = self;
  var _3 : uint64;
  var _5 : uint64;
  var _6 : uint64;
  {
    goto BB0
  }
  BB0 {
<<<<<<< HEAD
    [#"../bdd.rs" 77 12 77 25] _3 <- ([#"../bdd.rs" 77 12 77 25] Hash0.hash ([#"../bdd.rs" 77 12 77 25] let (a, _) = self in a));
    goto BB1
  }
  BB1 {
    assert { [@expl:type invariant] Inv0.inv self };
    assume { Resolve0.resolve self };
    [#"../bdd.rs" 77 39 77 52] _6 <- ([#"../bdd.rs" 77 39 77 52] Hash1.hash ([#"../bdd.rs" 77 39 77 52] let (_, a) = self in a));
    goto BB2
  }
  BB2 {
    [#"../bdd.rs" 77 39 77 69] _5 <- ([#"../bdd.rs" 77 39 77 69] WrappingMul0.wrapping_mul _6 ([#"../bdd.rs" 77 66 77 68] [#"../bdd.rs" 77 66 77 68] (17 : uint64)));
    [#"../bdd.rs" 1 0 1 0] _6 <- any uint64;
    goto BB3
  }
  BB3 {
    [#"../bdd.rs" 77 12 77 70] _0 <- ([#"../bdd.rs" 77 12 77 70] WrappingAdd0.wrapping_add _3 _5);
    [#"../bdd.rs" 1 0 1 0] _3 <- any uint64;
    [#"../bdd.rs" 1 0 1 0] _5 <- any uint64;
=======
    _3 <- ([#"../bdd.rs" 77 12 77 25] hash0 ([#"../bdd.rs" 77 12 77 25] let (a, _) = self in a));
    goto BB1
  }
  BB1 {
    assert { [@expl:type invariant] inv0 self };
    assume { resolve0 self };
    _6 <- ([#"../bdd.rs" 77 39 77 52] hash1 ([#"../bdd.rs" 77 39 77 52] let (_, a) = self in a));
    goto BB2
  }
  BB2 {
    _5 <- ([#"../bdd.rs" 77 39 77 69] wrapping_mul0 _6 ([#"../bdd.rs" 77 66 77 68] [#"../bdd.rs" 77 66 77 68] (17 : uint64)));
    _6 <- any uint64;
    goto BB3
  }
  BB3 {
    _0 <- ([#"../bdd.rs" 77 12 77 70] wrapping_add0 _3 _5);
    _3 <- any uint64;
    _5 <- any uint64;
>>>>>>> 62b454c8
    goto BB4
  }
  BB4 {
    return _0
  }
  
end
module Bdd_Bdd_Type
  use prelude.UInt64
  use prelude.Int
  use prelude.Borrow
  type t_bdd  =
    | C_Bdd (t_node) uint64
    with t_node  =
    | C_False
    | C_True
    | C_If uint64 (t_bdd) (t_bdd)
    
  let function if_v (self : t_node) : uint64 = [@vc:do_not_keep_trace] [@vc:sp]
    match (self) with
      | C_False -> any uint64
      | C_True -> any uint64
      | C_If a _ _ -> a
      end
  let function if_childt (self : t_node) : t_bdd = [@vc:do_not_keep_trace] [@vc:sp]
    match (self) with
      | C_False -> any t_bdd
      | C_True -> any t_bdd
      | C_If _ a _ -> a
      end
  let function if_childf (self : t_node) : t_bdd = [@vc:do_not_keep_trace] [@vc:sp]
    match (self) with
      | C_False -> any t_bdd
      | C_True -> any t_bdd
      | C_If _ _ a -> a
      end
  let function bdd_1 (self : t_bdd) : uint64 = [@vc:do_not_keep_trace] [@vc:sp]
    match (self) with
      | C_Bdd _ a -> a
      end
  let function bdd_0 (self : t_bdd) : t_node = [@vc:do_not_keep_trace] [@vc:sp]
    match (self) with
      | C_Bdd a _ -> a
      end
end
module Bdd_Node_Type
  use export Bdd_Bdd_Type
end
module Bdd_Impl13_AssertReceiverIsTotalEq
  use Bdd_Node_Type as Bdd_Node_Type
  use prelude.Borrow
  let rec cfg assert_receiver_is_total_eq [#"../bdd.rs" 90 9 90 11] [@cfg:stackify] [@cfg:subregion_analysis] (self : Bdd_Node_Type.t_node) : ()
    
   = [@vc:do_not_keep_trace] [@vc:sp]
  var _0 : ();
  {
    goto BB0
  }
  BB0 {
    [#"../bdd.rs" 90 9 90 11] _0 <- ([#"../bdd.rs" 90 9 90 11] ());
    return _0
  }
  
end
module Bdd_Impl7_Eq
  use prelude.UInt64
  use prelude.Int
  use Bdd_Bdd_Type as Bdd_Bdd_Type
  function deep_model0 [#"../bdd.rs" 185 4 185 44] (self : Bdd_Bdd_Type.t_bdd) : uint64 =
    [#"../bdd.rs" 186 20 186 26] Bdd_Bdd_Type.bdd_1 self
  val deep_model0 [#"../bdd.rs" 185 4 185 44] (self : Bdd_Bdd_Type.t_bdd) : uint64
    ensures { result = deep_model0 self }
    
  function shallow_model1 [#"../bdd.rs" 195 4 195 50] (self : Bdd_Bdd_Type.t_bdd) : uint64 =
    [#"../bdd.rs" 196 20 196 37] deep_model0 self
  val shallow_model1 [#"../bdd.rs" 195 4 195 50] (self : Bdd_Bdd_Type.t_bdd) : uint64
    ensures { result = shallow_model1 self }
    
  use prelude.Borrow
  function shallow_model0 (self : Bdd_Bdd_Type.t_bdd) : uint64 =
    [#"../../../../creusot-contracts/src/model.rs" 83 8 83 31] shallow_model1 self
  val shallow_model0 (self : Bdd_Bdd_Type.t_bdd) : uint64
    ensures { result = shallow_model0 self }
    
  let rec cfg eq [#"../bdd.rs" 202 4 202 34] [@cfg:stackify] [@cfg:subregion_analysis] (self : Bdd_Bdd_Type.t_bdd) (o : Bdd_Bdd_Type.t_bdd) : bool
    ensures { [#"../bdd.rs" 201 14 201 37] result = (shallow_model0 self = shallow_model0 o) }
    
   = [@vc:do_not_keep_trace] [@vc:sp]
  var _0 : bool;
  var self : Bdd_Bdd_Type.t_bdd = self;
  var o : Bdd_Bdd_Type.t_bdd = o;
  {
    goto BB0
  }
  BB0 {
    [#"../bdd.rs" 203 8 203 21] _0 <- ([#"../bdd.rs" 203 8 203 21] ([#"../bdd.rs" 203 8 203 14] Bdd_Bdd_Type.bdd_1 self) = ([#"../bdd.rs" 203 18 203 21] Bdd_Bdd_Type.bdd_1 o));
    return _0
  }
  
end
module Bdd_NodeLog_Type
  use prelude.UInt64
  use prelude.Int
  type t_nodelog  =
    | C_False
    | C_True
    | C_If uint64 uint64 uint64
    
end
module Bdd_Impl14_Eq
  use Bdd_Bdd_Type as Bdd_Bdd_Type
  use Bdd_NodeLog_Type as Bdd_NodeLog_Type
  use Bdd_Node_Type as Bdd_Node_Type
  function deep_model2 [#"../bdd.rs" 158 4 158 44] (self : Bdd_Node_Type.t_node) : Bdd_NodeLog_Type.t_nodelog =
    [#"../bdd.rs" 160 12 164 13] match (self) with
      | Bdd_Node_Type.C_False -> Bdd_NodeLog_Type.C_False
      | Bdd_Node_Type.C_True -> Bdd_NodeLog_Type.C_True
      | Bdd_Node_Type.C_If v childt childf -> Bdd_NodeLog_Type.C_If v (Bdd_Bdd_Type.bdd_1 childt) (Bdd_Bdd_Type.bdd_1 childf)
      end
  val deep_model2 [#"../bdd.rs" 158 4 158 44] (self : Bdd_Node_Type.t_node) : Bdd_NodeLog_Type.t_nodelog
    ensures { result = deep_model2 self }
    
  use prelude.Borrow
  function deep_model0 (self : Bdd_Node_Type.t_node) : Bdd_NodeLog_Type.t_nodelog =
    [#"../../../../creusot-contracts/src/model.rs" 74 8 74 28] deep_model2 self
  val deep_model0 (self : Bdd_Node_Type.t_node) : Bdd_NodeLog_Type.t_nodelog
    ensures { result = deep_model0 self }
    
  use prelude.UInt64
  use prelude.Int
  use prelude.Int
  use prelude.UInt64
  function deep_model3 (self : uint64) : int =
    [#"../../../../creusot-contracts/src/std/num.rs" 22 16 22 35] UInt64.to_int self
  val deep_model3 (self : uint64) : int
    ensures { result = deep_model3 self }
    
  function deep_model1 (self : uint64) : int =
    [#"../../../../creusot-contracts/src/model.rs" 74 8 74 28] deep_model3 self
  val deep_model1 (self : uint64) : int
    ensures { result = deep_model1 self }
    
  val eq1 (self : uint64) (other : uint64) : bool
    ensures { [#"../../../../creusot-contracts/src/std/cmp.rs" 11 26 11 75] result = (deep_model1 self = deep_model1 other) }
    
  function deep_model4 [#"../bdd.rs" 185 4 185 44] (self : Bdd_Bdd_Type.t_bdd) : uint64 =
    [#"../bdd.rs" 186 20 186 26] Bdd_Bdd_Type.bdd_1 self
  val deep_model4 [#"../bdd.rs" 185 4 185 44] (self : Bdd_Bdd_Type.t_bdd) : uint64
    ensures { result = deep_model4 self }
    
  function shallow_model1 [#"../bdd.rs" 195 4 195 50] (self : Bdd_Bdd_Type.t_bdd) : uint64 =
    [#"../bdd.rs" 196 20 196 37] deep_model4 self
  val shallow_model1 [#"../bdd.rs" 195 4 195 50] (self : Bdd_Bdd_Type.t_bdd) : uint64
    ensures { result = shallow_model1 self }
    
  function shallow_model0 (self : Bdd_Bdd_Type.t_bdd) : uint64 =
    [#"../../../../creusot-contracts/src/model.rs" 83 8 83 31] shallow_model1 self
  val shallow_model0 (self : Bdd_Bdd_Type.t_bdd) : uint64
    ensures { result = shallow_model0 self }
    
  val eq0 [#"../bdd.rs" 202 4 202 34] (self : Bdd_Bdd_Type.t_bdd) (o : Bdd_Bdd_Type.t_bdd) : bool
    ensures { [#"../bdd.rs" 201 14 201 37] result = (shallow_model0 self = shallow_model0 o) }
    
  predicate resolve1 (self : Bdd_Node_Type.t_node) =
    [#"../../../../creusot-contracts/src/resolve.rs" 45 8 45 12] true
  val resolve1 (self : Bdd_Node_Type.t_node) : bool
    ensures { result = resolve1 self }
    
  predicate resolve0 (self : (Bdd_Node_Type.t_node, Bdd_Node_Type.t_node)) =
    [#"../../../../creusot-contracts/src/resolve.rs" 16 8 16 60] resolve1 (let (a, _) = self in a) /\ resolve1 (let (_, a) = self in a)
  val resolve0 (self : (Bdd_Node_Type.t_node, Bdd_Node_Type.t_node)) : bool
    ensures { result = resolve0 self }
    
  let rec cfg eq [#"../bdd.rs" 90 13 90 22] [@cfg:stackify] [@cfg:subregion_analysis] (self : Bdd_Node_Type.t_node) (rhs : Bdd_Node_Type.t_node) : bool
    ensures { [#"../bdd.rs" 90 13 90 22] result = (deep_model0 self = deep_model0 rhs) }
    
   = [@vc:do_not_keep_trace] [@vc:sp]
  var _0 : bool;
  var self : Bdd_Node_Type.t_node = self;
  var rhs : Bdd_Node_Type.t_node = rhs;
  var _4 : (Bdd_Node_Type.t_node, Bdd_Node_Type.t_node);
  var v_1 : uint64;
  var childt_1 : Bdd_Bdd_Type.t_bdd;
  var childf_1 : Bdd_Bdd_Type.t_bdd;
  var v_2 : uint64;
  var childt_2 : Bdd_Bdd_Type.t_bdd;
  var childf_2 : Bdd_Bdd_Type.t_bdd;
  var _17 : bool;
  var _18 : bool;
  var _19 : bool;
  var _22 : bool;
  var _25 : bool;
  {
    goto BB0
  }
  BB0 {
    [#"../bdd.rs" 90 13 90 22] _4 <- ([#"../bdd.rs" 90 13 90 22] ([#"../bdd.rs" 90 13 90 22] self, [#"../bdd.rs" 90 13 90 22] rhs));
    switch (let (a, _) = _4 in a)
      | Bdd_Node_Type.C_False -> goto BB1
      | Bdd_Node_Type.C_True -> goto BB4
      | Bdd_Node_Type.C_If _ _ _ -> goto BB6
      end
  }
  BB1 {
    switch (let (_, a) = _4 in a)
      | Bdd_Node_Type.C_False -> goto BB2
      | _ -> goto BB3
      end
  }
  BB2 {
    goto BB8
  }
  BB3 {
<<<<<<< HEAD
    assume { Resolve0.resolve _4 };
    [#"../bdd.rs" 90 13 90 22] _0 <- ([#"../bdd.rs" 90 13 90 22] [#"../bdd.rs" 90 13 90 22] false);
=======
    assume { resolve0 _4 };
    _0 <- ([#"../bdd.rs" 90 13 90 22] [#"../bdd.rs" 90 13 90 22] false);
>>>>>>> 62b454c8
    goto BB23
  }
  BB4 {
    switch (let (_, a) = _4 in a)
      | Bdd_Node_Type.C_True -> goto BB5
      | _ -> goto BB3
      end
  }
  BB5 {
    goto BB9
  }
  BB6 {
    switch (let (_, a) = _4 in a)
      | Bdd_Node_Type.C_If _ _ _ -> goto BB7
      | _ -> goto BB3
      end
  }
  BB7 {
    goto BB10
  }
  BB8 {
<<<<<<< HEAD
    assume { Resolve0.resolve _4 };
    [#"../bdd.rs" 90 13 90 22] _0 <- ([#"../bdd.rs" 90 13 90 22] [#"../bdd.rs" 90 13 90 22] true);
    goto BB23
  }
  BB9 {
    assume { Resolve0.resolve _4 };
    [#"../bdd.rs" 90 13 90 22] _0 <- ([#"../bdd.rs" 90 13 90 22] [#"../bdd.rs" 90 13 90 22] true);
    goto BB23
  }
  BB10 {
    [#"../bdd.rs" 94 9 94 10] v_1 <- ([#"../bdd.rs" 94 9 94 10] Bdd_Node_Type.if_v (let (a, _) = _4 in a));
    [#"../bdd.rs" 94 17 94 23] childt_1 <- ([#"../bdd.rs" 94 17 94 23] Bdd_Node_Type.if_childt (let (a, _) = _4 in a));
    [#"../bdd.rs" 94 38 94 44] childf_1 <- ([#"../bdd.rs" 94 38 94 44] Bdd_Node_Type.if_childf (let (a, _) = _4 in a));
    [#"../bdd.rs" 94 9 94 10] v_2 <- ([#"../bdd.rs" 94 9 94 10] Bdd_Node_Type.if_v (let (_, a) = _4 in a));
    [#"../bdd.rs" 94 17 94 23] childt_2 <- ([#"../bdd.rs" 94 17 94 23] Bdd_Node_Type.if_childt (let (_, a) = _4 in a));
    [#"../bdd.rs" 94 38 94 44] childf_2 <- ([#"../bdd.rs" 94 38 94 44] Bdd_Node_Type.if_childf (let (_, a) = _4 in a));
    assume { Resolve0.resolve _4 };
    [#"../bdd.rs" 90 13 90 22] _19 <- ([#"../bdd.rs" 90 13 90 22] Eq0.eq ([#"../bdd.rs" 90 13 90 22] childf_1) ([#"../bdd.rs" 94 38 94 44] childf_2));
=======
    assume { resolve0 _4 };
    _0 <- ([#"../bdd.rs" 90 13 90 22] [#"../bdd.rs" 90 13 90 22] true);
    goto BB23
  }
  BB9 {
    assume { resolve0 _4 };
    _0 <- ([#"../bdd.rs" 90 13 90 22] [#"../bdd.rs" 90 13 90 22] true);
    goto BB23
  }
  BB10 {
    v_1 <- ([#"../bdd.rs" 94 9 94 10] Bdd_Node_Type.if_v (let (a, _) = _4 in a));
    childt_1 <- ([#"../bdd.rs" 94 17 94 23] Bdd_Node_Type.if_childt (let (a, _) = _4 in a));
    childf_1 <- ([#"../bdd.rs" 94 38 94 44] Bdd_Node_Type.if_childf (let (a, _) = _4 in a));
    v_2 <- ([#"../bdd.rs" 94 9 94 10] Bdd_Node_Type.if_v (let (_, a) = _4 in a));
    childt_2 <- ([#"../bdd.rs" 94 17 94 23] Bdd_Node_Type.if_childt (let (_, a) = _4 in a));
    childf_2 <- ([#"../bdd.rs" 94 38 94 44] Bdd_Node_Type.if_childf (let (_, a) = _4 in a));
    assume { resolve0 _4 };
    _19 <- ([#"../bdd.rs" 90 13 90 22] eq0 ([#"../bdd.rs" 90 13 90 22] childf_1) ([#"../bdd.rs" 94 38 94 44] childf_2));
>>>>>>> 62b454c8
    goto BB20
  }
  BB11 {
    [#"../bdd.rs" 90 13 90 22] _0 <- ([#"../bdd.rs" 90 13 90 22] [#"../bdd.rs" 90 13 90 22] false);
    goto BB13
  }
  BB12 {
    [#"../bdd.rs" 90 13 90 22] _0 <- ([#"../bdd.rs" 90 13 90 22] [#"../bdd.rs" 90 13 90 22] true);
    goto BB13
  }
  BB13 {
    goto BB23
  }
  BB14 {
    [#"../bdd.rs" 90 13 90 22] _17 <- ([#"../bdd.rs" 90 13 90 22] [#"../bdd.rs" 90 13 90 22] false);
    goto BB16
  }
  BB15 {
<<<<<<< HEAD
    [#"../bdd.rs" 90 13 90 22] _25 <- ([#"../bdd.rs" 90 13 90 22] Eq1.eq ([#"../bdd.rs" 90 13 90 22] v_1) ([#"../bdd.rs" 94 9 94 10] v_2));
=======
    _25 <- ([#"../bdd.rs" 90 13 90 22] eq1 ([#"../bdd.rs" 90 13 90 22] v_1) ([#"../bdd.rs" 94 9 94 10] v_2));
>>>>>>> 62b454c8
    goto BB22
  }
  BB16 {
    switch (_17)
      | False -> goto BB11
      | True -> goto BB12
      end
  }
  BB17 {
    [#"../bdd.rs" 90 13 90 22] _18 <- ([#"../bdd.rs" 90 13 90 22] [#"../bdd.rs" 90 13 90 22] false);
    goto BB19
  }
  BB18 {
<<<<<<< HEAD
    [#"../bdd.rs" 90 13 90 22] _22 <- ([#"../bdd.rs" 90 13 90 22] Eq0.eq ([#"../bdd.rs" 90 13 90 22] childt_1) ([#"../bdd.rs" 94 17 94 23] childt_2));
=======
    _22 <- ([#"../bdd.rs" 90 13 90 22] eq0 ([#"../bdd.rs" 90 13 90 22] childt_1) ([#"../bdd.rs" 94 17 94 23] childt_2));
>>>>>>> 62b454c8
    goto BB21
  }
  BB19 {
    switch (_18)
      | False -> goto BB14
      | True -> goto BB15
      end
  }
  BB20 {
    switch (_19)
      | False -> goto BB17
      | True -> goto BB18
      end
  }
  BB21 {
    [#"../bdd.rs" 90 13 90 22] _18 <- ([#"../bdd.rs" 90 13 90 22] _22);
    [#"../bdd.rs" 90 13 90 22] _22 <- any bool;
    goto BB19
  }
  BB22 {
    [#"../bdd.rs" 90 13 90 22] _17 <- ([#"../bdd.rs" 90 13 90 22] _25);
    [#"../bdd.rs" 90 13 90 22] _25 <- any bool;
    goto BB16
  }
  BB23 {
    return _0
  }
  
end
module Bdd_Impl0_Clone
  use prelude.Borrow
  use Bdd_Bdd_Type as Bdd_Bdd_Type
  let rec cfg clone' [#"../bdd.rs" 109 4 109 27] [@cfg:stackify] [@cfg:subregion_analysis] (self : Bdd_Bdd_Type.t_bdd) : Bdd_Bdd_Type.t_bdd
    ensures { [#"../bdd.rs" 108 14 108 29] result = self }
    
   = [@vc:do_not_keep_trace] [@vc:sp]
  var _0 : Bdd_Bdd_Type.t_bdd;
  var self : Bdd_Bdd_Type.t_bdd = self;
  {
    goto BB0
  }
  BB0 {
    [#"../bdd.rs" 110 8 110 13] _0 <- ([#"../bdd.rs" 110 8 110 13] self);
    return _0
  }
  
end
module Bdd_Impl15_Clone
  use prelude.Borrow
  use Bdd_Bdd_Type as Bdd_Bdd_Type
  use prelude.UInt64
  use prelude.Int
  val clone1 [#"../bdd.rs" 109 4 109 27] (self : Bdd_Bdd_Type.t_bdd) : Bdd_Bdd_Type.t_bdd
    ensures { [#"../bdd.rs" 108 14 108 29] result = self }
    
  val clone0 (self : uint64) : uint64
    ensures { [#"../../../../creusot-contracts/src/std/clone.rs" 7 0 20 1] result = self }
    
  use Bdd_Node_Type as Bdd_Node_Type
  let rec cfg clone' [#"../bdd.rs" 90 24 90 29] [@cfg:stackify] [@cfg:subregion_analysis] (self : Bdd_Node_Type.t_node) : Bdd_Node_Type.t_node
    ensures { [#"../bdd.rs" 90 24 90 29] result = self }
    
   = [@vc:do_not_keep_trace] [@vc:sp]
  var _0 : Bdd_Node_Type.t_node;
  var self : Bdd_Node_Type.t_node = self;
  var v_1 : uint64;
  var childt_1 : Bdd_Bdd_Type.t_bdd;
  var childf_1 : Bdd_Bdd_Type.t_bdd;
  var _7 : uint64;
  var _9 : uint64;
  var _10 : Bdd_Bdd_Type.t_bdd;
  var _12 : Bdd_Bdd_Type.t_bdd;
  var _13 : Bdd_Bdd_Type.t_bdd;
  var _15 : Bdd_Bdd_Type.t_bdd;
  {
    goto BB0
  }
  BB0 {
    switch (self)
      | Bdd_Node_Type.C_False -> goto BB1
      | Bdd_Node_Type.C_True -> goto BB2
      | Bdd_Node_Type.C_If _ _ _ -> goto BB3
      end
  }
  BB1 {
    goto BB5
  }
  BB2 {
    goto BB6
  }
  BB3 {
<<<<<<< HEAD
    [#"../bdd.rs" 94 9 94 10] v_1 <- ([#"../bdd.rs" 94 9 94 10] Bdd_Node_Type.if_v self);
    [#"../bdd.rs" 94 17 94 23] childt_1 <- ([#"../bdd.rs" 94 17 94 23] Bdd_Node_Type.if_childt self);
    [#"../bdd.rs" 94 38 94 44] childf_1 <- ([#"../bdd.rs" 94 38 94 44] Bdd_Node_Type.if_childf self);
    [#"../bdd.rs" 90 24 90 29] _9 <- ([#"../bdd.rs" 90 24 90 29] v_1);
    [#"../bdd.rs" 90 24 90 29] _7 <- ([#"../bdd.rs" 90 24 90 29] Clone0.clone' ([#"../bdd.rs" 90 24 90 29] _9));
=======
    v_1 <- ([#"../bdd.rs" 94 9 94 10] Bdd_Node_Type.if_v self);
    childt_1 <- ([#"../bdd.rs" 94 17 94 23] Bdd_Node_Type.if_childt self);
    childf_1 <- ([#"../bdd.rs" 94 38 94 44] Bdd_Node_Type.if_childf self);
    _9 <- ([#"../bdd.rs" 90 24 90 29] v_1);
    _7 <- ([#"../bdd.rs" 90 24 90 29] clone0 ([#"../bdd.rs" 90 24 90 29] _9));
>>>>>>> 62b454c8
    goto BB7
  }
  BB4 {
    assert { [#"../bdd.rs" 90 24 90 29] false };
    absurd
  }
  BB5 {
    [#"../bdd.rs" 91 5 92 9] _0 <- ([#"../bdd.rs" 91 5 92 9] Bdd_Node_Type.C_False);
    goto BB10
  }
  BB6 {
    [#"../bdd.rs" 91 5 93 8] _0 <- ([#"../bdd.rs" 91 5 93 8] Bdd_Node_Type.C_True);
    goto BB10
  }
  BB7 {
<<<<<<< HEAD
    [#"../bdd.rs" 90 24 90 29] _12 <- ([#"../bdd.rs" 90 24 90 29] childt_1);
    [#"../bdd.rs" 90 24 90 29] _10 <- ([#"../bdd.rs" 90 24 90 29] Clone1.clone' ([#"../bdd.rs" 90 24 90 29] _12));
    goto BB8
  }
  BB8 {
    [#"../bdd.rs" 90 24 90 29] _15 <- ([#"../bdd.rs" 90 24 90 29] childf_1);
    [#"../bdd.rs" 90 24 90 29] _13 <- ([#"../bdd.rs" 90 24 90 29] Clone1.clone' ([#"../bdd.rs" 90 24 90 29] _15));
=======
    _12 <- ([#"../bdd.rs" 90 24 90 29] childt_1);
    _10 <- ([#"../bdd.rs" 90 24 90 29] clone1 ([#"../bdd.rs" 90 24 90 29] _12));
    goto BB8
  }
  BB8 {
    _15 <- ([#"../bdd.rs" 90 24 90 29] childf_1);
    _13 <- ([#"../bdd.rs" 90 24 90 29] clone1 ([#"../bdd.rs" 90 24 90 29] _15));
>>>>>>> 62b454c8
    goto BB9
  }
  BB9 {
    [#"../bdd.rs" 90 24 90 29] _0 <- ([#"../bdd.rs" 90 24 90 29] Bdd_Node_Type.C_If _7 _10 _13);
    [#"../bdd.rs" 1 0 1 0] _7 <- any uint64;
    [#"../bdd.rs" 1 0 1 0] _10 <- any Bdd_Bdd_Type.t_bdd;
    [#"../bdd.rs" 1 0 1 0] _13 <- any Bdd_Bdd_Type.t_bdd;
    goto BB10
  }
  BB10 {
    return _0
  }
  
end
module Bdd_Impl19_AssertReceiverIsTotalEq
  use Bdd_Bdd_Type as Bdd_Bdd_Type
  use prelude.Borrow
  let rec cfg assert_receiver_is_total_eq [#"../bdd.rs" 104 15 104 17] [@cfg:stackify] [@cfg:subregion_analysis] (self : Bdd_Bdd_Type.t_bdd) : ()
    
   = [@vc:do_not_keep_trace] [@vc:sp]
  var _0 : ();
  {
    goto BB0
  }
  BB0 {
    [#"../bdd.rs" 104 15 104 17] _0 <- ([#"../bdd.rs" 104 15 104 17] ());
    return _0
  }
  
end
module Bdd_Impl1_Hash
  use prelude.UInt64
  use prelude.Int
  let constant max0  : uint64 = [@vc:do_not_keep_trace] [@vc:sp]
    (18446744073709551615 : uint64)
  use prelude.UInt64
  use Bdd_NodeLog_Type as Bdd_NodeLog_Type
  function hash_log0 [#"../bdd.rs" 128 4 128 44] (x : Bdd_NodeLog_Type.t_nodelog) : int =
    [#"../bdd.rs" 130 12 135 13] match (x) with
      | Bdd_NodeLog_Type.C_False -> 1
      | Bdd_NodeLog_Type.C_True -> 2
      | Bdd_NodeLog_Type.C_If v childt childf -> mod (UInt64.to_int v + UInt64.to_int childt * 5 + UInt64.to_int childf * 7) (UInt64.to_int max0 + 1)
      end
  val hash_log0 [#"../bdd.rs" 128 4 128 44] (x : Bdd_NodeLog_Type.t_nodelog) : int
    ensures { result = hash_log0 x }
    
  use Bdd_Bdd_Type as Bdd_Bdd_Type
  use Bdd_Node_Type as Bdd_Node_Type
  function deep_model0 [#"../bdd.rs" 158 4 158 44] (self : Bdd_Node_Type.t_node) : Bdd_NodeLog_Type.t_nodelog =
    [#"../bdd.rs" 160 12 164 13] match (self) with
      | Bdd_Node_Type.C_False -> Bdd_NodeLog_Type.C_False
      | Bdd_Node_Type.C_True -> Bdd_NodeLog_Type.C_True
      | Bdd_Node_Type.C_If v childt childf -> Bdd_NodeLog_Type.C_If v (Bdd_Bdd_Type.bdd_1 childt) (Bdd_Bdd_Type.bdd_1 childf)
      end
  val deep_model0 [#"../bdd.rs" 158 4 158 44] (self : Bdd_Node_Type.t_node) : Bdd_NodeLog_Type.t_nodelog
    ensures { result = deep_model0 self }
    
  function shallow_model3 [#"../bdd.rs" 175 4 175 50] (self : Bdd_Node_Type.t_node) : Bdd_NodeLog_Type.t_nodelog =
    [#"../bdd.rs" 176 20 176 37] deep_model0 self
  val shallow_model3 [#"../bdd.rs" 175 4 175 50] (self : Bdd_Node_Type.t_node) : Bdd_NodeLog_Type.t_nodelog
    ensures { result = shallow_model3 self }
    
  use prelude.Borrow
  function shallow_model1 (self : Bdd_Node_Type.t_node) : Bdd_NodeLog_Type.t_nodelog =
    [#"../../../../creusot-contracts/src/model.rs" 83 8 83 31] shallow_model3 self
  val shallow_model1 (self : Bdd_Node_Type.t_node) : Bdd_NodeLog_Type.t_nodelog
    ensures { result = shallow_model1 self }
    
  use prelude.UInt32
  let constant min0  : uint64 = [@vc:do_not_keep_trace] [@vc:sp]
    (0 : uint64)
  use int.EuclideanDivision
  use int.Power
  use prelude.UInt32
  let constant bits0  : uint32 = [@vc:do_not_keep_trace] [@vc:sp]
    (64 : uint32)
  val wrapping_add0 (self : uint64) (rhs : uint64) : uint64
    ensures { [#"../../../../creusot-contracts/src/std/num.rs" 135 20 135 93] UInt64.to_int result = EuclideanDivision.mod (UInt64.to_int self + UInt64.to_int rhs) (Power.power 2 (UInt32.to_int bits0)) + UInt64.to_int min0 }
    ensures { [#"../../../../creusot-contracts/src/std/num.rs" 138 16 141 18] UInt64.to_int self + UInt64.to_int rhs >= UInt64.to_int min0 /\ UInt64.to_int self + UInt64.to_int rhs <= UInt64.to_int max0 -> UInt64.to_int result = UInt64.to_int self + UInt64.to_int rhs }
    ensures { [#"../../../../creusot-contracts/src/std/num.rs" 145 16 149 18] UInt64.to_int self + UInt64.to_int rhs < UInt64.to_int min0 -> (exists k : int . k > 0 /\ UInt64.to_int result = UInt64.to_int self + UInt64.to_int rhs + k * (UInt64.to_int max0 - UInt64.to_int min0 + 1)) }
    ensures { [#"../../../../creusot-contracts/src/std/num.rs" 150 16 154 18] UInt64.to_int self + UInt64.to_int rhs > UInt64.to_int max0 -> (exists k : int . k > 0 /\ UInt64.to_int result = UInt64.to_int self + UInt64.to_int rhs - k * (UInt64.to_int max0 - UInt64.to_int min0 + 1)) }
    
  val wrapping_mul0 (self : uint64) (rhs : uint64) : uint64
    ensures { [#"../../../../creusot-contracts/src/std/num.rs" 135 20 135 93] UInt64.to_int result = EuclideanDivision.mod (UInt64.to_int self * UInt64.to_int rhs) (Power.power 2 (UInt32.to_int bits0)) + UInt64.to_int min0 }
    ensures { [#"../../../../creusot-contracts/src/std/num.rs" 138 16 141 18] UInt64.to_int self * UInt64.to_int rhs >= UInt64.to_int min0 /\ UInt64.to_int self * UInt64.to_int rhs <= UInt64.to_int max0 -> UInt64.to_int result = UInt64.to_int self * UInt64.to_int rhs }
    ensures { [#"../../../../creusot-contracts/src/std/num.rs" 145 16 149 18] UInt64.to_int self * UInt64.to_int rhs < UInt64.to_int min0 -> (exists k : int . k > 0 /\ UInt64.to_int result = UInt64.to_int self * UInt64.to_int rhs + k * (UInt64.to_int max0 - UInt64.to_int min0 + 1)) }
    ensures { [#"../../../../creusot-contracts/src/std/num.rs" 150 16 154 18] UInt64.to_int self * UInt64.to_int rhs > UInt64.to_int max0 -> (exists k : int . k > 0 /\ UInt64.to_int result = UInt64.to_int self * UInt64.to_int rhs - k * (UInt64.to_int max0 - UInt64.to_int min0 + 1)) }
    
  let rec cfg hash [#"../bdd.rs" 116 4 116 25] [@cfg:stackify] [@cfg:subregion_analysis] (self : Bdd_Node_Type.t_node) : uint64
    ensures { [#"../bdd.rs" 115 14 115 46] UInt64.to_int result = hash_log0 (shallow_model1 self) }
    
   = [@vc:do_not_keep_trace] [@vc:sp]
  var _0 : uint64;
  var self : Bdd_Node_Type.t_node = self;
  var v : uint64;
  var childt : Bdd_Bdd_Type.t_bdd;
  var childf : Bdd_Bdd_Type.t_bdd;
  var _7 : uint64;
  var _9 : uint64;
  var _11 : uint64;
  {
    goto BB0
  }
  BB0 {
    switch (self)
      | Bdd_Node_Type.C_False -> goto BB1
      | Bdd_Node_Type.C_True -> goto BB2
      | Bdd_Node_Type.C_If _ _ _ -> goto BB3
      end
  }
  BB1 {
    goto BB5
  }
  BB2 {
    goto BB6
  }
  BB3 {
<<<<<<< HEAD
    [#"../bdd.rs" 120 17 120 18] v <- ([#"../bdd.rs" 120 17 120 18] Bdd_Node_Type.if_v self);
    [#"../bdd.rs" 120 20 120 26] childt <- ([#"../bdd.rs" 120 20 120 26] Bdd_Node_Type.if_childt self);
    [#"../bdd.rs" 120 28 120 34] childf <- ([#"../bdd.rs" 120 28 120 34] Bdd_Node_Type.if_childf self);
    [#"../bdd.rs" 121 31 121 55] _9 <- ([#"../bdd.rs" 121 31 121 55] WrappingMul0.wrapping_mul ([#"../bdd.rs" 121 31 121 39] Bdd_Bdd_Type.bdd_1 childt) ([#"../bdd.rs" 121 53 121 54] [#"../bdd.rs" 121 53 121 54] (5 : uint64)));
=======
    v <- ([#"../bdd.rs" 120 17 120 18] Bdd_Node_Type.if_v self);
    childt <- ([#"../bdd.rs" 120 20 120 26] Bdd_Node_Type.if_childt self);
    childf <- ([#"../bdd.rs" 120 28 120 34] Bdd_Node_Type.if_childf self);
    _9 <- ([#"../bdd.rs" 121 31 121 55] wrapping_mul0 (Bdd_Bdd_Type.bdd_1 childt) ([#"../bdd.rs" 121 53 121 54] [#"../bdd.rs" 121 53 121 54] (5 : uint64)));
>>>>>>> 62b454c8
    goto BB7
  }
  BB4 {
    assert { [#"../bdd.rs" 117 14 117 18] false };
    absurd
  }
  BB5 {
    [#"../bdd.rs" 118 21 118 22] _0 <- ([#"../bdd.rs" 118 21 118 22] [#"../bdd.rs" 118 21 118 22] (1 : uint64));
    goto BB11
  }
  BB6 {
    [#"../bdd.rs" 119 20 119 21] _0 <- ([#"../bdd.rs" 119 20 119 21] [#"../bdd.rs" 119 20 119 21] (2 : uint64));
    goto BB11
  }
  BB7 {
<<<<<<< HEAD
    [#"../bdd.rs" 121 16 121 56] _7 <- ([#"../bdd.rs" 121 16 121 56] WrappingAdd0.wrapping_add ([#"../bdd.rs" 121 16 121 56] v) _9);
    [#"../bdd.rs" 1 0 1 0] _9 <- any uint64;
    goto BB8
  }
  BB8 {
    [#"../bdd.rs" 121 70 121 94] _11 <- ([#"../bdd.rs" 121 70 121 94] WrappingMul0.wrapping_mul ([#"../bdd.rs" 121 70 121 78] Bdd_Bdd_Type.bdd_1 childf) ([#"../bdd.rs" 121 92 121 93] [#"../bdd.rs" 121 92 121 93] (7 : uint64)));
    goto BB9
  }
  BB9 {
    [#"../bdd.rs" 121 16 121 95] _0 <- ([#"../bdd.rs" 121 16 121 95] WrappingAdd0.wrapping_add _7 _11);
    [#"../bdd.rs" 1 0 1 0] _7 <- any uint64;
    [#"../bdd.rs" 1 0 1 0] _11 <- any uint64;
=======
    _7 <- ([#"../bdd.rs" 121 16 121 56] wrapping_add0 v _9);
    _9 <- any uint64;
    goto BB8
  }
  BB8 {
    _11 <- ([#"../bdd.rs" 121 70 121 94] wrapping_mul0 (Bdd_Bdd_Type.bdd_1 childf) ([#"../bdd.rs" 121 92 121 93] [#"../bdd.rs" 121 92 121 93] (7 : uint64)));
    goto BB9
  }
  BB9 {
    _0 <- ([#"../bdd.rs" 121 16 121 95] wrapping_add0 _7 _11);
    _7 <- any uint64;
    _11 <- any uint64;
>>>>>>> 62b454c8
    goto BB10
  }
  BB10 {
    goto BB11
  }
  BB11 {
    return _0
  }
  
end
module Bdd_Impl2_Hash
  use prelude.UInt64
  use prelude.UInt64
  use prelude.Int
  function hash_log0 [#"../bdd.rs" 148 4 148 44] (x : uint64) : int =
    [#"../bdd.rs" 149 8 149 24] UInt64.to_int x
  val hash_log0 [#"../bdd.rs" 148 4 148 44] (x : uint64) : int
    ensures { result = hash_log0 x }
    
  use Bdd_Bdd_Type as Bdd_Bdd_Type
  function deep_model0 [#"../bdd.rs" 185 4 185 44] (self : Bdd_Bdd_Type.t_bdd) : uint64 =
    [#"../bdd.rs" 186 20 186 26] Bdd_Bdd_Type.bdd_1 self
  val deep_model0 [#"../bdd.rs" 185 4 185 44] (self : Bdd_Bdd_Type.t_bdd) : uint64
    ensures { result = deep_model0 self }
    
  function shallow_model2 [#"../bdd.rs" 195 4 195 50] (self : Bdd_Bdd_Type.t_bdd) : uint64 =
    [#"../bdd.rs" 196 20 196 37] deep_model0 self
  val shallow_model2 [#"../bdd.rs" 195 4 195 50] (self : Bdd_Bdd_Type.t_bdd) : uint64
    ensures { result = shallow_model2 self }
    
  use prelude.Borrow
  function shallow_model1 (self : Bdd_Bdd_Type.t_bdd) : uint64 =
    [#"../../../../creusot-contracts/src/model.rs" 83 8 83 31] shallow_model2 self
  val shallow_model1 (self : Bdd_Bdd_Type.t_bdd) : uint64
    ensures { result = shallow_model1 self }
    
  let rec cfg hash [#"../bdd.rs" 142 4 142 25] [@cfg:stackify] [@cfg:subregion_analysis] (self : Bdd_Bdd_Type.t_bdd) : uint64
    ensures { [#"../bdd.rs" 141 14 141 46] UInt64.to_int result = hash_log0 (shallow_model1 self) }
    
   = [@vc:do_not_keep_trace] [@vc:sp]
  var _0 : uint64;
  var self : Bdd_Bdd_Type.t_bdd = self;
  {
    goto BB0
  }
  BB0 {
    [#"../bdd.rs" 143 8 143 14] _0 <- ([#"../bdd.rs" 143 8 143 14] Bdd_Bdd_Type.bdd_1 self);
    return _0
  }
  
end
module Bdd_Impl8_Size_Impl
  use Bdd_Node_Type as Bdd_Node_Type
  use Bdd_Bdd_Type as Bdd_Bdd_Type
  use prelude.Int
  let rec ghost function size [#"../bdd.rs" 224 4 224 24] (self : Bdd_Bdd_Type.t_bdd) : int
    ensures { [#"../bdd.rs" 223 14 223 25] result >= 0 }
    
   = [@vc:do_not_keep_trace] [@vc:sp]
    [#"../bdd.rs" 226 12 234 13] match (self) with
      | Bdd_Bdd_Type.C_Bdd (Bdd_Node_Type.C_True) _ -> 0
      | Bdd_Bdd_Type.C_Bdd (Bdd_Node_Type.C_False) _ -> 0
      | Bdd_Bdd_Type.C_Bdd (Bdd_Node_Type.C_If _ childt childf) _ -> let ht = size childt in let hf = size childf in 1 + ht + hf
      end
end
module Bdd_Context_Type
  use Bdd_Bdd_Type as Bdd_Bdd_Type
  use Bdd_Hashmap_MyHashMap_Type as Bdd_Hashmap_MyHashMap_Type
  use prelude.UInt64
  use prelude.Int
  use Bdd_Node_Type as Bdd_Node_Type
  use map.Map
  use prelude.Ghost
  use Bdd_Bumpalo_Bump_Type as Bdd_Bumpalo_Bump_Type
  use prelude.Borrow
  type t_context  =
    | C_Context (Bdd_Bumpalo_Bump_Type.t_bump) (Bdd_Hashmap_MyHashMap_Type.t_myhashmap (Bdd_Node_Type.t_node) (Bdd_Bdd_Type.t_bdd)) (Ghost.ghost_ty (Map.map uint64 (Bdd_Node_Type.t_node))) (Bdd_Hashmap_MyHashMap_Type.t_myhashmap (Bdd_Bdd_Type.t_bdd) (Bdd_Bdd_Type.t_bdd)) (Bdd_Hashmap_MyHashMap_Type.t_myhashmap (Bdd_Bdd_Type.t_bdd, Bdd_Bdd_Type.t_bdd) (Bdd_Bdd_Type.t_bdd)) uint64
    
  let function context_hashcons (self : t_context) : Bdd_Hashmap_MyHashMap_Type.t_myhashmap (Bdd_Node_Type.t_node) (Bdd_Bdd_Type.t_bdd)
    
   = [@vc:do_not_keep_trace] [@vc:sp]
    match (self) with
      | C_Context _ a _ _ _ _ -> a
      end
  let function context_cnt (self : t_context) : uint64 = [@vc:do_not_keep_trace] [@vc:sp]
    match (self) with
      | C_Context _ _ _ _ _ a -> a
      end
  let function context_hashcons_ghost (self : t_context) : Ghost.ghost_ty (Map.map uint64 (Bdd_Node_Type.t_node))
   = [@vc:do_not_keep_trace] [@vc:sp]
    match (self) with
      | C_Context _ _ a _ _ _ -> a
      end
  let function context_not_memo (self : t_context) : Bdd_Hashmap_MyHashMap_Type.t_myhashmap (Bdd_Bdd_Type.t_bdd) (Bdd_Bdd_Type.t_bdd)
    
   = [@vc:do_not_keep_trace] [@vc:sp]
    match (self) with
      | C_Context _ _ _ a _ _ -> a
      end
  let function context_and_memo (self : t_context) : Bdd_Hashmap_MyHashMap_Type.t_myhashmap (Bdd_Bdd_Type.t_bdd, Bdd_Bdd_Type.t_bdd) (Bdd_Bdd_Type.t_bdd)
    
   = [@vc:do_not_keep_trace] [@vc:sp]
    match (self) with
      | C_Context _ _ _ _ a _ -> a
      end
  let function context_alloc (self : t_context) : Bdd_Bumpalo_Bump_Type.t_bump = [@vc:do_not_keep_trace] [@vc:sp]
    match (self) with
      | C_Context a _ _ _ _ _ -> a
      end
end
module Bdd_Impl10_GrowsIsValidBdd_Impl
  use Bdd_Bdd_Type as Bdd_Bdd_Type
  use Core_Option_Option_Type as Core_Option_Option_Type
  use prelude.UInt64
  use map.Map
  use Bdd_Hashmap_MyHashMap_Type as Bdd_Hashmap_MyHashMap_Type
  use Bdd_NodeLog_Type as Bdd_NodeLog_Type
  use Bdd_Node_Type as Bdd_Node_Type
  use prelude.Borrow
  use map.Map
  function shallow_model5 [#"../bdd.rs" 46 8 46 54] (self : Bdd_Hashmap_MyHashMap_Type.t_myhashmap (Bdd_Bdd_Type.t_bdd, Bdd_Bdd_Type.t_bdd) (Bdd_Bdd_Type.t_bdd)) : Map.map (uint64, uint64) (Core_Option_Option_Type.t_option (Bdd_Bdd_Type.t_bdd))
    
  val shallow_model5 [#"../bdd.rs" 46 8 46 54] (self : Bdd_Hashmap_MyHashMap_Type.t_myhashmap (Bdd_Bdd_Type.t_bdd, Bdd_Bdd_Type.t_bdd) (Bdd_Bdd_Type.t_bdd)) : Map.map (uint64, uint64) (Core_Option_Option_Type.t_option (Bdd_Bdd_Type.t_bdd))
    ensures { result = shallow_model5 self }
    
  use map.Map
  function shallow_model4 [#"../bdd.rs" 46 8 46 54] (self : Bdd_Hashmap_MyHashMap_Type.t_myhashmap (Bdd_Bdd_Type.t_bdd) (Bdd_Bdd_Type.t_bdd)) : Map.map uint64 (Core_Option_Option_Type.t_option (Bdd_Bdd_Type.t_bdd))
    
  val shallow_model4 [#"../bdd.rs" 46 8 46 54] (self : Bdd_Hashmap_MyHashMap_Type.t_myhashmap (Bdd_Bdd_Type.t_bdd) (Bdd_Bdd_Type.t_bdd)) : Map.map uint64 (Core_Option_Option_Type.t_option (Bdd_Bdd_Type.t_bdd))
    ensures { result = shallow_model4 self }
    
  use prelude.Int
  use prelude.UInt64
  function shallow_model6 (self : uint64) : int =
    [#"../../../../creusot-contracts/src/model.rs" 83 8 83 31] UInt64.to_int self
  val shallow_model6 (self : uint64) : int
    ensures { result = shallow_model6 self }
    
  use prelude.Int
  let constant max0  : uint64 = [@vc:do_not_keep_trace] [@vc:sp]
    (18446744073709551615 : uint64)
  function leastvar0 [#"../bdd.rs" 239 4 239 28] (self : Bdd_Bdd_Type.t_bdd) : int =
    [#"../bdd.rs" 241 12 245 13] match (self) with
      | Bdd_Bdd_Type.C_Bdd (Bdd_Node_Type.C_True) _ -> UInt64.to_int max0 + 1
      | Bdd_Bdd_Type.C_Bdd (Bdd_Node_Type.C_False) _ -> UInt64.to_int max0 + 1
      | Bdd_Bdd_Type.C_Bdd (Bdd_Node_Type.C_If v _ _) _ -> shallow_model6 v
      end
  val leastvar0 [#"../bdd.rs" 239 4 239 28] (self : Bdd_Bdd_Type.t_bdd) : int
    ensures { result = leastvar0 self }
    
  use map.Map
  function interp0 [#"../bdd.rs" 209 4 209 53] (self : Bdd_Bdd_Type.t_bdd) (vars : Map.map uint64 bool) : bool =
    [#"../bdd.rs" 211 12 218 13] match (self) with
      | Bdd_Bdd_Type.C_Bdd (Bdd_Node_Type.C_True) _ -> true
      | Bdd_Bdd_Type.C_Bdd (Bdd_Node_Type.C_False) _ -> false
      | Bdd_Bdd_Type.C_Bdd (Bdd_Node_Type.C_If v childt childf) _ -> if Map.get vars v then
        interp0 childt vars
      else
        interp0 childf vars
      
      end
  val interp0 [#"../bdd.rs" 209 4 209 53] (self : Bdd_Bdd_Type.t_bdd) (vars : Map.map uint64 bool) : bool
    ensures { result = interp0 self vars }
    
  use map.Map
  function deep_model0 [#"../bdd.rs" 158 4 158 44] (self : Bdd_Node_Type.t_node) : Bdd_NodeLog_Type.t_nodelog =
    [#"../bdd.rs" 160 12 164 13] match (self) with
      | Bdd_Node_Type.C_False -> Bdd_NodeLog_Type.C_False
      | Bdd_Node_Type.C_True -> Bdd_NodeLog_Type.C_True
      | Bdd_Node_Type.C_If v childt childf -> Bdd_NodeLog_Type.C_If v (Bdd_Bdd_Type.bdd_1 childt) (Bdd_Bdd_Type.bdd_1 childf)
      end
  val deep_model0 [#"../bdd.rs" 158 4 158 44] (self : Bdd_Node_Type.t_node) : Bdd_NodeLog_Type.t_nodelog
    ensures { result = deep_model0 self }
    
  function shallow_model3 [#"../bdd.rs" 175 4 175 50] (self : Bdd_Node_Type.t_node) : Bdd_NodeLog_Type.t_nodelog =
    [#"../bdd.rs" 176 20 176 37] deep_model0 self
  val shallow_model3 [#"../bdd.rs" 175 4 175 50] (self : Bdd_Node_Type.t_node) : Bdd_NodeLog_Type.t_nodelog
    ensures { result = shallow_model3 self }
    
  function shallow_model2 (self : Bdd_Node_Type.t_node) : Bdd_NodeLog_Type.t_nodelog =
    [#"../../../../creusot-contracts/src/model.rs" 83 8 83 31] shallow_model3 self
  val shallow_model2 (self : Bdd_Node_Type.t_node) : Bdd_NodeLog_Type.t_nodelog
    ensures { result = shallow_model2 self }
    
  function shallow_model1 [#"../bdd.rs" 46 8 46 54] (self : Bdd_Hashmap_MyHashMap_Type.t_myhashmap (Bdd_Node_Type.t_node) (Bdd_Bdd_Type.t_bdd)) : Map.map (Bdd_NodeLog_Type.t_nodelog) (Core_Option_Option_Type.t_option (Bdd_Bdd_Type.t_bdd))
    
  val shallow_model1 [#"../bdd.rs" 46 8 46 54] (self : Bdd_Hashmap_MyHashMap_Type.t_myhashmap (Bdd_Node_Type.t_node) (Bdd_Bdd_Type.t_bdd)) : Map.map (Bdd_NodeLog_Type.t_nodelog) (Core_Option_Option_Type.t_option (Bdd_Bdd_Type.t_bdd))
    ensures { result = shallow_model1 self }
    
  use Bdd_Context_Type as Bdd_Context_Type
  predicate is_valid_bdd0 [#"../bdd.rs" 309 4 309 53] (self : Bdd_Context_Type.t_context) (b : Bdd_Bdd_Type.t_bdd) =
    [#"../bdd.rs" 311 12 311 47] Map.get (shallow_model1 (Bdd_Context_Type.context_hashcons self)) (shallow_model2 (Bdd_Bdd_Type.bdd_0 b)) = Core_Option_Option_Type.C_Some b
  val is_valid_bdd0 [#"../bdd.rs" 309 4 309 53] (self : Bdd_Context_Type.t_context) (b : Bdd_Bdd_Type.t_bdd) : bool
    ensures { result = is_valid_bdd0 self b }
    
  use map.Map
  use prelude.Ghost
  predicate is_valid_node0 [#"../bdd.rs" 316 4 316 51] (self : Bdd_Context_Type.t_context) (n : Bdd_Node_Type.t_node) =
    [#"../bdd.rs" 318 12 327 13] match (n) with
      | Bdd_Node_Type.C_True -> true
      | Bdd_Node_Type.C_False -> true
      | Bdd_Node_Type.C_If v childt childf -> Bdd_Bdd_Type.bdd_0 childt <> Bdd_Bdd_Type.bdd_0 childf /\ is_valid_bdd0 self childt /\ is_valid_bdd0 self childf /\ UInt64.to_int v < leastvar0 childt /\ UInt64.to_int v < leastvar0 childf
      end
  val is_valid_node0 [#"../bdd.rs" 316 4 316 51] (self : Bdd_Context_Type.t_context) (n : Bdd_Node_Type.t_node) : bool
    ensures { result = is_valid_node0 self n }
    
  predicate invariant1 [#"../bdd.rs" 262 4 262 30] (self : Bdd_Context_Type.t_context) =
    [#"../bdd.rs" 264 12 288 19] (forall n : Bdd_NodeLog_Type.t_nodelog . match (Map.get (shallow_model1 (Bdd_Context_Type.context_hashcons self)) n) with
      | Core_Option_Option_Type.C_Some b -> shallow_model2 (Bdd_Bdd_Type.bdd_0 b) = n /\ is_valid_node0 self (Bdd_Bdd_Type.bdd_0 b) /\ Bdd_Bdd_Type.bdd_1 b < Bdd_Context_Type.context_cnt self /\ Map.get (Ghost.inner (Bdd_Context_Type.context_hashcons_ghost self)) (Bdd_Bdd_Type.bdd_1 b) = Bdd_Bdd_Type.bdd_0 b
      | Core_Option_Option_Type.C_None -> true
      end) /\ (forall bm : uint64 . match (Map.get (shallow_model4 (Bdd_Context_Type.context_not_memo self)) bm) with
      | Core_Option_Option_Type.C_None -> true
      | Core_Option_Option_Type.C_Some n -> let b = Bdd_Bdd_Type.C_Bdd (Map.get (Ghost.inner (Bdd_Context_Type.context_hashcons_ghost self)) bm) bm in is_valid_bdd0 self n /\ is_valid_bdd0 self b /\ (forall v : Map.map uint64 bool . interp0 n v = (not interp0 b v)) /\ leastvar0 b <= leastvar0 n
      end) /\ (forall abm : (uint64, uint64) . match (Map.get (shallow_model5 (Bdd_Context_Type.context_and_memo self)) abm) with
      | Core_Option_Option_Type.C_None -> true
      | Core_Option_Option_Type.C_Some n -> let a = Bdd_Bdd_Type.C_Bdd (Map.get (Ghost.inner (Bdd_Context_Type.context_hashcons_ghost self)) (let (a, _) = abm in a)) (let (a, _) = abm in a) in let b = Bdd_Bdd_Type.C_Bdd (Map.get (Ghost.inner (Bdd_Context_Type.context_hashcons_ghost self)) (let (_, a) = abm in a)) (let (_, a) = abm in a) in is_valid_bdd0 self n /\ is_valid_bdd0 self a /\ is_valid_bdd0 self b /\ (forall v : Map.map uint64 bool . interp0 n v = (interp0 a v /\ interp0 b v)) /\ (leastvar0 a <= leastvar0 n \/ leastvar0 b <= leastvar0 n)
      end)
  val invariant1 [#"../bdd.rs" 262 4 262 30] (self : Bdd_Context_Type.t_context) : bool
    ensures { result = invariant1 self }
    
  predicate inv1 (_x : Bdd_Context_Type.t_context)
  val inv1 (_x : Bdd_Context_Type.t_context) : bool
    ensures { result = inv1 _x }
    
  axiom inv1 : [#"../bdd.rs" 1 0 1 0] forall x : Bdd_Context_Type.t_context . inv1 x = (invariant1 x /\ match (x) with
    | Bdd_Context_Type.C_Context alloc hashcons hashcons_ghost not_memo and_memo cnt -> true
    end)
  predicate invariant0 (self : borrowed (Bdd_Context_Type.t_context)) =
    [#"../../../../creusot-contracts/src/invariant.rs" 8 8 8 12] true
  val invariant0 (self : borrowed (Bdd_Context_Type.t_context)) : bool
    ensures { result = invariant0 self }
    
  predicate inv0 (_x : borrowed (Bdd_Context_Type.t_context))
  val inv0 (_x : borrowed (Bdd_Context_Type.t_context)) : bool
    ensures { result = inv0 _x }
    
  axiom inv0 : [#"../bdd.rs" 1 0 1 0] forall x : borrowed (Bdd_Context_Type.t_context) . inv0 x = (inv1 ( * x) /\ inv1 ( ^ x))
  predicate grows0 [#"../bdd.rs" 296 4 296 35] (self : borrowed (Bdd_Context_Type.t_context)) =
    [#"../bdd.rs" 297 8 304 9] UInt64.to_int (Bdd_Context_Type.context_cnt ( * self)) <= UInt64.to_int (Bdd_Context_Type.context_cnt ( ^ self)) /\ (forall n : Bdd_NodeLog_Type.t_nodelog . match (Map.get (shallow_model1 (Bdd_Context_Type.context_hashcons ( * self))) n) with
      | Core_Option_Option_Type.C_Some b -> Map.get (shallow_model1 (Bdd_Context_Type.context_hashcons ( ^ self))) n = Core_Option_Option_Type.C_Some b
      | Core_Option_Option_Type.C_None -> true
      end)
  val grows0 [#"../bdd.rs" 296 4 296 35] (self : borrowed (Bdd_Context_Type.t_context)) : bool
    ensures { result = grows0 self }
    
  let rec ghost function grows_is_valid_bdd [#"../bdd.rs" 336 4 336 56] (self : borrowed (Bdd_Context_Type.t_context)) (b : Bdd_Bdd_Type.t_bdd) : ()
    requires {[#"../bdd.rs" 333 15 333 27] grows0 self}
    requires {[#"../bdd.rs" 334 15 334 35] is_valid_bdd0 ( * self) b}
    requires {[#"../bdd.rs" 336 35 336 39] inv0 self}
    ensures { [#"../bdd.rs" 335 14 335 37] is_valid_bdd0 ( ^ self) b }
    
   = [@vc:do_not_keep_trace] [@vc:sp]
    [#"../bdd.rs" 331 4 331 12] ()
end
module Bdd_Impl10_GrowsTrans_Impl
  use Bdd_Bdd_Type as Bdd_Bdd_Type
  use Core_Option_Option_Type as Core_Option_Option_Type
  use prelude.UInt64
  use map.Map
  use Bdd_Hashmap_MyHashMap_Type as Bdd_Hashmap_MyHashMap_Type
  use Bdd_NodeLog_Type as Bdd_NodeLog_Type
  use Bdd_Node_Type as Bdd_Node_Type
  use prelude.Borrow
  use map.Map
  function shallow_model4 [#"../bdd.rs" 46 8 46 54] (self : Bdd_Hashmap_MyHashMap_Type.t_myhashmap (Bdd_Bdd_Type.t_bdd, Bdd_Bdd_Type.t_bdd) (Bdd_Bdd_Type.t_bdd)) : Map.map (uint64, uint64) (Core_Option_Option_Type.t_option (Bdd_Bdd_Type.t_bdd))
    
  val shallow_model4 [#"../bdd.rs" 46 8 46 54] (self : Bdd_Hashmap_MyHashMap_Type.t_myhashmap (Bdd_Bdd_Type.t_bdd, Bdd_Bdd_Type.t_bdd) (Bdd_Bdd_Type.t_bdd)) : Map.map (uint64, uint64) (Core_Option_Option_Type.t_option (Bdd_Bdd_Type.t_bdd))
    ensures { result = shallow_model4 self }
    
  use map.Map
  function shallow_model3 [#"../bdd.rs" 46 8 46 54] (self : Bdd_Hashmap_MyHashMap_Type.t_myhashmap (Bdd_Bdd_Type.t_bdd) (Bdd_Bdd_Type.t_bdd)) : Map.map uint64 (Core_Option_Option_Type.t_option (Bdd_Bdd_Type.t_bdd))
    
  val shallow_model3 [#"../bdd.rs" 46 8 46 54] (self : Bdd_Hashmap_MyHashMap_Type.t_myhashmap (Bdd_Bdd_Type.t_bdd) (Bdd_Bdd_Type.t_bdd)) : Map.map uint64 (Core_Option_Option_Type.t_option (Bdd_Bdd_Type.t_bdd))
    ensures { result = shallow_model3 self }
    
  use prelude.Int
  use prelude.UInt64
  function shallow_model6 (self : uint64) : int =
    [#"../../../../creusot-contracts/src/model.rs" 83 8 83 31] UInt64.to_int self
  val shallow_model6 (self : uint64) : int
    ensures { result = shallow_model6 self }
    
  use prelude.Int
  let constant max0  : uint64 = [@vc:do_not_keep_trace] [@vc:sp]
    (18446744073709551615 : uint64)
  function leastvar0 [#"../bdd.rs" 239 4 239 28] (self : Bdd_Bdd_Type.t_bdd) : int =
    [#"../bdd.rs" 241 12 245 13] match (self) with
      | Bdd_Bdd_Type.C_Bdd (Bdd_Node_Type.C_True) _ -> UInt64.to_int max0 + 1
      | Bdd_Bdd_Type.C_Bdd (Bdd_Node_Type.C_False) _ -> UInt64.to_int max0 + 1
      | Bdd_Bdd_Type.C_Bdd (Bdd_Node_Type.C_If v _ _) _ -> shallow_model6 v
      end
  val leastvar0 [#"../bdd.rs" 239 4 239 28] (self : Bdd_Bdd_Type.t_bdd) : int
    ensures { result = leastvar0 self }
    
  use map.Map
  function interp0 [#"../bdd.rs" 209 4 209 53] (self : Bdd_Bdd_Type.t_bdd) (vars : Map.map uint64 bool) : bool =
    [#"../bdd.rs" 211 12 218 13] match (self) with
      | Bdd_Bdd_Type.C_Bdd (Bdd_Node_Type.C_True) _ -> true
      | Bdd_Bdd_Type.C_Bdd (Bdd_Node_Type.C_False) _ -> false
      | Bdd_Bdd_Type.C_Bdd (Bdd_Node_Type.C_If v childt childf) _ -> if Map.get vars v then
        interp0 childt vars
      else
        interp0 childf vars
      
      end
  val interp0 [#"../bdd.rs" 209 4 209 53] (self : Bdd_Bdd_Type.t_bdd) (vars : Map.map uint64 bool) : bool
    ensures { result = interp0 self vars }
    
  use map.Map
  function deep_model0 [#"../bdd.rs" 158 4 158 44] (self : Bdd_Node_Type.t_node) : Bdd_NodeLog_Type.t_nodelog =
    [#"../bdd.rs" 160 12 164 13] match (self) with
      | Bdd_Node_Type.C_False -> Bdd_NodeLog_Type.C_False
      | Bdd_Node_Type.C_True -> Bdd_NodeLog_Type.C_True
      | Bdd_Node_Type.C_If v childt childf -> Bdd_NodeLog_Type.C_If v (Bdd_Bdd_Type.bdd_1 childt) (Bdd_Bdd_Type.bdd_1 childf)
      end
  val deep_model0 [#"../bdd.rs" 158 4 158 44] (self : Bdd_Node_Type.t_node) : Bdd_NodeLog_Type.t_nodelog
    ensures { result = deep_model0 self }
    
  function shallow_model5 [#"../bdd.rs" 175 4 175 50] (self : Bdd_Node_Type.t_node) : Bdd_NodeLog_Type.t_nodelog =
    [#"../bdd.rs" 176 20 176 37] deep_model0 self
  val shallow_model5 [#"../bdd.rs" 175 4 175 50] (self : Bdd_Node_Type.t_node) : Bdd_NodeLog_Type.t_nodelog
    ensures { result = shallow_model5 self }
    
  function shallow_model2 (self : Bdd_Node_Type.t_node) : Bdd_NodeLog_Type.t_nodelog =
    [#"../../../../creusot-contracts/src/model.rs" 83 8 83 31] shallow_model5 self
  val shallow_model2 (self : Bdd_Node_Type.t_node) : Bdd_NodeLog_Type.t_nodelog
    ensures { result = shallow_model2 self }
    
  function shallow_model1 [#"../bdd.rs" 46 8 46 54] (self : Bdd_Hashmap_MyHashMap_Type.t_myhashmap (Bdd_Node_Type.t_node) (Bdd_Bdd_Type.t_bdd)) : Map.map (Bdd_NodeLog_Type.t_nodelog) (Core_Option_Option_Type.t_option (Bdd_Bdd_Type.t_bdd))
    
  val shallow_model1 [#"../bdd.rs" 46 8 46 54] (self : Bdd_Hashmap_MyHashMap_Type.t_myhashmap (Bdd_Node_Type.t_node) (Bdd_Bdd_Type.t_bdd)) : Map.map (Bdd_NodeLog_Type.t_nodelog) (Core_Option_Option_Type.t_option (Bdd_Bdd_Type.t_bdd))
    ensures { result = shallow_model1 self }
    
  use Bdd_Context_Type as Bdd_Context_Type
  predicate is_valid_bdd0 [#"../bdd.rs" 309 4 309 53] (self : Bdd_Context_Type.t_context) (b : Bdd_Bdd_Type.t_bdd) =
    [#"../bdd.rs" 311 12 311 47] Map.get (shallow_model1 (Bdd_Context_Type.context_hashcons self)) (shallow_model2 (Bdd_Bdd_Type.bdd_0 b)) = Core_Option_Option_Type.C_Some b
  val is_valid_bdd0 [#"../bdd.rs" 309 4 309 53] (self : Bdd_Context_Type.t_context) (b : Bdd_Bdd_Type.t_bdd) : bool
    ensures { result = is_valid_bdd0 self b }
    
  use map.Map
  use prelude.Ghost
  predicate is_valid_node0 [#"../bdd.rs" 316 4 316 51] (self : Bdd_Context_Type.t_context) (n : Bdd_Node_Type.t_node) =
    [#"../bdd.rs" 318 12 327 13] match (n) with
      | Bdd_Node_Type.C_True -> true
      | Bdd_Node_Type.C_False -> true
      | Bdd_Node_Type.C_If v childt childf -> Bdd_Bdd_Type.bdd_0 childt <> Bdd_Bdd_Type.bdd_0 childf /\ is_valid_bdd0 self childt /\ is_valid_bdd0 self childf /\ UInt64.to_int v < leastvar0 childt /\ UInt64.to_int v < leastvar0 childf
      end
  val is_valid_node0 [#"../bdd.rs" 316 4 316 51] (self : Bdd_Context_Type.t_context) (n : Bdd_Node_Type.t_node) : bool
    ensures { result = is_valid_node0 self n }
    
  predicate invariant1 [#"../bdd.rs" 262 4 262 30] (self : Bdd_Context_Type.t_context) =
    [#"../bdd.rs" 264 12 288 19] (forall n : Bdd_NodeLog_Type.t_nodelog . match (Map.get (shallow_model1 (Bdd_Context_Type.context_hashcons self)) n) with
      | Core_Option_Option_Type.C_Some b -> shallow_model2 (Bdd_Bdd_Type.bdd_0 b) = n /\ is_valid_node0 self (Bdd_Bdd_Type.bdd_0 b) /\ Bdd_Bdd_Type.bdd_1 b < Bdd_Context_Type.context_cnt self /\ Map.get (Ghost.inner (Bdd_Context_Type.context_hashcons_ghost self)) (Bdd_Bdd_Type.bdd_1 b) = Bdd_Bdd_Type.bdd_0 b
      | Core_Option_Option_Type.C_None -> true
      end) /\ (forall bm : uint64 . match (Map.get (shallow_model3 (Bdd_Context_Type.context_not_memo self)) bm) with
      | Core_Option_Option_Type.C_None -> true
      | Core_Option_Option_Type.C_Some n -> let b = Bdd_Bdd_Type.C_Bdd (Map.get (Ghost.inner (Bdd_Context_Type.context_hashcons_ghost self)) bm) bm in is_valid_bdd0 self n /\ is_valid_bdd0 self b /\ (forall v : Map.map uint64 bool . interp0 n v = (not interp0 b v)) /\ leastvar0 b <= leastvar0 n
      end) /\ (forall abm : (uint64, uint64) . match (Map.get (shallow_model4 (Bdd_Context_Type.context_and_memo self)) abm) with
      | Core_Option_Option_Type.C_None -> true
      | Core_Option_Option_Type.C_Some n -> let a = Bdd_Bdd_Type.C_Bdd (Map.get (Ghost.inner (Bdd_Context_Type.context_hashcons_ghost self)) (let (a, _) = abm in a)) (let (a, _) = abm in a) in let b = Bdd_Bdd_Type.C_Bdd (Map.get (Ghost.inner (Bdd_Context_Type.context_hashcons_ghost self)) (let (_, a) = abm in a)) (let (_, a) = abm in a) in is_valid_bdd0 self n /\ is_valid_bdd0 self a /\ is_valid_bdd0 self b /\ (forall v : Map.map uint64 bool . interp0 n v = (interp0 a v /\ interp0 b v)) /\ (leastvar0 a <= leastvar0 n \/ leastvar0 b <= leastvar0 n)
      end)
  val invariant1 [#"../bdd.rs" 262 4 262 30] (self : Bdd_Context_Type.t_context) : bool
    ensures { result = invariant1 self }
    
  predicate inv1 (_x : Bdd_Context_Type.t_context)
  val inv1 (_x : Bdd_Context_Type.t_context) : bool
    ensures { result = inv1 _x }
    
  axiom inv1 : [#"../bdd.rs" 1 0 1 0] forall x : Bdd_Context_Type.t_context . inv1 x = (invariant1 x /\ match (x) with
    | Bdd_Context_Type.C_Context alloc hashcons hashcons_ghost not_memo and_memo cnt -> true
    end)
  predicate invariant0 (self : borrowed (Bdd_Context_Type.t_context)) =
    [#"../../../../creusot-contracts/src/invariant.rs" 8 8 8 12] true
  val invariant0 (self : borrowed (Bdd_Context_Type.t_context)) : bool
    ensures { result = invariant0 self }
    
  predicate inv0 (_x : borrowed (Bdd_Context_Type.t_context))
  val inv0 (_x : borrowed (Bdd_Context_Type.t_context)) : bool
    ensures { result = inv0 _x }
    
  axiom inv0 : [#"../bdd.rs" 1 0 1 0] forall x : borrowed (Bdd_Context_Type.t_context) . inv0 x = (inv1 ( * x) /\ inv1 ( ^ x))
  predicate grows0 [#"../bdd.rs" 296 4 296 35] (self : borrowed (Bdd_Context_Type.t_context)) =
    [#"../bdd.rs" 297 8 304 9] UInt64.to_int (Bdd_Context_Type.context_cnt ( * self)) <= UInt64.to_int (Bdd_Context_Type.context_cnt ( ^ self)) /\ (forall n : Bdd_NodeLog_Type.t_nodelog . match (Map.get (shallow_model1 (Bdd_Context_Type.context_hashcons ( * self))) n) with
      | Core_Option_Option_Type.C_Some b -> Map.get (shallow_model1 (Bdd_Context_Type.context_hashcons ( ^ self))) n = Core_Option_Option_Type.C_Some b
      | Core_Option_Option_Type.C_None -> true
      end)
  val grows0 [#"../bdd.rs" 296 4 296 35] (self : borrowed (Bdd_Context_Type.t_context)) : bool
    ensures { result = grows0 self }
    
  let rec ghost function grows_trans [#"../bdd.rs" 345 4 345 62] (self : borrowed (Bdd_Context_Type.t_context)) (o : borrowed (Bdd_Context_Type.t_context)) (oo : borrowed (Bdd_Context_Type.t_context)) : ()
    requires {[#"../bdd.rs" 340 15 340 27] grows0 self}
    requires {[#"../bdd.rs" 341 15 341 24] grows0 o}
    requires {[#"../bdd.rs" 342 15 342 26]  ^ self =  * o}
    requires {[#"../bdd.rs" 343 15 343 43]  * self =  * oo /\  ^ self =  ^ oo}
    requires {[#"../bdd.rs" 345 28 345 32] inv0 self}
    requires {[#"../bdd.rs" 345 34 345 35] inv0 o}
    requires {[#"../bdd.rs" 345 48 345 50] inv0 oo}
    ensures { [#"../bdd.rs" 344 14 344 24] grows0 oo }
    
   = [@vc:do_not_keep_trace] [@vc:sp]
    [#"../bdd.rs" 338 4 338 12] ()
end
module Bdd_Impl10_SetIrreleventVar_Impl
  use Bdd_Bdd_Type as Bdd_Bdd_Type
  use Core_Option_Option_Type as Core_Option_Option_Type
  use prelude.UInt64
  use map.Map
  use Bdd_Hashmap_MyHashMap_Type as Bdd_Hashmap_MyHashMap_Type
  use Bdd_NodeLog_Type as Bdd_NodeLog_Type
  use Bdd_Node_Type as Bdd_Node_Type
  use prelude.Borrow
  use map.Map
  function shallow_model6 [#"../bdd.rs" 46 8 46 54] (self : Bdd_Hashmap_MyHashMap_Type.t_myhashmap (Bdd_Bdd_Type.t_bdd, Bdd_Bdd_Type.t_bdd) (Bdd_Bdd_Type.t_bdd)) : Map.map (uint64, uint64) (Core_Option_Option_Type.t_option (Bdd_Bdd_Type.t_bdd))
    
  val shallow_model6 [#"../bdd.rs" 46 8 46 54] (self : Bdd_Hashmap_MyHashMap_Type.t_myhashmap (Bdd_Bdd_Type.t_bdd, Bdd_Bdd_Type.t_bdd) (Bdd_Bdd_Type.t_bdd)) : Map.map (uint64, uint64) (Core_Option_Option_Type.t_option (Bdd_Bdd_Type.t_bdd))
    ensures { result = shallow_model6 self }
    
  use map.Map
  function shallow_model5 [#"../bdd.rs" 46 8 46 54] (self : Bdd_Hashmap_MyHashMap_Type.t_myhashmap (Bdd_Bdd_Type.t_bdd) (Bdd_Bdd_Type.t_bdd)) : Map.map uint64 (Core_Option_Option_Type.t_option (Bdd_Bdd_Type.t_bdd))
    
  val shallow_model5 [#"../bdd.rs" 46 8 46 54] (self : Bdd_Hashmap_MyHashMap_Type.t_myhashmap (Bdd_Bdd_Type.t_bdd) (Bdd_Bdd_Type.t_bdd)) : Map.map uint64 (Core_Option_Option_Type.t_option (Bdd_Bdd_Type.t_bdd))
    ensures { result = shallow_model5 self }
    
  use prelude.Int
  use prelude.UInt64
  function shallow_model3 (self : uint64) : int =
    [#"../../../../creusot-contracts/src/model.rs" 83 8 83 31] UInt64.to_int self
  val shallow_model3 (self : uint64) : int
    ensures { result = shallow_model3 self }
    
  use prelude.Int
  let constant max0  : uint64 = [@vc:do_not_keep_trace] [@vc:sp]
    (18446744073709551615 : uint64)
  function leastvar0 [#"../bdd.rs" 239 4 239 28] (self : Bdd_Bdd_Type.t_bdd) : int =
    [#"../bdd.rs" 241 12 245 13] match (self) with
      | Bdd_Bdd_Type.C_Bdd (Bdd_Node_Type.C_True) _ -> UInt64.to_int max0 + 1
      | Bdd_Bdd_Type.C_Bdd (Bdd_Node_Type.C_False) _ -> UInt64.to_int max0 + 1
      | Bdd_Bdd_Type.C_Bdd (Bdd_Node_Type.C_If v _ _) _ -> shallow_model3 v
      end
  val leastvar0 [#"../bdd.rs" 239 4 239 28] (self : Bdd_Bdd_Type.t_bdd) : int
    ensures { result = leastvar0 self }
    
  use map.Map
  function interp0 [#"../bdd.rs" 209 4 209 53] (self : Bdd_Bdd_Type.t_bdd) (vars : Map.map uint64 bool) : bool =
    [#"../bdd.rs" 211 12 218 13] match (self) with
      | Bdd_Bdd_Type.C_Bdd (Bdd_Node_Type.C_True) _ -> true
      | Bdd_Bdd_Type.C_Bdd (Bdd_Node_Type.C_False) _ -> false
      | Bdd_Bdd_Type.C_Bdd (Bdd_Node_Type.C_If v childt childf) _ -> if Map.get vars v then
        interp0 childt vars
      else
        interp0 childf vars
      
      end
  val interp0 [#"../bdd.rs" 209 4 209 53] (self : Bdd_Bdd_Type.t_bdd) (vars : Map.map uint64 bool) : bool
    ensures { result = interp0 self vars }
    
  use map.Map
  function deep_model0 [#"../bdd.rs" 158 4 158 44] (self : Bdd_Node_Type.t_node) : Bdd_NodeLog_Type.t_nodelog =
    [#"../bdd.rs" 160 12 164 13] match (self) with
      | Bdd_Node_Type.C_False -> Bdd_NodeLog_Type.C_False
      | Bdd_Node_Type.C_True -> Bdd_NodeLog_Type.C_True
      | Bdd_Node_Type.C_If v childt childf -> Bdd_NodeLog_Type.C_If v (Bdd_Bdd_Type.bdd_1 childt) (Bdd_Bdd_Type.bdd_1 childf)
      end
  val deep_model0 [#"../bdd.rs" 158 4 158 44] (self : Bdd_Node_Type.t_node) : Bdd_NodeLog_Type.t_nodelog
    ensures { result = deep_model0 self }
    
  function shallow_model4 [#"../bdd.rs" 175 4 175 50] (self : Bdd_Node_Type.t_node) : Bdd_NodeLog_Type.t_nodelog =
    [#"../bdd.rs" 176 20 176 37] deep_model0 self
  val shallow_model4 [#"../bdd.rs" 175 4 175 50] (self : Bdd_Node_Type.t_node) : Bdd_NodeLog_Type.t_nodelog
    ensures { result = shallow_model4 self }
    
  function shallow_model2 (self : Bdd_Node_Type.t_node) : Bdd_NodeLog_Type.t_nodelog =
    [#"../../../../creusot-contracts/src/model.rs" 83 8 83 31] shallow_model4 self
  val shallow_model2 (self : Bdd_Node_Type.t_node) : Bdd_NodeLog_Type.t_nodelog
    ensures { result = shallow_model2 self }
    
  function shallow_model1 [#"../bdd.rs" 46 8 46 54] (self : Bdd_Hashmap_MyHashMap_Type.t_myhashmap (Bdd_Node_Type.t_node) (Bdd_Bdd_Type.t_bdd)) : Map.map (Bdd_NodeLog_Type.t_nodelog) (Core_Option_Option_Type.t_option (Bdd_Bdd_Type.t_bdd))
    
  val shallow_model1 [#"../bdd.rs" 46 8 46 54] (self : Bdd_Hashmap_MyHashMap_Type.t_myhashmap (Bdd_Node_Type.t_node) (Bdd_Bdd_Type.t_bdd)) : Map.map (Bdd_NodeLog_Type.t_nodelog) (Core_Option_Option_Type.t_option (Bdd_Bdd_Type.t_bdd))
    ensures { result = shallow_model1 self }
    
  use Bdd_Context_Type as Bdd_Context_Type
  predicate is_valid_bdd0 [#"../bdd.rs" 309 4 309 53] (self : Bdd_Context_Type.t_context) (b : Bdd_Bdd_Type.t_bdd) =
    [#"../bdd.rs" 311 12 311 47] Map.get (shallow_model1 (Bdd_Context_Type.context_hashcons self)) (shallow_model2 (Bdd_Bdd_Type.bdd_0 b)) = Core_Option_Option_Type.C_Some b
  val is_valid_bdd0 [#"../bdd.rs" 309 4 309 53] (self : Bdd_Context_Type.t_context) (b : Bdd_Bdd_Type.t_bdd) : bool
    ensures { result = is_valid_bdd0 self b }
    
  use map.Map
  use prelude.Ghost
  predicate is_valid_node0 [#"../bdd.rs" 316 4 316 51] (self : Bdd_Context_Type.t_context) (n : Bdd_Node_Type.t_node) =
    [#"../bdd.rs" 318 12 327 13] match (n) with
      | Bdd_Node_Type.C_True -> true
      | Bdd_Node_Type.C_False -> true
      | Bdd_Node_Type.C_If v childt childf -> Bdd_Bdd_Type.bdd_0 childt <> Bdd_Bdd_Type.bdd_0 childf /\ is_valid_bdd0 self childt /\ is_valid_bdd0 self childf /\ UInt64.to_int v < leastvar0 childt /\ UInt64.to_int v < leastvar0 childf
      end
  val is_valid_node0 [#"../bdd.rs" 316 4 316 51] (self : Bdd_Context_Type.t_context) (n : Bdd_Node_Type.t_node) : bool
    ensures { result = is_valid_node0 self n }
    
  predicate invariant0 [#"../bdd.rs" 262 4 262 30] (self : Bdd_Context_Type.t_context) =
    [#"../bdd.rs" 264 12 288 19] (forall n : Bdd_NodeLog_Type.t_nodelog . match (Map.get (shallow_model1 (Bdd_Context_Type.context_hashcons self)) n) with
      | Core_Option_Option_Type.C_Some b -> shallow_model2 (Bdd_Bdd_Type.bdd_0 b) = n /\ is_valid_node0 self (Bdd_Bdd_Type.bdd_0 b) /\ Bdd_Bdd_Type.bdd_1 b < Bdd_Context_Type.context_cnt self /\ Map.get (Ghost.inner (Bdd_Context_Type.context_hashcons_ghost self)) (Bdd_Bdd_Type.bdd_1 b) = Bdd_Bdd_Type.bdd_0 b
      | Core_Option_Option_Type.C_None -> true
      end) /\ (forall bm : uint64 . match (Map.get (shallow_model5 (Bdd_Context_Type.context_not_memo self)) bm) with
      | Core_Option_Option_Type.C_None -> true
      | Core_Option_Option_Type.C_Some n -> let b = Bdd_Bdd_Type.C_Bdd (Map.get (Ghost.inner (Bdd_Context_Type.context_hashcons_ghost self)) bm) bm in is_valid_bdd0 self n /\ is_valid_bdd0 self b /\ (forall v : Map.map uint64 bool . interp0 n v = (not interp0 b v)) /\ leastvar0 b <= leastvar0 n
      end) /\ (forall abm : (uint64, uint64) . match (Map.get (shallow_model6 (Bdd_Context_Type.context_and_memo self)) abm) with
      | Core_Option_Option_Type.C_None -> true
      | Core_Option_Option_Type.C_Some n -> let a = Bdd_Bdd_Type.C_Bdd (Map.get (Ghost.inner (Bdd_Context_Type.context_hashcons_ghost self)) (let (a, _) = abm in a)) (let (a, _) = abm in a) in let b = Bdd_Bdd_Type.C_Bdd (Map.get (Ghost.inner (Bdd_Context_Type.context_hashcons_ghost self)) (let (_, a) = abm in a)) (let (_, a) = abm in a) in is_valid_bdd0 self n /\ is_valid_bdd0 self a /\ is_valid_bdd0 self b /\ (forall v : Map.map uint64 bool . interp0 n v = (interp0 a v /\ interp0 b v)) /\ (leastvar0 a <= leastvar0 n \/ leastvar0 b <= leastvar0 n)
      end)
  val invariant0 [#"../bdd.rs" 262 4 262 30] (self : Bdd_Context_Type.t_context) : bool
    ensures { result = invariant0 self }
    
  predicate inv0 (_x : Bdd_Context_Type.t_context)
  val inv0 (_x : Bdd_Context_Type.t_context) : bool
    ensures { result = inv0 _x }
    
  axiom inv0 : [#"../bdd.rs" 1 0 1 0] forall x : Bdd_Context_Type.t_context . inv0 x = (invariant0 x /\ match (x) with
    | Bdd_Context_Type.C_Context alloc hashcons hashcons_ghost not_memo and_memo cnt -> true
    end)
  use map.Map
  let rec ghost function set_irrelevent_var [#"../bdd.rs" 351 4 351 87] (self : Bdd_Context_Type.t_context) (a : Bdd_Bdd_Type.t_bdd) (x : uint64) (v : Map.map uint64 bool) (b : bool) : ()
    requires {[#"../bdd.rs" 348 15 348 35] is_valid_bdd0 self a}
    requires {[#"../bdd.rs" 349 15 349 32] UInt64.to_int x < leastvar0 a}
    requires {[#"../bdd.rs" 351 26 351 30] inv0 self}
    ensures { [#"../bdd.rs" 350 14 350 50] interp0 a v = interp0 a (Map.set v x b) }
    
   = [@vc:do_not_keep_trace] [@vc:sp]
    [#"../bdd.rs" 353 12 359 13] match (a) with
      | Bdd_Bdd_Type.C_Bdd (Bdd_Node_Type.C_If _ childt childf) _ -> let _ = set_irrelevent_var self childt x v b in let _ = set_irrelevent_var self childf x v b in ()
      | _ -> ()
      end
end
module Bdd_Impl10_DiscrValuation_Impl
  use Bdd_Bdd_Type as Bdd_Bdd_Type
  use Core_Option_Option_Type as Core_Option_Option_Type
  use prelude.UInt64
  use map.Map
  use Bdd_Hashmap_MyHashMap_Type as Bdd_Hashmap_MyHashMap_Type
  use Bdd_NodeLog_Type as Bdd_NodeLog_Type
  use Bdd_Node_Type as Bdd_Node_Type
  use prelude.Borrow
  use map.Map
  function shallow_model6 [#"../bdd.rs" 46 8 46 54] (self : Bdd_Hashmap_MyHashMap_Type.t_myhashmap (Bdd_Bdd_Type.t_bdd, Bdd_Bdd_Type.t_bdd) (Bdd_Bdd_Type.t_bdd)) : Map.map (uint64, uint64) (Core_Option_Option_Type.t_option (Bdd_Bdd_Type.t_bdd))
    
  val shallow_model6 [#"../bdd.rs" 46 8 46 54] (self : Bdd_Hashmap_MyHashMap_Type.t_myhashmap (Bdd_Bdd_Type.t_bdd, Bdd_Bdd_Type.t_bdd) (Bdd_Bdd_Type.t_bdd)) : Map.map (uint64, uint64) (Core_Option_Option_Type.t_option (Bdd_Bdd_Type.t_bdd))
    ensures { result = shallow_model6 self }
    
  use map.Map
  function shallow_model5 [#"../bdd.rs" 46 8 46 54] (self : Bdd_Hashmap_MyHashMap_Type.t_myhashmap (Bdd_Bdd_Type.t_bdd) (Bdd_Bdd_Type.t_bdd)) : Map.map uint64 (Core_Option_Option_Type.t_option (Bdd_Bdd_Type.t_bdd))
    
  val shallow_model5 [#"../bdd.rs" 46 8 46 54] (self : Bdd_Hashmap_MyHashMap_Type.t_myhashmap (Bdd_Bdd_Type.t_bdd) (Bdd_Bdd_Type.t_bdd)) : Map.map uint64 (Core_Option_Option_Type.t_option (Bdd_Bdd_Type.t_bdd))
    ensures { result = shallow_model5 self }
    
  use prelude.Int
  use prelude.UInt64
  function shallow_model3 (self : uint64) : int =
    [#"../../../../creusot-contracts/src/model.rs" 83 8 83 31] UInt64.to_int self
  val shallow_model3 (self : uint64) : int
    ensures { result = shallow_model3 self }
    
  use prelude.Int
  let constant max0  : uint64 = [@vc:do_not_keep_trace] [@vc:sp]
    (18446744073709551615 : uint64)
  function leastvar0 [#"../bdd.rs" 239 4 239 28] (self : Bdd_Bdd_Type.t_bdd) : int =
    [#"../bdd.rs" 241 12 245 13] match (self) with
      | Bdd_Bdd_Type.C_Bdd (Bdd_Node_Type.C_True) _ -> UInt64.to_int max0 + 1
      | Bdd_Bdd_Type.C_Bdd (Bdd_Node_Type.C_False) _ -> UInt64.to_int max0 + 1
      | Bdd_Bdd_Type.C_Bdd (Bdd_Node_Type.C_If v _ _) _ -> shallow_model3 v
      end
  val leastvar0 [#"../bdd.rs" 239 4 239 28] (self : Bdd_Bdd_Type.t_bdd) : int
    ensures { result = leastvar0 self }
    
  use map.Map
  function interp0 [#"../bdd.rs" 209 4 209 53] (self : Bdd_Bdd_Type.t_bdd) (vars : Map.map uint64 bool) : bool =
    [#"../bdd.rs" 211 12 218 13] match (self) with
      | Bdd_Bdd_Type.C_Bdd (Bdd_Node_Type.C_True) _ -> true
      | Bdd_Bdd_Type.C_Bdd (Bdd_Node_Type.C_False) _ -> false
      | Bdd_Bdd_Type.C_Bdd (Bdd_Node_Type.C_If v childt childf) _ -> if Map.get vars v then
        interp0 childt vars
      else
        interp0 childf vars
      
      end
  val interp0 [#"../bdd.rs" 209 4 209 53] (self : Bdd_Bdd_Type.t_bdd) (vars : Map.map uint64 bool) : bool
    ensures { result = interp0 self vars }
    
  use map.Map
  function deep_model0 [#"../bdd.rs" 158 4 158 44] (self : Bdd_Node_Type.t_node) : Bdd_NodeLog_Type.t_nodelog =
    [#"../bdd.rs" 160 12 164 13] match (self) with
      | Bdd_Node_Type.C_False -> Bdd_NodeLog_Type.C_False
      | Bdd_Node_Type.C_True -> Bdd_NodeLog_Type.C_True
      | Bdd_Node_Type.C_If v childt childf -> Bdd_NodeLog_Type.C_If v (Bdd_Bdd_Type.bdd_1 childt) (Bdd_Bdd_Type.bdd_1 childf)
      end
  val deep_model0 [#"../bdd.rs" 158 4 158 44] (self : Bdd_Node_Type.t_node) : Bdd_NodeLog_Type.t_nodelog
    ensures { result = deep_model0 self }
    
  function shallow_model4 [#"../bdd.rs" 175 4 175 50] (self : Bdd_Node_Type.t_node) : Bdd_NodeLog_Type.t_nodelog =
    [#"../bdd.rs" 176 20 176 37] deep_model0 self
  val shallow_model4 [#"../bdd.rs" 175 4 175 50] (self : Bdd_Node_Type.t_node) : Bdd_NodeLog_Type.t_nodelog
    ensures { result = shallow_model4 self }
    
  function shallow_model1 (self : Bdd_Node_Type.t_node) : Bdd_NodeLog_Type.t_nodelog =
    [#"../../../../creusot-contracts/src/model.rs" 83 8 83 31] shallow_model4 self
  val shallow_model1 (self : Bdd_Node_Type.t_node) : Bdd_NodeLog_Type.t_nodelog
    ensures { result = shallow_model1 self }
    
  function shallow_model0 [#"../bdd.rs" 46 8 46 54] (self : Bdd_Hashmap_MyHashMap_Type.t_myhashmap (Bdd_Node_Type.t_node) (Bdd_Bdd_Type.t_bdd)) : Map.map (Bdd_NodeLog_Type.t_nodelog) (Core_Option_Option_Type.t_option (Bdd_Bdd_Type.t_bdd))
    
  val shallow_model0 [#"../bdd.rs" 46 8 46 54] (self : Bdd_Hashmap_MyHashMap_Type.t_myhashmap (Bdd_Node_Type.t_node) (Bdd_Bdd_Type.t_bdd)) : Map.map (Bdd_NodeLog_Type.t_nodelog) (Core_Option_Option_Type.t_option (Bdd_Bdd_Type.t_bdd))
    ensures { result = shallow_model0 self }
    
  use Bdd_Context_Type as Bdd_Context_Type
  predicate is_valid_bdd0 [#"../bdd.rs" 309 4 309 53] (self : Bdd_Context_Type.t_context) (b : Bdd_Bdd_Type.t_bdd) =
    [#"../bdd.rs" 311 12 311 47] Map.get (shallow_model0 (Bdd_Context_Type.context_hashcons self)) (shallow_model1 (Bdd_Bdd_Type.bdd_0 b)) = Core_Option_Option_Type.C_Some b
  val is_valid_bdd0 [#"../bdd.rs" 309 4 309 53] (self : Bdd_Context_Type.t_context) (b : Bdd_Bdd_Type.t_bdd) : bool
    ensures { result = is_valid_bdd0 self b }
    
  use map.Map
  use prelude.Ghost
  predicate is_valid_node0 [#"../bdd.rs" 316 4 316 51] (self : Bdd_Context_Type.t_context) (n : Bdd_Node_Type.t_node) =
    [#"../bdd.rs" 318 12 327 13] match (n) with
      | Bdd_Node_Type.C_True -> true
      | Bdd_Node_Type.C_False -> true
      | Bdd_Node_Type.C_If v childt childf -> Bdd_Bdd_Type.bdd_0 childt <> Bdd_Bdd_Type.bdd_0 childf /\ is_valid_bdd0 self childt /\ is_valid_bdd0 self childf /\ UInt64.to_int v < leastvar0 childt /\ UInt64.to_int v < leastvar0 childf
      end
  val is_valid_node0 [#"../bdd.rs" 316 4 316 51] (self : Bdd_Context_Type.t_context) (n : Bdd_Node_Type.t_node) : bool
    ensures { result = is_valid_node0 self n }
    
  predicate invariant0 [#"../bdd.rs" 262 4 262 30] (self : Bdd_Context_Type.t_context) =
    [#"../bdd.rs" 264 12 288 19] (forall n : Bdd_NodeLog_Type.t_nodelog . match (Map.get (shallow_model0 (Bdd_Context_Type.context_hashcons self)) n) with
      | Core_Option_Option_Type.C_Some b -> shallow_model1 (Bdd_Bdd_Type.bdd_0 b) = n /\ is_valid_node0 self (Bdd_Bdd_Type.bdd_0 b) /\ Bdd_Bdd_Type.bdd_1 b < Bdd_Context_Type.context_cnt self /\ Map.get (Ghost.inner (Bdd_Context_Type.context_hashcons_ghost self)) (Bdd_Bdd_Type.bdd_1 b) = Bdd_Bdd_Type.bdd_0 b
      | Core_Option_Option_Type.C_None -> true
      end) /\ (forall bm : uint64 . match (Map.get (shallow_model5 (Bdd_Context_Type.context_not_memo self)) bm) with
      | Core_Option_Option_Type.C_None -> true
      | Core_Option_Option_Type.C_Some n -> let b = Bdd_Bdd_Type.C_Bdd (Map.get (Ghost.inner (Bdd_Context_Type.context_hashcons_ghost self)) bm) bm in is_valid_bdd0 self n /\ is_valid_bdd0 self b /\ (forall v : Map.map uint64 bool . interp0 n v = (not interp0 b v)) /\ leastvar0 b <= leastvar0 n
      end) /\ (forall abm : (uint64, uint64) . match (Map.get (shallow_model6 (Bdd_Context_Type.context_and_memo self)) abm) with
      | Core_Option_Option_Type.C_None -> true
      | Core_Option_Option_Type.C_Some n -> let a = Bdd_Bdd_Type.C_Bdd (Map.get (Ghost.inner (Bdd_Context_Type.context_hashcons_ghost self)) (let (a, _) = abm in a)) (let (a, _) = abm in a) in let b = Bdd_Bdd_Type.C_Bdd (Map.get (Ghost.inner (Bdd_Context_Type.context_hashcons_ghost self)) (let (_, a) = abm in a)) (let (_, a) = abm in a) in is_valid_bdd0 self n /\ is_valid_bdd0 self a /\ is_valid_bdd0 self b /\ (forall v : Map.map uint64 bool . interp0 n v = (interp0 a v /\ interp0 b v)) /\ (leastvar0 a <= leastvar0 n \/ leastvar0 b <= leastvar0 n)
      end)
  val invariant0 [#"../bdd.rs" 262 4 262 30] (self : Bdd_Context_Type.t_context) : bool
    ensures { result = invariant0 self }
    
  predicate inv0 (_x : Bdd_Context_Type.t_context)
  val inv0 (_x : Bdd_Context_Type.t_context) : bool
    ensures { result = inv0 _x }
    
  axiom inv0 : [#"../bdd.rs" 1 0 1 0] forall x : Bdd_Context_Type.t_context . inv0 x = (invariant0 x /\ match (x) with
    | Bdd_Context_Type.C_Context alloc hashcons hashcons_ghost not_memo and_memo cnt -> true
    end)
  use map.Const
  use map.Map
  function set_irrelevent_var0 [#"../bdd.rs" 351 4 351 87] (self : Bdd_Context_Type.t_context) (a : Bdd_Bdd_Type.t_bdd) (x : uint64) (v : Map.map uint64 bool) (b : bool) : ()
    
   =
    [#"../bdd.rs" 353 12 359 13] match (a) with
      | Bdd_Bdd_Type.C_Bdd (Bdd_Node_Type.C_If _ childt childf) _ -> let _ = set_irrelevent_var0 self childt x v b in let _ = set_irrelevent_var0 self childf x v b in ()
      | _ -> ()
      end
  val set_irrelevent_var0 [#"../bdd.rs" 351 4 351 87] (self : Bdd_Context_Type.t_context) (a : Bdd_Bdd_Type.t_bdd) (x : uint64) (v : Map.map uint64 bool) (b : bool) : ()
    requires {[#"../bdd.rs" 348 15 348 35] is_valid_bdd0 self a}
    requires {[#"../bdd.rs" 349 15 349 32] UInt64.to_int x < leastvar0 a}
    requires {[#"../bdd.rs" 351 26 351 30] inv0 self}
    ensures { result = set_irrelevent_var0 self a x v b }
    
  axiom set_irrelevent_var0_spec : forall self : Bdd_Context_Type.t_context, a : Bdd_Bdd_Type.t_bdd, x : uint64, v : Map.map uint64 bool, b : bool . ([#"../bdd.rs" 348 15 348 35] is_valid_bdd0 self a) -> ([#"../bdd.rs" 349 15 349 32] UInt64.to_int x < leastvar0 a) -> ([#"../bdd.rs" 351 26 351 30] inv0 self) -> ([#"../bdd.rs" 350 14 350 50] interp0 a v = interp0 a (Map.set v x b))
  function size0 [#"../bdd.rs" 224 4 224 24] (self : Bdd_Bdd_Type.t_bdd) : int =
    [#"../bdd.rs" 226 12 234 13] match (self) with
      | Bdd_Bdd_Type.C_Bdd (Bdd_Node_Type.C_True) _ -> 0
      | Bdd_Bdd_Type.C_Bdd (Bdd_Node_Type.C_False) _ -> 0
      | Bdd_Bdd_Type.C_Bdd (Bdd_Node_Type.C_If _ childt childf) _ -> let ht = size0 childt in let hf = size0 childf in 1 + ht + hf
      end
  val size0 [#"../bdd.rs" 224 4 224 24] (self : Bdd_Bdd_Type.t_bdd) : int
    ensures { result = size0 self }
    
  axiom size0_spec : forall self : Bdd_Bdd_Type.t_bdd . [#"../bdd.rs" 223 14 223 25] size0 self >= 0
  let rec ghost function discr_valuation [#"../bdd.rs" 370 4 370 82] (self : Bdd_Context_Type.t_context) (a : Bdd_Bdd_Type.t_bdd) (b : Bdd_Bdd_Type.t_bdd) : Map.map uint64 bool
    requires {[#"../bdd.rs" 364 15 364 35] is_valid_bdd0 self a}
    requires {[#"../bdd.rs" 365 15 365 35] is_valid_bdd0 self b}
    requires {[#"../bdd.rs" 366 15 366 21] a <> b}
    requires {[#"../bdd.rs" 370 23 370 27] inv0 self}
    ensures { [#"../bdd.rs" 367 14 367 50] interp0 a result <> interp0 b result }
    variant {[#"../bdd.rs" 368 14 368 33] size0 a + size0 b}
    
   = [@vc:do_not_keep_trace] [@vc:sp]
    [#"../bdd.rs" 372 12 372 36] let _ = () in if let b = leastvar0 b in let a = leastvar0 a in pure {a < b} then
      match (a) with
        | Bdd_Bdd_Type.C_Bdd (Bdd_Node_Type.C_If v childt childf) _ -> if pure {childf <> b} then
          let a' = discr_valuation self childf b in Map.set a' v false
        else
          let a' = discr_valuation self childt b in Map.set a' v true
        
        | _ -> Const.const true
        end
    else
      if let b = leastvar0 b in let a = leastvar0 a in pure {a > b} then
        match (b) with
          | Bdd_Bdd_Type.C_Bdd (Bdd_Node_Type.C_If v childt childf) _ -> if pure {childf <> a} then
            let a' = discr_valuation self a childf in Map.set a' v false
          else
            let a' = discr_valuation self a childt in Map.set a' v true
          
          | _ -> Const.const true
          end
      else
        match (a) with
          | Bdd_Bdd_Type.C_Bdd (Bdd_Node_Type.C_If v childta childfa) _ -> match (b) with
            | Bdd_Bdd_Type.C_Bdd (Bdd_Node_Type.C_If _ childtb childfb) _ -> if pure {childfa <> childfb} then
              let a' = discr_valuation self childfa childfb in Map.set a' v false
            else
              let a' = discr_valuation self childta childtb in Map.set a' v true
            
            | _ -> Const.const true
            end
          | _ -> Const.const true
          end
      
    
end
module Bdd_Impl10_BddCanonical_Impl
  use Bdd_Bdd_Type as Bdd_Bdd_Type
  use Core_Option_Option_Type as Core_Option_Option_Type
  use prelude.UInt64
  use map.Map
  use Bdd_Hashmap_MyHashMap_Type as Bdd_Hashmap_MyHashMap_Type
  use Bdd_NodeLog_Type as Bdd_NodeLog_Type
  use Bdd_Node_Type as Bdd_Node_Type
  use prelude.Borrow
  use map.Map
  function shallow_model6 [#"../bdd.rs" 46 8 46 54] (self : Bdd_Hashmap_MyHashMap_Type.t_myhashmap (Bdd_Bdd_Type.t_bdd, Bdd_Bdd_Type.t_bdd) (Bdd_Bdd_Type.t_bdd)) : Map.map (uint64, uint64) (Core_Option_Option_Type.t_option (Bdd_Bdd_Type.t_bdd))
    
  val shallow_model6 [#"../bdd.rs" 46 8 46 54] (self : Bdd_Hashmap_MyHashMap_Type.t_myhashmap (Bdd_Bdd_Type.t_bdd, Bdd_Bdd_Type.t_bdd) (Bdd_Bdd_Type.t_bdd)) : Map.map (uint64, uint64) (Core_Option_Option_Type.t_option (Bdd_Bdd_Type.t_bdd))
    ensures { result = shallow_model6 self }
    
  use map.Map
  function shallow_model5 [#"../bdd.rs" 46 8 46 54] (self : Bdd_Hashmap_MyHashMap_Type.t_myhashmap (Bdd_Bdd_Type.t_bdd) (Bdd_Bdd_Type.t_bdd)) : Map.map uint64 (Core_Option_Option_Type.t_option (Bdd_Bdd_Type.t_bdd))
    
  val shallow_model5 [#"../bdd.rs" 46 8 46 54] (self : Bdd_Hashmap_MyHashMap_Type.t_myhashmap (Bdd_Bdd_Type.t_bdd) (Bdd_Bdd_Type.t_bdd)) : Map.map uint64 (Core_Option_Option_Type.t_option (Bdd_Bdd_Type.t_bdd))
    ensures { result = shallow_model5 self }
    
  use prelude.Int
  use prelude.UInt64
  function shallow_model4 (self : uint64) : int =
    [#"../../../../creusot-contracts/src/model.rs" 83 8 83 31] UInt64.to_int self
  val shallow_model4 (self : uint64) : int
    ensures { result = shallow_model4 self }
    
  use prelude.Int
  let constant max0  : uint64 = [@vc:do_not_keep_trace] [@vc:sp]
    (18446744073709551615 : uint64)
  function leastvar0 [#"../bdd.rs" 239 4 239 28] (self : Bdd_Bdd_Type.t_bdd) : int =
    [#"../bdd.rs" 241 12 245 13] match (self) with
      | Bdd_Bdd_Type.C_Bdd (Bdd_Node_Type.C_True) _ -> UInt64.to_int max0 + 1
      | Bdd_Bdd_Type.C_Bdd (Bdd_Node_Type.C_False) _ -> UInt64.to_int max0 + 1
      | Bdd_Bdd_Type.C_Bdd (Bdd_Node_Type.C_If v _ _) _ -> shallow_model4 v
      end
  val leastvar0 [#"../bdd.rs" 239 4 239 28] (self : Bdd_Bdd_Type.t_bdd) : int
    ensures { result = leastvar0 self }
    
  use map.Map
  function interp0 [#"../bdd.rs" 209 4 209 53] (self : Bdd_Bdd_Type.t_bdd) (vars : Map.map uint64 bool) : bool =
    [#"../bdd.rs" 211 12 218 13] match (self) with
      | Bdd_Bdd_Type.C_Bdd (Bdd_Node_Type.C_True) _ -> true
      | Bdd_Bdd_Type.C_Bdd (Bdd_Node_Type.C_False) _ -> false
      | Bdd_Bdd_Type.C_Bdd (Bdd_Node_Type.C_If v childt childf) _ -> if Map.get vars v then
        interp0 childt vars
      else
        interp0 childf vars
      
      end
  val interp0 [#"../bdd.rs" 209 4 209 53] (self : Bdd_Bdd_Type.t_bdd) (vars : Map.map uint64 bool) : bool
    ensures { result = interp0 self vars }
    
  use map.Map
  function deep_model0 [#"../bdd.rs" 158 4 158 44] (self : Bdd_Node_Type.t_node) : Bdd_NodeLog_Type.t_nodelog =
    [#"../bdd.rs" 160 12 164 13] match (self) with
      | Bdd_Node_Type.C_False -> Bdd_NodeLog_Type.C_False
      | Bdd_Node_Type.C_True -> Bdd_NodeLog_Type.C_True
      | Bdd_Node_Type.C_If v childt childf -> Bdd_NodeLog_Type.C_If v (Bdd_Bdd_Type.bdd_1 childt) (Bdd_Bdd_Type.bdd_1 childf)
      end
  val deep_model0 [#"../bdd.rs" 158 4 158 44] (self : Bdd_Node_Type.t_node) : Bdd_NodeLog_Type.t_nodelog
    ensures { result = deep_model0 self }
    
  function shallow_model2 [#"../bdd.rs" 175 4 175 50] (self : Bdd_Node_Type.t_node) : Bdd_NodeLog_Type.t_nodelog =
    [#"../bdd.rs" 176 20 176 37] deep_model0 self
  val shallow_model2 [#"../bdd.rs" 175 4 175 50] (self : Bdd_Node_Type.t_node) : Bdd_NodeLog_Type.t_nodelog
    ensures { result = shallow_model2 self }
    
  function shallow_model1 (self : Bdd_Node_Type.t_node) : Bdd_NodeLog_Type.t_nodelog =
    [#"../../../../creusot-contracts/src/model.rs" 83 8 83 31] shallow_model2 self
  val shallow_model1 (self : Bdd_Node_Type.t_node) : Bdd_NodeLog_Type.t_nodelog
    ensures { result = shallow_model1 self }
    
  function shallow_model0 [#"../bdd.rs" 46 8 46 54] (self : Bdd_Hashmap_MyHashMap_Type.t_myhashmap (Bdd_Node_Type.t_node) (Bdd_Bdd_Type.t_bdd)) : Map.map (Bdd_NodeLog_Type.t_nodelog) (Core_Option_Option_Type.t_option (Bdd_Bdd_Type.t_bdd))
    
  val shallow_model0 [#"../bdd.rs" 46 8 46 54] (self : Bdd_Hashmap_MyHashMap_Type.t_myhashmap (Bdd_Node_Type.t_node) (Bdd_Bdd_Type.t_bdd)) : Map.map (Bdd_NodeLog_Type.t_nodelog) (Core_Option_Option_Type.t_option (Bdd_Bdd_Type.t_bdd))
    ensures { result = shallow_model0 self }
    
  use Bdd_Context_Type as Bdd_Context_Type
  predicate is_valid_bdd0 [#"../bdd.rs" 309 4 309 53] (self : Bdd_Context_Type.t_context) (b : Bdd_Bdd_Type.t_bdd) =
    [#"../bdd.rs" 311 12 311 47] Map.get (shallow_model0 (Bdd_Context_Type.context_hashcons self)) (shallow_model1 (Bdd_Bdd_Type.bdd_0 b)) = Core_Option_Option_Type.C_Some b
  val is_valid_bdd0 [#"../bdd.rs" 309 4 309 53] (self : Bdd_Context_Type.t_context) (b : Bdd_Bdd_Type.t_bdd) : bool
    ensures { result = is_valid_bdd0 self b }
    
  use map.Map
  use prelude.Ghost
  predicate is_valid_node0 [#"../bdd.rs" 316 4 316 51] (self : Bdd_Context_Type.t_context) (n : Bdd_Node_Type.t_node) =
    [#"../bdd.rs" 318 12 327 13] match (n) with
      | Bdd_Node_Type.C_True -> true
      | Bdd_Node_Type.C_False -> true
      | Bdd_Node_Type.C_If v childt childf -> Bdd_Bdd_Type.bdd_0 childt <> Bdd_Bdd_Type.bdd_0 childf /\ is_valid_bdd0 self childt /\ is_valid_bdd0 self childf /\ UInt64.to_int v < leastvar0 childt /\ UInt64.to_int v < leastvar0 childf
      end
  val is_valid_node0 [#"../bdd.rs" 316 4 316 51] (self : Bdd_Context_Type.t_context) (n : Bdd_Node_Type.t_node) : bool
    ensures { result = is_valid_node0 self n }
    
  predicate invariant0 [#"../bdd.rs" 262 4 262 30] (self : Bdd_Context_Type.t_context) =
    [#"../bdd.rs" 264 12 288 19] (forall n : Bdd_NodeLog_Type.t_nodelog . match (Map.get (shallow_model0 (Bdd_Context_Type.context_hashcons self)) n) with
      | Core_Option_Option_Type.C_Some b -> shallow_model1 (Bdd_Bdd_Type.bdd_0 b) = n /\ is_valid_node0 self (Bdd_Bdd_Type.bdd_0 b) /\ Bdd_Bdd_Type.bdd_1 b < Bdd_Context_Type.context_cnt self /\ Map.get (Ghost.inner (Bdd_Context_Type.context_hashcons_ghost self)) (Bdd_Bdd_Type.bdd_1 b) = Bdd_Bdd_Type.bdd_0 b
      | Core_Option_Option_Type.C_None -> true
      end) /\ (forall bm : uint64 . match (Map.get (shallow_model5 (Bdd_Context_Type.context_not_memo self)) bm) with
      | Core_Option_Option_Type.C_None -> true
      | Core_Option_Option_Type.C_Some n -> let b = Bdd_Bdd_Type.C_Bdd (Map.get (Ghost.inner (Bdd_Context_Type.context_hashcons_ghost self)) bm) bm in is_valid_bdd0 self n /\ is_valid_bdd0 self b /\ (forall v : Map.map uint64 bool . interp0 n v = (not interp0 b v)) /\ leastvar0 b <= leastvar0 n
      end) /\ (forall abm : (uint64, uint64) . match (Map.get (shallow_model6 (Bdd_Context_Type.context_and_memo self)) abm) with
      | Core_Option_Option_Type.C_None -> true
      | Core_Option_Option_Type.C_Some n -> let a = Bdd_Bdd_Type.C_Bdd (Map.get (Ghost.inner (Bdd_Context_Type.context_hashcons_ghost self)) (let (a, _) = abm in a)) (let (a, _) = abm in a) in let b = Bdd_Bdd_Type.C_Bdd (Map.get (Ghost.inner (Bdd_Context_Type.context_hashcons_ghost self)) (let (_, a) = abm in a)) (let (_, a) = abm in a) in is_valid_bdd0 self n /\ is_valid_bdd0 self a /\ is_valid_bdd0 self b /\ (forall v : Map.map uint64 bool . interp0 n v = (interp0 a v /\ interp0 b v)) /\ (leastvar0 a <= leastvar0 n \/ leastvar0 b <= leastvar0 n)
      end)
  val invariant0 [#"../bdd.rs" 262 4 262 30] (self : Bdd_Context_Type.t_context) : bool
    ensures { result = invariant0 self }
    
  predicate inv0 (_x : Bdd_Context_Type.t_context)
  val inv0 (_x : Bdd_Context_Type.t_context) : bool
    ensures { result = inv0 _x }
    
  axiom inv0 : [#"../bdd.rs" 1 0 1 0] forall x : Bdd_Context_Type.t_context . inv0 x = (invariant0 x /\ match (x) with
    | Bdd_Context_Type.C_Context alloc hashcons hashcons_ghost not_memo and_memo cnt -> true
    end)
  use map.Const
  use map.Map
  function set_irrelevent_var0 [#"../bdd.rs" 351 4 351 87] (self : Bdd_Context_Type.t_context) (a : Bdd_Bdd_Type.t_bdd) (x : uint64) (v : Map.map uint64 bool) (b : bool) : ()
    
   =
    [#"../bdd.rs" 353 12 359 13] match (a) with
      | Bdd_Bdd_Type.C_Bdd (Bdd_Node_Type.C_If _ childt childf) _ -> let _ = set_irrelevent_var0 self childt x v b in let _ = set_irrelevent_var0 self childf x v b in ()
      | _ -> ()
      end
  val set_irrelevent_var0 [#"../bdd.rs" 351 4 351 87] (self : Bdd_Context_Type.t_context) (a : Bdd_Bdd_Type.t_bdd) (x : uint64) (v : Map.map uint64 bool) (b : bool) : ()
    requires {[#"../bdd.rs" 348 15 348 35] is_valid_bdd0 self a}
    requires {[#"../bdd.rs" 349 15 349 32] UInt64.to_int x < leastvar0 a}
    requires {[#"../bdd.rs" 351 26 351 30] inv0 self}
    ensures { result = set_irrelevent_var0 self a x v b }
    
  axiom set_irrelevent_var0_spec : forall self : Bdd_Context_Type.t_context, a : Bdd_Bdd_Type.t_bdd, x : uint64, v : Map.map uint64 bool, b : bool . ([#"../bdd.rs" 348 15 348 35] is_valid_bdd0 self a) -> ([#"../bdd.rs" 349 15 349 32] UInt64.to_int x < leastvar0 a) -> ([#"../bdd.rs" 351 26 351 30] inv0 self) -> ([#"../bdd.rs" 350 14 350 50] interp0 a v = interp0 a (Map.set v x b))
  function size0 [#"../bdd.rs" 224 4 224 24] (self : Bdd_Bdd_Type.t_bdd) : int =
    [#"../bdd.rs" 226 12 234 13] match (self) with
      | Bdd_Bdd_Type.C_Bdd (Bdd_Node_Type.C_True) _ -> 0
      | Bdd_Bdd_Type.C_Bdd (Bdd_Node_Type.C_False) _ -> 0
      | Bdd_Bdd_Type.C_Bdd (Bdd_Node_Type.C_If _ childt childf) _ -> let ht = size0 childt in let hf = size0 childf in 1 + ht + hf
      end
  val size0 [#"../bdd.rs" 224 4 224 24] (self : Bdd_Bdd_Type.t_bdd) : int
    ensures { result = size0 self }
    
  axiom size0_spec : forall self : Bdd_Bdd_Type.t_bdd . [#"../bdd.rs" 223 14 223 25] size0 self >= 0
  function discr_valuation0 [#"../bdd.rs" 370 4 370 82] (self : Bdd_Context_Type.t_context) (a : Bdd_Bdd_Type.t_bdd) (b : Bdd_Bdd_Type.t_bdd) : Map.map uint64 bool
    
  axiom discr_valuation0_def : forall self : Bdd_Context_Type.t_context, a : Bdd_Bdd_Type.t_bdd, b : Bdd_Bdd_Type.t_bdd . discr_valuation0 self a b = ([#"../bdd.rs" 372 12 372 36] let _ = () in if leastvar0 a < leastvar0 b then
    match (a) with
      | Bdd_Bdd_Type.C_Bdd (Bdd_Node_Type.C_If v childt childf) _ -> if childf <> b then
        Map.set (discr_valuation0 self childf b) v false
      else
        Map.set (discr_valuation0 self childt b) v true
      
      | _ -> Const.const true
      end
  else
    if leastvar0 a > leastvar0 b then
      match (b) with
        | Bdd_Bdd_Type.C_Bdd (Bdd_Node_Type.C_If v childt childf) _ -> if childf <> a then
          Map.set (discr_valuation0 self a childf) v false
        else
          Map.set (discr_valuation0 self a childt) v true
        
        | _ -> Const.const true
        end
    else
      match (a) with
        | Bdd_Bdd_Type.C_Bdd (Bdd_Node_Type.C_If v childta childfa) _ -> match (b) with
          | Bdd_Bdd_Type.C_Bdd (Bdd_Node_Type.C_If _ childtb childfb) _ -> if childfa <> childfb then
            Map.set (discr_valuation0 self childfa childfb) v false
          else
            Map.set (discr_valuation0 self childta childtb) v true
          
          | _ -> Const.const true
          end
        | _ -> Const.const true
        end
    
  )
  val discr_valuation0 [#"../bdd.rs" 370 4 370 82] (self : Bdd_Context_Type.t_context) (a : Bdd_Bdd_Type.t_bdd) (b : Bdd_Bdd_Type.t_bdd) : Map.map uint64 bool
    requires {[#"../bdd.rs" 364 15 364 35] is_valid_bdd0 self a}
    requires {[#"../bdd.rs" 365 15 365 35] is_valid_bdd0 self b}
    requires {[#"../bdd.rs" 366 15 366 21] a <> b}
    requires {[#"../bdd.rs" 370 23 370 27] inv0 self}
    ensures { result = discr_valuation0 self a b }
    
  axiom discr_valuation0_spec : forall self : Bdd_Context_Type.t_context, a : Bdd_Bdd_Type.t_bdd, b : Bdd_Bdd_Type.t_bdd . ([#"../bdd.rs" 364 15 364 35] is_valid_bdd0 self a) -> ([#"../bdd.rs" 365 15 365 35] is_valid_bdd0 self b) -> ([#"../bdd.rs" 366 15 366 21] a <> b) -> ([#"../bdd.rs" 370 23 370 27] inv0 self) -> ([#"../bdd.rs" 367 14 367 50] interp0 a (discr_valuation0 self a b) <> interp0 b (discr_valuation0 self a b))
  let rec ghost function bdd_canonical [#"../bdd.rs" 418 4 418 62] (self : Bdd_Context_Type.t_context) (a : Bdd_Bdd_Type.t_bdd) (b : Bdd_Bdd_Type.t_bdd) : ()
    requires {[#"../bdd.rs" 413 15 413 35] is_valid_bdd0 self a}
    requires {[#"../bdd.rs" 414 15 414 35] is_valid_bdd0 self b}
    requires {[#"../bdd.rs" 415 4 415 56] forall v : Map.map uint64 bool . interp0 a v = interp0 b v}
    requires {[#"../bdd.rs" 418 25 418 29] inv0 self}
    ensures { [#"../bdd.rs" 416 14 416 20] a = b }
    
   = [@vc:do_not_keep_trace] [@vc:sp]
    [#"../bdd.rs" 419 8 419 29] let _ = () in ()
end
module Bdd_Impl11_New
  use Bdd_Bdd_Type as Bdd_Bdd_Type
  use Core_Option_Option_Type as Core_Option_Option_Type
  use prelude.UInt64
  use map.Map
  use Bdd_Hashmap_MyHashMap_Type as Bdd_Hashmap_MyHashMap_Type
  use Bdd_NodeLog_Type as Bdd_NodeLog_Type
  use Bdd_Node_Type as Bdd_Node_Type
  use prelude.Borrow
  use map.Map
  function shallow_model2 [#"../bdd.rs" 46 8 46 54] (self : Bdd_Hashmap_MyHashMap_Type.t_myhashmap (Bdd_Bdd_Type.t_bdd, Bdd_Bdd_Type.t_bdd) (Bdd_Bdd_Type.t_bdd)) : Map.map (uint64, uint64) (Core_Option_Option_Type.t_option (Bdd_Bdd_Type.t_bdd))
    
  val shallow_model2 [#"../bdd.rs" 46 8 46 54] (self : Bdd_Hashmap_MyHashMap_Type.t_myhashmap (Bdd_Bdd_Type.t_bdd, Bdd_Bdd_Type.t_bdd) (Bdd_Bdd_Type.t_bdd)) : Map.map (uint64, uint64) (Core_Option_Option_Type.t_option (Bdd_Bdd_Type.t_bdd))
    ensures { result = shallow_model2 self }
    
  use map.Map
  function shallow_model1 [#"../bdd.rs" 46 8 46 54] (self : Bdd_Hashmap_MyHashMap_Type.t_myhashmap (Bdd_Bdd_Type.t_bdd) (Bdd_Bdd_Type.t_bdd)) : Map.map uint64 (Core_Option_Option_Type.t_option (Bdd_Bdd_Type.t_bdd))
    
  val shallow_model1 [#"../bdd.rs" 46 8 46 54] (self : Bdd_Hashmap_MyHashMap_Type.t_myhashmap (Bdd_Bdd_Type.t_bdd) (Bdd_Bdd_Type.t_bdd)) : Map.map uint64 (Core_Option_Option_Type.t_option (Bdd_Bdd_Type.t_bdd))
    ensures { result = shallow_model1 self }
    
  use prelude.Int
  use prelude.UInt64
  function shallow_model6 (self : uint64) : int =
    [#"../../../../creusot-contracts/src/model.rs" 83 8 83 31] UInt64.to_int self
  val shallow_model6 (self : uint64) : int
    ensures { result = shallow_model6 self }
    
  use prelude.Int
  let constant max0  : uint64 = [@vc:do_not_keep_trace] [@vc:sp]
    (18446744073709551615 : uint64)
  function leastvar0 [#"../bdd.rs" 239 4 239 28] (self : Bdd_Bdd_Type.t_bdd) : int =
    [#"../bdd.rs" 241 12 245 13] match (self) with
      | Bdd_Bdd_Type.C_Bdd (Bdd_Node_Type.C_True) _ -> UInt64.to_int max0 + 1
      | Bdd_Bdd_Type.C_Bdd (Bdd_Node_Type.C_False) _ -> UInt64.to_int max0 + 1
      | Bdd_Bdd_Type.C_Bdd (Bdd_Node_Type.C_If v _ _) _ -> shallow_model6 v
      end
  val leastvar0 [#"../bdd.rs" 239 4 239 28] (self : Bdd_Bdd_Type.t_bdd) : int
    ensures { result = leastvar0 self }
    
  use map.Map
  function interp0 [#"../bdd.rs" 209 4 209 53] (self : Bdd_Bdd_Type.t_bdd) (vars : Map.map uint64 bool) : bool =
    [#"../bdd.rs" 211 12 218 13] match (self) with
      | Bdd_Bdd_Type.C_Bdd (Bdd_Node_Type.C_True) _ -> true
      | Bdd_Bdd_Type.C_Bdd (Bdd_Node_Type.C_False) _ -> false
      | Bdd_Bdd_Type.C_Bdd (Bdd_Node_Type.C_If v childt childf) _ -> if Map.get vars v then
        interp0 childt vars
      else
        interp0 childf vars
      
      end
  val interp0 [#"../bdd.rs" 209 4 209 53] (self : Bdd_Bdd_Type.t_bdd) (vars : Map.map uint64 bool) : bool
    ensures { result = interp0 self vars }
    
  use map.Map
  function deep_model0 [#"../bdd.rs" 158 4 158 44] (self : Bdd_Node_Type.t_node) : Bdd_NodeLog_Type.t_nodelog =
    [#"../bdd.rs" 160 12 164 13] match (self) with
      | Bdd_Node_Type.C_False -> Bdd_NodeLog_Type.C_False
      | Bdd_Node_Type.C_True -> Bdd_NodeLog_Type.C_True
      | Bdd_Node_Type.C_If v childt childf -> Bdd_NodeLog_Type.C_If v (Bdd_Bdd_Type.bdd_1 childt) (Bdd_Bdd_Type.bdd_1 childf)
      end
  val deep_model0 [#"../bdd.rs" 158 4 158 44] (self : Bdd_Node_Type.t_node) : Bdd_NodeLog_Type.t_nodelog
    ensures { result = deep_model0 self }
    
  function shallow_model4 [#"../bdd.rs" 175 4 175 50] (self : Bdd_Node_Type.t_node) : Bdd_NodeLog_Type.t_nodelog =
    [#"../bdd.rs" 176 20 176 37] deep_model0 self
  val shallow_model4 [#"../bdd.rs" 175 4 175 50] (self : Bdd_Node_Type.t_node) : Bdd_NodeLog_Type.t_nodelog
    ensures { result = shallow_model4 self }
    
  function shallow_model3 (self : Bdd_Node_Type.t_node) : Bdd_NodeLog_Type.t_nodelog =
    [#"../../../../creusot-contracts/src/model.rs" 83 8 83 31] shallow_model4 self
  val shallow_model3 (self : Bdd_Node_Type.t_node) : Bdd_NodeLog_Type.t_nodelog
    ensures { result = shallow_model3 self }
    
  function shallow_model0 [#"../bdd.rs" 46 8 46 54] (self : Bdd_Hashmap_MyHashMap_Type.t_myhashmap (Bdd_Node_Type.t_node) (Bdd_Bdd_Type.t_bdd)) : Map.map (Bdd_NodeLog_Type.t_nodelog) (Core_Option_Option_Type.t_option (Bdd_Bdd_Type.t_bdd))
    
  val shallow_model0 [#"../bdd.rs" 46 8 46 54] (self : Bdd_Hashmap_MyHashMap_Type.t_myhashmap (Bdd_Node_Type.t_node) (Bdd_Bdd_Type.t_bdd)) : Map.map (Bdd_NodeLog_Type.t_nodelog) (Core_Option_Option_Type.t_option (Bdd_Bdd_Type.t_bdd))
    ensures { result = shallow_model0 self }
    
  use Bdd_Context_Type as Bdd_Context_Type
  predicate is_valid_bdd0 [#"../bdd.rs" 309 4 309 53] (self : Bdd_Context_Type.t_context) (b : Bdd_Bdd_Type.t_bdd) =
    [#"../bdd.rs" 311 12 311 47] Map.get (shallow_model0 (Bdd_Context_Type.context_hashcons self)) (shallow_model3 (Bdd_Bdd_Type.bdd_0 b)) = Core_Option_Option_Type.C_Some b
  val is_valid_bdd0 [#"../bdd.rs" 309 4 309 53] (self : Bdd_Context_Type.t_context) (b : Bdd_Bdd_Type.t_bdd) : bool
    ensures { result = is_valid_bdd0 self b }
    
  use map.Map
  use prelude.Ghost
  predicate is_valid_node0 [#"../bdd.rs" 316 4 316 51] (self : Bdd_Context_Type.t_context) (n : Bdd_Node_Type.t_node) =
    [#"../bdd.rs" 318 12 327 13] match (n) with
      | Bdd_Node_Type.C_True -> true
      | Bdd_Node_Type.C_False -> true
      | Bdd_Node_Type.C_If v childt childf -> Bdd_Bdd_Type.bdd_0 childt <> Bdd_Bdd_Type.bdd_0 childf /\ is_valid_bdd0 self childt /\ is_valid_bdd0 self childf /\ UInt64.to_int v < leastvar0 childt /\ UInt64.to_int v < leastvar0 childf
      end
  val is_valid_node0 [#"../bdd.rs" 316 4 316 51] (self : Bdd_Context_Type.t_context) (n : Bdd_Node_Type.t_node) : bool
    ensures { result = is_valid_node0 self n }
    
  predicate invariant0 [#"../bdd.rs" 262 4 262 30] (self : Bdd_Context_Type.t_context) =
    [#"../bdd.rs" 264 12 288 19] (forall n : Bdd_NodeLog_Type.t_nodelog . match (Map.get (shallow_model0 (Bdd_Context_Type.context_hashcons self)) n) with
      | Core_Option_Option_Type.C_Some b -> shallow_model3 (Bdd_Bdd_Type.bdd_0 b) = n /\ is_valid_node0 self (Bdd_Bdd_Type.bdd_0 b) /\ Bdd_Bdd_Type.bdd_1 b < Bdd_Context_Type.context_cnt self /\ Map.get (Ghost.inner (Bdd_Context_Type.context_hashcons_ghost self)) (Bdd_Bdd_Type.bdd_1 b) = Bdd_Bdd_Type.bdd_0 b
      | Core_Option_Option_Type.C_None -> true
      end) /\ (forall bm : uint64 . match (Map.get (shallow_model1 (Bdd_Context_Type.context_not_memo self)) bm) with
      | Core_Option_Option_Type.C_None -> true
      | Core_Option_Option_Type.C_Some n -> let b = Bdd_Bdd_Type.C_Bdd (Map.get (Ghost.inner (Bdd_Context_Type.context_hashcons_ghost self)) bm) bm in is_valid_bdd0 self n /\ is_valid_bdd0 self b /\ (forall v : Map.map uint64 bool . interp0 n v = (not interp0 b v)) /\ leastvar0 b <= leastvar0 n
      end) /\ (forall abm : (uint64, uint64) . match (Map.get (shallow_model2 (Bdd_Context_Type.context_and_memo self)) abm) with
      | Core_Option_Option_Type.C_None -> true
      | Core_Option_Option_Type.C_Some n -> let a = Bdd_Bdd_Type.C_Bdd (Map.get (Ghost.inner (Bdd_Context_Type.context_hashcons_ghost self)) (let (a, _) = abm in a)) (let (a, _) = abm in a) in let b = Bdd_Bdd_Type.C_Bdd (Map.get (Ghost.inner (Bdd_Context_Type.context_hashcons_ghost self)) (let (_, a) = abm in a)) (let (_, a) = abm in a) in is_valid_bdd0 self n /\ is_valid_bdd0 self a /\ is_valid_bdd0 self b /\ (forall v : Map.map uint64 bool . interp0 n v = (interp0 a v /\ interp0 b v)) /\ (leastvar0 a <= leastvar0 n \/ leastvar0 b <= leastvar0 n)
      end)
  val invariant0 [#"../bdd.rs" 262 4 262 30] (self : Bdd_Context_Type.t_context) : bool
    ensures { result = invariant0 self }
    
  predicate inv0 (_x : Bdd_Context_Type.t_context)
  val inv0 (_x : Bdd_Context_Type.t_context) : bool
    ensures { result = inv0 _x }
    
  axiom inv0 : [#"../bdd.rs" 1 0 1 0] forall x : Bdd_Context_Type.t_context . inv0 x = (invariant0 x /\ match (x) with
    | Bdd_Context_Type.C_Context alloc hashcons hashcons_ghost not_memo and_memo cnt -> true
    end)
  use Bdd_Bumpalo_Bump_Type as Bdd_Bumpalo_Bump_Type
  use prelude.Ghost
  use map.Const
  val new3 [#"../bdd.rs" 69 8 69 28] (_1 : ()) : Bdd_Hashmap_MyHashMap_Type.t_myhashmap (Bdd_Bdd_Type.t_bdd, Bdd_Bdd_Type.t_bdd) (Bdd_Bdd_Type.t_bdd)
    ensures { [#"../bdd.rs" 67 18 67 47] shallow_model2 result = Const.const (Core_Option_Option_Type.C_None) }
    
  use map.Const
  val new2 [#"../bdd.rs" 69 8 69 28] (_1 : ()) : Bdd_Hashmap_MyHashMap_Type.t_myhashmap (Bdd_Bdd_Type.t_bdd) (Bdd_Bdd_Type.t_bdd)
    ensures { [#"../bdd.rs" 67 18 67 47] shallow_model1 result = Const.const (Core_Option_Option_Type.C_None) }
    
  use prelude.Ghost
  use map.Const
  use map.Const
  val new0 [#"../bdd.rs" 69 8 69 28] (_1 : ()) : Bdd_Hashmap_MyHashMap_Type.t_myhashmap (Bdd_Node_Type.t_node) (Bdd_Bdd_Type.t_bdd)
    ensures { [#"../bdd.rs" 67 18 67 47] shallow_model0 result = Const.const (Core_Option_Option_Type.C_None) }
    
  let constant promoted0 [#"../bdd.rs" 424 4 424 52]  : Bdd_Node_Type.t_node = [@vc:do_not_keep_trace] [@vc:sp]
    let _1 = [#"../bdd.rs" 425 17 425 21] Bdd_Node_Type.C_True in let _0 = [#"../bdd.rs" 425 16 425 21] _1 in _0
  let rec cfg new [#"../bdd.rs" 424 4 424 52] [@cfg:stackify] [@cfg:subregion_analysis] (alloc : Bdd_Bumpalo_Bump_Type.t_bump) : Bdd_Context_Type.t_context
    ensures { [#"../bdd.rs" 424 48 424 52] inv0 result }
    
   = [@vc:do_not_keep_trace] [@vc:sp]
  var _0 : Bdd_Context_Type.t_context;
  var alloc : Bdd_Bumpalo_Bump_Type.t_bump = alloc;
  var t : Bdd_Node_Type.t_node;
  var _5 : Bdd_Hashmap_MyHashMap_Type.t_myhashmap (Bdd_Node_Type.t_node) (Bdd_Bdd_Type.t_bdd);
  var _6 : Ghost.ghost_ty (Map.map uint64 (Bdd_Node_Type.t_node));
  var _8 : Bdd_Hashmap_MyHashMap_Type.t_myhashmap (Bdd_Bdd_Type.t_bdd) (Bdd_Bdd_Type.t_bdd);
  var _9 : Bdd_Hashmap_MyHashMap_Type.t_myhashmap (Bdd_Bdd_Type.t_bdd, Bdd_Bdd_Type.t_bdd) (Bdd_Bdd_Type.t_bdd);
  var _10 : Bdd_Node_Type.t_node;
  {
    goto BB0
  }
  BB0 {
<<<<<<< HEAD
    [#"../bdd.rs" 425 16 425 21] _10 <- ([#"../bdd.rs" 425 16 425 21] [#"../bdd.rs" 425 16 425 21] promoted0);
    [#"../bdd.rs" 425 16 425 21] t <- ([#"../bdd.rs" 425 16 425 21] _10);
    [#"../bdd.rs" 428 22 428 47] _5 <- ([#"../bdd.rs" 428 22 428 47] New0.new ());
=======
    _10 <- ([#"../bdd.rs" 425 16 425 21] [#"../bdd.rs" 425 16 425 21] promoted0);
    t <- ([#"../bdd.rs" 425 16 425 21] _10);
    _5 <- ([#"../bdd.rs" 428 22 428 47] new0 ());
>>>>>>> 62b454c8
    goto BB1
  }
  BB1 {
    [#"../bdd.rs" 429 28 429 51] _6 <- ([#"../bdd.rs" 429 28 429 51] Ghost.new (Const.const t));
    goto BB2
  }
  BB2 {
<<<<<<< HEAD
    [#"../bdd.rs" 430 22 430 47] _8 <- ([#"../bdd.rs" 430 22 430 47] New1.new ());
    goto BB3
  }
  BB3 {
    [#"../bdd.rs" 431 22 431 47] _9 <- ([#"../bdd.rs" 431 22 431 47] New2.new ());
=======
    _8 <- ([#"../bdd.rs" 430 22 430 47] new2 ());
    goto BB3
  }
  BB3 {
    _9 <- ([#"../bdd.rs" 431 22 431 47] new3 ());
>>>>>>> 62b454c8
    goto BB4
  }
  BB4 {
    [#"../bdd.rs" 426 8 433 9] _0 <- ([#"../bdd.rs" 426 8 433 9] Bdd_Context_Type.C_Context ([#"../bdd.rs" 427 12 427 17] alloc) _5 _6 _8 _9 ([#"../bdd.rs" 432 17 432 18] [#"../bdd.rs" 432 17 432 18] (0 : uint64)));
    [#"../bdd.rs" 1 0 1 0] _5 <- any Bdd_Hashmap_MyHashMap_Type.t_myhashmap (Bdd_Node_Type.t_node) (Bdd_Bdd_Type.t_bdd);
    [#"../bdd.rs" 1 0 1 0] _6 <- any Ghost.ghost_ty (Map.map uint64 (Bdd_Node_Type.t_node));
    [#"../bdd.rs" 1 0 1 0] _8 <- any Bdd_Hashmap_MyHashMap_Type.t_myhashmap (Bdd_Bdd_Type.t_bdd) (Bdd_Bdd_Type.t_bdd);
    [#"../bdd.rs" 1 0 1 0] _9 <- any Bdd_Hashmap_MyHashMap_Type.t_myhashmap (Bdd_Bdd_Type.t_bdd, Bdd_Bdd_Type.t_bdd) (Bdd_Bdd_Type.t_bdd);
    return _0
  }
  
end
module Bdd_Impl11_Hashcons
  use Bdd_Bdd_Type as Bdd_Bdd_Type
  use Core_Option_Option_Type as Core_Option_Option_Type
  use prelude.UInt64
  use map.Map
  use Bdd_Hashmap_MyHashMap_Type as Bdd_Hashmap_MyHashMap_Type
  use Bdd_NodeLog_Type as Bdd_NodeLog_Type
  use Bdd_Node_Type as Bdd_Node_Type
  use prelude.Borrow
  use map.Map
  function shallow_model8 [#"../bdd.rs" 46 8 46 54] (self : Bdd_Hashmap_MyHashMap_Type.t_myhashmap (Bdd_Bdd_Type.t_bdd, Bdd_Bdd_Type.t_bdd) (Bdd_Bdd_Type.t_bdd)) : Map.map (uint64, uint64) (Core_Option_Option_Type.t_option (Bdd_Bdd_Type.t_bdd))
    
  val shallow_model8 [#"../bdd.rs" 46 8 46 54] (self : Bdd_Hashmap_MyHashMap_Type.t_myhashmap (Bdd_Bdd_Type.t_bdd, Bdd_Bdd_Type.t_bdd) (Bdd_Bdd_Type.t_bdd)) : Map.map (uint64, uint64) (Core_Option_Option_Type.t_option (Bdd_Bdd_Type.t_bdd))
    ensures { result = shallow_model8 self }
    
  use map.Map
  function shallow_model7 [#"../bdd.rs" 46 8 46 54] (self : Bdd_Hashmap_MyHashMap_Type.t_myhashmap (Bdd_Bdd_Type.t_bdd) (Bdd_Bdd_Type.t_bdd)) : Map.map uint64 (Core_Option_Option_Type.t_option (Bdd_Bdd_Type.t_bdd))
    
  val shallow_model7 [#"../bdd.rs" 46 8 46 54] (self : Bdd_Hashmap_MyHashMap_Type.t_myhashmap (Bdd_Bdd_Type.t_bdd) (Bdd_Bdd_Type.t_bdd)) : Map.map uint64 (Core_Option_Option_Type.t_option (Bdd_Bdd_Type.t_bdd))
    ensures { result = shallow_model7 self }
    
  use prelude.Int
  use prelude.UInt64
  function shallow_model6 (self : uint64) : int =
    [#"../../../../creusot-contracts/src/model.rs" 83 8 83 31] UInt64.to_int self
  val shallow_model6 (self : uint64) : int
    ensures { result = shallow_model6 self }
    
  use prelude.Int
  let constant max0  : uint64 = [@vc:do_not_keep_trace] [@vc:sp]
    (18446744073709551615 : uint64)
  function leastvar0 [#"../bdd.rs" 239 4 239 28] (self : Bdd_Bdd_Type.t_bdd) : int =
    [#"../bdd.rs" 241 12 245 13] match (self) with
      | Bdd_Bdd_Type.C_Bdd (Bdd_Node_Type.C_True) _ -> UInt64.to_int max0 + 1
      | Bdd_Bdd_Type.C_Bdd (Bdd_Node_Type.C_False) _ -> UInt64.to_int max0 + 1
      | Bdd_Bdd_Type.C_Bdd (Bdd_Node_Type.C_If v _ _) _ -> shallow_model6 v
      end
  val leastvar0 [#"../bdd.rs" 239 4 239 28] (self : Bdd_Bdd_Type.t_bdd) : int
    ensures { result = leastvar0 self }
    
  use map.Map
  function interp0 [#"../bdd.rs" 209 4 209 53] (self : Bdd_Bdd_Type.t_bdd) (vars : Map.map uint64 bool) : bool =
    [#"../bdd.rs" 211 12 218 13] match (self) with
      | Bdd_Bdd_Type.C_Bdd (Bdd_Node_Type.C_True) _ -> true
      | Bdd_Bdd_Type.C_Bdd (Bdd_Node_Type.C_False) _ -> false
      | Bdd_Bdd_Type.C_Bdd (Bdd_Node_Type.C_If v childt childf) _ -> if Map.get vars v then
        interp0 childt vars
      else
        interp0 childf vars
      
      end
  val interp0 [#"../bdd.rs" 209 4 209 53] (self : Bdd_Bdd_Type.t_bdd) (vars : Map.map uint64 bool) : bool
    ensures { result = interp0 self vars }
    
  use map.Map
  function deep_model1 [#"../bdd.rs" 158 4 158 44] (self : Bdd_Node_Type.t_node) : Bdd_NodeLog_Type.t_nodelog =
    [#"../bdd.rs" 160 12 164 13] match (self) with
      | Bdd_Node_Type.C_False -> Bdd_NodeLog_Type.C_False
      | Bdd_Node_Type.C_True -> Bdd_NodeLog_Type.C_True
      | Bdd_Node_Type.C_If v childt childf -> Bdd_NodeLog_Type.C_If v (Bdd_Bdd_Type.bdd_1 childt) (Bdd_Bdd_Type.bdd_1 childf)
      end
  val deep_model1 [#"../bdd.rs" 158 4 158 44] (self : Bdd_Node_Type.t_node) : Bdd_NodeLog_Type.t_nodelog
    ensures { result = deep_model1 self }
    
  function shallow_model1 [#"../bdd.rs" 175 4 175 50] (self : Bdd_Node_Type.t_node) : Bdd_NodeLog_Type.t_nodelog =
    [#"../bdd.rs" 176 20 176 37] deep_model1 self
  val shallow_model1 [#"../bdd.rs" 175 4 175 50] (self : Bdd_Node_Type.t_node) : Bdd_NodeLog_Type.t_nodelog
    ensures { result = shallow_model1 self }
    
  function shallow_model0 (self : Bdd_Node_Type.t_node) : Bdd_NodeLog_Type.t_nodelog =
    [#"../../../../creusot-contracts/src/model.rs" 83 8 83 31] shallow_model1 self
  val shallow_model0 (self : Bdd_Node_Type.t_node) : Bdd_NodeLog_Type.t_nodelog
    ensures { result = shallow_model0 self }
    
  function shallow_model3 [#"../bdd.rs" 46 8 46 54] (self : Bdd_Hashmap_MyHashMap_Type.t_myhashmap (Bdd_Node_Type.t_node) (Bdd_Bdd_Type.t_bdd)) : Map.map (Bdd_NodeLog_Type.t_nodelog) (Core_Option_Option_Type.t_option (Bdd_Bdd_Type.t_bdd))
    
  val shallow_model3 [#"../bdd.rs" 46 8 46 54] (self : Bdd_Hashmap_MyHashMap_Type.t_myhashmap (Bdd_Node_Type.t_node) (Bdd_Bdd_Type.t_bdd)) : Map.map (Bdd_NodeLog_Type.t_nodelog) (Core_Option_Option_Type.t_option (Bdd_Bdd_Type.t_bdd))
    ensures { result = shallow_model3 self }
    
  use Bdd_Context_Type as Bdd_Context_Type
  predicate is_valid_bdd0 [#"../bdd.rs" 309 4 309 53] (self : Bdd_Context_Type.t_context) (b : Bdd_Bdd_Type.t_bdd) =
    [#"../bdd.rs" 311 12 311 47] Map.get (shallow_model3 (Bdd_Context_Type.context_hashcons self)) (shallow_model0 (Bdd_Bdd_Type.bdd_0 b)) = Core_Option_Option_Type.C_Some b
  val is_valid_bdd0 [#"../bdd.rs" 309 4 309 53] (self : Bdd_Context_Type.t_context) (b : Bdd_Bdd_Type.t_bdd) : bool
    ensures { result = is_valid_bdd0 self b }
    
  use map.Map
  use prelude.Ghost
  predicate is_valid_node0 [#"../bdd.rs" 316 4 316 51] (self : Bdd_Context_Type.t_context) (n : Bdd_Node_Type.t_node) =
    [#"../bdd.rs" 318 12 327 13] match (n) with
      | Bdd_Node_Type.C_True -> true
      | Bdd_Node_Type.C_False -> true
      | Bdd_Node_Type.C_If v childt childf -> Bdd_Bdd_Type.bdd_0 childt <> Bdd_Bdd_Type.bdd_0 childf /\ is_valid_bdd0 self childt /\ is_valid_bdd0 self childf /\ UInt64.to_int v < leastvar0 childt /\ UInt64.to_int v < leastvar0 childf
      end
  val is_valid_node0 [#"../bdd.rs" 316 4 316 51] (self : Bdd_Context_Type.t_context) (n : Bdd_Node_Type.t_node) : bool
    ensures { result = is_valid_node0 self n }
    
  predicate invariant7 [#"../bdd.rs" 262 4 262 30] (self : Bdd_Context_Type.t_context) =
    [#"../bdd.rs" 264 12 288 19] (forall n : Bdd_NodeLog_Type.t_nodelog . match (Map.get (shallow_model3 (Bdd_Context_Type.context_hashcons self)) n) with
      | Core_Option_Option_Type.C_Some b -> shallow_model0 (Bdd_Bdd_Type.bdd_0 b) = n /\ is_valid_node0 self (Bdd_Bdd_Type.bdd_0 b) /\ Bdd_Bdd_Type.bdd_1 b < Bdd_Context_Type.context_cnt self /\ Map.get (Ghost.inner (Bdd_Context_Type.context_hashcons_ghost self)) (Bdd_Bdd_Type.bdd_1 b) = Bdd_Bdd_Type.bdd_0 b
      | Core_Option_Option_Type.C_None -> true
      end) /\ (forall bm : uint64 . match (Map.get (shallow_model7 (Bdd_Context_Type.context_not_memo self)) bm) with
      | Core_Option_Option_Type.C_None -> true
      | Core_Option_Option_Type.C_Some n -> let b = Bdd_Bdd_Type.C_Bdd (Map.get (Ghost.inner (Bdd_Context_Type.context_hashcons_ghost self)) bm) bm in is_valid_bdd0 self n /\ is_valid_bdd0 self b /\ (forall v : Map.map uint64 bool . interp0 n v = (not interp0 b v)) /\ leastvar0 b <= leastvar0 n
      end) /\ (forall abm : (uint64, uint64) . match (Map.get (shallow_model8 (Bdd_Context_Type.context_and_memo self)) abm) with
      | Core_Option_Option_Type.C_None -> true
      | Core_Option_Option_Type.C_Some n -> let a = Bdd_Bdd_Type.C_Bdd (Map.get (Ghost.inner (Bdd_Context_Type.context_hashcons_ghost self)) (let (a, _) = abm in a)) (let (a, _) = abm in a) in let b = Bdd_Bdd_Type.C_Bdd (Map.get (Ghost.inner (Bdd_Context_Type.context_hashcons_ghost self)) (let (_, a) = abm in a)) (let (_, a) = abm in a) in is_valid_bdd0 self n /\ is_valid_bdd0 self a /\ is_valid_bdd0 self b /\ (forall v : Map.map uint64 bool . interp0 n v = (interp0 a v /\ interp0 b v)) /\ (leastvar0 a <= leastvar0 n \/ leastvar0 b <= leastvar0 n)
      end)
  val invariant7 [#"../bdd.rs" 262 4 262 30] (self : Bdd_Context_Type.t_context) : bool
    ensures { result = invariant7 self }
    
  predicate inv7 (_x : Bdd_Context_Type.t_context)
  val inv7 (_x : Bdd_Context_Type.t_context) : bool
    ensures { result = inv7 _x }
    
  axiom inv7 : [#"../bdd.rs" 1 0 1 0] forall x : Bdd_Context_Type.t_context . inv7 x = (invariant7 x /\ match (x) with
    | Bdd_Context_Type.C_Context alloc hashcons hashcons_ghost not_memo and_memo cnt -> true
    end)
  predicate invariant6 (self : Bdd_NodeLog_Type.t_nodelog) =
    [#"../../../../creusot-contracts/src/invariant.rs" 8 8 8 12] true
  val invariant6 (self : Bdd_NodeLog_Type.t_nodelog) : bool
    ensures { result = invariant6 self }
    
  predicate inv6 (_x : Bdd_NodeLog_Type.t_nodelog)
  val inv6 (_x : Bdd_NodeLog_Type.t_nodelog) : bool
    ensures { result = inv6 _x }
    
  axiom inv6 : [#"../bdd.rs" 1 0 1 0] forall x : Bdd_NodeLog_Type.t_nodelog . inv6 x = true
  predicate invariant5 (self : Bdd_Bdd_Type.t_bdd) =
    [#"../../../../creusot-contracts/src/invariant.rs" 8 8 8 12] true
  val invariant5 (self : Bdd_Bdd_Type.t_bdd) : bool
    ensures { result = invariant5 self }
    
  predicate inv5 (_x : Bdd_Bdd_Type.t_bdd)
  val inv5 (_x : Bdd_Bdd_Type.t_bdd) : bool
    ensures { result = inv5 _x }
    
  axiom inv5 : [#"../bdd.rs" 1 0 1 0] forall x : Bdd_Bdd_Type.t_bdd . inv5 x = true
  predicate invariant4 (self : borrowed (Bdd_Node_Type.t_node)) =
    [#"../../../../creusot-contracts/src/invariant.rs" 8 8 8 12] true
  val invariant4 (self : borrowed (Bdd_Node_Type.t_node)) : bool
    ensures { result = invariant4 self }
    
  predicate inv4 (_x : borrowed (Bdd_Node_Type.t_node))
  val inv4 (_x : borrowed (Bdd_Node_Type.t_node)) : bool
    ensures { result = inv4 _x }
    
  axiom inv4 : [#"../bdd.rs" 1 0 1 0] forall x : borrowed (Bdd_Node_Type.t_node) . inv4 x = true
  predicate invariant3 (self : Bdd_Node_Type.t_node) =
    [#"../../../../creusot-contracts/src/invariant.rs" 8 8 8 12] true
  val invariant3 (self : Bdd_Node_Type.t_node) : bool
    ensures { result = invariant3 self }
    
  predicate inv3 (_x : Bdd_Node_Type.t_node)
  val inv3 (_x : Bdd_Node_Type.t_node) : bool
    ensures { result = inv3 _x }
    
  axiom inv3 : [#"../bdd.rs" 1 0 1 0] forall x : Bdd_Node_Type.t_node . inv3 x = true
  predicate invariant2 (self : Core_Option_Option_Type.t_option (Bdd_Bdd_Type.t_bdd)) =
    [#"../../../../creusot-contracts/src/invariant.rs" 8 8 8 12] true
  val invariant2 (self : Core_Option_Option_Type.t_option (Bdd_Bdd_Type.t_bdd)) : bool
    ensures { result = invariant2 self }
    
  predicate inv2 (_x : Core_Option_Option_Type.t_option (Bdd_Bdd_Type.t_bdd))
  val inv2 (_x : Core_Option_Option_Type.t_option (Bdd_Bdd_Type.t_bdd)) : bool
    ensures { result = inv2 _x }
    
  axiom inv2 : [#"../bdd.rs" 1 0 1 0] forall x : Core_Option_Option_Type.t_option (Bdd_Bdd_Type.t_bdd) . inv2 x = true
  predicate invariant1 (self : Bdd_Node_Type.t_node) =
    [#"../../../../creusot-contracts/src/invariant.rs" 8 8 8 12] true
  val invariant1 (self : Bdd_Node_Type.t_node) : bool
    ensures { result = invariant1 self }
    
  predicate inv1 (_x : Bdd_Node_Type.t_node)
  val inv1 (_x : Bdd_Node_Type.t_node) : bool
    ensures { result = inv1 _x }
    
  axiom inv1 : [#"../bdd.rs" 1 0 1 0] forall x : Bdd_Node_Type.t_node . inv1 x = true
  predicate invariant0 (self : borrowed (Bdd_Context_Type.t_context)) =
    [#"../../../../creusot-contracts/src/invariant.rs" 8 8 8 12] true
  val invariant0 (self : borrowed (Bdd_Context_Type.t_context)) : bool
    ensures { result = invariant0 self }
    
  predicate inv0 (_x : borrowed (Bdd_Context_Type.t_context))
  val inv0 (_x : borrowed (Bdd_Context_Type.t_context)) : bool
    ensures { result = inv0 _x }
    
  axiom inv0 : [#"../bdd.rs" 1 0 1 0] forall x : borrowed (Bdd_Context_Type.t_context) . inv0 x = (inv7 ( * x) /\ inv7 ( ^ x))
  predicate grows0 [#"../bdd.rs" 296 4 296 35] (self : borrowed (Bdd_Context_Type.t_context)) =
    [#"../bdd.rs" 297 8 304 9] UInt64.to_int (Bdd_Context_Type.context_cnt ( * self)) <= UInt64.to_int (Bdd_Context_Type.context_cnt ( ^ self)) /\ (forall n : Bdd_NodeLog_Type.t_nodelog . match (Map.get (shallow_model3 (Bdd_Context_Type.context_hashcons ( * self))) n) with
      | Core_Option_Option_Type.C_Some b -> Map.get (shallow_model3 (Bdd_Context_Type.context_hashcons ( ^ self))) n = Core_Option_Option_Type.C_Some b
      | Core_Option_Option_Type.C_None -> true
      end)
  val grows0 [#"../bdd.rs" 296 4 296 35] (self : borrowed (Bdd_Context_Type.t_context)) : bool
    ensures { result = grows0 self }
    
  use prelude.Ghost
  use prelude.Ghost
  use map.Map
  function shallow_model4 (self : borrowed (Bdd_Hashmap_MyHashMap_Type.t_myhashmap (Bdd_Node_Type.t_node) (Bdd_Bdd_Type.t_bdd))) : Map.map (Bdd_NodeLog_Type.t_nodelog) (Core_Option_Option_Type.t_option (Bdd_Bdd_Type.t_bdd))
    
   =
    [#"../../../../creusot-contracts/src/model.rs" 101 8 101 31] shallow_model3 ( * self)
  val shallow_model4 (self : borrowed (Bdd_Hashmap_MyHashMap_Type.t_myhashmap (Bdd_Node_Type.t_node) (Bdd_Bdd_Type.t_bdd))) : Map.map (Bdd_NodeLog_Type.t_nodelog) (Core_Option_Option_Type.t_option (Bdd_Bdd_Type.t_bdd))
    ensures { result = shallow_model4 self }
    
  val add0 [#"../bdd.rs" 54 8 54 45] (self : borrowed (Bdd_Hashmap_MyHashMap_Type.t_myhashmap (Bdd_Node_Type.t_node) (Bdd_Bdd_Type.t_bdd))) (key : Bdd_Node_Type.t_node) (val' : Bdd_Bdd_Type.t_bdd) : ()
    requires {[#"../bdd.rs" 54 30 54 33] inv3 key}
    requires {[#"../bdd.rs" 54 38 54 41] inv5 val'}
    ensures { [#"../bdd.rs" 52 8 52 128] forall i : Bdd_NodeLog_Type.t_nodelog . inv6 i -> Map.get (shallow_model3 ( ^ self)) i = (if i = deep_model1 key then
      Core_Option_Option_Type.C_Some val'
    else
      Map.get (shallow_model4 self) i
    ) }
    
  predicate resolve1 (self : borrowed (Bdd_Node_Type.t_node)) =
    [#"../../../../creusot-contracts/src/resolve.rs" 25 20 25 34]  ^ self =  * self
  val resolve1 (self : borrowed (Bdd_Node_Type.t_node)) : bool
    ensures { result = resolve1 self }
    
  use Bdd_Bumpalo_Bump_Type as Bdd_Bumpalo_Bump_Type
  val alloc0 [#"../bdd.rs" 18 8 18 48] (self : Bdd_Bumpalo_Bump_Type.t_bump) (val' : Bdd_Node_Type.t_node) : borrowed (Bdd_Node_Type.t_node)
    requires {[#"../bdd.rs" 18 31 18 34] inv3 val'}
    ensures { [#"../bdd.rs" 17 18 17 32]  * result = val' }
    ensures { [#"../bdd.rs" 18 42 18 48] inv4 result }
    
  predicate resolve0 (self : borrowed (Bdd_Context_Type.t_context)) =
    [#"../../../../creusot-contracts/src/resolve.rs" 25 20 25 34]  ^ self =  * self
  val resolve0 (self : borrowed (Bdd_Context_Type.t_context)) : bool
    ensures { result = resolve0 self }
    
  function deep_model0 (self : Bdd_Node_Type.t_node) : Bdd_NodeLog_Type.t_nodelog =
    [#"../../../../creusot-contracts/src/model.rs" 74 8 74 28] deep_model1 self
  val deep_model0 (self : Bdd_Node_Type.t_node) : Bdd_NodeLog_Type.t_nodelog
    ensures { result = deep_model0 self }
    
  function shallow_model2 (self : Bdd_Hashmap_MyHashMap_Type.t_myhashmap (Bdd_Node_Type.t_node) (Bdd_Bdd_Type.t_bdd)) : Map.map (Bdd_NodeLog_Type.t_nodelog) (Core_Option_Option_Type.t_option (Bdd_Bdd_Type.t_bdd))
    
   =
    [#"../../../../creusot-contracts/src/model.rs" 83 8 83 31] shallow_model3 self
  val shallow_model2 (self : Bdd_Hashmap_MyHashMap_Type.t_myhashmap (Bdd_Node_Type.t_node) (Bdd_Bdd_Type.t_bdd)) : Map.map (Bdd_NodeLog_Type.t_nodelog) (Core_Option_Option_Type.t_option (Bdd_Bdd_Type.t_bdd))
    ensures { result = shallow_model2 self }
    
  val get0 [#"../bdd.rs" 63 8 63 65] (self : Bdd_Hashmap_MyHashMap_Type.t_myhashmap (Bdd_Node_Type.t_node) (Bdd_Bdd_Type.t_bdd)) (key : Bdd_Node_Type.t_node) : Core_Option_Option_Type.t_option (Bdd_Bdd_Type.t_bdd)
    requires {[#"../bdd.rs" 63 37 63 40] inv1 key}
    ensures { [#"../bdd.rs" 58 18 61 9] match (result) with
      | Core_Option_Option_Type.C_Some v -> Map.get (shallow_model2 self) (deep_model0 key) = Core_Option_Option_Type.C_Some v
      | Core_Option_Option_Type.C_None -> Map.get (shallow_model2 self) (deep_model0 key) = Core_Option_Option_Type.C_None
      end }
    ensures { [#"../bdd.rs" 63 52 63 65] inv2 result }
    
  let rec cfg hashcons [#"../bdd.rs" 440 4 440 58] [@cfg:stackify] [@cfg:subregion_analysis] (self : borrowed (Bdd_Context_Type.t_context)) (n : Bdd_Node_Type.t_node) : Bdd_Bdd_Type.t_bdd
    requires {[#"../bdd.rs" 436 15 436 36] is_valid_node0 ( * self) n}
    requires {[#"../bdd.rs" 440 21 440 25] inv0 self}
    ensures { [#"../bdd.rs" 437 14 437 28] Bdd_Bdd_Type.bdd_0 result = n }
    ensures { [#"../bdd.rs" 438 14 438 26] grows0 self }
    ensures { [#"../bdd.rs" 439 14 439 42] is_valid_bdd0 ( ^ self) result }
    
   = [@vc:do_not_keep_trace] [@vc:sp]
  var _0 : Bdd_Bdd_Type.t_bdd;
  var self : borrowed (Bdd_Context_Type.t_context) = self;
  var n : Bdd_Node_Type.t_node = n;
  var _8 : Core_Option_Option_Type.t_option (Bdd_Bdd_Type.t_bdd);
  var _11 : Bdd_Node_Type.t_node;
  var r : Bdd_Bdd_Type.t_bdd;
  var r1 : Bdd_Bdd_Type.t_bdd;
  var _19 : borrowed (Bdd_Node_Type.t_node);
  var _23 : ();
  var _24 : borrowed (Bdd_Hashmap_MyHashMap_Type.t_myhashmap (Bdd_Node_Type.t_node) (Bdd_Bdd_Type.t_bdd));
  var _27 : Ghost.ghost_ty (Map.map uint64 (Bdd_Node_Type.t_node));
  {
    goto BB0
  }
  BB0 {
<<<<<<< HEAD
    [#"../bdd.rs" 441 44 441 46] _11 <- ([#"../bdd.rs" 441 44 441 46] n);
    [#"../bdd.rs" 441 26 441 47] _8 <- ([#"../bdd.rs" 441 26 441 47] Get0.get ([#"../bdd.rs" 441 26 441 47] Bdd_Context_Type.context_hashcons ( * self)) ([#"../bdd.rs" 441 44 441 46] _11));
=======
    _11 <- ([#"../bdd.rs" 441 44 441 46] n);
    _8 <- ([#"../bdd.rs" 441 26 441 47] get0 ([#"../bdd.rs" 441 26 441 47] Bdd_Context_Type.context_hashcons ( * self)) ([#"../bdd.rs" 441 44 441 46] _11));
>>>>>>> 62b454c8
    goto BB1
  }
  BB1 {
    switch (_8)
      | Core_Option_Option_Type.C_Some _ -> goto BB2
      | _ -> goto BB4
      end
  }
  BB2 {
    goto BB3
  }
  BB3 {
<<<<<<< HEAD
    [#"../bdd.rs" 441 21 441 22] r <- ([#"../bdd.rs" 441 21 441 22] Core_Option_Option_Type.some_0 _8);
    assert { [@expl:type invariant] Inv0.inv self };
    assume { Resolve0.resolve self };
    assert { [@expl:assertion] [#"../bdd.rs" 442 28 442 38] ShallowModel0.shallow_model (Bdd_Bdd_Type.bdd_0 r) = ShallowModel1.shallow_model n };
    [#"../bdd.rs" 443 19 443 20] _0 <- ([#"../bdd.rs" 443 19 443 20] r);
    goto BB12
  }
  BB4 {
    [#"../bdd.rs" 445 20 445 39] _19 <- ([#"../bdd.rs" 445 20 445 39] Alloc0.alloc ([#"../bdd.rs" 445 20 445 39] Bdd_Context_Type.context_alloc ( * self)) ([#"../bdd.rs" 445 37 445 38] n));
    goto BB5
  }
  BB5 {
    [#"../bdd.rs" 445 16 445 50] r1 <- ([#"../bdd.rs" 445 16 445 50] Bdd_Bdd_Type.C_Bdd ([#"../bdd.rs" 445 20 445 39]  * _19) ([#"../bdd.rs" 445 41 445 49] Bdd_Context_Type.context_cnt ( * self)));
    assume { Resolve1.resolve _19 };
    [#"../bdd.rs" 446 8 446 31] _24 <- Borrow.borrow_mut (Bdd_Context_Type.context_hashcons ( * self));
    [#"../bdd.rs" 446 8 446 31] self <- { self with current = (let Bdd_Context_Type.C_Context a b c d e f =  * self in Bdd_Context_Type.C_Context a ( ^ _24) c d e f) };
    [#"../bdd.rs" 446 8 446 31] _23 <- ([#"../bdd.rs" 446 8 446 31] Add0.add _24 ([#"../bdd.rs" 446 26 446 27] n) ([#"../bdd.rs" 446 29 446 30] r1));
    [#"../bdd.rs" 1 0 1 0] _24 <- any borrowed (Bdd_Hashmap_MyHashMap_Type.t_myhashmap (Bdd_Node_Type.t_node) (Bdd_Bdd_Type.t_bdd));
=======
    r <- Core_Option_Option_Type.some_0 _8;
    assert { [@expl:type invariant] inv0 self };
    assume { resolve0 self };
    assert { [@expl:assertion] [#"../bdd.rs" 442 28 442 38] shallow_model0 (Bdd_Bdd_Type.bdd_0 r) = shallow_model1 n };
    _0 <- r;
    goto BB12
  }
  BB4 {
    _19 <- ([#"../bdd.rs" 445 20 445 39] alloc0 ([#"../bdd.rs" 445 20 445 39] Bdd_Context_Type.context_alloc ( * self)) n);
    goto BB5
  }
  BB5 {
    r1 <- ([#"../bdd.rs" 445 16 445 50] Bdd_Bdd_Type.C_Bdd ([#"../bdd.rs" 445 20 445 39]  * _19) (Bdd_Context_Type.context_cnt ( * self)));
    assume { resolve1 _19 };
    _24 <- Borrow.borrow_mut (Bdd_Context_Type.context_hashcons ( * self));
    self <- { self with current = (let Bdd_Context_Type.C_Context a b c d e f =  * self in Bdd_Context_Type.C_Context a ( ^ _24) c d e f) };
    _23 <- ([#"../bdd.rs" 446 8 446 31] add0 _24 n r1);
    _24 <- any borrowed (Bdd_Hashmap_MyHashMap_Type.t_myhashmap (Bdd_Node_Type.t_node) (Bdd_Bdd_Type.t_bdd));
>>>>>>> 62b454c8
    goto BB6
  }
  BB6 {
    [#"../bdd.rs" 447 30 447 71] _27 <- ([#"../bdd.rs" 447 30 447 71] Ghost.new (Map.set (Ghost.inner (Bdd_Context_Type.context_hashcons_ghost ( * self))) (Bdd_Bdd_Type.bdd_1 r1) (Bdd_Bdd_Type.bdd_0 r1)));
    goto BB7
  }
  BB7 {
    [#"../bdd.rs" 447 8 447 71] self <- { self with current = (let Bdd_Context_Type.C_Context a b c d e f =  * self in Bdd_Context_Type.C_Context a b ([#"../bdd.rs" 447 8 447 71] _27) d e f) };
    [#"../bdd.rs" 447 8 447 71] _27 <- any Ghost.ghost_ty (Map.map uint64 (Bdd_Node_Type.t_node));
    switch ([#"../bdd.rs" 448 11 448 34] ([#"../bdd.rs" 448 11 448 19] Bdd_Context_Type.context_cnt ( * self)) > ([#"../bdd.rs" 448 22 448 34] ([#"../bdd.rs" 448 22 448 30] [#"../bdd.rs" 448 22 448 30] (18446744073709551615 : uint64)) - ([#"../bdd.rs" 448 33 448 34] [#"../bdd.rs" 448 33 448 34] (1 : uint64))))
      | False -> goto BB11
      | True -> goto BB8
      end
  }
  BB8 {
    goto BB9
  }
  BB9 {
    goto BB10
  }
  BB10 {
    [#"../bdd.rs" 451 16 451 35] self <- { self with current = (let Bdd_Context_Type.C_Context a b c d e f =  * self in Bdd_Context_Type.C_Context a b c d e ([#"../bdd.rs" 451 27 451 35] Bdd_Context_Type.context_cnt ( * self))) };
    goto BB9
  }
  BB11 {
<<<<<<< HEAD
    [#"../bdd.rs" 454 8 454 21] self <- { self with current = (let Bdd_Context_Type.C_Context a b c d e f =  * self in Bdd_Context_Type.C_Context a b c d e ([#"../bdd.rs" 454 8 454 21] Bdd_Context_Type.context_cnt ( * self) + ([#"../bdd.rs" 454 20 454 21] [#"../bdd.rs" 454 20 454 21] (1 : uint64)))) };
    assert { [@expl:type invariant] Inv0.inv self };
    assume { Resolve0.resolve self };
    [#"../bdd.rs" 455 8 455 9] _0 <- ([#"../bdd.rs" 455 8 455 9] r1);
=======
    self <- { self with current = (let Bdd_Context_Type.C_Context a b c d e f =  * self in Bdd_Context_Type.C_Context a b c d e ([#"../bdd.rs" 454 8 454 21] Bdd_Context_Type.context_cnt ( * self) + ([#"../bdd.rs" 454 20 454 21] [#"../bdd.rs" 454 20 454 21] (1 : uint64)))) };
    assert { [@expl:type invariant] inv0 self };
    assume { resolve0 self };
    _0 <- r1;
>>>>>>> 62b454c8
    goto BB12
  }
  BB12 {
    return _0
  }
  
end
module Bdd_Impl11_Node
  use Bdd_Context_Type as Bdd_Context_Type
  use prelude.Borrow
  predicate invariant1 (self : borrowed (Bdd_Context_Type.t_context)) =
    [#"../../../../creusot-contracts/src/invariant.rs" 8 8 8 12] true
  val invariant1 (self : borrowed (Bdd_Context_Type.t_context)) : bool
    ensures { result = invariant1 self }
    
  predicate inv0 (_x : Bdd_Context_Type.t_context)
  val inv0 (_x : Bdd_Context_Type.t_context) : bool
    ensures { result = inv0 _x }
    
  predicate inv1 (_x : borrowed (Bdd_Context_Type.t_context))
  val inv1 (_x : borrowed (Bdd_Context_Type.t_context)) : bool
    ensures { result = inv1 _x }
    
  axiom inv1 : [#"../bdd.rs" 1 0 1 0] forall x : borrowed (Bdd_Context_Type.t_context) . inv1 x = (inv0 ( * x) /\ inv0 ( ^ x))
  use Bdd_Bdd_Type as Bdd_Bdd_Type
  use Core_Option_Option_Type as Core_Option_Option_Type
  use prelude.UInt64
  use map.Map
  use Bdd_Hashmap_MyHashMap_Type as Bdd_Hashmap_MyHashMap_Type
  use Bdd_NodeLog_Type as Bdd_NodeLog_Type
  use Bdd_Node_Type as Bdd_Node_Type
  use map.Map
  function shallow_model8 [#"../bdd.rs" 46 8 46 54] (self : Bdd_Hashmap_MyHashMap_Type.t_myhashmap (Bdd_Bdd_Type.t_bdd, Bdd_Bdd_Type.t_bdd) (Bdd_Bdd_Type.t_bdd)) : Map.map (uint64, uint64) (Core_Option_Option_Type.t_option (Bdd_Bdd_Type.t_bdd))
    
  val shallow_model8 [#"../bdd.rs" 46 8 46 54] (self : Bdd_Hashmap_MyHashMap_Type.t_myhashmap (Bdd_Bdd_Type.t_bdd, Bdd_Bdd_Type.t_bdd) (Bdd_Bdd_Type.t_bdd)) : Map.map (uint64, uint64) (Core_Option_Option_Type.t_option (Bdd_Bdd_Type.t_bdd))
    ensures { result = shallow_model8 self }
    
  use map.Map
  function shallow_model7 [#"../bdd.rs" 46 8 46 54] (self : Bdd_Hashmap_MyHashMap_Type.t_myhashmap (Bdd_Bdd_Type.t_bdd) (Bdd_Bdd_Type.t_bdd)) : Map.map uint64 (Core_Option_Option_Type.t_option (Bdd_Bdd_Type.t_bdd))
    
  val shallow_model7 [#"../bdd.rs" 46 8 46 54] (self : Bdd_Hashmap_MyHashMap_Type.t_myhashmap (Bdd_Bdd_Type.t_bdd) (Bdd_Bdd_Type.t_bdd)) : Map.map uint64 (Core_Option_Option_Type.t_option (Bdd_Bdd_Type.t_bdd))
    ensures { result = shallow_model7 self }
    
  use prelude.Int
  use prelude.UInt64
  function shallow_model4 (self : uint64) : int =
    [#"../../../../creusot-contracts/src/model.rs" 83 8 83 31] UInt64.to_int self
  val shallow_model4 (self : uint64) : int
    ensures { result = shallow_model4 self }
    
  use prelude.Int
  let constant max0  : uint64 = [@vc:do_not_keep_trace] [@vc:sp]
    (18446744073709551615 : uint64)
  function leastvar0 [#"../bdd.rs" 239 4 239 28] (self : Bdd_Bdd_Type.t_bdd) : int =
    [#"../bdd.rs" 241 12 245 13] match (self) with
      | Bdd_Bdd_Type.C_Bdd (Bdd_Node_Type.C_True) _ -> UInt64.to_int max0 + 1
      | Bdd_Bdd_Type.C_Bdd (Bdd_Node_Type.C_False) _ -> UInt64.to_int max0 + 1
      | Bdd_Bdd_Type.C_Bdd (Bdd_Node_Type.C_If v _ _) _ -> shallow_model4 v
      end
  val leastvar0 [#"../bdd.rs" 239 4 239 28] (self : Bdd_Bdd_Type.t_bdd) : int
    ensures { result = leastvar0 self }
    
  use map.Map
  function interp0 [#"../bdd.rs" 209 4 209 53] (self : Bdd_Bdd_Type.t_bdd) (vars : Map.map uint64 bool) : bool =
    [#"../bdd.rs" 211 12 218 13] match (self) with
      | Bdd_Bdd_Type.C_Bdd (Bdd_Node_Type.C_True) _ -> true
      | Bdd_Bdd_Type.C_Bdd (Bdd_Node_Type.C_False) _ -> false
      | Bdd_Bdd_Type.C_Bdd (Bdd_Node_Type.C_If v childt childf) _ -> if Map.get vars v then
        interp0 childt vars
      else
        interp0 childf vars
      
      end
  val interp0 [#"../bdd.rs" 209 4 209 53] (self : Bdd_Bdd_Type.t_bdd) (vars : Map.map uint64 bool) : bool
    ensures { result = interp0 self vars }
    
  use map.Map
  function deep_model1 [#"../bdd.rs" 158 4 158 44] (self : Bdd_Node_Type.t_node) : Bdd_NodeLog_Type.t_nodelog =
    [#"../bdd.rs" 160 12 164 13] match (self) with
      | Bdd_Node_Type.C_False -> Bdd_NodeLog_Type.C_False
      | Bdd_Node_Type.C_True -> Bdd_NodeLog_Type.C_True
      | Bdd_Node_Type.C_If v childt childf -> Bdd_NodeLog_Type.C_If v (Bdd_Bdd_Type.bdd_1 childt) (Bdd_Bdd_Type.bdd_1 childf)
      end
  val deep_model1 [#"../bdd.rs" 158 4 158 44] (self : Bdd_Node_Type.t_node) : Bdd_NodeLog_Type.t_nodelog
    ensures { result = deep_model1 self }
    
  function shallow_model6 [#"../bdd.rs" 175 4 175 50] (self : Bdd_Node_Type.t_node) : Bdd_NodeLog_Type.t_nodelog =
    [#"../bdd.rs" 176 20 176 37] deep_model1 self
  val shallow_model6 [#"../bdd.rs" 175 4 175 50] (self : Bdd_Node_Type.t_node) : Bdd_NodeLog_Type.t_nodelog
    ensures { result = shallow_model6 self }
    
  function shallow_model3 (self : Bdd_Node_Type.t_node) : Bdd_NodeLog_Type.t_nodelog =
    [#"../../../../creusot-contracts/src/model.rs" 83 8 83 31] shallow_model6 self
  val shallow_model3 (self : Bdd_Node_Type.t_node) : Bdd_NodeLog_Type.t_nodelog
    ensures { result = shallow_model3 self }
    
  function shallow_model2 [#"../bdd.rs" 46 8 46 54] (self : Bdd_Hashmap_MyHashMap_Type.t_myhashmap (Bdd_Node_Type.t_node) (Bdd_Bdd_Type.t_bdd)) : Map.map (Bdd_NodeLog_Type.t_nodelog) (Core_Option_Option_Type.t_option (Bdd_Bdd_Type.t_bdd))
    
  val shallow_model2 [#"../bdd.rs" 46 8 46 54] (self : Bdd_Hashmap_MyHashMap_Type.t_myhashmap (Bdd_Node_Type.t_node) (Bdd_Bdd_Type.t_bdd)) : Map.map (Bdd_NodeLog_Type.t_nodelog) (Core_Option_Option_Type.t_option (Bdd_Bdd_Type.t_bdd))
    ensures { result = shallow_model2 self }
    
  predicate is_valid_bdd0 [#"../bdd.rs" 309 4 309 53] (self : Bdd_Context_Type.t_context) (b : Bdd_Bdd_Type.t_bdd) =
    [#"../bdd.rs" 311 12 311 47] Map.get (shallow_model2 (Bdd_Context_Type.context_hashcons self)) (shallow_model3 (Bdd_Bdd_Type.bdd_0 b)) = Core_Option_Option_Type.C_Some b
  val is_valid_bdd0 [#"../bdd.rs" 309 4 309 53] (self : Bdd_Context_Type.t_context) (b : Bdd_Bdd_Type.t_bdd) : bool
    ensures { result = is_valid_bdd0 self b }
    
  use map.Map
  use prelude.Ghost
  predicate is_valid_node0 [#"../bdd.rs" 316 4 316 51] (self : Bdd_Context_Type.t_context) (n : Bdd_Node_Type.t_node) =
    [#"../bdd.rs" 318 12 327 13] match (n) with
      | Bdd_Node_Type.C_True -> true
      | Bdd_Node_Type.C_False -> true
      | Bdd_Node_Type.C_If v childt childf -> Bdd_Bdd_Type.bdd_0 childt <> Bdd_Bdd_Type.bdd_0 childf /\ is_valid_bdd0 self childt /\ is_valid_bdd0 self childf /\ UInt64.to_int v < leastvar0 childt /\ UInt64.to_int v < leastvar0 childf
      end
  val is_valid_node0 [#"../bdd.rs" 316 4 316 51] (self : Bdd_Context_Type.t_context) (n : Bdd_Node_Type.t_node) : bool
    ensures { result = is_valid_node0 self n }
    
  predicate invariant0 [#"../bdd.rs" 262 4 262 30] (self : Bdd_Context_Type.t_context) =
    [#"../bdd.rs" 264 12 288 19] (forall n : Bdd_NodeLog_Type.t_nodelog . match (Map.get (shallow_model2 (Bdd_Context_Type.context_hashcons self)) n) with
      | Core_Option_Option_Type.C_Some b -> shallow_model3 (Bdd_Bdd_Type.bdd_0 b) = n /\ is_valid_node0 self (Bdd_Bdd_Type.bdd_0 b) /\ Bdd_Bdd_Type.bdd_1 b < Bdd_Context_Type.context_cnt self /\ Map.get (Ghost.inner (Bdd_Context_Type.context_hashcons_ghost self)) (Bdd_Bdd_Type.bdd_1 b) = Bdd_Bdd_Type.bdd_0 b
      | Core_Option_Option_Type.C_None -> true
      end) /\ (forall bm : uint64 . match (Map.get (shallow_model7 (Bdd_Context_Type.context_not_memo self)) bm) with
      | Core_Option_Option_Type.C_None -> true
      | Core_Option_Option_Type.C_Some n -> let b = Bdd_Bdd_Type.C_Bdd (Map.get (Ghost.inner (Bdd_Context_Type.context_hashcons_ghost self)) bm) bm in is_valid_bdd0 self n /\ is_valid_bdd0 self b /\ (forall v : Map.map uint64 bool . interp0 n v = (not interp0 b v)) /\ leastvar0 b <= leastvar0 n
      end) /\ (forall abm : (uint64, uint64) . match (Map.get (shallow_model8 (Bdd_Context_Type.context_and_memo self)) abm) with
      | Core_Option_Option_Type.C_None -> true
      | Core_Option_Option_Type.C_Some n -> let a = Bdd_Bdd_Type.C_Bdd (Map.get (Ghost.inner (Bdd_Context_Type.context_hashcons_ghost self)) (let (a, _) = abm in a)) (let (a, _) = abm in a) in let b = Bdd_Bdd_Type.C_Bdd (Map.get (Ghost.inner (Bdd_Context_Type.context_hashcons_ghost self)) (let (_, a) = abm in a)) (let (_, a) = abm in a) in is_valid_bdd0 self n /\ is_valid_bdd0 self a /\ is_valid_bdd0 self b /\ (forall v : Map.map uint64 bool . interp0 n v = (interp0 a v /\ interp0 b v)) /\ (leastvar0 a <= leastvar0 n \/ leastvar0 b <= leastvar0 n)
      end)
  val invariant0 [#"../bdd.rs" 262 4 262 30] (self : Bdd_Context_Type.t_context) : bool
    ensures { result = invariant0 self }
    
  axiom inv0 : [#"../bdd.rs" 1 0 1 0] forall x : Bdd_Context_Type.t_context . inv0 x = (invariant0 x /\ match (x) with
    | Bdd_Context_Type.C_Context alloc hashcons hashcons_ghost not_memo and_memo cnt -> true
    end)
  predicate grows0 [#"../bdd.rs" 296 4 296 35] (self : borrowed (Bdd_Context_Type.t_context)) =
    [#"../bdd.rs" 297 8 304 9] UInt64.to_int (Bdd_Context_Type.context_cnt ( * self)) <= UInt64.to_int (Bdd_Context_Type.context_cnt ( ^ self)) /\ (forall n : Bdd_NodeLog_Type.t_nodelog . match (Map.get (shallow_model2 (Bdd_Context_Type.context_hashcons ( * self))) n) with
      | Core_Option_Option_Type.C_Some b -> Map.get (shallow_model2 (Bdd_Context_Type.context_hashcons ( ^ self))) n = Core_Option_Option_Type.C_Some b
      | Core_Option_Option_Type.C_None -> true
      end)
  val grows0 [#"../bdd.rs" 296 4 296 35] (self : borrowed (Bdd_Context_Type.t_context)) : bool
    ensures { result = grows0 self }
    
  predicate resolve0 (self : borrowed (Bdd_Context_Type.t_context)) =
    [#"../../../../creusot-contracts/src/resolve.rs" 25 20 25 34]  ^ self =  * self
  val resolve0 (self : borrowed (Bdd_Context_Type.t_context)) : bool
    ensures { result = resolve0 self }
    
  val hashcons0 [#"../bdd.rs" 440 4 440 58] (self : borrowed (Bdd_Context_Type.t_context)) (n : Bdd_Node_Type.t_node) : Bdd_Bdd_Type.t_bdd
    requires {[#"../bdd.rs" 436 15 436 36] is_valid_node0 ( * self) n}
    requires {[#"../bdd.rs" 440 21 440 25] inv1 self}
    ensures { [#"../bdd.rs" 437 14 437 28] Bdd_Bdd_Type.bdd_0 result = n }
    ensures { [#"../bdd.rs" 438 14 438 26] grows0 self }
    ensures { [#"../bdd.rs" 439 14 439 42] is_valid_bdd0 ( ^ self) result }
    
  function deep_model0 [#"../bdd.rs" 185 4 185 44] (self : Bdd_Bdd_Type.t_bdd) : uint64 =
    [#"../bdd.rs" 186 20 186 26] Bdd_Bdd_Type.bdd_1 self
  val deep_model0 [#"../bdd.rs" 185 4 185 44] (self : Bdd_Bdd_Type.t_bdd) : uint64
    ensures { result = deep_model0 self }
    
  function shallow_model5 [#"../bdd.rs" 195 4 195 50] (self : Bdd_Bdd_Type.t_bdd) : uint64 =
    [#"../bdd.rs" 196 20 196 37] deep_model0 self
  val shallow_model5 [#"../bdd.rs" 195 4 195 50] (self : Bdd_Bdd_Type.t_bdd) : uint64
    ensures { result = shallow_model5 self }
    
  function shallow_model1 (self : Bdd_Bdd_Type.t_bdd) : uint64 =
    [#"../../../../creusot-contracts/src/model.rs" 83 8 83 31] shallow_model5 self
  val shallow_model1 (self : Bdd_Bdd_Type.t_bdd) : uint64
    ensures { result = shallow_model1 self }
    
  val eq0 [#"../bdd.rs" 202 4 202 34] (self : Bdd_Bdd_Type.t_bdd) (o : Bdd_Bdd_Type.t_bdd) : bool
    ensures { [#"../bdd.rs" 201 14 201 37] result = (shallow_model1 self = shallow_model1 o) }
    
  let rec cfg node [#"../bdd.rs" 465 4 465 87] [@cfg:stackify] [@cfg:subregion_analysis] (self : borrowed (Bdd_Context_Type.t_context)) (x : uint64) (childt : Bdd_Bdd_Type.t_bdd) (childf : Bdd_Bdd_Type.t_bdd) : Bdd_Bdd_Type.t_bdd
    requires {[#"../bdd.rs" 458 15 458 40] is_valid_bdd0 ( * self) childt}
    requires {[#"../bdd.rs" 459 15 459 40] is_valid_bdd0 ( * self) childf}
    requires {[#"../bdd.rs" 460 15 460 63] UInt64.to_int x < leastvar0 childt /\ UInt64.to_int x < leastvar0 childf}
    requires {[#"../bdd.rs" 465 17 465 21] inv1 self}
    ensures { [#"../bdd.rs" 461 14 461 26] grows0 self }
    ensures { [#"../bdd.rs" 462 14 462 42] is_valid_bdd0 ( ^ self) result }
    ensures { [#"../bdd.rs" 463 4 463 106] forall v : Map.map uint64 bool . interp0 result v = (if Map.get v x then
      interp0 childt v
    else
      interp0 childf v
    ) }
    ensures { [#"../bdd.rs" 464 14 464 37] UInt64.to_int x <= leastvar0 result }
    
   = [@vc:do_not_keep_trace] [@vc:sp]
  var _0 : Bdd_Bdd_Type.t_bdd;
  var self : borrowed (Bdd_Context_Type.t_context) = self;
  var x : uint64 = x;
  var childt : Bdd_Bdd_Type.t_bdd = childt;
  var childf : Bdd_Bdd_Type.t_bdd = childf;
  var _13 : bool;
  var _17 : borrowed (Bdd_Context_Type.t_context);
  {
    goto BB0
  }
  BB0 {
<<<<<<< HEAD
    [#"../bdd.rs" 466 11 466 27] _13 <- ([#"../bdd.rs" 466 11 466 27] Eq0.eq ([#"../bdd.rs" 466 11 466 17] childt) ([#"../bdd.rs" 466 21 466 27] childf));
=======
    _13 <- ([#"../bdd.rs" 466 11 466 27] eq0 ([#"../bdd.rs" 466 11 466 17] childt) ([#"../bdd.rs" 466 21 466 27] childf));
>>>>>>> 62b454c8
    goto BB1
  }
  BB1 {
    switch (_13)
      | False -> goto BB3
      | True -> goto BB2
      end
  }
  BB2 {
<<<<<<< HEAD
    assert { [@expl:type invariant] Inv1.inv self };
    assume { Resolve0.resolve self };
    [#"../bdd.rs" 467 19 467 25] _0 <- ([#"../bdd.rs" 467 19 467 25] childt);
    goto BB5
  }
  BB3 {
    [#"../bdd.rs" 469 8 469 50] _17 <- Borrow.borrow_mut ( * self);
    [#"../bdd.rs" 469 8 469 50] self <- { self with current = ( ^ _17) };
    assume { Inv0.inv ( ^ _17) };
    [#"../bdd.rs" 469 8 469 50] _0 <- ([#"../bdd.rs" 469 8 469 50] Hashcons0.hashcons _17 ([#"../bdd.rs" 469 22 469 49] Bdd_Node_Type.C_If ([#"../bdd.rs" 469 30 469 31] x) ([#"../bdd.rs" 469 33 469 39] childt) ([#"../bdd.rs" 469 41 469 47] childf)));
    [#"../bdd.rs" 1 0 1 0] _17 <- any borrowed (Bdd_Context_Type.t_context);
=======
    assert { [@expl:type invariant] inv1 self };
    assume { resolve0 self };
    _0 <- childt;
    goto BB5
  }
  BB3 {
    _17 <- Borrow.borrow_mut ( * self);
    self <- { self with current = ( ^ _17) };
    assume { inv0 ( ^ _17) };
    _0 <- ([#"../bdd.rs" 469 8 469 50] hashcons0 _17 ([#"../bdd.rs" 469 22 469 49] Bdd_Node_Type.C_If x childt childf));
    _17 <- any borrowed (Bdd_Context_Type.t_context);
>>>>>>> 62b454c8
    goto BB4
  }
  BB4 {
    assert { [@expl:type invariant] inv1 self };
    assume { resolve0 self };
    goto BB5
  }
  BB5 {
    return _0
  }
  
end
module Bdd_Impl11_True
  use Bdd_Context_Type as Bdd_Context_Type
  use prelude.Borrow
  predicate invariant1 (self : borrowed (Bdd_Context_Type.t_context)) =
    [#"../../../../creusot-contracts/src/invariant.rs" 8 8 8 12] true
  val invariant1 (self : borrowed (Bdd_Context_Type.t_context)) : bool
    ensures { result = invariant1 self }
    
  predicate inv0 (_x : Bdd_Context_Type.t_context)
  val inv0 (_x : Bdd_Context_Type.t_context) : bool
    ensures { result = inv0 _x }
    
  predicate inv1 (_x : borrowed (Bdd_Context_Type.t_context))
  val inv1 (_x : borrowed (Bdd_Context_Type.t_context)) : bool
    ensures { result = inv1 _x }
    
  axiom inv1 : [#"../bdd.rs" 1 0 1 0] forall x : borrowed (Bdd_Context_Type.t_context) . inv1 x = (inv0 ( * x) /\ inv0 ( ^ x))
  use Bdd_Bdd_Type as Bdd_Bdd_Type
  use Core_Option_Option_Type as Core_Option_Option_Type
  use prelude.UInt64
  use map.Map
  use Bdd_Hashmap_MyHashMap_Type as Bdd_Hashmap_MyHashMap_Type
  use Bdd_NodeLog_Type as Bdd_NodeLog_Type
  use Bdd_Node_Type as Bdd_Node_Type
  use map.Map
  function shallow_model6 [#"../bdd.rs" 46 8 46 54] (self : Bdd_Hashmap_MyHashMap_Type.t_myhashmap (Bdd_Bdd_Type.t_bdd, Bdd_Bdd_Type.t_bdd) (Bdd_Bdd_Type.t_bdd)) : Map.map (uint64, uint64) (Core_Option_Option_Type.t_option (Bdd_Bdd_Type.t_bdd))
    
  val shallow_model6 [#"../bdd.rs" 46 8 46 54] (self : Bdd_Hashmap_MyHashMap_Type.t_myhashmap (Bdd_Bdd_Type.t_bdd, Bdd_Bdd_Type.t_bdd) (Bdd_Bdd_Type.t_bdd)) : Map.map (uint64, uint64) (Core_Option_Option_Type.t_option (Bdd_Bdd_Type.t_bdd))
    ensures { result = shallow_model6 self }
    
  use map.Map
  function shallow_model5 [#"../bdd.rs" 46 8 46 54] (self : Bdd_Hashmap_MyHashMap_Type.t_myhashmap (Bdd_Bdd_Type.t_bdd) (Bdd_Bdd_Type.t_bdd)) : Map.map uint64 (Core_Option_Option_Type.t_option (Bdd_Bdd_Type.t_bdd))
    
  val shallow_model5 [#"../bdd.rs" 46 8 46 54] (self : Bdd_Hashmap_MyHashMap_Type.t_myhashmap (Bdd_Bdd_Type.t_bdd) (Bdd_Bdd_Type.t_bdd)) : Map.map uint64 (Core_Option_Option_Type.t_option (Bdd_Bdd_Type.t_bdd))
    ensures { result = shallow_model5 self }
    
  use prelude.Int
  use prelude.UInt64
  function shallow_model3 (self : uint64) : int =
    [#"../../../../creusot-contracts/src/model.rs" 83 8 83 31] UInt64.to_int self
  val shallow_model3 (self : uint64) : int
    ensures { result = shallow_model3 self }
    
  use prelude.Int
  let constant max0  : uint64 = [@vc:do_not_keep_trace] [@vc:sp]
    (18446744073709551615 : uint64)
  function leastvar0 [#"../bdd.rs" 239 4 239 28] (self : Bdd_Bdd_Type.t_bdd) : int =
    [#"../bdd.rs" 241 12 245 13] match (self) with
      | Bdd_Bdd_Type.C_Bdd (Bdd_Node_Type.C_True) _ -> UInt64.to_int max0 + 1
      | Bdd_Bdd_Type.C_Bdd (Bdd_Node_Type.C_False) _ -> UInt64.to_int max0 + 1
      | Bdd_Bdd_Type.C_Bdd (Bdd_Node_Type.C_If v _ _) _ -> shallow_model3 v
      end
  val leastvar0 [#"../bdd.rs" 239 4 239 28] (self : Bdd_Bdd_Type.t_bdd) : int
    ensures { result = leastvar0 self }
    
  use map.Map
  function interp0 [#"../bdd.rs" 209 4 209 53] (self : Bdd_Bdd_Type.t_bdd) (vars : Map.map uint64 bool) : bool =
    [#"../bdd.rs" 211 12 218 13] match (self) with
      | Bdd_Bdd_Type.C_Bdd (Bdd_Node_Type.C_True) _ -> true
      | Bdd_Bdd_Type.C_Bdd (Bdd_Node_Type.C_False) _ -> false
      | Bdd_Bdd_Type.C_Bdd (Bdd_Node_Type.C_If v childt childf) _ -> if Map.get vars v then
        interp0 childt vars
      else
        interp0 childf vars
      
      end
  val interp0 [#"../bdd.rs" 209 4 209 53] (self : Bdd_Bdd_Type.t_bdd) (vars : Map.map uint64 bool) : bool
    ensures { result = interp0 self vars }
    
  use map.Map
  function deep_model0 [#"../bdd.rs" 158 4 158 44] (self : Bdd_Node_Type.t_node) : Bdd_NodeLog_Type.t_nodelog =
    [#"../bdd.rs" 160 12 164 13] match (self) with
      | Bdd_Node_Type.C_False -> Bdd_NodeLog_Type.C_False
      | Bdd_Node_Type.C_True -> Bdd_NodeLog_Type.C_True
      | Bdd_Node_Type.C_If v childt childf -> Bdd_NodeLog_Type.C_If v (Bdd_Bdd_Type.bdd_1 childt) (Bdd_Bdd_Type.bdd_1 childf)
      end
  val deep_model0 [#"../bdd.rs" 158 4 158 44] (self : Bdd_Node_Type.t_node) : Bdd_NodeLog_Type.t_nodelog
    ensures { result = deep_model0 self }
    
  function shallow_model4 [#"../bdd.rs" 175 4 175 50] (self : Bdd_Node_Type.t_node) : Bdd_NodeLog_Type.t_nodelog =
    [#"../bdd.rs" 176 20 176 37] deep_model0 self
  val shallow_model4 [#"../bdd.rs" 175 4 175 50] (self : Bdd_Node_Type.t_node) : Bdd_NodeLog_Type.t_nodelog
    ensures { result = shallow_model4 self }
    
  function shallow_model2 (self : Bdd_Node_Type.t_node) : Bdd_NodeLog_Type.t_nodelog =
    [#"../../../../creusot-contracts/src/model.rs" 83 8 83 31] shallow_model4 self
  val shallow_model2 (self : Bdd_Node_Type.t_node) : Bdd_NodeLog_Type.t_nodelog
    ensures { result = shallow_model2 self }
    
  function shallow_model1 [#"../bdd.rs" 46 8 46 54] (self : Bdd_Hashmap_MyHashMap_Type.t_myhashmap (Bdd_Node_Type.t_node) (Bdd_Bdd_Type.t_bdd)) : Map.map (Bdd_NodeLog_Type.t_nodelog) (Core_Option_Option_Type.t_option (Bdd_Bdd_Type.t_bdd))
    
  val shallow_model1 [#"../bdd.rs" 46 8 46 54] (self : Bdd_Hashmap_MyHashMap_Type.t_myhashmap (Bdd_Node_Type.t_node) (Bdd_Bdd_Type.t_bdd)) : Map.map (Bdd_NodeLog_Type.t_nodelog) (Core_Option_Option_Type.t_option (Bdd_Bdd_Type.t_bdd))
    ensures { result = shallow_model1 self }
    
  predicate is_valid_bdd0 [#"../bdd.rs" 309 4 309 53] (self : Bdd_Context_Type.t_context) (b : Bdd_Bdd_Type.t_bdd) =
    [#"../bdd.rs" 311 12 311 47] Map.get (shallow_model1 (Bdd_Context_Type.context_hashcons self)) (shallow_model2 (Bdd_Bdd_Type.bdd_0 b)) = Core_Option_Option_Type.C_Some b
  val is_valid_bdd0 [#"../bdd.rs" 309 4 309 53] (self : Bdd_Context_Type.t_context) (b : Bdd_Bdd_Type.t_bdd) : bool
    ensures { result = is_valid_bdd0 self b }
    
  use map.Map
  use prelude.Ghost
  predicate is_valid_node0 [#"../bdd.rs" 316 4 316 51] (self : Bdd_Context_Type.t_context) (n : Bdd_Node_Type.t_node) =
    [#"../bdd.rs" 318 12 327 13] match (n) with
      | Bdd_Node_Type.C_True -> true
      | Bdd_Node_Type.C_False -> true
      | Bdd_Node_Type.C_If v childt childf -> Bdd_Bdd_Type.bdd_0 childt <> Bdd_Bdd_Type.bdd_0 childf /\ is_valid_bdd0 self childt /\ is_valid_bdd0 self childf /\ UInt64.to_int v < leastvar0 childt /\ UInt64.to_int v < leastvar0 childf
      end
  val is_valid_node0 [#"../bdd.rs" 316 4 316 51] (self : Bdd_Context_Type.t_context) (n : Bdd_Node_Type.t_node) : bool
    ensures { result = is_valid_node0 self n }
    
  predicate invariant0 [#"../bdd.rs" 262 4 262 30] (self : Bdd_Context_Type.t_context) =
    [#"../bdd.rs" 264 12 288 19] (forall n : Bdd_NodeLog_Type.t_nodelog . match (Map.get (shallow_model1 (Bdd_Context_Type.context_hashcons self)) n) with
      | Core_Option_Option_Type.C_Some b -> shallow_model2 (Bdd_Bdd_Type.bdd_0 b) = n /\ is_valid_node0 self (Bdd_Bdd_Type.bdd_0 b) /\ Bdd_Bdd_Type.bdd_1 b < Bdd_Context_Type.context_cnt self /\ Map.get (Ghost.inner (Bdd_Context_Type.context_hashcons_ghost self)) (Bdd_Bdd_Type.bdd_1 b) = Bdd_Bdd_Type.bdd_0 b
      | Core_Option_Option_Type.C_None -> true
      end) /\ (forall bm : uint64 . match (Map.get (shallow_model5 (Bdd_Context_Type.context_not_memo self)) bm) with
      | Core_Option_Option_Type.C_None -> true
      | Core_Option_Option_Type.C_Some n -> let b = Bdd_Bdd_Type.C_Bdd (Map.get (Ghost.inner (Bdd_Context_Type.context_hashcons_ghost self)) bm) bm in is_valid_bdd0 self n /\ is_valid_bdd0 self b /\ (forall v : Map.map uint64 bool . interp0 n v = (not interp0 b v)) /\ leastvar0 b <= leastvar0 n
      end) /\ (forall abm : (uint64, uint64) . match (Map.get (shallow_model6 (Bdd_Context_Type.context_and_memo self)) abm) with
      | Core_Option_Option_Type.C_None -> true
      | Core_Option_Option_Type.C_Some n -> let a = Bdd_Bdd_Type.C_Bdd (Map.get (Ghost.inner (Bdd_Context_Type.context_hashcons_ghost self)) (let (a, _) = abm in a)) (let (a, _) = abm in a) in let b = Bdd_Bdd_Type.C_Bdd (Map.get (Ghost.inner (Bdd_Context_Type.context_hashcons_ghost self)) (let (_, a) = abm in a)) (let (_, a) = abm in a) in is_valid_bdd0 self n /\ is_valid_bdd0 self a /\ is_valid_bdd0 self b /\ (forall v : Map.map uint64 bool . interp0 n v = (interp0 a v /\ interp0 b v)) /\ (leastvar0 a <= leastvar0 n \/ leastvar0 b <= leastvar0 n)
      end)
  val invariant0 [#"../bdd.rs" 262 4 262 30] (self : Bdd_Context_Type.t_context) : bool
    ensures { result = invariant0 self }
    
  axiom inv0 : [#"../bdd.rs" 1 0 1 0] forall x : Bdd_Context_Type.t_context . inv0 x = (invariant0 x /\ match (x) with
    | Bdd_Context_Type.C_Context alloc hashcons hashcons_ghost not_memo and_memo cnt -> true
    end)
  predicate grows0 [#"../bdd.rs" 296 4 296 35] (self : borrowed (Bdd_Context_Type.t_context)) =
    [#"../bdd.rs" 297 8 304 9] UInt64.to_int (Bdd_Context_Type.context_cnt ( * self)) <= UInt64.to_int (Bdd_Context_Type.context_cnt ( ^ self)) /\ (forall n : Bdd_NodeLog_Type.t_nodelog . match (Map.get (shallow_model1 (Bdd_Context_Type.context_hashcons ( * self))) n) with
      | Core_Option_Option_Type.C_Some b -> Map.get (shallow_model1 (Bdd_Context_Type.context_hashcons ( ^ self))) n = Core_Option_Option_Type.C_Some b
      | Core_Option_Option_Type.C_None -> true
      end)
  val grows0 [#"../bdd.rs" 296 4 296 35] (self : borrowed (Bdd_Context_Type.t_context)) : bool
    ensures { result = grows0 self }
    
  predicate resolve0 (self : borrowed (Bdd_Context_Type.t_context)) =
    [#"../../../../creusot-contracts/src/resolve.rs" 25 20 25 34]  ^ self =  * self
  val resolve0 (self : borrowed (Bdd_Context_Type.t_context)) : bool
    ensures { result = resolve0 self }
    
  val hashcons0 [#"../bdd.rs" 440 4 440 58] (self : borrowed (Bdd_Context_Type.t_context)) (n : Bdd_Node_Type.t_node) : Bdd_Bdd_Type.t_bdd
    requires {[#"../bdd.rs" 436 15 436 36] is_valid_node0 ( * self) n}
    requires {[#"../bdd.rs" 440 21 440 25] inv1 self}
    ensures { [#"../bdd.rs" 437 14 437 28] Bdd_Bdd_Type.bdd_0 result = n }
    ensures { [#"../bdd.rs" 438 14 438 26] grows0 self }
    ensures { [#"../bdd.rs" 439 14 439 42] is_valid_bdd0 ( ^ self) result }
    
  let rec cfg true_ [#"../bdd.rs" 476 4 476 42] [@cfg:stackify] [@cfg:subregion_analysis] (self : borrowed (Bdd_Context_Type.t_context)) : Bdd_Bdd_Type.t_bdd
    requires {[#"../bdd.rs" 476 22 476 26] inv1 self}
    ensures { [#"../bdd.rs" 472 14 472 26] grows0 self }
    ensures { [#"../bdd.rs" 473 14 473 42] is_valid_bdd0 ( ^ self) result }
    ensures { [#"../bdd.rs" 474 4 474 44] forall v : Map.map uint64 bool . interp0 result v }
    ensures { [#"../bdd.rs" 475 14 475 46] UInt64.to_int max0 + 1 = leastvar0 result }
    
   = [@vc:do_not_keep_trace] [@vc:sp]
  var _0 : Bdd_Bdd_Type.t_bdd;
  var self : borrowed (Bdd_Context_Type.t_context) = self;
  var _6 : borrowed (Bdd_Context_Type.t_context);
  {
    goto BB0
  }
  BB0 {
<<<<<<< HEAD
    [#"../bdd.rs" 477 8 477 27] _6 <- Borrow.borrow_mut ( * self);
    [#"../bdd.rs" 477 8 477 27] self <- { self with current = ( ^ _6) };
    assume { Inv0.inv ( ^ _6) };
    [#"../bdd.rs" 477 8 477 27] _0 <- ([#"../bdd.rs" 477 8 477 27] Hashcons0.hashcons _6 ([#"../bdd.rs" 477 22 477 26] Bdd_Node_Type.C_True));
    [#"../bdd.rs" 1 0 1 0] _6 <- any borrowed (Bdd_Context_Type.t_context);
=======
    _6 <- Borrow.borrow_mut ( * self);
    self <- { self with current = ( ^ _6) };
    assume { inv0 ( ^ _6) };
    _0 <- ([#"../bdd.rs" 477 8 477 27] hashcons0 _6 ([#"../bdd.rs" 477 22 477 26] Bdd_Node_Type.C_True));
    _6 <- any borrowed (Bdd_Context_Type.t_context);
>>>>>>> 62b454c8
    goto BB1
  }
  BB1 {
    assert { [@expl:type invariant] inv1 self };
    assume { resolve0 self };
    return _0
  }
  
end
module Bdd_Impl11_False
  use Bdd_Context_Type as Bdd_Context_Type
  use prelude.Borrow
  predicate invariant1 (self : borrowed (Bdd_Context_Type.t_context)) =
    [#"../../../../creusot-contracts/src/invariant.rs" 8 8 8 12] true
  val invariant1 (self : borrowed (Bdd_Context_Type.t_context)) : bool
    ensures { result = invariant1 self }
    
  predicate inv0 (_x : Bdd_Context_Type.t_context)
  val inv0 (_x : Bdd_Context_Type.t_context) : bool
    ensures { result = inv0 _x }
    
  predicate inv1 (_x : borrowed (Bdd_Context_Type.t_context))
  val inv1 (_x : borrowed (Bdd_Context_Type.t_context)) : bool
    ensures { result = inv1 _x }
    
  axiom inv1 : [#"../bdd.rs" 1 0 1 0] forall x : borrowed (Bdd_Context_Type.t_context) . inv1 x = (inv0 ( * x) /\ inv0 ( ^ x))
  use Bdd_Bdd_Type as Bdd_Bdd_Type
  use Core_Option_Option_Type as Core_Option_Option_Type
  use prelude.UInt64
  use map.Map
  use Bdd_Hashmap_MyHashMap_Type as Bdd_Hashmap_MyHashMap_Type
  use Bdd_NodeLog_Type as Bdd_NodeLog_Type
  use Bdd_Node_Type as Bdd_Node_Type
  use map.Map
  function shallow_model6 [#"../bdd.rs" 46 8 46 54] (self : Bdd_Hashmap_MyHashMap_Type.t_myhashmap (Bdd_Bdd_Type.t_bdd, Bdd_Bdd_Type.t_bdd) (Bdd_Bdd_Type.t_bdd)) : Map.map (uint64, uint64) (Core_Option_Option_Type.t_option (Bdd_Bdd_Type.t_bdd))
    
  val shallow_model6 [#"../bdd.rs" 46 8 46 54] (self : Bdd_Hashmap_MyHashMap_Type.t_myhashmap (Bdd_Bdd_Type.t_bdd, Bdd_Bdd_Type.t_bdd) (Bdd_Bdd_Type.t_bdd)) : Map.map (uint64, uint64) (Core_Option_Option_Type.t_option (Bdd_Bdd_Type.t_bdd))
    ensures { result = shallow_model6 self }
    
  use map.Map
  function shallow_model5 [#"../bdd.rs" 46 8 46 54] (self : Bdd_Hashmap_MyHashMap_Type.t_myhashmap (Bdd_Bdd_Type.t_bdd) (Bdd_Bdd_Type.t_bdd)) : Map.map uint64 (Core_Option_Option_Type.t_option (Bdd_Bdd_Type.t_bdd))
    
  val shallow_model5 [#"../bdd.rs" 46 8 46 54] (self : Bdd_Hashmap_MyHashMap_Type.t_myhashmap (Bdd_Bdd_Type.t_bdd) (Bdd_Bdd_Type.t_bdd)) : Map.map uint64 (Core_Option_Option_Type.t_option (Bdd_Bdd_Type.t_bdd))
    ensures { result = shallow_model5 self }
    
  use prelude.Int
  use prelude.UInt64
  function shallow_model3 (self : uint64) : int =
    [#"../../../../creusot-contracts/src/model.rs" 83 8 83 31] UInt64.to_int self
  val shallow_model3 (self : uint64) : int
    ensures { result = shallow_model3 self }
    
  use prelude.Int
  let constant max0  : uint64 = [@vc:do_not_keep_trace] [@vc:sp]
    (18446744073709551615 : uint64)
  function leastvar0 [#"../bdd.rs" 239 4 239 28] (self : Bdd_Bdd_Type.t_bdd) : int =
    [#"../bdd.rs" 241 12 245 13] match (self) with
      | Bdd_Bdd_Type.C_Bdd (Bdd_Node_Type.C_True) _ -> UInt64.to_int max0 + 1
      | Bdd_Bdd_Type.C_Bdd (Bdd_Node_Type.C_False) _ -> UInt64.to_int max0 + 1
      | Bdd_Bdd_Type.C_Bdd (Bdd_Node_Type.C_If v _ _) _ -> shallow_model3 v
      end
  val leastvar0 [#"../bdd.rs" 239 4 239 28] (self : Bdd_Bdd_Type.t_bdd) : int
    ensures { result = leastvar0 self }
    
  use map.Map
  function interp0 [#"../bdd.rs" 209 4 209 53] (self : Bdd_Bdd_Type.t_bdd) (vars : Map.map uint64 bool) : bool =
    [#"../bdd.rs" 211 12 218 13] match (self) with
      | Bdd_Bdd_Type.C_Bdd (Bdd_Node_Type.C_True) _ -> true
      | Bdd_Bdd_Type.C_Bdd (Bdd_Node_Type.C_False) _ -> false
      | Bdd_Bdd_Type.C_Bdd (Bdd_Node_Type.C_If v childt childf) _ -> if Map.get vars v then
        interp0 childt vars
      else
        interp0 childf vars
      
      end
  val interp0 [#"../bdd.rs" 209 4 209 53] (self : Bdd_Bdd_Type.t_bdd) (vars : Map.map uint64 bool) : bool
    ensures { result = interp0 self vars }
    
  use map.Map
  function deep_model0 [#"../bdd.rs" 158 4 158 44] (self : Bdd_Node_Type.t_node) : Bdd_NodeLog_Type.t_nodelog =
    [#"../bdd.rs" 160 12 164 13] match (self) with
      | Bdd_Node_Type.C_False -> Bdd_NodeLog_Type.C_False
      | Bdd_Node_Type.C_True -> Bdd_NodeLog_Type.C_True
      | Bdd_Node_Type.C_If v childt childf -> Bdd_NodeLog_Type.C_If v (Bdd_Bdd_Type.bdd_1 childt) (Bdd_Bdd_Type.bdd_1 childf)
      end
  val deep_model0 [#"../bdd.rs" 158 4 158 44] (self : Bdd_Node_Type.t_node) : Bdd_NodeLog_Type.t_nodelog
    ensures { result = deep_model0 self }
    
  function shallow_model4 [#"../bdd.rs" 175 4 175 50] (self : Bdd_Node_Type.t_node) : Bdd_NodeLog_Type.t_nodelog =
    [#"../bdd.rs" 176 20 176 37] deep_model0 self
  val shallow_model4 [#"../bdd.rs" 175 4 175 50] (self : Bdd_Node_Type.t_node) : Bdd_NodeLog_Type.t_nodelog
    ensures { result = shallow_model4 self }
    
  function shallow_model2 (self : Bdd_Node_Type.t_node) : Bdd_NodeLog_Type.t_nodelog =
    [#"../../../../creusot-contracts/src/model.rs" 83 8 83 31] shallow_model4 self
  val shallow_model2 (self : Bdd_Node_Type.t_node) : Bdd_NodeLog_Type.t_nodelog
    ensures { result = shallow_model2 self }
    
  function shallow_model1 [#"../bdd.rs" 46 8 46 54] (self : Bdd_Hashmap_MyHashMap_Type.t_myhashmap (Bdd_Node_Type.t_node) (Bdd_Bdd_Type.t_bdd)) : Map.map (Bdd_NodeLog_Type.t_nodelog) (Core_Option_Option_Type.t_option (Bdd_Bdd_Type.t_bdd))
    
  val shallow_model1 [#"../bdd.rs" 46 8 46 54] (self : Bdd_Hashmap_MyHashMap_Type.t_myhashmap (Bdd_Node_Type.t_node) (Bdd_Bdd_Type.t_bdd)) : Map.map (Bdd_NodeLog_Type.t_nodelog) (Core_Option_Option_Type.t_option (Bdd_Bdd_Type.t_bdd))
    ensures { result = shallow_model1 self }
    
  predicate is_valid_bdd0 [#"../bdd.rs" 309 4 309 53] (self : Bdd_Context_Type.t_context) (b : Bdd_Bdd_Type.t_bdd) =
    [#"../bdd.rs" 311 12 311 47] Map.get (shallow_model1 (Bdd_Context_Type.context_hashcons self)) (shallow_model2 (Bdd_Bdd_Type.bdd_0 b)) = Core_Option_Option_Type.C_Some b
  val is_valid_bdd0 [#"../bdd.rs" 309 4 309 53] (self : Bdd_Context_Type.t_context) (b : Bdd_Bdd_Type.t_bdd) : bool
    ensures { result = is_valid_bdd0 self b }
    
  use map.Map
  use prelude.Ghost
  predicate is_valid_node0 [#"../bdd.rs" 316 4 316 51] (self : Bdd_Context_Type.t_context) (n : Bdd_Node_Type.t_node) =
    [#"../bdd.rs" 318 12 327 13] match (n) with
      | Bdd_Node_Type.C_True -> true
      | Bdd_Node_Type.C_False -> true
      | Bdd_Node_Type.C_If v childt childf -> Bdd_Bdd_Type.bdd_0 childt <> Bdd_Bdd_Type.bdd_0 childf /\ is_valid_bdd0 self childt /\ is_valid_bdd0 self childf /\ UInt64.to_int v < leastvar0 childt /\ UInt64.to_int v < leastvar0 childf
      end
  val is_valid_node0 [#"../bdd.rs" 316 4 316 51] (self : Bdd_Context_Type.t_context) (n : Bdd_Node_Type.t_node) : bool
    ensures { result = is_valid_node0 self n }
    
  predicate invariant0 [#"../bdd.rs" 262 4 262 30] (self : Bdd_Context_Type.t_context) =
    [#"../bdd.rs" 264 12 288 19] (forall n : Bdd_NodeLog_Type.t_nodelog . match (Map.get (shallow_model1 (Bdd_Context_Type.context_hashcons self)) n) with
      | Core_Option_Option_Type.C_Some b -> shallow_model2 (Bdd_Bdd_Type.bdd_0 b) = n /\ is_valid_node0 self (Bdd_Bdd_Type.bdd_0 b) /\ Bdd_Bdd_Type.bdd_1 b < Bdd_Context_Type.context_cnt self /\ Map.get (Ghost.inner (Bdd_Context_Type.context_hashcons_ghost self)) (Bdd_Bdd_Type.bdd_1 b) = Bdd_Bdd_Type.bdd_0 b
      | Core_Option_Option_Type.C_None -> true
      end) /\ (forall bm : uint64 . match (Map.get (shallow_model5 (Bdd_Context_Type.context_not_memo self)) bm) with
      | Core_Option_Option_Type.C_None -> true
      | Core_Option_Option_Type.C_Some n -> let b = Bdd_Bdd_Type.C_Bdd (Map.get (Ghost.inner (Bdd_Context_Type.context_hashcons_ghost self)) bm) bm in is_valid_bdd0 self n /\ is_valid_bdd0 self b /\ (forall v : Map.map uint64 bool . interp0 n v = (not interp0 b v)) /\ leastvar0 b <= leastvar0 n
      end) /\ (forall abm : (uint64, uint64) . match (Map.get (shallow_model6 (Bdd_Context_Type.context_and_memo self)) abm) with
      | Core_Option_Option_Type.C_None -> true
      | Core_Option_Option_Type.C_Some n -> let a = Bdd_Bdd_Type.C_Bdd (Map.get (Ghost.inner (Bdd_Context_Type.context_hashcons_ghost self)) (let (a, _) = abm in a)) (let (a, _) = abm in a) in let b = Bdd_Bdd_Type.C_Bdd (Map.get (Ghost.inner (Bdd_Context_Type.context_hashcons_ghost self)) (let (_, a) = abm in a)) (let (_, a) = abm in a) in is_valid_bdd0 self n /\ is_valid_bdd0 self a /\ is_valid_bdd0 self b /\ (forall v : Map.map uint64 bool . interp0 n v = (interp0 a v /\ interp0 b v)) /\ (leastvar0 a <= leastvar0 n \/ leastvar0 b <= leastvar0 n)
      end)
  val invariant0 [#"../bdd.rs" 262 4 262 30] (self : Bdd_Context_Type.t_context) : bool
    ensures { result = invariant0 self }
    
  axiom inv0 : [#"../bdd.rs" 1 0 1 0] forall x : Bdd_Context_Type.t_context . inv0 x = (invariant0 x /\ match (x) with
    | Bdd_Context_Type.C_Context alloc hashcons hashcons_ghost not_memo and_memo cnt -> true
    end)
  predicate grows0 [#"../bdd.rs" 296 4 296 35] (self : borrowed (Bdd_Context_Type.t_context)) =
    [#"../bdd.rs" 297 8 304 9] UInt64.to_int (Bdd_Context_Type.context_cnt ( * self)) <= UInt64.to_int (Bdd_Context_Type.context_cnt ( ^ self)) /\ (forall n : Bdd_NodeLog_Type.t_nodelog . match (Map.get (shallow_model1 (Bdd_Context_Type.context_hashcons ( * self))) n) with
      | Core_Option_Option_Type.C_Some b -> Map.get (shallow_model1 (Bdd_Context_Type.context_hashcons ( ^ self))) n = Core_Option_Option_Type.C_Some b
      | Core_Option_Option_Type.C_None -> true
      end)
  val grows0 [#"../bdd.rs" 296 4 296 35] (self : borrowed (Bdd_Context_Type.t_context)) : bool
    ensures { result = grows0 self }
    
  predicate resolve0 (self : borrowed (Bdd_Context_Type.t_context)) =
    [#"../../../../creusot-contracts/src/resolve.rs" 25 20 25 34]  ^ self =  * self
  val resolve0 (self : borrowed (Bdd_Context_Type.t_context)) : bool
    ensures { result = resolve0 self }
    
  val hashcons0 [#"../bdd.rs" 440 4 440 58] (self : borrowed (Bdd_Context_Type.t_context)) (n : Bdd_Node_Type.t_node) : Bdd_Bdd_Type.t_bdd
    requires {[#"../bdd.rs" 436 15 436 36] is_valid_node0 ( * self) n}
    requires {[#"../bdd.rs" 440 21 440 25] inv1 self}
    ensures { [#"../bdd.rs" 437 14 437 28] Bdd_Bdd_Type.bdd_0 result = n }
    ensures { [#"../bdd.rs" 438 14 438 26] grows0 self }
    ensures { [#"../bdd.rs" 439 14 439 42] is_valid_bdd0 ( ^ self) result }
    
  let rec cfg false_ [#"../bdd.rs" 484 4 484 43] [@cfg:stackify] [@cfg:subregion_analysis] (self : borrowed (Bdd_Context_Type.t_context)) : Bdd_Bdd_Type.t_bdd
    requires {[#"../bdd.rs" 484 23 484 27] inv1 self}
    ensures { [#"../bdd.rs" 480 14 480 26] grows0 self }
    ensures { [#"../bdd.rs" 481 14 481 42] is_valid_bdd0 ( ^ self) result }
    ensures { [#"../bdd.rs" 482 4 482 45] forall v : Map.map uint64 bool . not interp0 result v }
    ensures { [#"../bdd.rs" 483 14 483 46] UInt64.to_int max0 + 1 = leastvar0 result }
    
   = [@vc:do_not_keep_trace] [@vc:sp]
  var _0 : Bdd_Bdd_Type.t_bdd;
  var self : borrowed (Bdd_Context_Type.t_context) = self;
  var _6 : borrowed (Bdd_Context_Type.t_context);
  {
    goto BB0
  }
  BB0 {
<<<<<<< HEAD
    [#"../bdd.rs" 485 8 485 28] _6 <- Borrow.borrow_mut ( * self);
    [#"../bdd.rs" 485 8 485 28] self <- { self with current = ( ^ _6) };
    assume { Inv0.inv ( ^ _6) };
    [#"../bdd.rs" 485 8 485 28] _0 <- ([#"../bdd.rs" 485 8 485 28] Hashcons0.hashcons _6 ([#"../bdd.rs" 485 22 485 27] Bdd_Node_Type.C_False));
    [#"../bdd.rs" 1 0 1 0] _6 <- any borrowed (Bdd_Context_Type.t_context);
=======
    _6 <- Borrow.borrow_mut ( * self);
    self <- { self with current = ( ^ _6) };
    assume { inv0 ( ^ _6) };
    _0 <- ([#"../bdd.rs" 485 8 485 28] hashcons0 _6 ([#"../bdd.rs" 485 22 485 27] Bdd_Node_Type.C_False));
    _6 <- any borrowed (Bdd_Context_Type.t_context);
>>>>>>> 62b454c8
    goto BB1
  }
  BB1 {
    assert { [@expl:type invariant] inv1 self };
    assume { resolve0 self };
    return _0
  }
  
end
module Bdd_Impl11_V
  use Bdd_Context_Type as Bdd_Context_Type
  use prelude.Borrow
  predicate invariant1 (self : borrowed (Bdd_Context_Type.t_context)) =
    [#"../../../../creusot-contracts/src/invariant.rs" 8 8 8 12] true
  val invariant1 (self : borrowed (Bdd_Context_Type.t_context)) : bool
    ensures { result = invariant1 self }
    
  predicate inv0 (_x : Bdd_Context_Type.t_context)
  val inv0 (_x : Bdd_Context_Type.t_context) : bool
    ensures { result = inv0 _x }
    
  predicate inv1 (_x : borrowed (Bdd_Context_Type.t_context))
  val inv1 (_x : borrowed (Bdd_Context_Type.t_context)) : bool
    ensures { result = inv1 _x }
    
  axiom inv1 : [#"../bdd.rs" 1 0 1 0] forall x : borrowed (Bdd_Context_Type.t_context) . inv1 x = (inv0 ( * x) /\ inv0 ( ^ x))
  use Bdd_Bdd_Type as Bdd_Bdd_Type
  use Core_Option_Option_Type as Core_Option_Option_Type
  use prelude.UInt64
  use map.Map
  use Bdd_Hashmap_MyHashMap_Type as Bdd_Hashmap_MyHashMap_Type
  use Bdd_NodeLog_Type as Bdd_NodeLog_Type
  use Bdd_Node_Type as Bdd_Node_Type
  use map.Map
  function shallow_model6 [#"../bdd.rs" 46 8 46 54] (self : Bdd_Hashmap_MyHashMap_Type.t_myhashmap (Bdd_Bdd_Type.t_bdd, Bdd_Bdd_Type.t_bdd) (Bdd_Bdd_Type.t_bdd)) : Map.map (uint64, uint64) (Core_Option_Option_Type.t_option (Bdd_Bdd_Type.t_bdd))
    
  val shallow_model6 [#"../bdd.rs" 46 8 46 54] (self : Bdd_Hashmap_MyHashMap_Type.t_myhashmap (Bdd_Bdd_Type.t_bdd, Bdd_Bdd_Type.t_bdd) (Bdd_Bdd_Type.t_bdd)) : Map.map (uint64, uint64) (Core_Option_Option_Type.t_option (Bdd_Bdd_Type.t_bdd))
    ensures { result = shallow_model6 self }
    
  use map.Map
  function shallow_model5 [#"../bdd.rs" 46 8 46 54] (self : Bdd_Hashmap_MyHashMap_Type.t_myhashmap (Bdd_Bdd_Type.t_bdd) (Bdd_Bdd_Type.t_bdd)) : Map.map uint64 (Core_Option_Option_Type.t_option (Bdd_Bdd_Type.t_bdd))
    
  val shallow_model5 [#"../bdd.rs" 46 8 46 54] (self : Bdd_Hashmap_MyHashMap_Type.t_myhashmap (Bdd_Bdd_Type.t_bdd) (Bdd_Bdd_Type.t_bdd)) : Map.map uint64 (Core_Option_Option_Type.t_option (Bdd_Bdd_Type.t_bdd))
    ensures { result = shallow_model5 self }
    
  use prelude.Int
  use prelude.UInt64
  function shallow_model3 (self : uint64) : int =
    [#"../../../../creusot-contracts/src/model.rs" 83 8 83 31] UInt64.to_int self
  val shallow_model3 (self : uint64) : int
    ensures { result = shallow_model3 self }
    
  use prelude.Int
  let constant max0  : uint64 = [@vc:do_not_keep_trace] [@vc:sp]
    (18446744073709551615 : uint64)
  function leastvar0 [#"../bdd.rs" 239 4 239 28] (self : Bdd_Bdd_Type.t_bdd) : int =
    [#"../bdd.rs" 241 12 245 13] match (self) with
      | Bdd_Bdd_Type.C_Bdd (Bdd_Node_Type.C_True) _ -> UInt64.to_int max0 + 1
      | Bdd_Bdd_Type.C_Bdd (Bdd_Node_Type.C_False) _ -> UInt64.to_int max0 + 1
      | Bdd_Bdd_Type.C_Bdd (Bdd_Node_Type.C_If v _ _) _ -> shallow_model3 v
      end
  val leastvar0 [#"../bdd.rs" 239 4 239 28] (self : Bdd_Bdd_Type.t_bdd) : int
    ensures { result = leastvar0 self }
    
  use map.Map
  function interp0 [#"../bdd.rs" 209 4 209 53] (self : Bdd_Bdd_Type.t_bdd) (vars : Map.map uint64 bool) : bool =
    [#"../bdd.rs" 211 12 218 13] match (self) with
      | Bdd_Bdd_Type.C_Bdd (Bdd_Node_Type.C_True) _ -> true
      | Bdd_Bdd_Type.C_Bdd (Bdd_Node_Type.C_False) _ -> false
      | Bdd_Bdd_Type.C_Bdd (Bdd_Node_Type.C_If v childt childf) _ -> if Map.get vars v then
        interp0 childt vars
      else
        interp0 childf vars
      
      end
  val interp0 [#"../bdd.rs" 209 4 209 53] (self : Bdd_Bdd_Type.t_bdd) (vars : Map.map uint64 bool) : bool
    ensures { result = interp0 self vars }
    
  use map.Map
  function deep_model0 [#"../bdd.rs" 158 4 158 44] (self : Bdd_Node_Type.t_node) : Bdd_NodeLog_Type.t_nodelog =
    [#"../bdd.rs" 160 12 164 13] match (self) with
      | Bdd_Node_Type.C_False -> Bdd_NodeLog_Type.C_False
      | Bdd_Node_Type.C_True -> Bdd_NodeLog_Type.C_True
      | Bdd_Node_Type.C_If v childt childf -> Bdd_NodeLog_Type.C_If v (Bdd_Bdd_Type.bdd_1 childt) (Bdd_Bdd_Type.bdd_1 childf)
      end
  val deep_model0 [#"../bdd.rs" 158 4 158 44] (self : Bdd_Node_Type.t_node) : Bdd_NodeLog_Type.t_nodelog
    ensures { result = deep_model0 self }
    
  function shallow_model4 [#"../bdd.rs" 175 4 175 50] (self : Bdd_Node_Type.t_node) : Bdd_NodeLog_Type.t_nodelog =
    [#"../bdd.rs" 176 20 176 37] deep_model0 self
  val shallow_model4 [#"../bdd.rs" 175 4 175 50] (self : Bdd_Node_Type.t_node) : Bdd_NodeLog_Type.t_nodelog
    ensures { result = shallow_model4 self }
    
  function shallow_model2 (self : Bdd_Node_Type.t_node) : Bdd_NodeLog_Type.t_nodelog =
    [#"../../../../creusot-contracts/src/model.rs" 83 8 83 31] shallow_model4 self
  val shallow_model2 (self : Bdd_Node_Type.t_node) : Bdd_NodeLog_Type.t_nodelog
    ensures { result = shallow_model2 self }
    
  function shallow_model1 [#"../bdd.rs" 46 8 46 54] (self : Bdd_Hashmap_MyHashMap_Type.t_myhashmap (Bdd_Node_Type.t_node) (Bdd_Bdd_Type.t_bdd)) : Map.map (Bdd_NodeLog_Type.t_nodelog) (Core_Option_Option_Type.t_option (Bdd_Bdd_Type.t_bdd))
    
  val shallow_model1 [#"../bdd.rs" 46 8 46 54] (self : Bdd_Hashmap_MyHashMap_Type.t_myhashmap (Bdd_Node_Type.t_node) (Bdd_Bdd_Type.t_bdd)) : Map.map (Bdd_NodeLog_Type.t_nodelog) (Core_Option_Option_Type.t_option (Bdd_Bdd_Type.t_bdd))
    ensures { result = shallow_model1 self }
    
  predicate is_valid_bdd0 [#"../bdd.rs" 309 4 309 53] (self : Bdd_Context_Type.t_context) (b : Bdd_Bdd_Type.t_bdd) =
    [#"../bdd.rs" 311 12 311 47] Map.get (shallow_model1 (Bdd_Context_Type.context_hashcons self)) (shallow_model2 (Bdd_Bdd_Type.bdd_0 b)) = Core_Option_Option_Type.C_Some b
  val is_valid_bdd0 [#"../bdd.rs" 309 4 309 53] (self : Bdd_Context_Type.t_context) (b : Bdd_Bdd_Type.t_bdd) : bool
    ensures { result = is_valid_bdd0 self b }
    
  use map.Map
  use prelude.Ghost
  predicate is_valid_node0 [#"../bdd.rs" 316 4 316 51] (self : Bdd_Context_Type.t_context) (n : Bdd_Node_Type.t_node) =
    [#"../bdd.rs" 318 12 327 13] match (n) with
      | Bdd_Node_Type.C_True -> true
      | Bdd_Node_Type.C_False -> true
      | Bdd_Node_Type.C_If v childt childf -> Bdd_Bdd_Type.bdd_0 childt <> Bdd_Bdd_Type.bdd_0 childf /\ is_valid_bdd0 self childt /\ is_valid_bdd0 self childf /\ UInt64.to_int v < leastvar0 childt /\ UInt64.to_int v < leastvar0 childf
      end
  val is_valid_node0 [#"../bdd.rs" 316 4 316 51] (self : Bdd_Context_Type.t_context) (n : Bdd_Node_Type.t_node) : bool
    ensures { result = is_valid_node0 self n }
    
  predicate invariant0 [#"../bdd.rs" 262 4 262 30] (self : Bdd_Context_Type.t_context) =
    [#"../bdd.rs" 264 12 288 19] (forall n : Bdd_NodeLog_Type.t_nodelog . match (Map.get (shallow_model1 (Bdd_Context_Type.context_hashcons self)) n) with
      | Core_Option_Option_Type.C_Some b -> shallow_model2 (Bdd_Bdd_Type.bdd_0 b) = n /\ is_valid_node0 self (Bdd_Bdd_Type.bdd_0 b) /\ Bdd_Bdd_Type.bdd_1 b < Bdd_Context_Type.context_cnt self /\ Map.get (Ghost.inner (Bdd_Context_Type.context_hashcons_ghost self)) (Bdd_Bdd_Type.bdd_1 b) = Bdd_Bdd_Type.bdd_0 b
      | Core_Option_Option_Type.C_None -> true
      end) /\ (forall bm : uint64 . match (Map.get (shallow_model5 (Bdd_Context_Type.context_not_memo self)) bm) with
      | Core_Option_Option_Type.C_None -> true
      | Core_Option_Option_Type.C_Some n -> let b = Bdd_Bdd_Type.C_Bdd (Map.get (Ghost.inner (Bdd_Context_Type.context_hashcons_ghost self)) bm) bm in is_valid_bdd0 self n /\ is_valid_bdd0 self b /\ (forall v : Map.map uint64 bool . interp0 n v = (not interp0 b v)) /\ leastvar0 b <= leastvar0 n
      end) /\ (forall abm : (uint64, uint64) . match (Map.get (shallow_model6 (Bdd_Context_Type.context_and_memo self)) abm) with
      | Core_Option_Option_Type.C_None -> true
      | Core_Option_Option_Type.C_Some n -> let a = Bdd_Bdd_Type.C_Bdd (Map.get (Ghost.inner (Bdd_Context_Type.context_hashcons_ghost self)) (let (a, _) = abm in a)) (let (a, _) = abm in a) in let b = Bdd_Bdd_Type.C_Bdd (Map.get (Ghost.inner (Bdd_Context_Type.context_hashcons_ghost self)) (let (_, a) = abm in a)) (let (_, a) = abm in a) in is_valid_bdd0 self n /\ is_valid_bdd0 self a /\ is_valid_bdd0 self b /\ (forall v : Map.map uint64 bool . interp0 n v = (interp0 a v /\ interp0 b v)) /\ (leastvar0 a <= leastvar0 n \/ leastvar0 b <= leastvar0 n)
      end)
  val invariant0 [#"../bdd.rs" 262 4 262 30] (self : Bdd_Context_Type.t_context) : bool
    ensures { result = invariant0 self }
    
  axiom inv0 : [#"../bdd.rs" 1 0 1 0] forall x : Bdd_Context_Type.t_context . inv0 x = (invariant0 x /\ match (x) with
    | Bdd_Context_Type.C_Context alloc hashcons hashcons_ghost not_memo and_memo cnt -> true
    end)
  predicate grows0 [#"../bdd.rs" 296 4 296 35] (self : borrowed (Bdd_Context_Type.t_context)) =
    [#"../bdd.rs" 297 8 304 9] UInt64.to_int (Bdd_Context_Type.context_cnt ( * self)) <= UInt64.to_int (Bdd_Context_Type.context_cnt ( ^ self)) /\ (forall n : Bdd_NodeLog_Type.t_nodelog . match (Map.get (shallow_model1 (Bdd_Context_Type.context_hashcons ( * self))) n) with
      | Core_Option_Option_Type.C_Some b -> Map.get (shallow_model1 (Bdd_Context_Type.context_hashcons ( ^ self))) n = Core_Option_Option_Type.C_Some b
      | Core_Option_Option_Type.C_None -> true
      end)
  val grows0 [#"../bdd.rs" 296 4 296 35] (self : borrowed (Bdd_Context_Type.t_context)) : bool
    ensures { result = grows0 self }
    
  predicate resolve0 (self : borrowed (Bdd_Context_Type.t_context)) =
    [#"../../../../creusot-contracts/src/resolve.rs" 25 20 25 34]  ^ self =  * self
  val resolve0 (self : borrowed (Bdd_Context_Type.t_context)) : bool
    ensures { result = resolve0 self }
    
  val node0 [#"../bdd.rs" 465 4 465 87] (self : borrowed (Bdd_Context_Type.t_context)) (x : uint64) (childt : Bdd_Bdd_Type.t_bdd) (childf : Bdd_Bdd_Type.t_bdd) : Bdd_Bdd_Type.t_bdd
    requires {[#"../bdd.rs" 458 15 458 40] is_valid_bdd0 ( * self) childt}
    requires {[#"../bdd.rs" 459 15 459 40] is_valid_bdd0 ( * self) childf}
    requires {[#"../bdd.rs" 460 15 460 63] UInt64.to_int x < leastvar0 childt /\ UInt64.to_int x < leastvar0 childf}
    requires {[#"../bdd.rs" 465 17 465 21] inv1 self}
    ensures { [#"../bdd.rs" 461 14 461 26] grows0 self }
    ensures { [#"../bdd.rs" 462 14 462 42] is_valid_bdd0 ( ^ self) result }
    ensures { [#"../bdd.rs" 463 4 463 106] forall v : Map.map uint64 bool . interp0 result v = (if Map.get v x then
      interp0 childt v
    else
      interp0 childf v
    ) }
    ensures { [#"../bdd.rs" 464 14 464 37] UInt64.to_int x <= leastvar0 result }
    
  val false0 [#"../bdd.rs" 484 4 484 43] (self : borrowed (Bdd_Context_Type.t_context)) : Bdd_Bdd_Type.t_bdd
    requires {[#"../bdd.rs" 484 23 484 27] inv1 self}
    ensures { [#"../bdd.rs" 480 14 480 26] grows0 self }
    ensures { [#"../bdd.rs" 481 14 481 42] is_valid_bdd0 ( ^ self) result }
    ensures { [#"../bdd.rs" 482 4 482 45] forall v : Map.map uint64 bool . not interp0 result v }
    ensures { [#"../bdd.rs" 483 14 483 46] UInt64.to_int max0 + 1 = leastvar0 result }
    
  val true0 [#"../bdd.rs" 476 4 476 42] (self : borrowed (Bdd_Context_Type.t_context)) : Bdd_Bdd_Type.t_bdd
    requires {[#"../bdd.rs" 476 22 476 26] inv1 self}
    ensures { [#"../bdd.rs" 472 14 472 26] grows0 self }
    ensures { [#"../bdd.rs" 473 14 473 42] is_valid_bdd0 ( ^ self) result }
    ensures { [#"../bdd.rs" 474 4 474 44] forall v : Map.map uint64 bool . interp0 result v }
    ensures { [#"../bdd.rs" 475 14 475 46] UInt64.to_int max0 + 1 = leastvar0 result }
    
  let rec cfg v [#"../bdd.rs" 491 4 491 46] [@cfg:stackify] [@cfg:subregion_analysis] (self : borrowed (Bdd_Context_Type.t_context)) (x : uint64) : Bdd_Bdd_Type.t_bdd
    requires {[#"../bdd.rs" 491 18 491 22] inv1 self}
    ensures { [#"../bdd.rs" 488 14 488 26] grows0 self }
    ensures { [#"../bdd.rs" 489 14 489 42] is_valid_bdd0 ( ^ self) result }
    ensures { [#"../bdd.rs" 490 4 490 56] forall v : Map.map uint64 bool . interp0 result v = Map.get v x }
    
   = [@vc:do_not_keep_trace] [@vc:sp]
  var _0 : Bdd_Bdd_Type.t_bdd;
  var self : borrowed (Bdd_Context_Type.t_context) = self;
  var x : uint64 = x;
  var t : Bdd_Bdd_Type.t_bdd;
  var _7 : borrowed (Bdd_Context_Type.t_context);
  var f : Bdd_Bdd_Type.t_bdd;
  var _9 : borrowed (Bdd_Context_Type.t_context);
  var _10 : borrowed (Bdd_Context_Type.t_context);
  {
    goto BB0
  }
  BB0 {
<<<<<<< HEAD
    [#"../bdd.rs" 492 16 492 28] _7 <- Borrow.borrow_mut ( * self);
    [#"../bdd.rs" 492 16 492 28] self <- { self with current = ( ^ _7) };
    assume { Inv0.inv ( ^ _7) };
    [#"../bdd.rs" 492 16 492 28] t <- ([#"../bdd.rs" 492 16 492 28] True0.true_ _7);
    [#"../bdd.rs" 1 0 1 0] _7 <- any borrowed (Bdd_Context_Type.t_context);
    goto BB1
  }
  BB1 {
    [#"../bdd.rs" 493 16 493 29] _9 <- Borrow.borrow_mut ( * self);
    [#"../bdd.rs" 493 16 493 29] self <- { self with current = ( ^ _9) };
    assume { Inv0.inv ( ^ _9) };
    [#"../bdd.rs" 493 16 493 29] f <- ([#"../bdd.rs" 493 16 493 29] False0.false_ _9);
    [#"../bdd.rs" 1 0 1 0] _9 <- any borrowed (Bdd_Context_Type.t_context);
    goto BB2
  }
  BB2 {
    [#"../bdd.rs" 494 8 494 26] _10 <- Borrow.borrow_mut ( * self);
    [#"../bdd.rs" 494 8 494 26] self <- { self with current = ( ^ _10) };
    assume { Inv0.inv ( ^ _10) };
    [#"../bdd.rs" 494 8 494 26] _0 <- ([#"../bdd.rs" 494 8 494 26] Node0.node _10 ([#"../bdd.rs" 494 18 494 19] x) ([#"../bdd.rs" 494 21 494 22] t) ([#"../bdd.rs" 494 24 494 25] f));
    [#"../bdd.rs" 1 0 1 0] _10 <- any borrowed (Bdd_Context_Type.t_context);
=======
    _7 <- Borrow.borrow_mut ( * self);
    self <- { self with current = ( ^ _7) };
    assume { inv0 ( ^ _7) };
    t <- ([#"../bdd.rs" 492 16 492 28] true0 _7);
    _7 <- any borrowed (Bdd_Context_Type.t_context);
    goto BB1
  }
  BB1 {
    _9 <- Borrow.borrow_mut ( * self);
    self <- { self with current = ( ^ _9) };
    assume { inv0 ( ^ _9) };
    f <- ([#"../bdd.rs" 493 16 493 29] false0 _9);
    _9 <- any borrowed (Bdd_Context_Type.t_context);
    goto BB2
  }
  BB2 {
    _10 <- Borrow.borrow_mut ( * self);
    self <- { self with current = ( ^ _10) };
    assume { inv0 ( ^ _10) };
    _0 <- ([#"../bdd.rs" 494 8 494 26] node0 _10 x t f);
    _10 <- any borrowed (Bdd_Context_Type.t_context);
>>>>>>> 62b454c8
    goto BB3
  }
  BB3 {
    assert { [@expl:type invariant] inv1 self };
    assume { resolve0 self };
    return _0
  }
  
end
module Bdd_Impl11_Not
  use prelude.UInt64
  predicate invariant5 (self : uint64) =
    [#"../../../../creusot-contracts/src/invariant.rs" 8 8 8 12] true
  val invariant5 (self : uint64) : bool
    ensures { result = invariant5 self }
    
  predicate inv5 (_x : uint64)
  val inv5 (_x : uint64) : bool
    ensures { result = inv5 _x }
    
  axiom inv5 : [#"../bdd.rs" 1 0 1 0] forall x : uint64 . inv5 x = true
  use Bdd_Bdd_Type as Bdd_Bdd_Type
  predicate invariant4 (self : Bdd_Bdd_Type.t_bdd) =
    [#"../../../../creusot-contracts/src/invariant.rs" 8 8 8 12] true
  val invariant4 (self : Bdd_Bdd_Type.t_bdd) : bool
    ensures { result = invariant4 self }
    
  predicate inv4 (_x : Bdd_Bdd_Type.t_bdd)
  val inv4 (_x : Bdd_Bdd_Type.t_bdd) : bool
    ensures { result = inv4 _x }
    
  axiom inv4 : [#"../bdd.rs" 1 0 1 0] forall x : Bdd_Bdd_Type.t_bdd . inv4 x = true
  use Core_Option_Option_Type as Core_Option_Option_Type
  predicate invariant3 (self : Core_Option_Option_Type.t_option (Bdd_Bdd_Type.t_bdd)) =
    [#"../../../../creusot-contracts/src/invariant.rs" 8 8 8 12] true
  val invariant3 (self : Core_Option_Option_Type.t_option (Bdd_Bdd_Type.t_bdd)) : bool
    ensures { result = invariant3 self }
    
  predicate inv3 (_x : Core_Option_Option_Type.t_option (Bdd_Bdd_Type.t_bdd))
  val inv3 (_x : Core_Option_Option_Type.t_option (Bdd_Bdd_Type.t_bdd)) : bool
    ensures { result = inv3 _x }
    
  axiom inv3 : [#"../bdd.rs" 1 0 1 0] forall x : Core_Option_Option_Type.t_option (Bdd_Bdd_Type.t_bdd) . inv3 x = true
  predicate invariant2 (self : Bdd_Bdd_Type.t_bdd) =
    [#"../../../../creusot-contracts/src/invariant.rs" 8 8 8 12] true
  val invariant2 (self : Bdd_Bdd_Type.t_bdd) : bool
    ensures { result = invariant2 self }
    
  predicate inv2 (_x : Bdd_Bdd_Type.t_bdd)
  val inv2 (_x : Bdd_Bdd_Type.t_bdd) : bool
    ensures { result = inv2 _x }
    
  axiom inv2 : [#"../bdd.rs" 1 0 1 0] forall x : Bdd_Bdd_Type.t_bdd . inv2 x = true
  use map.Map
  use Bdd_Hashmap_MyHashMap_Type as Bdd_Hashmap_MyHashMap_Type
  use Bdd_NodeLog_Type as Bdd_NodeLog_Type
  use Bdd_Node_Type as Bdd_Node_Type
  use prelude.Borrow
  use map.Map
  function shallow_model8 [#"../bdd.rs" 46 8 46 54] (self : Bdd_Hashmap_MyHashMap_Type.t_myhashmap (Bdd_Bdd_Type.t_bdd, Bdd_Bdd_Type.t_bdd) (Bdd_Bdd_Type.t_bdd)) : Map.map (uint64, uint64) (Core_Option_Option_Type.t_option (Bdd_Bdd_Type.t_bdd))
    
  val shallow_model8 [#"../bdd.rs" 46 8 46 54] (self : Bdd_Hashmap_MyHashMap_Type.t_myhashmap (Bdd_Bdd_Type.t_bdd, Bdd_Bdd_Type.t_bdd) (Bdd_Bdd_Type.t_bdd)) : Map.map (uint64, uint64) (Core_Option_Option_Type.t_option (Bdd_Bdd_Type.t_bdd))
    ensures { result = shallow_model8 self }
    
  use map.Map
  function shallow_model2 [#"../bdd.rs" 46 8 46 54] (self : Bdd_Hashmap_MyHashMap_Type.t_myhashmap (Bdd_Bdd_Type.t_bdd) (Bdd_Bdd_Type.t_bdd)) : Map.map uint64 (Core_Option_Option_Type.t_option (Bdd_Bdd_Type.t_bdd))
    
  val shallow_model2 [#"../bdd.rs" 46 8 46 54] (self : Bdd_Hashmap_MyHashMap_Type.t_myhashmap (Bdd_Bdd_Type.t_bdd) (Bdd_Bdd_Type.t_bdd)) : Map.map uint64 (Core_Option_Option_Type.t_option (Bdd_Bdd_Type.t_bdd))
    ensures { result = shallow_model2 self }
    
  use prelude.Int
  use prelude.UInt64
  function shallow_model6 (self : uint64) : int =
    [#"../../../../creusot-contracts/src/model.rs" 83 8 83 31] UInt64.to_int self
  val shallow_model6 (self : uint64) : int
    ensures { result = shallow_model6 self }
    
  use prelude.Int
  let constant max0  : uint64 = [@vc:do_not_keep_trace] [@vc:sp]
    (18446744073709551615 : uint64)
  function leastvar0 [#"../bdd.rs" 239 4 239 28] (self : Bdd_Bdd_Type.t_bdd) : int =
    [#"../bdd.rs" 241 12 245 13] match (self) with
      | Bdd_Bdd_Type.C_Bdd (Bdd_Node_Type.C_True) _ -> UInt64.to_int max0 + 1
      | Bdd_Bdd_Type.C_Bdd (Bdd_Node_Type.C_False) _ -> UInt64.to_int max0 + 1
      | Bdd_Bdd_Type.C_Bdd (Bdd_Node_Type.C_If v _ _) _ -> shallow_model6 v
      end
  val leastvar0 [#"../bdd.rs" 239 4 239 28] (self : Bdd_Bdd_Type.t_bdd) : int
    ensures { result = leastvar0 self }
    
  use map.Map
  function interp0 [#"../bdd.rs" 209 4 209 53] (self : Bdd_Bdd_Type.t_bdd) (vars : Map.map uint64 bool) : bool =
    [#"../bdd.rs" 211 12 218 13] match (self) with
      | Bdd_Bdd_Type.C_Bdd (Bdd_Node_Type.C_True) _ -> true
      | Bdd_Bdd_Type.C_Bdd (Bdd_Node_Type.C_False) _ -> false
      | Bdd_Bdd_Type.C_Bdd (Bdd_Node_Type.C_If v childt childf) _ -> if Map.get vars v then
        interp0 childt vars
      else
        interp0 childf vars
      
      end
  val interp0 [#"../bdd.rs" 209 4 209 53] (self : Bdd_Bdd_Type.t_bdd) (vars : Map.map uint64 bool) : bool
    ensures { result = interp0 self vars }
    
  use map.Map
  function deep_model2 [#"../bdd.rs" 158 4 158 44] (self : Bdd_Node_Type.t_node) : Bdd_NodeLog_Type.t_nodelog =
    [#"../bdd.rs" 160 12 164 13] match (self) with
      | Bdd_Node_Type.C_False -> Bdd_NodeLog_Type.C_False
      | Bdd_Node_Type.C_True -> Bdd_NodeLog_Type.C_True
      | Bdd_Node_Type.C_If v childt childf -> Bdd_NodeLog_Type.C_If v (Bdd_Bdd_Type.bdd_1 childt) (Bdd_Bdd_Type.bdd_1 childf)
      end
  val deep_model2 [#"../bdd.rs" 158 4 158 44] (self : Bdd_Node_Type.t_node) : Bdd_NodeLog_Type.t_nodelog
    ensures { result = deep_model2 self }
    
  function shallow_model7 [#"../bdd.rs" 175 4 175 50] (self : Bdd_Node_Type.t_node) : Bdd_NodeLog_Type.t_nodelog =
    [#"../bdd.rs" 176 20 176 37] deep_model2 self
  val shallow_model7 [#"../bdd.rs" 175 4 175 50] (self : Bdd_Node_Type.t_node) : Bdd_NodeLog_Type.t_nodelog
    ensures { result = shallow_model7 self }
    
  function shallow_model5 (self : Bdd_Node_Type.t_node) : Bdd_NodeLog_Type.t_nodelog =
    [#"../../../../creusot-contracts/src/model.rs" 83 8 83 31] shallow_model7 self
  val shallow_model5 (self : Bdd_Node_Type.t_node) : Bdd_NodeLog_Type.t_nodelog
    ensures { result = shallow_model5 self }
    
  function shallow_model4 [#"../bdd.rs" 46 8 46 54] (self : Bdd_Hashmap_MyHashMap_Type.t_myhashmap (Bdd_Node_Type.t_node) (Bdd_Bdd_Type.t_bdd)) : Map.map (Bdd_NodeLog_Type.t_nodelog) (Core_Option_Option_Type.t_option (Bdd_Bdd_Type.t_bdd))
    
  val shallow_model4 [#"../bdd.rs" 46 8 46 54] (self : Bdd_Hashmap_MyHashMap_Type.t_myhashmap (Bdd_Node_Type.t_node) (Bdd_Bdd_Type.t_bdd)) : Map.map (Bdd_NodeLog_Type.t_nodelog) (Core_Option_Option_Type.t_option (Bdd_Bdd_Type.t_bdd))
    ensures { result = shallow_model4 self }
    
  use Bdd_Context_Type as Bdd_Context_Type
  predicate is_valid_bdd0 [#"../bdd.rs" 309 4 309 53] (self : Bdd_Context_Type.t_context) (b : Bdd_Bdd_Type.t_bdd) =
    [#"../bdd.rs" 311 12 311 47] Map.get (shallow_model4 (Bdd_Context_Type.context_hashcons self)) (shallow_model5 (Bdd_Bdd_Type.bdd_0 b)) = Core_Option_Option_Type.C_Some b
  val is_valid_bdd0 [#"../bdd.rs" 309 4 309 53] (self : Bdd_Context_Type.t_context) (b : Bdd_Bdd_Type.t_bdd) : bool
    ensures { result = is_valid_bdd0 self b }
    
  use map.Map
  use prelude.Ghost
  predicate is_valid_node0 [#"../bdd.rs" 316 4 316 51] (self : Bdd_Context_Type.t_context) (n : Bdd_Node_Type.t_node) =
    [#"../bdd.rs" 318 12 327 13] match (n) with
      | Bdd_Node_Type.C_True -> true
      | Bdd_Node_Type.C_False -> true
      | Bdd_Node_Type.C_If v childt childf -> Bdd_Bdd_Type.bdd_0 childt <> Bdd_Bdd_Type.bdd_0 childf /\ is_valid_bdd0 self childt /\ is_valid_bdd0 self childf /\ UInt64.to_int v < leastvar0 childt /\ UInt64.to_int v < leastvar0 childf
      end
  val is_valid_node0 [#"../bdd.rs" 316 4 316 51] (self : Bdd_Context_Type.t_context) (n : Bdd_Node_Type.t_node) : bool
    ensures { result = is_valid_node0 self n }
    
  predicate invariant1 [#"../bdd.rs" 262 4 262 30] (self : Bdd_Context_Type.t_context) =
    [#"../bdd.rs" 264 12 288 19] (forall n : Bdd_NodeLog_Type.t_nodelog . match (Map.get (shallow_model4 (Bdd_Context_Type.context_hashcons self)) n) with
      | Core_Option_Option_Type.C_Some b -> shallow_model5 (Bdd_Bdd_Type.bdd_0 b) = n /\ is_valid_node0 self (Bdd_Bdd_Type.bdd_0 b) /\ Bdd_Bdd_Type.bdd_1 b < Bdd_Context_Type.context_cnt self /\ Map.get (Ghost.inner (Bdd_Context_Type.context_hashcons_ghost self)) (Bdd_Bdd_Type.bdd_1 b) = Bdd_Bdd_Type.bdd_0 b
      | Core_Option_Option_Type.C_None -> true
      end) /\ (forall bm : uint64 . match (Map.get (shallow_model2 (Bdd_Context_Type.context_not_memo self)) bm) with
      | Core_Option_Option_Type.C_None -> true
      | Core_Option_Option_Type.C_Some n -> let b = Bdd_Bdd_Type.C_Bdd (Map.get (Ghost.inner (Bdd_Context_Type.context_hashcons_ghost self)) bm) bm in is_valid_bdd0 self n /\ is_valid_bdd0 self b /\ (forall v : Map.map uint64 bool . interp0 n v = (not interp0 b v)) /\ leastvar0 b <= leastvar0 n
      end) /\ (forall abm : (uint64, uint64) . match (Map.get (shallow_model8 (Bdd_Context_Type.context_and_memo self)) abm) with
      | Core_Option_Option_Type.C_None -> true
      | Core_Option_Option_Type.C_Some n -> let a = Bdd_Bdd_Type.C_Bdd (Map.get (Ghost.inner (Bdd_Context_Type.context_hashcons_ghost self)) (let (a, _) = abm in a)) (let (a, _) = abm in a) in let b = Bdd_Bdd_Type.C_Bdd (Map.get (Ghost.inner (Bdd_Context_Type.context_hashcons_ghost self)) (let (_, a) = abm in a)) (let (_, a) = abm in a) in is_valid_bdd0 self n /\ is_valid_bdd0 self a /\ is_valid_bdd0 self b /\ (forall v : Map.map uint64 bool . interp0 n v = (interp0 a v /\ interp0 b v)) /\ (leastvar0 a <= leastvar0 n \/ leastvar0 b <= leastvar0 n)
      end)
  val invariant1 [#"../bdd.rs" 262 4 262 30] (self : Bdd_Context_Type.t_context) : bool
    ensures { result = invariant1 self }
    
  predicate inv1 (_x : Bdd_Context_Type.t_context)
  val inv1 (_x : Bdd_Context_Type.t_context) : bool
    ensures { result = inv1 _x }
    
  axiom inv1 : [#"../bdd.rs" 1 0 1 0] forall x : Bdd_Context_Type.t_context . inv1 x = (invariant1 x /\ match (x) with
    | Bdd_Context_Type.C_Context alloc hashcons hashcons_ghost not_memo and_memo cnt -> true
    end)
  predicate invariant0 (self : borrowed (Bdd_Context_Type.t_context)) =
    [#"../../../../creusot-contracts/src/invariant.rs" 8 8 8 12] true
  val invariant0 (self : borrowed (Bdd_Context_Type.t_context)) : bool
    ensures { result = invariant0 self }
    
  predicate inv0 (_x : borrowed (Bdd_Context_Type.t_context))
  val inv0 (_x : borrowed (Bdd_Context_Type.t_context)) : bool
    ensures { result = inv0 _x }
    
  axiom inv0 : [#"../bdd.rs" 1 0 1 0] forall x : borrowed (Bdd_Context_Type.t_context) . inv0 x = (inv1 ( * x) /\ inv1 ( ^ x))
  function size0 [#"../bdd.rs" 224 4 224 24] (self : Bdd_Bdd_Type.t_bdd) : int =
    [#"../bdd.rs" 226 12 234 13] match (self) with
      | Bdd_Bdd_Type.C_Bdd (Bdd_Node_Type.C_True) _ -> 0
      | Bdd_Bdd_Type.C_Bdd (Bdd_Node_Type.C_False) _ -> 0
      | Bdd_Bdd_Type.C_Bdd (Bdd_Node_Type.C_If _ childt childf) _ -> let ht = size0 childt in let hf = size0 childf in 1 + ht + hf
      end
  val size0 [#"../bdd.rs" 224 4 224 24] (self : Bdd_Bdd_Type.t_bdd) : int
    ensures { result = size0 self }
    
  axiom size0_spec : forall self : Bdd_Bdd_Type.t_bdd . [#"../bdd.rs" 223 14 223 25] size0 self >= 0
  predicate grows0 [#"../bdd.rs" 296 4 296 35] (self : borrowed (Bdd_Context_Type.t_context)) =
    [#"../bdd.rs" 297 8 304 9] UInt64.to_int (Bdd_Context_Type.context_cnt ( * self)) <= UInt64.to_int (Bdd_Context_Type.context_cnt ( ^ self)) /\ (forall n : Bdd_NodeLog_Type.t_nodelog . match (Map.get (shallow_model4 (Bdd_Context_Type.context_hashcons ( * self))) n) with
      | Core_Option_Option_Type.C_Some b -> Map.get (shallow_model4 (Bdd_Context_Type.context_hashcons ( ^ self))) n = Core_Option_Option_Type.C_Some b
      | Core_Option_Option_Type.C_None -> true
      end)
  val grows0 [#"../bdd.rs" 296 4 296 35] (self : borrowed (Bdd_Context_Type.t_context)) : bool
    ensures { result = grows0 self }
    
  function shallow_model3 (self : borrowed (Bdd_Hashmap_MyHashMap_Type.t_myhashmap (Bdd_Bdd_Type.t_bdd) (Bdd_Bdd_Type.t_bdd))) : Map.map uint64 (Core_Option_Option_Type.t_option (Bdd_Bdd_Type.t_bdd))
    
   =
    [#"../../../../creusot-contracts/src/model.rs" 101 8 101 31] shallow_model2 ( * self)
  val shallow_model3 (self : borrowed (Bdd_Hashmap_MyHashMap_Type.t_myhashmap (Bdd_Bdd_Type.t_bdd) (Bdd_Bdd_Type.t_bdd))) : Map.map uint64 (Core_Option_Option_Type.t_option (Bdd_Bdd_Type.t_bdd))
    ensures { result = shallow_model3 self }
    
  function deep_model1 [#"../bdd.rs" 185 4 185 44] (self : Bdd_Bdd_Type.t_bdd) : uint64 =
    [#"../bdd.rs" 186 20 186 26] Bdd_Bdd_Type.bdd_1 self
  val deep_model1 [#"../bdd.rs" 185 4 185 44] (self : Bdd_Bdd_Type.t_bdd) : uint64
    ensures { result = deep_model1 self }
    
  val add0 [#"../bdd.rs" 54 8 54 45] (self : borrowed (Bdd_Hashmap_MyHashMap_Type.t_myhashmap (Bdd_Bdd_Type.t_bdd) (Bdd_Bdd_Type.t_bdd))) (key : Bdd_Bdd_Type.t_bdd) (val' : Bdd_Bdd_Type.t_bdd) : ()
    requires {[#"../bdd.rs" 54 30 54 33] inv4 key}
    requires {[#"../bdd.rs" 54 38 54 41] inv4 val'}
    ensures { [#"../bdd.rs" 52 8 52 128] forall i : uint64 . inv5 i -> Map.get (shallow_model2 ( ^ self)) i = (if i = deep_model1 key then
      Core_Option_Option_Type.C_Some val'
    else
      Map.get (shallow_model3 self) i
    ) }
    
  val node0 [#"../bdd.rs" 465 4 465 87] (self : borrowed (Bdd_Context_Type.t_context)) (x : uint64) (childt : Bdd_Bdd_Type.t_bdd) (childf : Bdd_Bdd_Type.t_bdd) : Bdd_Bdd_Type.t_bdd
    requires {[#"../bdd.rs" 458 15 458 40] is_valid_bdd0 ( * self) childt}
    requires {[#"../bdd.rs" 459 15 459 40] is_valid_bdd0 ( * self) childf}
    requires {[#"../bdd.rs" 460 15 460 63] UInt64.to_int x < leastvar0 childt /\ UInt64.to_int x < leastvar0 childf}
    requires {[#"../bdd.rs" 465 17 465 21] inv0 self}
    ensures { [#"../bdd.rs" 461 14 461 26] grows0 self }
    ensures { [#"../bdd.rs" 462 14 462 42] is_valid_bdd0 ( ^ self) result }
    ensures { [#"../bdd.rs" 463 4 463 106] forall v : Map.map uint64 bool . interp0 result v = (if Map.get v x then
      interp0 childt v
    else
      interp0 childf v
    ) }
    ensures { [#"../bdd.rs" 464 14 464 37] UInt64.to_int x <= leastvar0 result }
    
  val true0 [#"../bdd.rs" 476 4 476 42] (self : borrowed (Bdd_Context_Type.t_context)) : Bdd_Bdd_Type.t_bdd
    requires {[#"../bdd.rs" 476 22 476 26] inv0 self}
    ensures { [#"../bdd.rs" 472 14 472 26] grows0 self }
    ensures { [#"../bdd.rs" 473 14 473 42] is_valid_bdd0 ( ^ self) result }
    ensures { [#"../bdd.rs" 474 4 474 44] forall v : Map.map uint64 bool . interp0 result v }
    ensures { [#"../bdd.rs" 475 14 475 46] UInt64.to_int max0 + 1 = leastvar0 result }
    
  val false0 [#"../bdd.rs" 484 4 484 43] (self : borrowed (Bdd_Context_Type.t_context)) : Bdd_Bdd_Type.t_bdd
    requires {[#"../bdd.rs" 484 23 484 27] inv0 self}
    ensures { [#"../bdd.rs" 480 14 480 26] grows0 self }
    ensures { [#"../bdd.rs" 481 14 481 42] is_valid_bdd0 ( ^ self) result }
    ensures { [#"../bdd.rs" 482 4 482 45] forall v : Map.map uint64 bool . not interp0 result v }
    ensures { [#"../bdd.rs" 483 14 483 46] UInt64.to_int max0 + 1 = leastvar0 result }
    
  predicate resolve0 (self : borrowed (Bdd_Context_Type.t_context)) =
    [#"../../../../creusot-contracts/src/resolve.rs" 25 20 25 34]  ^ self =  * self
  val resolve0 (self : borrowed (Bdd_Context_Type.t_context)) : bool
    ensures { result = resolve0 self }
    
  function deep_model0 (self : Bdd_Bdd_Type.t_bdd) : uint64 =
    [#"../../../../creusot-contracts/src/model.rs" 74 8 74 28] deep_model1 self
  val deep_model0 (self : Bdd_Bdd_Type.t_bdd) : uint64
    ensures { result = deep_model0 self }
    
  function shallow_model0 (self : Bdd_Hashmap_MyHashMap_Type.t_myhashmap (Bdd_Bdd_Type.t_bdd) (Bdd_Bdd_Type.t_bdd)) : Map.map uint64 (Core_Option_Option_Type.t_option (Bdd_Bdd_Type.t_bdd))
    
   =
    [#"../../../../creusot-contracts/src/model.rs" 83 8 83 31] shallow_model2 self
  val shallow_model0 (self : Bdd_Hashmap_MyHashMap_Type.t_myhashmap (Bdd_Bdd_Type.t_bdd) (Bdd_Bdd_Type.t_bdd)) : Map.map uint64 (Core_Option_Option_Type.t_option (Bdd_Bdd_Type.t_bdd))
    ensures { result = shallow_model0 self }
    
  val get0 [#"../bdd.rs" 63 8 63 65] (self : Bdd_Hashmap_MyHashMap_Type.t_myhashmap (Bdd_Bdd_Type.t_bdd) (Bdd_Bdd_Type.t_bdd)) (key : Bdd_Bdd_Type.t_bdd) : Core_Option_Option_Type.t_option (Bdd_Bdd_Type.t_bdd)
    requires {[#"../bdd.rs" 63 37 63 40] inv2 key}
    ensures { [#"../bdd.rs" 58 18 61 9] match (result) with
      | Core_Option_Option_Type.C_Some v -> Map.get (shallow_model0 self) (deep_model0 key) = Core_Option_Option_Type.C_Some v
      | Core_Option_Option_Type.C_None -> Map.get (shallow_model0 self) (deep_model0 key) = Core_Option_Option_Type.C_None
      end }
    ensures { [#"../bdd.rs" 63 52 63 65] inv3 result }
    
  let rec cfg not' [#"../bdd.rs" 503 4 503 56] [@cfg:stackify] [@cfg:subregion_analysis] (self : borrowed (Bdd_Context_Type.t_context)) (x : Bdd_Bdd_Type.t_bdd) : Bdd_Bdd_Type.t_bdd
    requires {[#"../bdd.rs" 497 15 497 35] is_valid_bdd0 ( * self) x}
    requires {[#"../bdd.rs" 503 20 503 24] inv0 self}
    ensures { [#"../bdd.rs" 498 14 498 26] grows0 self }
    ensures { [#"../bdd.rs" 499 14 499 42] is_valid_bdd0 ( ^ self) result }
    ensures { [#"../bdd.rs" 500 4 500 60] forall v : Map.map uint64 bool . interp0 result v = (not interp0 x v) }
    ensures { [#"../bdd.rs" 501 14 501 47] leastvar0 x <= leastvar0 result }
    variant {[#"../bdd.rs" 502 14 502 22] size0 x}
    
   = [@vc:do_not_keep_trace] [@vc:sp]
  var _0 : Bdd_Bdd_Type.t_bdd;
  var self : borrowed (Bdd_Context_Type.t_context) = self;
  var x : Bdd_Bdd_Type.t_bdd = x;
  var _10 : Core_Option_Option_Type.t_option (Bdd_Bdd_Type.t_bdd);
  var _13 : Bdd_Bdd_Type.t_bdd;
  var r : Bdd_Bdd_Type.t_bdd;
  var r1 : Bdd_Bdd_Type.t_bdd;
  var _19 : borrowed (Bdd_Context_Type.t_context);
  var _20 : borrowed (Bdd_Context_Type.t_context);
  var v : uint64;
  var childt : Bdd_Bdd_Type.t_bdd;
  var childf : Bdd_Bdd_Type.t_bdd;
  var childt1 : Bdd_Bdd_Type.t_bdd;
  var _25 : borrowed (Bdd_Context_Type.t_context);
  var childf1 : Bdd_Bdd_Type.t_bdd;
  var _28 : borrowed (Bdd_Context_Type.t_context);
  var _30 : borrowed (Bdd_Context_Type.t_context);
  var _34 : ();
  var _35 : borrowed (Bdd_Hashmap_MyHashMap_Type.t_myhashmap (Bdd_Bdd_Type.t_bdd) (Bdd_Bdd_Type.t_bdd));
  {
    goto BB0
  }
  BB0 {
<<<<<<< HEAD
    [#"../bdd.rs" 504 43 504 45] _13 <- ([#"../bdd.rs" 504 43 504 45] x);
    [#"../bdd.rs" 504 25 504 46] _10 <- ([#"../bdd.rs" 504 25 504 46] Get0.get ([#"../bdd.rs" 504 25 504 46] Bdd_Context_Type.context_not_memo ( * self)) ([#"../bdd.rs" 504 43 504 45] _13));
=======
    _13 <- ([#"../bdd.rs" 504 43 504 45] x);
    _10 <- ([#"../bdd.rs" 504 25 504 46] get0 ([#"../bdd.rs" 504 25 504 46] Bdd_Context_Type.context_not_memo ( * self)) ([#"../bdd.rs" 504 43 504 45] _13));
>>>>>>> 62b454c8
    goto BB1
  }
  BB1 {
    switch (_10)
      | Core_Option_Option_Type.C_Some _ -> goto BB2
      | _ -> goto BB5
      end
  }
  BB2 {
    goto BB3
  }
  BB3 {
<<<<<<< HEAD
    [#"../bdd.rs" 504 20 504 21] r <- ([#"../bdd.rs" 504 20 504 21] Core_Option_Option_Type.some_0 _10);
    [#"../bdd.rs" 505 19 505 21] _0 <- ([#"../bdd.rs" 505 19 505 21] r);
    assert { [@expl:type invariant] Inv0.inv self };
    assume { Resolve0.resolve self };
    goto BB18
  }
  BB4 {
    assert { [@expl:type invariant] Inv0.inv self };
    assume { Resolve0.resolve self };
    assert { [#"../bdd.rs" 504 47 506 9] false };
=======
    r <- Core_Option_Option_Type.some_0 _10;
    _0 <- r;
    assert { [@expl:type invariant] inv0 self };
    assume { resolve0 self };
    goto BB18
  }
  BB4 {
    assert { [@expl:type invariant] inv0 self };
    assume { resolve0 self };
>>>>>>> 62b454c8
    absurd
  }
  BB5 {
    switch (Bdd_Bdd_Type.bdd_0 x)
      | Bdd_Node_Type.C_False -> goto BB6
      | Bdd_Node_Type.C_True -> goto BB7
      | Bdd_Node_Type.C_If _ _ _ -> goto BB8
      end
  }
  BB6 {
    goto BB11
  }
  BB7 {
    goto BB9
  }
  BB8 {
<<<<<<< HEAD
    [#"../bdd.rs" 510 17 510 18] v <- ([#"../bdd.rs" 510 17 510 18] Bdd_Node_Type.if_v (Bdd_Bdd_Type.bdd_0 x));
    [#"../bdd.rs" 510 20 510 26] childt <- ([#"../bdd.rs" 510 20 510 26] Bdd_Node_Type.if_childt (Bdd_Bdd_Type.bdd_0 x));
    [#"../bdd.rs" 510 28 510 34] childf <- ([#"../bdd.rs" 510 28 510 34] Bdd_Node_Type.if_childf (Bdd_Bdd_Type.bdd_0 x));
    [#"../bdd.rs" 511 29 511 45] _25 <- Borrow.borrow_mut ( * self);
    [#"../bdd.rs" 511 29 511 45] self <- { self with current = ( ^ _25) };
    assume { Inv1.inv ( ^ _25) };
    [#"../bdd.rs" 511 29 511 45] childt1 <- ([#"../bdd.rs" 511 29 511 45] not' _25 ([#"../bdd.rs" 511 38 511 44] childt));
    [#"../bdd.rs" 1 0 1 0] _25 <- any borrowed (Bdd_Context_Type.t_context);
    goto BB13
  }
  BB9 {
    [#"../bdd.rs" 508 20 508 33] _19 <- Borrow.borrow_mut ( * self);
    [#"../bdd.rs" 508 20 508 33] self <- { self with current = ( ^ _19) };
    assume { Inv1.inv ( ^ _19) };
    [#"../bdd.rs" 508 20 508 33] r1 <- ([#"../bdd.rs" 508 20 508 33] False0.false_ _19);
    [#"../bdd.rs" 1 0 1 0] _19 <- any borrowed (Bdd_Context_Type.t_context);
=======
    v <- Bdd_Node_Type.if_v (Bdd_Bdd_Type.bdd_0 x);
    childt <- Bdd_Node_Type.if_childt (Bdd_Bdd_Type.bdd_0 x);
    childf <- Bdd_Node_Type.if_childf (Bdd_Bdd_Type.bdd_0 x);
    _25 <- Borrow.borrow_mut ( * self);
    self <- { self with current = ( ^ _25) };
    assume { inv1 ( ^ _25) };
    childt1 <- ([#"../bdd.rs" 511 29 511 45] not' _25 childt);
    _25 <- any borrowed (Bdd_Context_Type.t_context);
    goto BB13
  }
  BB9 {
    _19 <- Borrow.borrow_mut ( * self);
    self <- { self with current = ( ^ _19) };
    assume { inv1 ( ^ _19) };
    r1 <- ([#"../bdd.rs" 508 20 508 33] false0 _19);
    _19 <- any borrowed (Bdd_Context_Type.t_context);
>>>>>>> 62b454c8
    goto BB10
  }
  BB10 {
    goto BB16
  }
  BB11 {
<<<<<<< HEAD
    [#"../bdd.rs" 509 21 509 33] _20 <- Borrow.borrow_mut ( * self);
    [#"../bdd.rs" 509 21 509 33] self <- { self with current = ( ^ _20) };
    assume { Inv1.inv ( ^ _20) };
    [#"../bdd.rs" 509 21 509 33] r1 <- ([#"../bdd.rs" 509 21 509 33] True0.true_ _20);
    [#"../bdd.rs" 1 0 1 0] _20 <- any borrowed (Bdd_Context_Type.t_context);
=======
    _20 <- Borrow.borrow_mut ( * self);
    self <- { self with current = ( ^ _20) };
    assume { inv1 ( ^ _20) };
    r1 <- ([#"../bdd.rs" 509 21 509 33] true0 _20);
    _20 <- any borrowed (Bdd_Context_Type.t_context);
>>>>>>> 62b454c8
    goto BB12
  }
  BB12 {
    goto BB16
  }
  BB13 {
<<<<<<< HEAD
    [#"../bdd.rs" 512 29 512 45] _28 <- Borrow.borrow_mut ( * self);
    [#"../bdd.rs" 512 29 512 45] self <- { self with current = ( ^ _28) };
    assume { Inv1.inv ( ^ _28) };
    [#"../bdd.rs" 512 29 512 45] childf1 <- ([#"../bdd.rs" 512 29 512 45] not' _28 ([#"../bdd.rs" 512 38 512 44] childf));
    [#"../bdd.rs" 1 0 1 0] _28 <- any borrowed (Bdd_Context_Type.t_context);
    goto BB14
  }
  BB14 {
    [#"../bdd.rs" 513 16 513 44] _30 <- Borrow.borrow_mut ( * self);
    [#"../bdd.rs" 513 16 513 44] self <- { self with current = ( ^ _30) };
    assume { Inv1.inv ( ^ _30) };
    [#"../bdd.rs" 513 16 513 44] r1 <- ([#"../bdd.rs" 513 16 513 44] Node0.node _30 ([#"../bdd.rs" 513 26 513 27] v) ([#"../bdd.rs" 513 29 513 35] childt1) ([#"../bdd.rs" 513 37 513 43] childf1));
    [#"../bdd.rs" 1 0 1 0] _30 <- any borrowed (Bdd_Context_Type.t_context);
=======
    _28 <- Borrow.borrow_mut ( * self);
    self <- { self with current = ( ^ _28) };
    assume { inv1 ( ^ _28) };
    childf1 <- ([#"../bdd.rs" 512 29 512 45] not' _28 childf);
    _28 <- any borrowed (Bdd_Context_Type.t_context);
    goto BB14
  }
  BB14 {
    _30 <- Borrow.borrow_mut ( * self);
    self <- { self with current = ( ^ _30) };
    assume { inv1 ( ^ _30) };
    r1 <- ([#"../bdd.rs" 513 16 513 44] node0 _30 v childt1 childf1);
    _30 <- any borrowed (Bdd_Context_Type.t_context);
>>>>>>> 62b454c8
    goto BB15
  }
  BB15 {
    goto BB16
  }
  BB16 {
<<<<<<< HEAD
    [#"../bdd.rs" 516 8 516 31] _35 <- Borrow.borrow_mut (Bdd_Context_Type.context_not_memo ( * self));
    [#"../bdd.rs" 516 8 516 31] self <- { self with current = (let Bdd_Context_Type.C_Context a b c d e f =  * self in Bdd_Context_Type.C_Context a b c ( ^ _35) e f) };
    [#"../bdd.rs" 516 8 516 31] _34 <- ([#"../bdd.rs" 516 8 516 31] Add0.add _35 ([#"../bdd.rs" 516 26 516 27] x) ([#"../bdd.rs" 516 29 516 30] r1));
    [#"../bdd.rs" 1 0 1 0] _35 <- any borrowed (Bdd_Hashmap_MyHashMap_Type.t_myhashmap (Bdd_Bdd_Type.t_bdd) (Bdd_Bdd_Type.t_bdd));
    goto BB17
  }
  BB17 {
    assert { [@expl:type invariant] Inv0.inv self };
    assume { Resolve0.resolve self };
    [#"../bdd.rs" 517 8 517 9] _0 <- ([#"../bdd.rs" 517 8 517 9] r1);
=======
    _35 <- Borrow.borrow_mut (Bdd_Context_Type.context_not_memo ( * self));
    self <- { self with current = (let Bdd_Context_Type.C_Context a b c d e f =  * self in Bdd_Context_Type.C_Context a b c ( ^ _35) e f) };
    _34 <- ([#"../bdd.rs" 516 8 516 31] add0 _35 x r1);
    _35 <- any borrowed (Bdd_Hashmap_MyHashMap_Type.t_myhashmap (Bdd_Bdd_Type.t_bdd) (Bdd_Bdd_Type.t_bdd));
    goto BB17
  }
  BB17 {
    assert { [@expl:type invariant] inv0 self };
    assume { resolve0 self };
    _0 <- r1;
>>>>>>> 62b454c8
    goto BB18
  }
  BB18 {
    return _0
  }
  
end
module Core_Cmp_Ordering_Type
  type t_ordering  =
    | C_Less
    | C_Equal
    | C_Greater
    
end
module Bdd_Impl11_And
  use prelude.UInt64
  predicate invariant6 (self : (uint64, uint64)) =
    [#"../../../../creusot-contracts/src/invariant.rs" 8 8 8 12] true
  val invariant6 (self : (uint64, uint64)) : bool
    ensures { result = invariant6 self }
    
  predicate inv6 (_x : (uint64, uint64))
  val inv6 (_x : (uint64, uint64)) : bool
    ensures { result = inv6 _x }
    
  axiom inv6 : [#"../bdd.rs" 1 0 1 0] forall x : (uint64, uint64) . inv6 x = true
  use Bdd_Bdd_Type as Bdd_Bdd_Type
  predicate invariant5 (self : Bdd_Bdd_Type.t_bdd) =
    [#"../../../../creusot-contracts/src/invariant.rs" 8 8 8 12] true
  val invariant5 (self : Bdd_Bdd_Type.t_bdd) : bool
    ensures { result = invariant5 self }
    
  predicate inv5 (_x : Bdd_Bdd_Type.t_bdd)
  val inv5 (_x : Bdd_Bdd_Type.t_bdd) : bool
    ensures { result = inv5 _x }
    
  axiom inv5 : [#"../bdd.rs" 1 0 1 0] forall x : Bdd_Bdd_Type.t_bdd . inv5 x = true
  predicate invariant4 (self : (Bdd_Bdd_Type.t_bdd, Bdd_Bdd_Type.t_bdd)) =
    [#"../../../../creusot-contracts/src/invariant.rs" 8 8 8 12] true
  val invariant4 (self : (Bdd_Bdd_Type.t_bdd, Bdd_Bdd_Type.t_bdd)) : bool
    ensures { result = invariant4 self }
    
  predicate inv4 (_x : (Bdd_Bdd_Type.t_bdd, Bdd_Bdd_Type.t_bdd))
  val inv4 (_x : (Bdd_Bdd_Type.t_bdd, Bdd_Bdd_Type.t_bdd)) : bool
    ensures { result = inv4 _x }
    
  axiom inv4 : [#"../bdd.rs" 1 0 1 0] forall x : (Bdd_Bdd_Type.t_bdd, Bdd_Bdd_Type.t_bdd) . inv4 x = true
  use prelude.Int
  function eq_cmp0 (_1 : int) (_2 : int) : ()
  val eq_cmp0 (_1 : int) (_2 : int) : ()
    ensures { result = eq_cmp0 _1 _2 }
    
  function antisym20 (_1 : int) (_2 : int) : ()
  val antisym20 (_1 : int) (_2 : int) : ()
    ensures { result = antisym20 _1 _2 }
    
  function antisym10 (_1 : int) (_2 : int) : ()
  val antisym10 (_1 : int) (_2 : int) : ()
    ensures { result = antisym10 _1 _2 }
    
  use Core_Cmp_Ordering_Type as Core_Cmp_Ordering_Type
  function trans0 (_1 : int) (_2 : int) (_3 : int) (_4 : Core_Cmp_Ordering_Type.t_ordering) : ()
  val trans0 (_1 : int) (_2 : int) (_3 : int) (_4 : Core_Cmp_Ordering_Type.t_ordering) : ()
    ensures { result = trans0 _1 _2 _3 _4 }
    
  function refl0 (_1 : int) : ()
  val refl0 (_1 : int) : ()
    ensures { result = refl0 _1 }
    
  function cmp_gt_log0 (_1 : int) (_2 : int) : ()
  val cmp_gt_log0 (_1 : int) (_2 : int) : ()
    ensures { result = cmp_gt_log0 _1 _2 }
    
  function cmp_ge_log0 (_1 : int) (_2 : int) : ()
  val cmp_ge_log0 (_1 : int) (_2 : int) : ()
    ensures { result = cmp_ge_log0 _1 _2 }
    
  function cmp_lt_log0 (_1 : int) (_2 : int) : ()
  val cmp_lt_log0 (_1 : int) (_2 : int) : ()
    ensures { result = cmp_lt_log0 _1 _2 }
    
  function cmp_le_log0 (_1 : int) (_2 : int) : ()
  val cmp_le_log0 (_1 : int) (_2 : int) : ()
    ensures { result = cmp_le_log0 _1 _2 }
    
  use Core_Option_Option_Type as Core_Option_Option_Type
  predicate invariant3 (self : Core_Option_Option_Type.t_option (Bdd_Bdd_Type.t_bdd)) =
    [#"../../../../creusot-contracts/src/invariant.rs" 8 8 8 12] true
  val invariant3 (self : Core_Option_Option_Type.t_option (Bdd_Bdd_Type.t_bdd)) : bool
    ensures { result = invariant3 self }
    
  predicate inv3 (_x : Core_Option_Option_Type.t_option (Bdd_Bdd_Type.t_bdd))
  val inv3 (_x : Core_Option_Option_Type.t_option (Bdd_Bdd_Type.t_bdd)) : bool
    ensures { result = inv3 _x }
    
  axiom inv3 : [#"../bdd.rs" 1 0 1 0] forall x : Core_Option_Option_Type.t_option (Bdd_Bdd_Type.t_bdd) . inv3 x = true
  predicate invariant2 (self : (Bdd_Bdd_Type.t_bdd, Bdd_Bdd_Type.t_bdd)) =
    [#"../../../../creusot-contracts/src/invariant.rs" 8 8 8 12] true
  val invariant2 (self : (Bdd_Bdd_Type.t_bdd, Bdd_Bdd_Type.t_bdd)) : bool
    ensures { result = invariant2 self }
    
  predicate inv2 (_x : (Bdd_Bdd_Type.t_bdd, Bdd_Bdd_Type.t_bdd))
  val inv2 (_x : (Bdd_Bdd_Type.t_bdd, Bdd_Bdd_Type.t_bdd)) : bool
    ensures { result = inv2 _x }
    
  axiom inv2 : [#"../bdd.rs" 1 0 1 0] forall x : (Bdd_Bdd_Type.t_bdd, Bdd_Bdd_Type.t_bdd) . inv2 x = true
  use map.Map
  use Bdd_Hashmap_MyHashMap_Type as Bdd_Hashmap_MyHashMap_Type
  use Bdd_NodeLog_Type as Bdd_NodeLog_Type
  use Bdd_Node_Type as Bdd_Node_Type
  use prelude.Borrow
  use map.Map
  function shallow_model2 [#"../bdd.rs" 46 8 46 54] (self : Bdd_Hashmap_MyHashMap_Type.t_myhashmap (Bdd_Bdd_Type.t_bdd, Bdd_Bdd_Type.t_bdd) (Bdd_Bdd_Type.t_bdd)) : Map.map (uint64, uint64) (Core_Option_Option_Type.t_option (Bdd_Bdd_Type.t_bdd))
    
  val shallow_model2 [#"../bdd.rs" 46 8 46 54] (self : Bdd_Hashmap_MyHashMap_Type.t_myhashmap (Bdd_Bdd_Type.t_bdd, Bdd_Bdd_Type.t_bdd) (Bdd_Bdd_Type.t_bdd)) : Map.map (uint64, uint64) (Core_Option_Option_Type.t_option (Bdd_Bdd_Type.t_bdd))
    ensures { result = shallow_model2 self }
    
  use map.Map
  function shallow_model8 [#"../bdd.rs" 46 8 46 54] (self : Bdd_Hashmap_MyHashMap_Type.t_myhashmap (Bdd_Bdd_Type.t_bdd) (Bdd_Bdd_Type.t_bdd)) : Map.map uint64 (Core_Option_Option_Type.t_option (Bdd_Bdd_Type.t_bdd))
    
  val shallow_model8 [#"../bdd.rs" 46 8 46 54] (self : Bdd_Hashmap_MyHashMap_Type.t_myhashmap (Bdd_Bdd_Type.t_bdd) (Bdd_Bdd_Type.t_bdd)) : Map.map uint64 (Core_Option_Option_Type.t_option (Bdd_Bdd_Type.t_bdd))
    ensures { result = shallow_model8 self }
    
  use prelude.Int
  use prelude.UInt64
  function shallow_model6 (self : uint64) : int =
    [#"../../../../creusot-contracts/src/model.rs" 83 8 83 31] UInt64.to_int self
  val shallow_model6 (self : uint64) : int
    ensures { result = shallow_model6 self }
    
  let constant max0  : uint64 = [@vc:do_not_keep_trace] [@vc:sp]
    (18446744073709551615 : uint64)
  function leastvar0 [#"../bdd.rs" 239 4 239 28] (self : Bdd_Bdd_Type.t_bdd) : int =
    [#"../bdd.rs" 241 12 245 13] match (self) with
      | Bdd_Bdd_Type.C_Bdd (Bdd_Node_Type.C_True) _ -> UInt64.to_int max0 + 1
      | Bdd_Bdd_Type.C_Bdd (Bdd_Node_Type.C_False) _ -> UInt64.to_int max0 + 1
      | Bdd_Bdd_Type.C_Bdd (Bdd_Node_Type.C_If v _ _) _ -> shallow_model6 v
      end
  val leastvar0 [#"../bdd.rs" 239 4 239 28] (self : Bdd_Bdd_Type.t_bdd) : int
    ensures { result = leastvar0 self }
    
  use map.Map
  function interp0 [#"../bdd.rs" 209 4 209 53] (self : Bdd_Bdd_Type.t_bdd) (vars : Map.map uint64 bool) : bool =
    [#"../bdd.rs" 211 12 218 13] match (self) with
      | Bdd_Bdd_Type.C_Bdd (Bdd_Node_Type.C_True) _ -> true
      | Bdd_Bdd_Type.C_Bdd (Bdd_Node_Type.C_False) _ -> false
      | Bdd_Bdd_Type.C_Bdd (Bdd_Node_Type.C_If v childt childf) _ -> if Map.get vars v then
        interp0 childt vars
      else
        interp0 childf vars
      
      end
  val interp0 [#"../bdd.rs" 209 4 209 53] (self : Bdd_Bdd_Type.t_bdd) (vars : Map.map uint64 bool) : bool
    ensures { result = interp0 self vars }
    
  use map.Map
  function deep_model4 [#"../bdd.rs" 158 4 158 44] (self : Bdd_Node_Type.t_node) : Bdd_NodeLog_Type.t_nodelog =
    [#"../bdd.rs" 160 12 164 13] match (self) with
      | Bdd_Node_Type.C_False -> Bdd_NodeLog_Type.C_False
      | Bdd_Node_Type.C_True -> Bdd_NodeLog_Type.C_True
      | Bdd_Node_Type.C_If v childt childf -> Bdd_NodeLog_Type.C_If v (Bdd_Bdd_Type.bdd_1 childt) (Bdd_Bdd_Type.bdd_1 childf)
      end
  val deep_model4 [#"../bdd.rs" 158 4 158 44] (self : Bdd_Node_Type.t_node) : Bdd_NodeLog_Type.t_nodelog
    ensures { result = deep_model4 self }
    
  function shallow_model7 [#"../bdd.rs" 175 4 175 50] (self : Bdd_Node_Type.t_node) : Bdd_NodeLog_Type.t_nodelog =
    [#"../bdd.rs" 176 20 176 37] deep_model4 self
  val shallow_model7 [#"../bdd.rs" 175 4 175 50] (self : Bdd_Node_Type.t_node) : Bdd_NodeLog_Type.t_nodelog
    ensures { result = shallow_model7 self }
    
  function shallow_model5 (self : Bdd_Node_Type.t_node) : Bdd_NodeLog_Type.t_nodelog =
    [#"../../../../creusot-contracts/src/model.rs" 83 8 83 31] shallow_model7 self
  val shallow_model5 (self : Bdd_Node_Type.t_node) : Bdd_NodeLog_Type.t_nodelog
    ensures { result = shallow_model5 self }
    
  function shallow_model4 [#"../bdd.rs" 46 8 46 54] (self : Bdd_Hashmap_MyHashMap_Type.t_myhashmap (Bdd_Node_Type.t_node) (Bdd_Bdd_Type.t_bdd)) : Map.map (Bdd_NodeLog_Type.t_nodelog) (Core_Option_Option_Type.t_option (Bdd_Bdd_Type.t_bdd))
    
  val shallow_model4 [#"../bdd.rs" 46 8 46 54] (self : Bdd_Hashmap_MyHashMap_Type.t_myhashmap (Bdd_Node_Type.t_node) (Bdd_Bdd_Type.t_bdd)) : Map.map (Bdd_NodeLog_Type.t_nodelog) (Core_Option_Option_Type.t_option (Bdd_Bdd_Type.t_bdd))
    ensures { result = shallow_model4 self }
    
  use Bdd_Context_Type as Bdd_Context_Type
  predicate is_valid_bdd0 [#"../bdd.rs" 309 4 309 53] (self : Bdd_Context_Type.t_context) (b : Bdd_Bdd_Type.t_bdd) =
    [#"../bdd.rs" 311 12 311 47] Map.get (shallow_model4 (Bdd_Context_Type.context_hashcons self)) (shallow_model5 (Bdd_Bdd_Type.bdd_0 b)) = Core_Option_Option_Type.C_Some b
  val is_valid_bdd0 [#"../bdd.rs" 309 4 309 53] (self : Bdd_Context_Type.t_context) (b : Bdd_Bdd_Type.t_bdd) : bool
    ensures { result = is_valid_bdd0 self b }
    
  use map.Map
  use prelude.Ghost
  predicate is_valid_node0 [#"../bdd.rs" 316 4 316 51] (self : Bdd_Context_Type.t_context) (n : Bdd_Node_Type.t_node) =
    [#"../bdd.rs" 318 12 327 13] match (n) with
      | Bdd_Node_Type.C_True -> true
      | Bdd_Node_Type.C_False -> true
      | Bdd_Node_Type.C_If v childt childf -> Bdd_Bdd_Type.bdd_0 childt <> Bdd_Bdd_Type.bdd_0 childf /\ is_valid_bdd0 self childt /\ is_valid_bdd0 self childf /\ UInt64.to_int v < leastvar0 childt /\ UInt64.to_int v < leastvar0 childf
      end
  val is_valid_node0 [#"../bdd.rs" 316 4 316 51] (self : Bdd_Context_Type.t_context) (n : Bdd_Node_Type.t_node) : bool
    ensures { result = is_valid_node0 self n }
    
  predicate invariant1 [#"../bdd.rs" 262 4 262 30] (self : Bdd_Context_Type.t_context) =
    [#"../bdd.rs" 264 12 288 19] (forall n : Bdd_NodeLog_Type.t_nodelog . match (Map.get (shallow_model4 (Bdd_Context_Type.context_hashcons self)) n) with
      | Core_Option_Option_Type.C_Some b -> shallow_model5 (Bdd_Bdd_Type.bdd_0 b) = n /\ is_valid_node0 self (Bdd_Bdd_Type.bdd_0 b) /\ Bdd_Bdd_Type.bdd_1 b < Bdd_Context_Type.context_cnt self /\ Map.get (Ghost.inner (Bdd_Context_Type.context_hashcons_ghost self)) (Bdd_Bdd_Type.bdd_1 b) = Bdd_Bdd_Type.bdd_0 b
      | Core_Option_Option_Type.C_None -> true
      end) /\ (forall bm : uint64 . match (Map.get (shallow_model8 (Bdd_Context_Type.context_not_memo self)) bm) with
      | Core_Option_Option_Type.C_None -> true
      | Core_Option_Option_Type.C_Some n -> let b = Bdd_Bdd_Type.C_Bdd (Map.get (Ghost.inner (Bdd_Context_Type.context_hashcons_ghost self)) bm) bm in is_valid_bdd0 self n /\ is_valid_bdd0 self b /\ (forall v : Map.map uint64 bool . interp0 n v = (not interp0 b v)) /\ leastvar0 b <= leastvar0 n
      end) /\ (forall abm : (uint64, uint64) . match (Map.get (shallow_model2 (Bdd_Context_Type.context_and_memo self)) abm) with
      | Core_Option_Option_Type.C_None -> true
      | Core_Option_Option_Type.C_Some n -> let a = Bdd_Bdd_Type.C_Bdd (Map.get (Ghost.inner (Bdd_Context_Type.context_hashcons_ghost self)) (let (a, _) = abm in a)) (let (a, _) = abm in a) in let b = Bdd_Bdd_Type.C_Bdd (Map.get (Ghost.inner (Bdd_Context_Type.context_hashcons_ghost self)) (let (_, a) = abm in a)) (let (_, a) = abm in a) in is_valid_bdd0 self n /\ is_valid_bdd0 self a /\ is_valid_bdd0 self b /\ (forall v : Map.map uint64 bool . interp0 n v = (interp0 a v /\ interp0 b v)) /\ (leastvar0 a <= leastvar0 n \/ leastvar0 b <= leastvar0 n)
      end)
  val invariant1 [#"../bdd.rs" 262 4 262 30] (self : Bdd_Context_Type.t_context) : bool
    ensures { result = invariant1 self }
    
  predicate inv1 (_x : Bdd_Context_Type.t_context)
  val inv1 (_x : Bdd_Context_Type.t_context) : bool
    ensures { result = inv1 _x }
    
  axiom inv1 : [#"../bdd.rs" 1 0 1 0] forall x : Bdd_Context_Type.t_context . inv1 x = (invariant1 x /\ match (x) with
    | Bdd_Context_Type.C_Context alloc hashcons hashcons_ghost not_memo and_memo cnt -> true
    end)
  predicate invariant0 (self : borrowed (Bdd_Context_Type.t_context)) =
    [#"../../../../creusot-contracts/src/invariant.rs" 8 8 8 12] true
  val invariant0 (self : borrowed (Bdd_Context_Type.t_context)) : bool
    ensures { result = invariant0 self }
    
  predicate inv0 (_x : borrowed (Bdd_Context_Type.t_context))
  val inv0 (_x : borrowed (Bdd_Context_Type.t_context)) : bool
    ensures { result = inv0 _x }
    
  axiom inv0 : [#"../bdd.rs" 1 0 1 0] forall x : borrowed (Bdd_Context_Type.t_context) . inv0 x = (inv1 ( * x) /\ inv1 ( ^ x))
  function size0 [#"../bdd.rs" 224 4 224 24] (self : Bdd_Bdd_Type.t_bdd) : int =
    [#"../bdd.rs" 226 12 234 13] match (self) with
      | Bdd_Bdd_Type.C_Bdd (Bdd_Node_Type.C_True) _ -> 0
      | Bdd_Bdd_Type.C_Bdd (Bdd_Node_Type.C_False) _ -> 0
      | Bdd_Bdd_Type.C_Bdd (Bdd_Node_Type.C_If _ childt childf) _ -> let ht = size0 childt in let hf = size0 childf in 1 + ht + hf
      end
  val size0 [#"../bdd.rs" 224 4 224 24] (self : Bdd_Bdd_Type.t_bdd) : int
    ensures { result = size0 self }
    
  axiom size0_spec : forall self : Bdd_Bdd_Type.t_bdd . [#"../bdd.rs" 223 14 223 25] size0 self >= 0
  predicate grows0 [#"../bdd.rs" 296 4 296 35] (self : borrowed (Bdd_Context_Type.t_context)) =
    [#"../bdd.rs" 297 8 304 9] UInt64.to_int (Bdd_Context_Type.context_cnt ( * self)) <= UInt64.to_int (Bdd_Context_Type.context_cnt ( ^ self)) /\ (forall n : Bdd_NodeLog_Type.t_nodelog . match (Map.get (shallow_model4 (Bdd_Context_Type.context_hashcons ( * self))) n) with
      | Core_Option_Option_Type.C_Some b -> Map.get (shallow_model4 (Bdd_Context_Type.context_hashcons ( ^ self))) n = Core_Option_Option_Type.C_Some b
      | Core_Option_Option_Type.C_None -> true
      end)
  val grows0 [#"../bdd.rs" 296 4 296 35] (self : borrowed (Bdd_Context_Type.t_context)) : bool
    ensures { result = grows0 self }
    
  function shallow_model3 (self : borrowed (Bdd_Hashmap_MyHashMap_Type.t_myhashmap (Bdd_Bdd_Type.t_bdd, Bdd_Bdd_Type.t_bdd) (Bdd_Bdd_Type.t_bdd))) : Map.map (uint64, uint64) (Core_Option_Option_Type.t_option (Bdd_Bdd_Type.t_bdd))
    
   =
    [#"../../../../creusot-contracts/src/model.rs" 101 8 101 31] shallow_model2 ( * self)
  val shallow_model3 (self : borrowed (Bdd_Hashmap_MyHashMap_Type.t_myhashmap (Bdd_Bdd_Type.t_bdd, Bdd_Bdd_Type.t_bdd) (Bdd_Bdd_Type.t_bdd))) : Map.map (uint64, uint64) (Core_Option_Option_Type.t_option (Bdd_Bdd_Type.t_bdd))
    ensures { result = shallow_model3 self }
    
  function deep_model3 [#"../bdd.rs" 185 4 185 44] (self : Bdd_Bdd_Type.t_bdd) : uint64 =
    [#"../bdd.rs" 186 20 186 26] Bdd_Bdd_Type.bdd_1 self
  val deep_model3 [#"../bdd.rs" 185 4 185 44] (self : Bdd_Bdd_Type.t_bdd) : uint64
    ensures { result = deep_model3 self }
    
  function deep_model2 (self : (Bdd_Bdd_Type.t_bdd, Bdd_Bdd_Type.t_bdd)) : (uint64, uint64) =
    [#"../../../../creusot-contracts/src/std/tuples.rs" 29 28 29 57] (deep_model3 (let (a, _) = self in a), deep_model3 (let (_, a) = self in a))
  val deep_model2 (self : (Bdd_Bdd_Type.t_bdd, Bdd_Bdd_Type.t_bdd)) : (uint64, uint64)
    ensures { result = deep_model2 self }
    
  val add0 [#"../bdd.rs" 54 8 54 45] (self : borrowed (Bdd_Hashmap_MyHashMap_Type.t_myhashmap (Bdd_Bdd_Type.t_bdd, Bdd_Bdd_Type.t_bdd) (Bdd_Bdd_Type.t_bdd))) (key : (Bdd_Bdd_Type.t_bdd, Bdd_Bdd_Type.t_bdd)) (val' : Bdd_Bdd_Type.t_bdd) : ()
    requires {[#"../bdd.rs" 54 30 54 33] inv4 key}
    requires {[#"../bdd.rs" 54 38 54 41] inv5 val'}
    ensures { [#"../bdd.rs" 52 8 52 128] forall i : (uint64, uint64) . inv6 i -> Map.get (shallow_model2 ( ^ self)) i = (if i = deep_model2 key then
      Core_Option_Option_Type.C_Some val'
    else
      Map.get (shallow_model3 self) i
    ) }
    
  val node0 [#"../bdd.rs" 465 4 465 87] (self : borrowed (Bdd_Context_Type.t_context)) (x : uint64) (childt : Bdd_Bdd_Type.t_bdd) (childf : Bdd_Bdd_Type.t_bdd) : Bdd_Bdd_Type.t_bdd
    requires {[#"../bdd.rs" 458 15 458 40] is_valid_bdd0 ( * self) childt}
    requires {[#"../bdd.rs" 459 15 459 40] is_valid_bdd0 ( * self) childf}
    requires {[#"../bdd.rs" 460 15 460 63] UInt64.to_int x < leastvar0 childt /\ UInt64.to_int x < leastvar0 childf}
    requires {[#"../bdd.rs" 465 17 465 21] inv0 self}
    ensures { [#"../bdd.rs" 461 14 461 26] grows0 self }
    ensures { [#"../bdd.rs" 462 14 462 42] is_valid_bdd0 ( ^ self) result }
    ensures { [#"../bdd.rs" 463 4 463 106] forall v : Map.map uint64 bool . interp0 result v = (if Map.get v x then
      interp0 childt v
    else
      interp0 childf v
    ) }
    ensures { [#"../bdd.rs" 464 14 464 37] UInt64.to_int x <= leastvar0 result }
    
  function cmp_log0 (self : int) (o : int) : Core_Cmp_Ordering_Type.t_ordering =
    [#"../../../../creusot-contracts/src/logic/ord.rs" 137 12 146 17] if self < o then
      Core_Cmp_Ordering_Type.C_Less
    else
      if self = o then Core_Cmp_Ordering_Type.C_Equal else Core_Cmp_Ordering_Type.C_Greater
    
  val cmp_log0 (self : int) (o : int) : Core_Cmp_Ordering_Type.t_ordering
    ensures { result = cmp_log0 self o }
    
  function deep_model1 (self : uint64) : int =
    [#"../../../../creusot-contracts/src/std/num.rs" 22 16 22 35] UInt64.to_int self
  val deep_model1 (self : uint64) : int
    ensures { result = deep_model1 self }
    
  val cmp0 (self : uint64) (other : uint64) : Core_Cmp_Ordering_Type.t_ordering
    ensures { [#"../../../../creusot-contracts/src/std/cmp.rs" 50 26 50 85] result = cmp_log0 (deep_model1 self) (deep_model1 other) }
    
  val false0 [#"../bdd.rs" 484 4 484 43] (self : borrowed (Bdd_Context_Type.t_context)) : Bdd_Bdd_Type.t_bdd
    requires {[#"../bdd.rs" 484 23 484 27] inv0 self}
    ensures { [#"../bdd.rs" 480 14 480 26] grows0 self }
    ensures { [#"../bdd.rs" 481 14 481 42] is_valid_bdd0 ( ^ self) result }
    ensures { [#"../bdd.rs" 482 4 482 45] forall v : Map.map uint64 bool . not interp0 result v }
    ensures { [#"../bdd.rs" 483 14 483 46] UInt64.to_int max0 + 1 = leastvar0 result }
    
  predicate resolve4 (self : Bdd_Node_Type.t_node) =
    [#"../../../../creusot-contracts/src/resolve.rs" 45 8 45 12] true
  val resolve4 (self : Bdd_Node_Type.t_node) : bool
    ensures { result = resolve4 self }
    
  predicate resolve2 (self : (Bdd_Node_Type.t_node, Bdd_Node_Type.t_node)) =
    [#"../../../../creusot-contracts/src/resolve.rs" 16 8 16 60] resolve4 (let (a, _) = self in a) /\ resolve4 (let (_, a) = self in a)
  val resolve2 (self : (Bdd_Node_Type.t_node, Bdd_Node_Type.t_node)) : bool
    ensures { result = resolve2 self }
    
  predicate resolve1 (self : borrowed (Bdd_Context_Type.t_context)) =
    [#"../../../../creusot-contracts/src/resolve.rs" 25 20 25 34]  ^ self =  * self
  val resolve1 (self : borrowed (Bdd_Context_Type.t_context)) : bool
    ensures { result = resolve1 self }
    
  predicate resolve3 (self : Bdd_Bdd_Type.t_bdd) =
    [#"../../../../creusot-contracts/src/resolve.rs" 45 8 45 12] true
  val resolve3 (self : Bdd_Bdd_Type.t_bdd) : bool
    ensures { result = resolve3 self }
    
  predicate resolve0 (self : (Bdd_Bdd_Type.t_bdd, Bdd_Bdd_Type.t_bdd)) =
    [#"../../../../creusot-contracts/src/resolve.rs" 16 8 16 60] resolve3 (let (a, _) = self in a) /\ resolve3 (let (_, a) = self in a)
  val resolve0 (self : (Bdd_Bdd_Type.t_bdd, Bdd_Bdd_Type.t_bdd)) : bool
    ensures { result = resolve0 self }
    
  function deep_model0 (self : (Bdd_Bdd_Type.t_bdd, Bdd_Bdd_Type.t_bdd)) : (uint64, uint64) =
    [#"../../../../creusot-contracts/src/model.rs" 74 8 74 28] deep_model2 self
  val deep_model0 (self : (Bdd_Bdd_Type.t_bdd, Bdd_Bdd_Type.t_bdd)) : (uint64, uint64)
    ensures { result = deep_model0 self }
    
  function shallow_model0 (self : Bdd_Hashmap_MyHashMap_Type.t_myhashmap (Bdd_Bdd_Type.t_bdd, Bdd_Bdd_Type.t_bdd) (Bdd_Bdd_Type.t_bdd)) : Map.map (uint64, uint64) (Core_Option_Option_Type.t_option (Bdd_Bdd_Type.t_bdd))
    
   =
    [#"../../../../creusot-contracts/src/model.rs" 83 8 83 31] shallow_model2 self
  val shallow_model0 (self : Bdd_Hashmap_MyHashMap_Type.t_myhashmap (Bdd_Bdd_Type.t_bdd, Bdd_Bdd_Type.t_bdd) (Bdd_Bdd_Type.t_bdd)) : Map.map (uint64, uint64) (Core_Option_Option_Type.t_option (Bdd_Bdd_Type.t_bdd))
    ensures { result = shallow_model0 self }
    
  val get0 [#"../bdd.rs" 63 8 63 65] (self : Bdd_Hashmap_MyHashMap_Type.t_myhashmap (Bdd_Bdd_Type.t_bdd, Bdd_Bdd_Type.t_bdd) (Bdd_Bdd_Type.t_bdd)) (key : (Bdd_Bdd_Type.t_bdd, Bdd_Bdd_Type.t_bdd)) : Core_Option_Option_Type.t_option (Bdd_Bdd_Type.t_bdd)
    requires {[#"../bdd.rs" 63 37 63 40] inv2 key}
    ensures { [#"../bdd.rs" 58 18 61 9] match (result) with
      | Core_Option_Option_Type.C_Some v -> Map.get (shallow_model0 self) (deep_model0 key) = Core_Option_Option_Type.C_Some v
      | Core_Option_Option_Type.C_None -> Map.get (shallow_model0 self) (deep_model0 key) = Core_Option_Option_Type.C_None
      end }
    ensures { [#"../bdd.rs" 63 52 63 65] inv3 result }
    
  let rec cfg and [#"../bdd.rs" 527 4 527 72] [@cfg:stackify] [@cfg:subregion_analysis] (self : borrowed (Bdd_Context_Type.t_context)) (a : Bdd_Bdd_Type.t_bdd) (b : Bdd_Bdd_Type.t_bdd) : Bdd_Bdd_Type.t_bdd
    requires {[#"../bdd.rs" 520 15 520 35] is_valid_bdd0 ( * self) a}
    requires {[#"../bdd.rs" 521 15 521 35] is_valid_bdd0 ( * self) b}
    requires {[#"../bdd.rs" 527 20 527 24] inv0 self}
    ensures { [#"../bdd.rs" 522 14 522 26] grows0 self }
    ensures { [#"../bdd.rs" 523 14 523 42] is_valid_bdd0 ( ^ self) result }
    ensures { [#"../bdd.rs" 524 4 524 76] forall v : Map.map uint64 bool . interp0 result v = (interp0 a v /\ interp0 b v) }
    ensures { [#"../bdd.rs" 525 14 525 84] leastvar0 a <= leastvar0 result \/ leastvar0 b <= leastvar0 result }
    variant {[#"../bdd.rs" 526 14 526 33] size0 a + size0 b}
    
   = [@vc:do_not_keep_trace] [@vc:sp]
  var _0 : Bdd_Bdd_Type.t_bdd;
  var self : borrowed (Bdd_Context_Type.t_context) = self;
  var a : Bdd_Bdd_Type.t_bdd = a;
  var b : Bdd_Bdd_Type.t_bdd = b;
  var _12 : Core_Option_Option_Type.t_option (Bdd_Bdd_Type.t_bdd);
  var _15 : (Bdd_Bdd_Type.t_bdd, Bdd_Bdd_Type.t_bdd);
  var _16 : (Bdd_Bdd_Type.t_bdd, Bdd_Bdd_Type.t_bdd);
  var r : Bdd_Bdd_Type.t_bdd;
  var r1 : Bdd_Bdd_Type.t_bdd;
  var _23 : (Bdd_Node_Type.t_node, Bdd_Node_Type.t_node);
  var _31 : borrowed (Bdd_Context_Type.t_context);
  var va : uint64;
  var childta : Bdd_Bdd_Type.t_bdd;
  var childfa : Bdd_Bdd_Type.t_bdd;
  var vb : uint64;
  var childtb : Bdd_Bdd_Type.t_bdd;
  var childfb : Bdd_Bdd_Type.t_bdd;
  var v : uint64;
  var childt : Bdd_Bdd_Type.t_bdd;
  var childf : Bdd_Bdd_Type.t_bdd;
  var _41 : ();
  var _42 : Core_Cmp_Ordering_Type.t_ordering;
  var _45 : uint64;
  var _48 : Bdd_Bdd_Type.t_bdd;
  var _49 : borrowed (Bdd_Context_Type.t_context);
  var _52 : Bdd_Bdd_Type.t_bdd;
  var _53 : borrowed (Bdd_Context_Type.t_context);
  var _57 : Bdd_Bdd_Type.t_bdd;
  var _58 : borrowed (Bdd_Context_Type.t_context);
  var _61 : Bdd_Bdd_Type.t_bdd;
  var _62 : borrowed (Bdd_Context_Type.t_context);
  var _66 : Bdd_Bdd_Type.t_bdd;
  var _67 : borrowed (Bdd_Context_Type.t_context);
  var _70 : Bdd_Bdd_Type.t_bdd;
  var _71 : borrowed (Bdd_Context_Type.t_context);
  var _74 : borrowed (Bdd_Context_Type.t_context);
  var _78 : ();
  var _79 : borrowed (Bdd_Hashmap_MyHashMap_Type.t_myhashmap (Bdd_Bdd_Type.t_bdd, Bdd_Bdd_Type.t_bdd) (Bdd_Bdd_Type.t_bdd));
  {
    goto BB0
  }
  BB0 {
<<<<<<< HEAD
    [#"../bdd.rs" 528 44 528 50] _16 <- ([#"../bdd.rs" 528 44 528 50] ([#"../bdd.rs" 528 45 528 46] a, [#"../bdd.rs" 528 48 528 49] b));
    [#"../bdd.rs" 528 43 528 50] _15 <- ([#"../bdd.rs" 528 43 528 50] _16);
    [#"../bdd.rs" 528 25 528 51] _12 <- ([#"../bdd.rs" 528 25 528 51] Get0.get ([#"../bdd.rs" 528 25 528 51] Bdd_Context_Type.context_and_memo ( * self)) ([#"../bdd.rs" 528 43 528 50] _15));
=======
    _16 <- ([#"../bdd.rs" 528 44 528 50] (a, b));
    _15 <- ([#"../bdd.rs" 528 43 528 50] _16);
    _12 <- ([#"../bdd.rs" 528 25 528 51] get0 ([#"../bdd.rs" 528 25 528 51] Bdd_Context_Type.context_and_memo ( * self)) ([#"../bdd.rs" 528 43 528 50] _15));
>>>>>>> 62b454c8
    goto BB1
  }
  BB1 {
    assume { resolve0 _16 };
    switch (_12)
      | Core_Option_Option_Type.C_Some _ -> goto BB2
      | _ -> goto BB5
      end
  }
  BB2 {
    goto BB3
  }
  BB3 {
<<<<<<< HEAD
    [#"../bdd.rs" 528 20 528 21] r <- ([#"../bdd.rs" 528 20 528 21] Core_Option_Option_Type.some_0 _12);
    [#"../bdd.rs" 529 19 529 21] _0 <- ([#"../bdd.rs" 529 19 529 21] r);
    assert { [@expl:type invariant] Inv0.inv self };
    assume { Resolve1.resolve self };
=======
    r <- Core_Option_Option_Type.some_0 _12;
    _0 <- r;
    assert { [@expl:type invariant] inv0 self };
    assume { resolve1 self };
>>>>>>> 62b454c8
    goto BB35
  }
  BB4 {
    assert { [#"../bdd.rs" 528 52 530 9] false };
    absurd
  }
  BB5 {
    [#"../bdd.rs" 531 22 531 34] _23 <- ([#"../bdd.rs" 531 22 531 34] ([#"../bdd.rs" 531 23 531 27] Bdd_Bdd_Type.bdd_0 a, [#"../bdd.rs" 531 29 531 33] Bdd_Bdd_Type.bdd_0 b));
    switch (let (a, _) = _23 in a)
      | Bdd_Node_Type.C_True -> goto BB7
      | _ -> goto BB6
      end
  }
  BB6 {
    switch (let (_, a) = _23 in a)
      | Bdd_Node_Type.C_True -> goto BB9
      | _ -> goto BB8
      end
  }
  BB7 {
    goto BB15
  }
  BB8 {
    switch (let (a, _) = _23 in a)
      | Bdd_Node_Type.C_False -> goto BB10
      | _ -> goto BB11
      end
  }
  BB9 {
    goto BB16
  }
  BB10 {
    goto BB17
  }
  BB11 {
    switch (let (_, a) = _23 in a)
      | Bdd_Node_Type.C_False -> goto BB12
      | Bdd_Node_Type.C_If _ _ _ -> goto BB13
      | _ -> goto BB38
      end
  }
  BB12 {
    goto BB17
  }
  BB13 {
    switch (let (a, _) = _23 in a)
      | Bdd_Node_Type.C_If _ _ _ -> goto BB14
      | _ -> goto BB39
      end
  }
  BB14 {
<<<<<<< HEAD
    [#"../bdd.rs" 537 24 537 26] vb <- ([#"../bdd.rs" 537 24 537 26] Bdd_Node_Type.if_v (let (_, a) = _23 in a));
    [#"../bdd.rs" 537 36 537 43] childtb <- ([#"../bdd.rs" 537 36 537 43] Bdd_Node_Type.if_childt (let (_, a) = _23 in a));
    [#"../bdd.rs" 537 53 537 60] childfb <- ([#"../bdd.rs" 537 53 537 60] Bdd_Node_Type.if_childf (let (_, a) = _23 in a));
    [#"../bdd.rs" 536 24 536 26] va <- ([#"../bdd.rs" 536 24 536 26] Bdd_Node_Type.if_v (let (a, _) = _23 in a));
    [#"../bdd.rs" 536 36 536 43] childta <- ([#"../bdd.rs" 536 36 536 43] Bdd_Node_Type.if_childt (let (a, _) = _23 in a));
    [#"../bdd.rs" 536 53 536 60] childfa <- ([#"../bdd.rs" 536 53 536 60] Bdd_Node_Type.if_childf (let (a, _) = _23 in a));
    assume { Resolve2.resolve _23 };
    [#"../bdd.rs" 540 29 540 32] _45 <- ([#"../bdd.rs" 540 29 540 32] vb);
    [#"../bdd.rs" 540 22 540 33] _42 <- ([#"../bdd.rs" 540 22 540 33] Cmp0.cmp ([#"../bdd.rs" 540 22 540 33] va) ([#"../bdd.rs" 540 29 540 32] _45));
    goto BB19
  }
  BB15 {
    assume { Resolve2.resolve _23 };
    [#"../bdd.rs" 532 25 532 26] r1 <- ([#"../bdd.rs" 532 25 532 26] b);
    goto BB33
  }
  BB16 {
    assume { Resolve2.resolve _23 };
    [#"../bdd.rs" 533 25 533 26] r1 <- ([#"../bdd.rs" 533 25 533 26] a);
    goto BB33
  }
  BB17 {
    assume { Resolve2.resolve _23 };
    [#"../bdd.rs" 534 39 534 52] _31 <- Borrow.borrow_mut ( * self);
    [#"../bdd.rs" 534 39 534 52] self <- { self with current = ( ^ _31) };
    assume { Inv1.inv ( ^ _31) };
    [#"../bdd.rs" 534 39 534 52] r1 <- ([#"../bdd.rs" 534 39 534 52] False0.false_ _31);
    [#"../bdd.rs" 1 0 1 0] _31 <- any borrowed (Bdd_Context_Type.t_context);
=======
    vb <- Bdd_Node_Type.if_v (let (_, a) = _23 in a);
    childtb <- Bdd_Node_Type.if_childt (let (_, a) = _23 in a);
    childfb <- Bdd_Node_Type.if_childf (let (_, a) = _23 in a);
    va <- Bdd_Node_Type.if_v (let (a, _) = _23 in a);
    childta <- Bdd_Node_Type.if_childt (let (a, _) = _23 in a);
    childfa <- Bdd_Node_Type.if_childf (let (a, _) = _23 in a);
    assume { resolve2 _23 };
    _45 <- ([#"../bdd.rs" 540 29 540 32] vb);
    _42 <- ([#"../bdd.rs" 540 22 540 33] cmp0 ([#"../bdd.rs" 540 22 540 33] va) ([#"../bdd.rs" 540 29 540 32] _45));
    goto BB19
  }
  BB15 {
    assume { resolve2 _23 };
    r1 <- b;
    goto BB33
  }
  BB16 {
    assume { resolve2 _23 };
    r1 <- a;
    goto BB33
  }
  BB17 {
    assume { resolve2 _23 };
    _31 <- Borrow.borrow_mut ( * self);
    self <- { self with current = ( ^ _31) };
    assume { inv1 ( ^ _31) };
    r1 <- ([#"../bdd.rs" 534 39 534 52] false0 _31);
    _31 <- any borrowed (Bdd_Context_Type.t_context);
>>>>>>> 62b454c8
    goto BB18
  }
  BB18 {
    goto BB33
  }
  BB19 {
    switch (_42)
      | Core_Cmp_Ordering_Type.C_Less -> goto BB20
      | Core_Cmp_Ordering_Type.C_Equal -> goto BB21
      | Core_Cmp_Ordering_Type.C_Greater -> goto BB22
      end
  }
  BB20 {
    goto BB26
  }
  BB21 {
<<<<<<< HEAD
    [#"../bdd.rs" 552 24 552 30] v <- ([#"../bdd.rs" 552 28 552 30] va);
    [#"../bdd.rs" 553 33 553 59] _67 <- Borrow.borrow_mut ( * self);
    [#"../bdd.rs" 553 33 553 59] self <- { self with current = ( ^ _67) };
    assume { Inv1.inv ( ^ _67) };
    [#"../bdd.rs" 553 33 553 59] _66 <- ([#"../bdd.rs" 553 33 553 59] and _67 ([#"../bdd.rs" 553 42 553 49] childta) ([#"../bdd.rs" 553 51 553 58] childtb));
    [#"../bdd.rs" 1 0 1 0] _67 <- any borrowed (Bdd_Context_Type.t_context);
=======
    v <- va;
    _67 <- Borrow.borrow_mut ( * self);
    self <- { self with current = ( ^ _67) };
    assume { inv1 ( ^ _67) };
    _66 <- ([#"../bdd.rs" 553 33 553 59] and _67 childta childtb);
    _67 <- any borrowed (Bdd_Context_Type.t_context);
>>>>>>> 62b454c8
    goto BB29
  }
  BB22 {
    goto BB23
  }
  BB23 {
<<<<<<< HEAD
    [#"../bdd.rs" 542 24 542 30] v <- ([#"../bdd.rs" 542 28 542 30] vb);
    [#"../bdd.rs" 543 33 543 53] _49 <- Borrow.borrow_mut ( * self);
    [#"../bdd.rs" 543 33 543 53] self <- { self with current = ( ^ _49) };
    assume { Inv1.inv ( ^ _49) };
    [#"../bdd.rs" 543 33 543 53] _48 <- ([#"../bdd.rs" 543 33 543 53] and _49 ([#"../bdd.rs" 543 42 543 43] a) ([#"../bdd.rs" 543 45 543 52] childtb));
    [#"../bdd.rs" 1 0 1 0] _49 <- any borrowed (Bdd_Context_Type.t_context);
    goto BB24
  }
  BB24 {
    [#"../bdd.rs" 543 24 543 53] childt <- ([#"../bdd.rs" 543 24 543 53] _48);
    [#"../bdd.rs" 543 24 543 53] _48 <- any Bdd_Bdd_Type.t_bdd;
    [#"../bdd.rs" 544 33 544 53] _53 <- Borrow.borrow_mut ( * self);
    [#"../bdd.rs" 544 33 544 53] self <- { self with current = ( ^ _53) };
    assume { Inv1.inv ( ^ _53) };
    [#"../bdd.rs" 544 33 544 53] _52 <- ([#"../bdd.rs" 544 33 544 53] and _53 ([#"../bdd.rs" 544 42 544 43] a) ([#"../bdd.rs" 544 45 544 52] childfb));
    [#"../bdd.rs" 1 0 1 0] _53 <- any borrowed (Bdd_Context_Type.t_context);
=======
    v <- vb;
    _49 <- Borrow.borrow_mut ( * self);
    self <- { self with current = ( ^ _49) };
    assume { inv1 ( ^ _49) };
    _48 <- ([#"../bdd.rs" 543 33 543 53] and _49 a childtb);
    _49 <- any borrowed (Bdd_Context_Type.t_context);
    goto BB24
  }
  BB24 {
    childt <- _48;
    _48 <- any Bdd_Bdd_Type.t_bdd;
    _53 <- Borrow.borrow_mut ( * self);
    self <- { self with current = ( ^ _53) };
    assume { inv1 ( ^ _53) };
    _52 <- ([#"../bdd.rs" 544 33 544 53] and _53 a childfb);
    _53 <- any borrowed (Bdd_Context_Type.t_context);
>>>>>>> 62b454c8
    goto BB25
  }
  BB25 {
    [#"../bdd.rs" 544 24 544 53] childf <- ([#"../bdd.rs" 544 24 544 53] _52);
    [#"../bdd.rs" 544 24 544 53] _52 <- any Bdd_Bdd_Type.t_bdd;
    [#"../bdd.rs" 541 31 545 21] _41 <- ([#"../bdd.rs" 541 31 545 21] ());
    goto BB31
  }
  BB26 {
<<<<<<< HEAD
    [#"../bdd.rs" 547 24 547 30] v <- ([#"../bdd.rs" 547 28 547 30] va);
    [#"../bdd.rs" 548 33 548 53] _58 <- Borrow.borrow_mut ( * self);
    [#"../bdd.rs" 548 33 548 53] self <- { self with current = ( ^ _58) };
    assume { Inv1.inv ( ^ _58) };
    [#"../bdd.rs" 548 33 548 53] _57 <- ([#"../bdd.rs" 548 33 548 53] and _58 ([#"../bdd.rs" 548 42 548 49] childta) ([#"../bdd.rs" 548 51 548 52] b));
    [#"../bdd.rs" 1 0 1 0] _58 <- any borrowed (Bdd_Context_Type.t_context);
    goto BB27
  }
  BB27 {
    [#"../bdd.rs" 548 24 548 53] childt <- ([#"../bdd.rs" 548 24 548 53] _57);
    [#"../bdd.rs" 548 24 548 53] _57 <- any Bdd_Bdd_Type.t_bdd;
    [#"../bdd.rs" 549 33 549 53] _62 <- Borrow.borrow_mut ( * self);
    [#"../bdd.rs" 549 33 549 53] self <- { self with current = ( ^ _62) };
    assume { Inv1.inv ( ^ _62) };
    [#"../bdd.rs" 549 33 549 53] _61 <- ([#"../bdd.rs" 549 33 549 53] and _62 ([#"../bdd.rs" 549 42 549 49] childfa) ([#"../bdd.rs" 549 51 549 52] b));
    [#"../bdd.rs" 1 0 1 0] _62 <- any borrowed (Bdd_Context_Type.t_context);
=======
    v <- va;
    _58 <- Borrow.borrow_mut ( * self);
    self <- { self with current = ( ^ _58) };
    assume { inv1 ( ^ _58) };
    _57 <- ([#"../bdd.rs" 548 33 548 53] and _58 childta b);
    _58 <- any borrowed (Bdd_Context_Type.t_context);
    goto BB27
  }
  BB27 {
    childt <- _57;
    _57 <- any Bdd_Bdd_Type.t_bdd;
    _62 <- Borrow.borrow_mut ( * self);
    self <- { self with current = ( ^ _62) };
    assume { inv1 ( ^ _62) };
    _61 <- ([#"../bdd.rs" 549 33 549 53] and _62 childfa b);
    _62 <- any borrowed (Bdd_Context_Type.t_context);
>>>>>>> 62b454c8
    goto BB28
  }
  BB28 {
    [#"../bdd.rs" 549 24 549 53] childf <- ([#"../bdd.rs" 549 24 549 53] _61);
    [#"../bdd.rs" 549 24 549 53] _61 <- any Bdd_Bdd_Type.t_bdd;
    [#"../bdd.rs" 546 28 550 21] _41 <- ([#"../bdd.rs" 546 28 550 21] ());
    goto BB31
  }
  BB29 {
<<<<<<< HEAD
    [#"../bdd.rs" 553 24 553 59] childt <- ([#"../bdd.rs" 553 24 553 59] _66);
    [#"../bdd.rs" 553 24 553 59] _66 <- any Bdd_Bdd_Type.t_bdd;
    [#"../bdd.rs" 554 33 554 59] _71 <- Borrow.borrow_mut ( * self);
    [#"../bdd.rs" 554 33 554 59] self <- { self with current = ( ^ _71) };
    assume { Inv1.inv ( ^ _71) };
    [#"../bdd.rs" 554 33 554 59] _70 <- ([#"../bdd.rs" 554 33 554 59] and _71 ([#"../bdd.rs" 554 42 554 49] childfa) ([#"../bdd.rs" 554 51 554 58] childfb));
    [#"../bdd.rs" 1 0 1 0] _71 <- any borrowed (Bdd_Context_Type.t_context);
=======
    childt <- _66;
    _66 <- any Bdd_Bdd_Type.t_bdd;
    _71 <- Borrow.borrow_mut ( * self);
    self <- { self with current = ( ^ _71) };
    assume { inv1 ( ^ _71) };
    _70 <- ([#"../bdd.rs" 554 33 554 59] and _71 childfa childfb);
    _71 <- any borrowed (Bdd_Context_Type.t_context);
>>>>>>> 62b454c8
    goto BB30
  }
  BB30 {
    [#"../bdd.rs" 554 24 554 59] childf <- ([#"../bdd.rs" 554 24 554 59] _70);
    [#"../bdd.rs" 554 24 554 59] _70 <- any Bdd_Bdd_Type.t_bdd;
    [#"../bdd.rs" 551 29 555 21] _41 <- ([#"../bdd.rs" 551 29 555 21] ());
    goto BB31
  }
  BB31 {
<<<<<<< HEAD
    [#"../bdd.rs" 557 16 557 44] _74 <- Borrow.borrow_mut ( * self);
    [#"../bdd.rs" 557 16 557 44] self <- { self with current = ( ^ _74) };
    assume { Inv1.inv ( ^ _74) };
    [#"../bdd.rs" 557 16 557 44] r1 <- ([#"../bdd.rs" 557 16 557 44] Node0.node _74 ([#"../bdd.rs" 557 26 557 27] v) ([#"../bdd.rs" 557 29 557 35] childt) ([#"../bdd.rs" 557 37 557 43] childf));
    [#"../bdd.rs" 1 0 1 0] _74 <- any borrowed (Bdd_Context_Type.t_context);
=======
    _74 <- Borrow.borrow_mut ( * self);
    self <- { self with current = ( ^ _74) };
    assume { inv1 ( ^ _74) };
    r1 <- ([#"../bdd.rs" 557 16 557 44] node0 _74 v childt childf);
    _74 <- any borrowed (Bdd_Context_Type.t_context);
>>>>>>> 62b454c8
    goto BB32
  }
  BB32 {
    goto BB33
  }
  BB33 {
<<<<<<< HEAD
    [#"../bdd.rs" 560 8 560 36] _79 <- Borrow.borrow_mut (Bdd_Context_Type.context_and_memo ( * self));
    [#"../bdd.rs" 560 8 560 36] self <- { self with current = (let Bdd_Context_Type.C_Context a b c d e f =  * self in Bdd_Context_Type.C_Context a b c d ( ^ _79) f) };
    [#"../bdd.rs" 560 8 560 36] _78 <- ([#"../bdd.rs" 560 8 560 36] Add0.add _79 ([#"../bdd.rs" 560 26 560 32] ([#"../bdd.rs" 560 27 560 28] a, [#"../bdd.rs" 560 30 560 31] b)) ([#"../bdd.rs" 560 34 560 35] r1));
    [#"../bdd.rs" 1 0 1 0] _79 <- any borrowed (Bdd_Hashmap_MyHashMap_Type.t_myhashmap (Bdd_Bdd_Type.t_bdd, Bdd_Bdd_Type.t_bdd) (Bdd_Bdd_Type.t_bdd));
    goto BB34
  }
  BB34 {
    assert { [@expl:type invariant] Inv0.inv self };
    assume { Resolve1.resolve self };
    [#"../bdd.rs" 561 8 561 9] _0 <- ([#"../bdd.rs" 561 8 561 9] r1);
=======
    _79 <- Borrow.borrow_mut (Bdd_Context_Type.context_and_memo ( * self));
    self <- { self with current = (let Bdd_Context_Type.C_Context a b c d e f =  * self in Bdd_Context_Type.C_Context a b c d ( ^ _79) f) };
    _78 <- ([#"../bdd.rs" 560 8 560 36] add0 _79 ([#"../bdd.rs" 560 26 560 32] (a, b)) r1);
    _79 <- any borrowed (Bdd_Hashmap_MyHashMap_Type.t_myhashmap (Bdd_Bdd_Type.t_bdd, Bdd_Bdd_Type.t_bdd) (Bdd_Bdd_Type.t_bdd));
    goto BB34
  }
  BB34 {
    assert { [@expl:type invariant] inv0 self };
    assume { resolve1 self };
    _0 <- r1;
>>>>>>> 62b454c8
    goto BB35
  }
  BB35 {
    return _0
  }
  BB37 {
    goto BB21
  }
  BB38 {
    assume { resolve2 _23 };
    assert { [@expl:type invariant] inv0 self };
    assume { resolve1 self };
    goto BB4
  }
  BB39 {
    assume { resolve2 _23 };
    assert { [@expl:type invariant] inv0 self };
    assume { resolve1 self };
    goto BB4
  }
  BB40 {
    assert { [@expl:type invariant] inv0 self };
    assume { resolve1 self };
    goto BB4
  }
  
end
module Bdd_Hashmap_Impl0
  type k
  type v
end
module Bdd_Impl4
  
end
module Bdd_Impl6
  
end
module Bdd_Hashmap_Impl2
  type u
  type v
  predicate invariant0 (self : (u, v))
  val invariant0 (self : (u, v)) : bool
    ensures { result = invariant0 self }
    
  predicate inv0 (_x : (u, v))
  val inv0 (_x : (u, v)) : bool
    ensures { result = inv0 _x }
    
  axiom inv0 : [#"../bdd.rs" 1 0 1 0] forall x : (u, v) . inv0 x = true
  use prelude.UInt64
  use prelude.UInt64
  use prelude.Int
  let constant max0  : uint64 = [@vc:do_not_keep_trace] [@vc:sp]
    (18446744073709551615 : uint64)
  type deep_model_ty1
  function hash_log2 [#"../bdd.rs" 34 8 34 49] (_1 : deep_model_ty1) : int
  val hash_log2 [#"../bdd.rs" 34 8 34 49] (_1 : deep_model_ty1) : int
    ensures { result = hash_log2 _1 }
    
  type deep_model_ty0
  function hash_log1 [#"../bdd.rs" 34 8 34 49] (_1 : deep_model_ty0) : int
  val hash_log1 [#"../bdd.rs" 34 8 34 49] (_1 : deep_model_ty0) : int
    ensures { result = hash_log1 _1 }
    
  function hash_log0 [#"../bdd.rs" 82 8 82 48] (x : (deep_model_ty0, deep_model_ty1)) : int =
    [#"../bdd.rs" 83 24 83 84] mod (hash_log1 (let (a, _) = x in a) + hash_log2 (let (_, a) = x in a) * 17) (UInt64.to_int max0 + 1)
  val hash_log0 [#"../bdd.rs" 82 8 82 48] (x : (deep_model_ty0, deep_model_ty1)) : int
    ensures { result = hash_log0 x }
    
  function deep_model3 (self : v) : deep_model_ty1
  val deep_model3 (self : v) : deep_model_ty1
    ensures { result = deep_model3 self }
    
  function deep_model2 (self : u) : deep_model_ty0
  val deep_model2 (self : u) : deep_model_ty0
    ensures { result = deep_model2 self }
    
  function deep_model1 (self : (u, v)) : (deep_model_ty0, deep_model_ty1) =
    [#"../../../../creusot-contracts/src/std/tuples.rs" 29 28 29 57] (deep_model2 (let (a, _) = self in a), deep_model3 (let (_, a) = self in a))
  val deep_model1 (self : (u, v)) : (deep_model_ty0, deep_model_ty1)
    ensures { result = deep_model1 self }
    
  use prelude.Borrow
  function deep_model0 (self : (u, v)) : (deep_model_ty0, deep_model_ty1) =
    [#"../../../../creusot-contracts/src/model.rs" 74 8 74 28] deep_model1 self
  val deep_model0 (self : (u, v)) : (deep_model_ty0, deep_model_ty1)
    ensures { result = deep_model0 self }
    
  goal hash_refn : [#"../bdd.rs" 76 8 76 29] forall self : (u, v) . inv0 self -> inv0 self /\ (forall result : uint64 . UInt64.to_int result = hash_log0 (deep_model0 self) -> UInt64.to_int result = hash_log0 (deep_model0 self))
end
module Bdd_Impl1
  use Bdd_Node_Type as Bdd_Node_Type
  predicate invariant0 (self : Bdd_Node_Type.t_node) =
    [#"../../../../creusot-contracts/src/invariant.rs" 8 8 8 12] true
  val invariant0 (self : Bdd_Node_Type.t_node) : bool
    ensures { result = invariant0 self }
    
  predicate inv0 (_x : Bdd_Node_Type.t_node)
  val inv0 (_x : Bdd_Node_Type.t_node) : bool
    ensures { result = inv0 _x }
    
  axiom inv0 : [#"../bdd.rs" 1 0 1 0] forall x : Bdd_Node_Type.t_node . inv0 x = true
  use Bdd_Bdd_Type as Bdd_Bdd_Type
  use Bdd_NodeLog_Type as Bdd_NodeLog_Type
  function deep_model1 [#"../bdd.rs" 158 4 158 44] (self : Bdd_Node_Type.t_node) : Bdd_NodeLog_Type.t_nodelog =
    [#"../bdd.rs" 160 12 164 13] match (self) with
      | Bdd_Node_Type.C_False -> Bdd_NodeLog_Type.C_False
      | Bdd_Node_Type.C_True -> Bdd_NodeLog_Type.C_True
      | Bdd_Node_Type.C_If v childt childf -> Bdd_NodeLog_Type.C_If v (Bdd_Bdd_Type.bdd_1 childt) (Bdd_Bdd_Type.bdd_1 childf)
      end
  val deep_model1 [#"../bdd.rs" 158 4 158 44] (self : Bdd_Node_Type.t_node) : Bdd_NodeLog_Type.t_nodelog
    ensures { result = deep_model1 self }
    
  use prelude.Borrow
  function deep_model0 (self : Bdd_Node_Type.t_node) : Bdd_NodeLog_Type.t_nodelog =
    [#"../../../../creusot-contracts/src/model.rs" 74 8 74 28] deep_model1 self
  val deep_model0 (self : Bdd_Node_Type.t_node) : Bdd_NodeLog_Type.t_nodelog
    ensures { result = deep_model0 self }
    
  use prelude.UInt64
  use prelude.Int
  let constant max0  : uint64 = [@vc:do_not_keep_trace] [@vc:sp]
    (18446744073709551615 : uint64)
  use prelude.UInt64
  function hash_log0 [#"../bdd.rs" 128 4 128 44] (x : Bdd_NodeLog_Type.t_nodelog) : int =
    [#"../bdd.rs" 130 12 135 13] match (x) with
      | Bdd_NodeLog_Type.C_False -> 1
      | Bdd_NodeLog_Type.C_True -> 2
      | Bdd_NodeLog_Type.C_If v childt childf -> mod (UInt64.to_int v + UInt64.to_int childt * 5 + UInt64.to_int childf * 7) (UInt64.to_int max0 + 1)
      end
  val hash_log0 [#"../bdd.rs" 128 4 128 44] (x : Bdd_NodeLog_Type.t_nodelog) : int
    ensures { result = hash_log0 x }
    
  function shallow_model2 [#"../bdd.rs" 175 4 175 50] (self : Bdd_Node_Type.t_node) : Bdd_NodeLog_Type.t_nodelog =
    [#"../bdd.rs" 176 20 176 37] deep_model1 self
  val shallow_model2 [#"../bdd.rs" 175 4 175 50] (self : Bdd_Node_Type.t_node) : Bdd_NodeLog_Type.t_nodelog
    ensures { result = shallow_model2 self }
    
  function shallow_model1 (self : Bdd_Node_Type.t_node) : Bdd_NodeLog_Type.t_nodelog =
    [#"../../../../creusot-contracts/src/model.rs" 83 8 83 31] shallow_model2 self
  val shallow_model1 (self : Bdd_Node_Type.t_node) : Bdd_NodeLog_Type.t_nodelog
    ensures { result = shallow_model1 self }
    
  goal hash_refn : [#"../bdd.rs" 116 4 116 25] forall self : Bdd_Node_Type.t_node . inv0 self -> (forall result : uint64 . UInt64.to_int result = hash_log0 (shallow_model1 self) -> UInt64.to_int result = hash_log0 (deep_model0 self))
end
module Bdd_Impl2
  use Bdd_Bdd_Type as Bdd_Bdd_Type
  predicate invariant0 (self : Bdd_Bdd_Type.t_bdd) =
    [#"../../../../creusot-contracts/src/invariant.rs" 8 8 8 12] true
  val invariant0 (self : Bdd_Bdd_Type.t_bdd) : bool
    ensures { result = invariant0 self }
    
  predicate inv0 (_x : Bdd_Bdd_Type.t_bdd)
  val inv0 (_x : Bdd_Bdd_Type.t_bdd) : bool
    ensures { result = inv0 _x }
    
  axiom inv0 : [#"../bdd.rs" 1 0 1 0] forall x : Bdd_Bdd_Type.t_bdd . inv0 x = true
  use prelude.UInt64
  use prelude.Int
  function deep_model1 [#"../bdd.rs" 185 4 185 44] (self : Bdd_Bdd_Type.t_bdd) : uint64 =
    [#"../bdd.rs" 186 20 186 26] Bdd_Bdd_Type.bdd_1 self
  val deep_model1 [#"../bdd.rs" 185 4 185 44] (self : Bdd_Bdd_Type.t_bdd) : uint64
    ensures { result = deep_model1 self }
    
  use prelude.Borrow
  function deep_model0 (self : Bdd_Bdd_Type.t_bdd) : uint64 =
    [#"../../../../creusot-contracts/src/model.rs" 74 8 74 28] deep_model1 self
  val deep_model0 (self : Bdd_Bdd_Type.t_bdd) : uint64
    ensures { result = deep_model0 self }
    
  use prelude.UInt64
  function hash_log0 [#"../bdd.rs" 148 4 148 44] (x : uint64) : int =
    [#"../bdd.rs" 149 8 149 24] UInt64.to_int x
  val hash_log0 [#"../bdd.rs" 148 4 148 44] (x : uint64) : int
    ensures { result = hash_log0 x }
    
  function shallow_model2 [#"../bdd.rs" 195 4 195 50] (self : Bdd_Bdd_Type.t_bdd) : uint64 =
    [#"../bdd.rs" 196 20 196 37] deep_model1 self
  val shallow_model2 [#"../bdd.rs" 195 4 195 50] (self : Bdd_Bdd_Type.t_bdd) : uint64
    ensures { result = shallow_model2 self }
    
  function shallow_model1 (self : Bdd_Bdd_Type.t_bdd) : uint64 =
    [#"../../../../creusot-contracts/src/model.rs" 83 8 83 31] shallow_model2 self
  val shallow_model1 (self : Bdd_Bdd_Type.t_bdd) : uint64
    ensures { result = shallow_model1 self }
    
  goal hash_refn : [#"../bdd.rs" 142 4 142 25] forall self : Bdd_Bdd_Type.t_bdd . inv0 self -> (forall result : uint64 . UInt64.to_int result = hash_log0 (shallow_model1 self) -> UInt64.to_int result = hash_log0 (deep_model0 self))
end
module Bdd_Impl12
  
end
module Bdd_Impl18
  
end
module Bdd_Impl13
  goal assert_receiver_is_total_eq_refn : [#"../bdd.rs" 90 9 90 11] true
end
module Bdd_Impl19
  goal assert_receiver_is_total_eq_refn : [#"../bdd.rs" 104 15 104 17] true
end
module Bdd_Impl14
  use Bdd_Node_Type as Bdd_Node_Type
  predicate invariant0 (self : Bdd_Node_Type.t_node) =
    [#"../../../../creusot-contracts/src/invariant.rs" 8 8 8 12] true
  val invariant0 (self : Bdd_Node_Type.t_node) : bool
    ensures { result = invariant0 self }
    
  predicate inv0 (_x : Bdd_Node_Type.t_node)
  val inv0 (_x : Bdd_Node_Type.t_node) : bool
    ensures { result = inv0 _x }
    
  axiom inv0 : [#"../bdd.rs" 1 0 1 0] forall x : Bdd_Node_Type.t_node . inv0 x = true
  use Bdd_Bdd_Type as Bdd_Bdd_Type
  use Bdd_NodeLog_Type as Bdd_NodeLog_Type
  function deep_model1 [#"../bdd.rs" 158 4 158 44] (self : Bdd_Node_Type.t_node) : Bdd_NodeLog_Type.t_nodelog =
    [#"../bdd.rs" 160 12 164 13] match (self) with
      | Bdd_Node_Type.C_False -> Bdd_NodeLog_Type.C_False
      | Bdd_Node_Type.C_True -> Bdd_NodeLog_Type.C_True
      | Bdd_Node_Type.C_If v childt childf -> Bdd_NodeLog_Type.C_If v (Bdd_Bdd_Type.bdd_1 childt) (Bdd_Bdd_Type.bdd_1 childf)
      end
  val deep_model1 [#"../bdd.rs" 158 4 158 44] (self : Bdd_Node_Type.t_node) : Bdd_NodeLog_Type.t_nodelog
    ensures { result = deep_model1 self }
    
  use prelude.Borrow
  function deep_model0 (self : Bdd_Node_Type.t_node) : Bdd_NodeLog_Type.t_nodelog =
    [#"../../../../creusot-contracts/src/model.rs" 74 8 74 28] deep_model1 self
  val deep_model0 (self : Bdd_Node_Type.t_node) : Bdd_NodeLog_Type.t_nodelog
    ensures { result = deep_model0 self }
    
  goal eq_refn : [#"../bdd.rs" 90 13 90 22] forall self : Bdd_Node_Type.t_node . forall other : Bdd_Node_Type.t_node . inv0 other /\ inv0 self -> (forall result : bool . result = (deep_model0 self = deep_model0 other) -> result = (deep_model0 self = deep_model0 other))
end
module Bdd_Impl7
  use Bdd_Bdd_Type as Bdd_Bdd_Type
  predicate invariant0 (self : Bdd_Bdd_Type.t_bdd) =
    [#"../../../../creusot-contracts/src/invariant.rs" 8 8 8 12] true
  val invariant0 (self : Bdd_Bdd_Type.t_bdd) : bool
    ensures { result = invariant0 self }
    
  predicate inv0 (_x : Bdd_Bdd_Type.t_bdd)
  val inv0 (_x : Bdd_Bdd_Type.t_bdd) : bool
    ensures { result = inv0 _x }
    
  axiom inv0 : [#"../bdd.rs" 1 0 1 0] forall x : Bdd_Bdd_Type.t_bdd . inv0 x = true
  use prelude.UInt64
  use prelude.Int
  function deep_model1 [#"../bdd.rs" 185 4 185 44] (self : Bdd_Bdd_Type.t_bdd) : uint64 =
    [#"../bdd.rs" 186 20 186 26] Bdd_Bdd_Type.bdd_1 self
  val deep_model1 [#"../bdd.rs" 185 4 185 44] (self : Bdd_Bdd_Type.t_bdd) : uint64
    ensures { result = deep_model1 self }
    
  use prelude.Borrow
  function deep_model0 (self : Bdd_Bdd_Type.t_bdd) : uint64 =
    [#"../../../../creusot-contracts/src/model.rs" 74 8 74 28] deep_model1 self
  val deep_model0 (self : Bdd_Bdd_Type.t_bdd) : uint64
    ensures { result = deep_model0 self }
    
  function shallow_model1 [#"../bdd.rs" 195 4 195 50] (self : Bdd_Bdd_Type.t_bdd) : uint64 =
    [#"../bdd.rs" 196 20 196 37] deep_model1 self
  val shallow_model1 [#"../bdd.rs" 195 4 195 50] (self : Bdd_Bdd_Type.t_bdd) : uint64
    ensures { result = shallow_model1 self }
    
  function shallow_model0 (self : Bdd_Bdd_Type.t_bdd) : uint64 =
    [#"../../../../creusot-contracts/src/model.rs" 83 8 83 31] shallow_model1 self
  val shallow_model0 (self : Bdd_Bdd_Type.t_bdd) : uint64
    ensures { result = shallow_model0 self }
    
  goal eq_refn : [#"../bdd.rs" 202 4 202 34] forall self : Bdd_Bdd_Type.t_bdd . forall other : Bdd_Bdd_Type.t_bdd . inv0 other /\ inv0 self -> (forall result : bool . result = (shallow_model0 self = shallow_model0 other) -> result = (deep_model0 self = deep_model0 other))
end
module Bdd_Impl15
  use Bdd_Node_Type as Bdd_Node_Type
  predicate invariant1 (self : Bdd_Node_Type.t_node) =
    [#"../../../../creusot-contracts/src/invariant.rs" 8 8 8 12] true
  val invariant1 (self : Bdd_Node_Type.t_node) : bool
    ensures { result = invariant1 self }
    
  predicate inv1 (_x : Bdd_Node_Type.t_node)
  val inv1 (_x : Bdd_Node_Type.t_node) : bool
    ensures { result = inv1 _x }
    
  axiom inv1 : [#"../bdd.rs" 1 0 1 0] forall x : Bdd_Node_Type.t_node . inv1 x = true
  predicate invariant0 (self : Bdd_Node_Type.t_node) =
    [#"../../../../creusot-contracts/src/invariant.rs" 8 8 8 12] true
  val invariant0 (self : Bdd_Node_Type.t_node) : bool
    ensures { result = invariant0 self }
    
  predicate inv0 (_x : Bdd_Node_Type.t_node)
  val inv0 (_x : Bdd_Node_Type.t_node) : bool
    ensures { result = inv0 _x }
    
  axiom inv0 : [#"../bdd.rs" 1 0 1 0] forall x : Bdd_Node_Type.t_node . inv0 x = true
  use prelude.Borrow
  goal clone'_refn : [#"../bdd.rs" 90 24 90 29] forall self : Bdd_Node_Type.t_node . inv0 self -> (forall result : Bdd_Node_Type.t_node . result = self -> inv1 result /\ result = self)
end
module Bdd_Impl0
  use Bdd_Bdd_Type as Bdd_Bdd_Type
  predicate invariant1 (self : Bdd_Bdd_Type.t_bdd) =
    [#"../../../../creusot-contracts/src/invariant.rs" 8 8 8 12] true
  val invariant1 (self : Bdd_Bdd_Type.t_bdd) : bool
    ensures { result = invariant1 self }
    
  predicate inv1 (_x : Bdd_Bdd_Type.t_bdd)
  val inv1 (_x : Bdd_Bdd_Type.t_bdd) : bool
    ensures { result = inv1 _x }
    
  axiom inv1 : [#"../bdd.rs" 1 0 1 0] forall x : Bdd_Bdd_Type.t_bdd . inv1 x = true
  predicate invariant0 (self : Bdd_Bdd_Type.t_bdd) =
    [#"../../../../creusot-contracts/src/invariant.rs" 8 8 8 12] true
  val invariant0 (self : Bdd_Bdd_Type.t_bdd) : bool
    ensures { result = invariant0 self }
    
  predicate inv0 (_x : Bdd_Bdd_Type.t_bdd)
  val inv0 (_x : Bdd_Bdd_Type.t_bdd) : bool
    ensures { result = inv0 _x }
    
  axiom inv0 : [#"../bdd.rs" 1 0 1 0] forall x : Bdd_Bdd_Type.t_bdd . inv0 x = true
  use prelude.Borrow
  goal clone'_refn : [#"../bdd.rs" 109 4 109 27] forall self : Bdd_Bdd_Type.t_bdd . inv0 self -> (forall result : Bdd_Bdd_Type.t_bdd . result = self -> inv1 result /\ result = self)
end
module Bdd_Impl16
  
end
module Bdd_Impl17
  
end
module Bdd_Impl3
  
end
module Bdd_Impl5
  
end
module Bdd_Impl9
  
end<|MERGE_RESOLUTION|>--- conflicted
+++ resolved
@@ -141,26 +141,6 @@
     goto BB0
   }
   BB0 {
-<<<<<<< HEAD
-    [#"../bdd.rs" 77 12 77 25] _3 <- ([#"../bdd.rs" 77 12 77 25] Hash0.hash ([#"../bdd.rs" 77 12 77 25] let (a, _) = self in a));
-    goto BB1
-  }
-  BB1 {
-    assert { [@expl:type invariant] Inv0.inv self };
-    assume { Resolve0.resolve self };
-    [#"../bdd.rs" 77 39 77 52] _6 <- ([#"../bdd.rs" 77 39 77 52] Hash1.hash ([#"../bdd.rs" 77 39 77 52] let (_, a) = self in a));
-    goto BB2
-  }
-  BB2 {
-    [#"../bdd.rs" 77 39 77 69] _5 <- ([#"../bdd.rs" 77 39 77 69] WrappingMul0.wrapping_mul _6 ([#"../bdd.rs" 77 66 77 68] [#"../bdd.rs" 77 66 77 68] (17 : uint64)));
-    [#"../bdd.rs" 1 0 1 0] _6 <- any uint64;
-    goto BB3
-  }
-  BB3 {
-    [#"../bdd.rs" 77 12 77 70] _0 <- ([#"../bdd.rs" 77 12 77 70] WrappingAdd0.wrapping_add _3 _5);
-    [#"../bdd.rs" 1 0 1 0] _3 <- any uint64;
-    [#"../bdd.rs" 1 0 1 0] _5 <- any uint64;
-=======
     _3 <- ([#"../bdd.rs" 77 12 77 25] hash0 ([#"../bdd.rs" 77 12 77 25] let (a, _) = self in a));
     goto BB1
   }
@@ -179,7 +159,6 @@
     _0 <- ([#"../bdd.rs" 77 12 77 70] wrapping_add0 _3 _5);
     _3 <- any uint64;
     _5 <- any uint64;
->>>>>>> 62b454c8
     goto BB4
   }
   BB4 {
@@ -239,7 +218,7 @@
     goto BB0
   }
   BB0 {
-    [#"../bdd.rs" 90 9 90 11] _0 <- ([#"../bdd.rs" 90 9 90 11] ());
+    _0 <- ([#"../bdd.rs" 90 9 90 11] ());
     return _0
   }
   
@@ -275,7 +254,7 @@
     goto BB0
   }
   BB0 {
-    [#"../bdd.rs" 203 8 203 21] _0 <- ([#"../bdd.rs" 203 8 203 21] ([#"../bdd.rs" 203 8 203 14] Bdd_Bdd_Type.bdd_1 self) = ([#"../bdd.rs" 203 18 203 21] Bdd_Bdd_Type.bdd_1 o));
+    _0 <- ([#"../bdd.rs" 203 8 203 21] Bdd_Bdd_Type.bdd_1 self = Bdd_Bdd_Type.bdd_1 o);
     return _0
   }
   
@@ -376,7 +355,7 @@
     goto BB0
   }
   BB0 {
-    [#"../bdd.rs" 90 13 90 22] _4 <- ([#"../bdd.rs" 90 13 90 22] ([#"../bdd.rs" 90 13 90 22] self, [#"../bdd.rs" 90 13 90 22] rhs));
+    _4 <- ([#"../bdd.rs" 90 13 90 22] (self, rhs));
     switch (let (a, _) = _4 in a)
       | Bdd_Node_Type.C_False -> goto BB1
       | Bdd_Node_Type.C_True -> goto BB4
@@ -393,13 +372,8 @@
     goto BB8
   }
   BB3 {
-<<<<<<< HEAD
-    assume { Resolve0.resolve _4 };
-    [#"../bdd.rs" 90 13 90 22] _0 <- ([#"../bdd.rs" 90 13 90 22] [#"../bdd.rs" 90 13 90 22] false);
-=======
     assume { resolve0 _4 };
     _0 <- ([#"../bdd.rs" 90 13 90 22] [#"../bdd.rs" 90 13 90 22] false);
->>>>>>> 62b454c8
     goto BB23
   }
   BB4 {
@@ -421,26 +395,6 @@
     goto BB10
   }
   BB8 {
-<<<<<<< HEAD
-    assume { Resolve0.resolve _4 };
-    [#"../bdd.rs" 90 13 90 22] _0 <- ([#"../bdd.rs" 90 13 90 22] [#"../bdd.rs" 90 13 90 22] true);
-    goto BB23
-  }
-  BB9 {
-    assume { Resolve0.resolve _4 };
-    [#"../bdd.rs" 90 13 90 22] _0 <- ([#"../bdd.rs" 90 13 90 22] [#"../bdd.rs" 90 13 90 22] true);
-    goto BB23
-  }
-  BB10 {
-    [#"../bdd.rs" 94 9 94 10] v_1 <- ([#"../bdd.rs" 94 9 94 10] Bdd_Node_Type.if_v (let (a, _) = _4 in a));
-    [#"../bdd.rs" 94 17 94 23] childt_1 <- ([#"../bdd.rs" 94 17 94 23] Bdd_Node_Type.if_childt (let (a, _) = _4 in a));
-    [#"../bdd.rs" 94 38 94 44] childf_1 <- ([#"../bdd.rs" 94 38 94 44] Bdd_Node_Type.if_childf (let (a, _) = _4 in a));
-    [#"../bdd.rs" 94 9 94 10] v_2 <- ([#"../bdd.rs" 94 9 94 10] Bdd_Node_Type.if_v (let (_, a) = _4 in a));
-    [#"../bdd.rs" 94 17 94 23] childt_2 <- ([#"../bdd.rs" 94 17 94 23] Bdd_Node_Type.if_childt (let (_, a) = _4 in a));
-    [#"../bdd.rs" 94 38 94 44] childf_2 <- ([#"../bdd.rs" 94 38 94 44] Bdd_Node_Type.if_childf (let (_, a) = _4 in a));
-    assume { Resolve0.resolve _4 };
-    [#"../bdd.rs" 90 13 90 22] _19 <- ([#"../bdd.rs" 90 13 90 22] Eq0.eq ([#"../bdd.rs" 90 13 90 22] childf_1) ([#"../bdd.rs" 94 38 94 44] childf_2));
-=======
     assume { resolve0 _4 };
     _0 <- ([#"../bdd.rs" 90 13 90 22] [#"../bdd.rs" 90 13 90 22] true);
     goto BB23
@@ -459,30 +413,25 @@
     childf_2 <- ([#"../bdd.rs" 94 38 94 44] Bdd_Node_Type.if_childf (let (_, a) = _4 in a));
     assume { resolve0 _4 };
     _19 <- ([#"../bdd.rs" 90 13 90 22] eq0 ([#"../bdd.rs" 90 13 90 22] childf_1) ([#"../bdd.rs" 94 38 94 44] childf_2));
->>>>>>> 62b454c8
     goto BB20
   }
   BB11 {
-    [#"../bdd.rs" 90 13 90 22] _0 <- ([#"../bdd.rs" 90 13 90 22] [#"../bdd.rs" 90 13 90 22] false);
+    _0 <- ([#"../bdd.rs" 90 13 90 22] [#"../bdd.rs" 90 13 90 22] false);
     goto BB13
   }
   BB12 {
-    [#"../bdd.rs" 90 13 90 22] _0 <- ([#"../bdd.rs" 90 13 90 22] [#"../bdd.rs" 90 13 90 22] true);
+    _0 <- ([#"../bdd.rs" 90 13 90 22] [#"../bdd.rs" 90 13 90 22] true);
     goto BB13
   }
   BB13 {
     goto BB23
   }
   BB14 {
-    [#"../bdd.rs" 90 13 90 22] _17 <- ([#"../bdd.rs" 90 13 90 22] [#"../bdd.rs" 90 13 90 22] false);
+    _17 <- ([#"../bdd.rs" 90 13 90 22] [#"../bdd.rs" 90 13 90 22] false);
     goto BB16
   }
   BB15 {
-<<<<<<< HEAD
-    [#"../bdd.rs" 90 13 90 22] _25 <- ([#"../bdd.rs" 90 13 90 22] Eq1.eq ([#"../bdd.rs" 90 13 90 22] v_1) ([#"../bdd.rs" 94 9 94 10] v_2));
-=======
     _25 <- ([#"../bdd.rs" 90 13 90 22] eq1 ([#"../bdd.rs" 90 13 90 22] v_1) ([#"../bdd.rs" 94 9 94 10] v_2));
->>>>>>> 62b454c8
     goto BB22
   }
   BB16 {
@@ -492,15 +441,11 @@
       end
   }
   BB17 {
-    [#"../bdd.rs" 90 13 90 22] _18 <- ([#"../bdd.rs" 90 13 90 22] [#"../bdd.rs" 90 13 90 22] false);
+    _18 <- ([#"../bdd.rs" 90 13 90 22] [#"../bdd.rs" 90 13 90 22] false);
     goto BB19
   }
   BB18 {
-<<<<<<< HEAD
-    [#"../bdd.rs" 90 13 90 22] _22 <- ([#"../bdd.rs" 90 13 90 22] Eq0.eq ([#"../bdd.rs" 90 13 90 22] childt_1) ([#"../bdd.rs" 94 17 94 23] childt_2));
-=======
     _22 <- ([#"../bdd.rs" 90 13 90 22] eq0 ([#"../bdd.rs" 90 13 90 22] childt_1) ([#"../bdd.rs" 94 17 94 23] childt_2));
->>>>>>> 62b454c8
     goto BB21
   }
   BB19 {
@@ -516,13 +461,13 @@
       end
   }
   BB21 {
-    [#"../bdd.rs" 90 13 90 22] _18 <- ([#"../bdd.rs" 90 13 90 22] _22);
-    [#"../bdd.rs" 90 13 90 22] _22 <- any bool;
+    _18 <- _22;
+    _22 <- any bool;
     goto BB19
   }
   BB22 {
-    [#"../bdd.rs" 90 13 90 22] _17 <- ([#"../bdd.rs" 90 13 90 22] _25);
-    [#"../bdd.rs" 90 13 90 22] _25 <- any bool;
+    _17 <- _25;
+    _25 <- any bool;
     goto BB16
   }
   BB23 {
@@ -543,7 +488,7 @@
     goto BB0
   }
   BB0 {
-    [#"../bdd.rs" 110 8 110 13] _0 <- ([#"../bdd.rs" 110 8 110 13] self);
+    _0 <- self;
     return _0
   }
   
@@ -592,43 +537,25 @@
     goto BB6
   }
   BB3 {
-<<<<<<< HEAD
-    [#"../bdd.rs" 94 9 94 10] v_1 <- ([#"../bdd.rs" 94 9 94 10] Bdd_Node_Type.if_v self);
-    [#"../bdd.rs" 94 17 94 23] childt_1 <- ([#"../bdd.rs" 94 17 94 23] Bdd_Node_Type.if_childt self);
-    [#"../bdd.rs" 94 38 94 44] childf_1 <- ([#"../bdd.rs" 94 38 94 44] Bdd_Node_Type.if_childf self);
-    [#"../bdd.rs" 90 24 90 29] _9 <- ([#"../bdd.rs" 90 24 90 29] v_1);
-    [#"../bdd.rs" 90 24 90 29] _7 <- ([#"../bdd.rs" 90 24 90 29] Clone0.clone' ([#"../bdd.rs" 90 24 90 29] _9));
-=======
     v_1 <- ([#"../bdd.rs" 94 9 94 10] Bdd_Node_Type.if_v self);
     childt_1 <- ([#"../bdd.rs" 94 17 94 23] Bdd_Node_Type.if_childt self);
     childf_1 <- ([#"../bdd.rs" 94 38 94 44] Bdd_Node_Type.if_childf self);
     _9 <- ([#"../bdd.rs" 90 24 90 29] v_1);
     _7 <- ([#"../bdd.rs" 90 24 90 29] clone0 ([#"../bdd.rs" 90 24 90 29] _9));
->>>>>>> 62b454c8
     goto BB7
   }
   BB4 {
-    assert { [#"../bdd.rs" 90 24 90 29] false };
     absurd
   }
   BB5 {
-    [#"../bdd.rs" 91 5 92 9] _0 <- ([#"../bdd.rs" 91 5 92 9] Bdd_Node_Type.C_False);
+    _0 <- ([#"../bdd.rs" 91 5 92 9] Bdd_Node_Type.C_False);
     goto BB10
   }
   BB6 {
-    [#"../bdd.rs" 91 5 93 8] _0 <- ([#"../bdd.rs" 91 5 93 8] Bdd_Node_Type.C_True);
+    _0 <- ([#"../bdd.rs" 91 5 93 8] Bdd_Node_Type.C_True);
     goto BB10
   }
   BB7 {
-<<<<<<< HEAD
-    [#"../bdd.rs" 90 24 90 29] _12 <- ([#"../bdd.rs" 90 24 90 29] childt_1);
-    [#"../bdd.rs" 90 24 90 29] _10 <- ([#"../bdd.rs" 90 24 90 29] Clone1.clone' ([#"../bdd.rs" 90 24 90 29] _12));
-    goto BB8
-  }
-  BB8 {
-    [#"../bdd.rs" 90 24 90 29] _15 <- ([#"../bdd.rs" 90 24 90 29] childf_1);
-    [#"../bdd.rs" 90 24 90 29] _13 <- ([#"../bdd.rs" 90 24 90 29] Clone1.clone' ([#"../bdd.rs" 90 24 90 29] _15));
-=======
     _12 <- ([#"../bdd.rs" 90 24 90 29] childt_1);
     _10 <- ([#"../bdd.rs" 90 24 90 29] clone1 ([#"../bdd.rs" 90 24 90 29] _12));
     goto BB8
@@ -636,14 +563,13 @@
   BB8 {
     _15 <- ([#"../bdd.rs" 90 24 90 29] childf_1);
     _13 <- ([#"../bdd.rs" 90 24 90 29] clone1 ([#"../bdd.rs" 90 24 90 29] _15));
->>>>>>> 62b454c8
     goto BB9
   }
   BB9 {
-    [#"../bdd.rs" 90 24 90 29] _0 <- ([#"../bdd.rs" 90 24 90 29] Bdd_Node_Type.C_If _7 _10 _13);
-    [#"../bdd.rs" 1 0 1 0] _7 <- any uint64;
-    [#"../bdd.rs" 1 0 1 0] _10 <- any Bdd_Bdd_Type.t_bdd;
-    [#"../bdd.rs" 1 0 1 0] _13 <- any Bdd_Bdd_Type.t_bdd;
+    _0 <- ([#"../bdd.rs" 90 24 90 29] Bdd_Node_Type.C_If _7 _10 _13);
+    _7 <- any uint64;
+    _10 <- any Bdd_Bdd_Type.t_bdd;
+    _13 <- any Bdd_Bdd_Type.t_bdd;
     goto BB10
   }
   BB10 {
@@ -662,7 +588,7 @@
     goto BB0
   }
   BB0 {
-    [#"../bdd.rs" 104 15 104 17] _0 <- ([#"../bdd.rs" 104 15 104 17] ());
+    _0 <- ([#"../bdd.rs" 104 15 104 17] ());
     return _0
   }
   
@@ -754,46 +680,24 @@
     goto BB6
   }
   BB3 {
-<<<<<<< HEAD
-    [#"../bdd.rs" 120 17 120 18] v <- ([#"../bdd.rs" 120 17 120 18] Bdd_Node_Type.if_v self);
-    [#"../bdd.rs" 120 20 120 26] childt <- ([#"../bdd.rs" 120 20 120 26] Bdd_Node_Type.if_childt self);
-    [#"../bdd.rs" 120 28 120 34] childf <- ([#"../bdd.rs" 120 28 120 34] Bdd_Node_Type.if_childf self);
-    [#"../bdd.rs" 121 31 121 55] _9 <- ([#"../bdd.rs" 121 31 121 55] WrappingMul0.wrapping_mul ([#"../bdd.rs" 121 31 121 39] Bdd_Bdd_Type.bdd_1 childt) ([#"../bdd.rs" 121 53 121 54] [#"../bdd.rs" 121 53 121 54] (5 : uint64)));
-=======
     v <- ([#"../bdd.rs" 120 17 120 18] Bdd_Node_Type.if_v self);
     childt <- ([#"../bdd.rs" 120 20 120 26] Bdd_Node_Type.if_childt self);
     childf <- ([#"../bdd.rs" 120 28 120 34] Bdd_Node_Type.if_childf self);
     _9 <- ([#"../bdd.rs" 121 31 121 55] wrapping_mul0 (Bdd_Bdd_Type.bdd_1 childt) ([#"../bdd.rs" 121 53 121 54] [#"../bdd.rs" 121 53 121 54] (5 : uint64)));
->>>>>>> 62b454c8
     goto BB7
   }
   BB4 {
-    assert { [#"../bdd.rs" 117 14 117 18] false };
     absurd
   }
   BB5 {
-    [#"../bdd.rs" 118 21 118 22] _0 <- ([#"../bdd.rs" 118 21 118 22] [#"../bdd.rs" 118 21 118 22] (1 : uint64));
+    _0 <- ([#"../bdd.rs" 118 21 118 22] [#"../bdd.rs" 118 21 118 22] (1 : uint64));
     goto BB11
   }
   BB6 {
-    [#"../bdd.rs" 119 20 119 21] _0 <- ([#"../bdd.rs" 119 20 119 21] [#"../bdd.rs" 119 20 119 21] (2 : uint64));
+    _0 <- ([#"../bdd.rs" 119 20 119 21] [#"../bdd.rs" 119 20 119 21] (2 : uint64));
     goto BB11
   }
   BB7 {
-<<<<<<< HEAD
-    [#"../bdd.rs" 121 16 121 56] _7 <- ([#"../bdd.rs" 121 16 121 56] WrappingAdd0.wrapping_add ([#"../bdd.rs" 121 16 121 56] v) _9);
-    [#"../bdd.rs" 1 0 1 0] _9 <- any uint64;
-    goto BB8
-  }
-  BB8 {
-    [#"../bdd.rs" 121 70 121 94] _11 <- ([#"../bdd.rs" 121 70 121 94] WrappingMul0.wrapping_mul ([#"../bdd.rs" 121 70 121 78] Bdd_Bdd_Type.bdd_1 childf) ([#"../bdd.rs" 121 92 121 93] [#"../bdd.rs" 121 92 121 93] (7 : uint64)));
-    goto BB9
-  }
-  BB9 {
-    [#"../bdd.rs" 121 16 121 95] _0 <- ([#"../bdd.rs" 121 16 121 95] WrappingAdd0.wrapping_add _7 _11);
-    [#"../bdd.rs" 1 0 1 0] _7 <- any uint64;
-    [#"../bdd.rs" 1 0 1 0] _11 <- any uint64;
-=======
     _7 <- ([#"../bdd.rs" 121 16 121 56] wrapping_add0 v _9);
     _9 <- any uint64;
     goto BB8
@@ -806,7 +710,6 @@
     _0 <- ([#"../bdd.rs" 121 16 121 95] wrapping_add0 _7 _11);
     _7 <- any uint64;
     _11 <- any uint64;
->>>>>>> 62b454c8
     goto BB10
   }
   BB10 {
@@ -853,7 +756,7 @@
     goto BB0
   }
   BB0 {
-    [#"../bdd.rs" 143 8 143 14] _0 <- ([#"../bdd.rs" 143 8 143 14] Bdd_Bdd_Type.bdd_1 self);
+    _0 <- Bdd_Bdd_Type.bdd_1 self;
     return _0
   }
   
@@ -1872,43 +1775,29 @@
     goto BB0
   }
   BB0 {
-<<<<<<< HEAD
-    [#"../bdd.rs" 425 16 425 21] _10 <- ([#"../bdd.rs" 425 16 425 21] [#"../bdd.rs" 425 16 425 21] promoted0);
-    [#"../bdd.rs" 425 16 425 21] t <- ([#"../bdd.rs" 425 16 425 21] _10);
-    [#"../bdd.rs" 428 22 428 47] _5 <- ([#"../bdd.rs" 428 22 428 47] New0.new ());
-=======
     _10 <- ([#"../bdd.rs" 425 16 425 21] [#"../bdd.rs" 425 16 425 21] promoted0);
     t <- ([#"../bdd.rs" 425 16 425 21] _10);
     _5 <- ([#"../bdd.rs" 428 22 428 47] new0 ());
->>>>>>> 62b454c8
     goto BB1
   }
   BB1 {
-    [#"../bdd.rs" 429 28 429 51] _6 <- ([#"../bdd.rs" 429 28 429 51] Ghost.new (Const.const t));
+    _6 <- ([#"../bdd.rs" 429 28 429 51] Ghost.new (Const.const t));
     goto BB2
   }
   BB2 {
-<<<<<<< HEAD
-    [#"../bdd.rs" 430 22 430 47] _8 <- ([#"../bdd.rs" 430 22 430 47] New1.new ());
-    goto BB3
-  }
-  BB3 {
-    [#"../bdd.rs" 431 22 431 47] _9 <- ([#"../bdd.rs" 431 22 431 47] New2.new ());
-=======
     _8 <- ([#"../bdd.rs" 430 22 430 47] new2 ());
     goto BB3
   }
   BB3 {
     _9 <- ([#"../bdd.rs" 431 22 431 47] new3 ());
->>>>>>> 62b454c8
     goto BB4
   }
   BB4 {
-    [#"../bdd.rs" 426 8 433 9] _0 <- ([#"../bdd.rs" 426 8 433 9] Bdd_Context_Type.C_Context ([#"../bdd.rs" 427 12 427 17] alloc) _5 _6 _8 _9 ([#"../bdd.rs" 432 17 432 18] [#"../bdd.rs" 432 17 432 18] (0 : uint64)));
-    [#"../bdd.rs" 1 0 1 0] _5 <- any Bdd_Hashmap_MyHashMap_Type.t_myhashmap (Bdd_Node_Type.t_node) (Bdd_Bdd_Type.t_bdd);
-    [#"../bdd.rs" 1 0 1 0] _6 <- any Ghost.ghost_ty (Map.map uint64 (Bdd_Node_Type.t_node));
-    [#"../bdd.rs" 1 0 1 0] _8 <- any Bdd_Hashmap_MyHashMap_Type.t_myhashmap (Bdd_Bdd_Type.t_bdd) (Bdd_Bdd_Type.t_bdd);
-    [#"../bdd.rs" 1 0 1 0] _9 <- any Bdd_Hashmap_MyHashMap_Type.t_myhashmap (Bdd_Bdd_Type.t_bdd, Bdd_Bdd_Type.t_bdd) (Bdd_Bdd_Type.t_bdd);
+    _0 <- ([#"../bdd.rs" 426 8 433 9] Bdd_Context_Type.C_Context ([#"../bdd.rs" 427 12 427 17] alloc) _5 _6 _8 _9 ([#"../bdd.rs" 432 17 432 18] [#"../bdd.rs" 432 17 432 18] (0 : uint64)));
+    _5 <- any Bdd_Hashmap_MyHashMap_Type.t_myhashmap (Bdd_Node_Type.t_node) (Bdd_Bdd_Type.t_bdd);
+    _6 <- any Ghost.ghost_ty (Map.map uint64 (Bdd_Node_Type.t_node));
+    _8 <- any Bdd_Hashmap_MyHashMap_Type.t_myhashmap (Bdd_Bdd_Type.t_bdd) (Bdd_Bdd_Type.t_bdd);
+    _9 <- any Bdd_Hashmap_MyHashMap_Type.t_myhashmap (Bdd_Bdd_Type.t_bdd, Bdd_Bdd_Type.t_bdd) (Bdd_Bdd_Type.t_bdd);
     return _0
   }
   
@@ -2186,13 +2075,8 @@
     goto BB0
   }
   BB0 {
-<<<<<<< HEAD
-    [#"../bdd.rs" 441 44 441 46] _11 <- ([#"../bdd.rs" 441 44 441 46] n);
-    [#"../bdd.rs" 441 26 441 47] _8 <- ([#"../bdd.rs" 441 26 441 47] Get0.get ([#"../bdd.rs" 441 26 441 47] Bdd_Context_Type.context_hashcons ( * self)) ([#"../bdd.rs" 441 44 441 46] _11));
-=======
     _11 <- ([#"../bdd.rs" 441 44 441 46] n);
     _8 <- ([#"../bdd.rs" 441 26 441 47] get0 ([#"../bdd.rs" 441 26 441 47] Bdd_Context_Type.context_hashcons ( * self)) ([#"../bdd.rs" 441 44 441 46] _11));
->>>>>>> 62b454c8
     goto BB1
   }
   BB1 {
@@ -2205,26 +2089,6 @@
     goto BB3
   }
   BB3 {
-<<<<<<< HEAD
-    [#"../bdd.rs" 441 21 441 22] r <- ([#"../bdd.rs" 441 21 441 22] Core_Option_Option_Type.some_0 _8);
-    assert { [@expl:type invariant] Inv0.inv self };
-    assume { Resolve0.resolve self };
-    assert { [@expl:assertion] [#"../bdd.rs" 442 28 442 38] ShallowModel0.shallow_model (Bdd_Bdd_Type.bdd_0 r) = ShallowModel1.shallow_model n };
-    [#"../bdd.rs" 443 19 443 20] _0 <- ([#"../bdd.rs" 443 19 443 20] r);
-    goto BB12
-  }
-  BB4 {
-    [#"../bdd.rs" 445 20 445 39] _19 <- ([#"../bdd.rs" 445 20 445 39] Alloc0.alloc ([#"../bdd.rs" 445 20 445 39] Bdd_Context_Type.context_alloc ( * self)) ([#"../bdd.rs" 445 37 445 38] n));
-    goto BB5
-  }
-  BB5 {
-    [#"../bdd.rs" 445 16 445 50] r1 <- ([#"../bdd.rs" 445 16 445 50] Bdd_Bdd_Type.C_Bdd ([#"../bdd.rs" 445 20 445 39]  * _19) ([#"../bdd.rs" 445 41 445 49] Bdd_Context_Type.context_cnt ( * self)));
-    assume { Resolve1.resolve _19 };
-    [#"../bdd.rs" 446 8 446 31] _24 <- Borrow.borrow_mut (Bdd_Context_Type.context_hashcons ( * self));
-    [#"../bdd.rs" 446 8 446 31] self <- { self with current = (let Bdd_Context_Type.C_Context a b c d e f =  * self in Bdd_Context_Type.C_Context a ( ^ _24) c d e f) };
-    [#"../bdd.rs" 446 8 446 31] _23 <- ([#"../bdd.rs" 446 8 446 31] Add0.add _24 ([#"../bdd.rs" 446 26 446 27] n) ([#"../bdd.rs" 446 29 446 30] r1));
-    [#"../bdd.rs" 1 0 1 0] _24 <- any borrowed (Bdd_Hashmap_MyHashMap_Type.t_myhashmap (Bdd_Node_Type.t_node) (Bdd_Bdd_Type.t_bdd));
-=======
     r <- Core_Option_Option_Type.some_0 _8;
     assert { [@expl:type invariant] inv0 self };
     assume { resolve0 self };
@@ -2243,17 +2107,16 @@
     self <- { self with current = (let Bdd_Context_Type.C_Context a b c d e f =  * self in Bdd_Context_Type.C_Context a ( ^ _24) c d e f) };
     _23 <- ([#"../bdd.rs" 446 8 446 31] add0 _24 n r1);
     _24 <- any borrowed (Bdd_Hashmap_MyHashMap_Type.t_myhashmap (Bdd_Node_Type.t_node) (Bdd_Bdd_Type.t_bdd));
->>>>>>> 62b454c8
     goto BB6
   }
   BB6 {
-    [#"../bdd.rs" 447 30 447 71] _27 <- ([#"../bdd.rs" 447 30 447 71] Ghost.new (Map.set (Ghost.inner (Bdd_Context_Type.context_hashcons_ghost ( * self))) (Bdd_Bdd_Type.bdd_1 r1) (Bdd_Bdd_Type.bdd_0 r1)));
+    _27 <- ([#"../bdd.rs" 447 30 447 71] Ghost.new (Map.set (Ghost.inner (Bdd_Context_Type.context_hashcons_ghost ( * self))) (Bdd_Bdd_Type.bdd_1 r1) (Bdd_Bdd_Type.bdd_0 r1)));
     goto BB7
   }
   BB7 {
-    [#"../bdd.rs" 447 8 447 71] self <- { self with current = (let Bdd_Context_Type.C_Context a b c d e f =  * self in Bdd_Context_Type.C_Context a b ([#"../bdd.rs" 447 8 447 71] _27) d e f) };
-    [#"../bdd.rs" 447 8 447 71] _27 <- any Ghost.ghost_ty (Map.map uint64 (Bdd_Node_Type.t_node));
-    switch ([#"../bdd.rs" 448 11 448 34] ([#"../bdd.rs" 448 11 448 19] Bdd_Context_Type.context_cnt ( * self)) > ([#"../bdd.rs" 448 22 448 34] ([#"../bdd.rs" 448 22 448 30] [#"../bdd.rs" 448 22 448 30] (18446744073709551615 : uint64)) - ([#"../bdd.rs" 448 33 448 34] [#"../bdd.rs" 448 33 448 34] (1 : uint64))))
+    self <- { self with current = (let Bdd_Context_Type.C_Context a b c d e f =  * self in Bdd_Context_Type.C_Context a b _27 d e f) };
+    _27 <- any Ghost.ghost_ty (Map.map uint64 (Bdd_Node_Type.t_node));
+    switch ([#"../bdd.rs" 448 11 448 34] Bdd_Context_Type.context_cnt ( * self) > ([#"../bdd.rs" 448 22 448 34] ([#"../bdd.rs" 448 22 448 30] [#"../bdd.rs" 448 22 448 30] (18446744073709551615 : uint64)) - ([#"../bdd.rs" 448 33 448 34] [#"../bdd.rs" 448 33 448 34] (1 : uint64))))
       | False -> goto BB11
       | True -> goto BB8
       end
@@ -2265,21 +2128,14 @@
     goto BB10
   }
   BB10 {
-    [#"../bdd.rs" 451 16 451 35] self <- { self with current = (let Bdd_Context_Type.C_Context a b c d e f =  * self in Bdd_Context_Type.C_Context a b c d e ([#"../bdd.rs" 451 27 451 35] Bdd_Context_Type.context_cnt ( * self))) };
+    self <- { self with current = (let Bdd_Context_Type.C_Context a b c d e f =  * self in Bdd_Context_Type.C_Context a b c d e (Bdd_Context_Type.context_cnt ( * self))) };
     goto BB9
   }
   BB11 {
-<<<<<<< HEAD
-    [#"../bdd.rs" 454 8 454 21] self <- { self with current = (let Bdd_Context_Type.C_Context a b c d e f =  * self in Bdd_Context_Type.C_Context a b c d e ([#"../bdd.rs" 454 8 454 21] Bdd_Context_Type.context_cnt ( * self) + ([#"../bdd.rs" 454 20 454 21] [#"../bdd.rs" 454 20 454 21] (1 : uint64)))) };
-    assert { [@expl:type invariant] Inv0.inv self };
-    assume { Resolve0.resolve self };
-    [#"../bdd.rs" 455 8 455 9] _0 <- ([#"../bdd.rs" 455 8 455 9] r1);
-=======
     self <- { self with current = (let Bdd_Context_Type.C_Context a b c d e f =  * self in Bdd_Context_Type.C_Context a b c d e ([#"../bdd.rs" 454 8 454 21] Bdd_Context_Type.context_cnt ( * self) + ([#"../bdd.rs" 454 20 454 21] [#"../bdd.rs" 454 20 454 21] (1 : uint64)))) };
     assert { [@expl:type invariant] inv0 self };
     assume { resolve0 self };
     _0 <- r1;
->>>>>>> 62b454c8
     goto BB12
   }
   BB12 {
@@ -2478,11 +2334,7 @@
     goto BB0
   }
   BB0 {
-<<<<<<< HEAD
-    [#"../bdd.rs" 466 11 466 27] _13 <- ([#"../bdd.rs" 466 11 466 27] Eq0.eq ([#"../bdd.rs" 466 11 466 17] childt) ([#"../bdd.rs" 466 21 466 27] childf));
-=======
     _13 <- ([#"../bdd.rs" 466 11 466 27] eq0 ([#"../bdd.rs" 466 11 466 17] childt) ([#"../bdd.rs" 466 21 466 27] childf));
->>>>>>> 62b454c8
     goto BB1
   }
   BB1 {
@@ -2492,19 +2344,6 @@
       end
   }
   BB2 {
-<<<<<<< HEAD
-    assert { [@expl:type invariant] Inv1.inv self };
-    assume { Resolve0.resolve self };
-    [#"../bdd.rs" 467 19 467 25] _0 <- ([#"../bdd.rs" 467 19 467 25] childt);
-    goto BB5
-  }
-  BB3 {
-    [#"../bdd.rs" 469 8 469 50] _17 <- Borrow.borrow_mut ( * self);
-    [#"../bdd.rs" 469 8 469 50] self <- { self with current = ( ^ _17) };
-    assume { Inv0.inv ( ^ _17) };
-    [#"../bdd.rs" 469 8 469 50] _0 <- ([#"../bdd.rs" 469 8 469 50] Hashcons0.hashcons _17 ([#"../bdd.rs" 469 22 469 49] Bdd_Node_Type.C_If ([#"../bdd.rs" 469 30 469 31] x) ([#"../bdd.rs" 469 33 469 39] childt) ([#"../bdd.rs" 469 41 469 47] childf)));
-    [#"../bdd.rs" 1 0 1 0] _17 <- any borrowed (Bdd_Context_Type.t_context);
-=======
     assert { [@expl:type invariant] inv1 self };
     assume { resolve0 self };
     _0 <- childt;
@@ -2516,7 +2355,6 @@
     assume { inv0 ( ^ _17) };
     _0 <- ([#"../bdd.rs" 469 8 469 50] hashcons0 _17 ([#"../bdd.rs" 469 22 469 49] Bdd_Node_Type.C_If x childt childf));
     _17 <- any borrowed (Bdd_Context_Type.t_context);
->>>>>>> 62b454c8
     goto BB4
   }
   BB4 {
@@ -2691,19 +2529,11 @@
     goto BB0
   }
   BB0 {
-<<<<<<< HEAD
-    [#"../bdd.rs" 477 8 477 27] _6 <- Borrow.borrow_mut ( * self);
-    [#"../bdd.rs" 477 8 477 27] self <- { self with current = ( ^ _6) };
-    assume { Inv0.inv ( ^ _6) };
-    [#"../bdd.rs" 477 8 477 27] _0 <- ([#"../bdd.rs" 477 8 477 27] Hashcons0.hashcons _6 ([#"../bdd.rs" 477 22 477 26] Bdd_Node_Type.C_True));
-    [#"../bdd.rs" 1 0 1 0] _6 <- any borrowed (Bdd_Context_Type.t_context);
-=======
     _6 <- Borrow.borrow_mut ( * self);
     self <- { self with current = ( ^ _6) };
     assume { inv0 ( ^ _6) };
     _0 <- ([#"../bdd.rs" 477 8 477 27] hashcons0 _6 ([#"../bdd.rs" 477 22 477 26] Bdd_Node_Type.C_True));
     _6 <- any borrowed (Bdd_Context_Type.t_context);
->>>>>>> 62b454c8
     goto BB1
   }
   BB1 {
@@ -2875,19 +2705,11 @@
     goto BB0
   }
   BB0 {
-<<<<<<< HEAD
-    [#"../bdd.rs" 485 8 485 28] _6 <- Borrow.borrow_mut ( * self);
-    [#"../bdd.rs" 485 8 485 28] self <- { self with current = ( ^ _6) };
-    assume { Inv0.inv ( ^ _6) };
-    [#"../bdd.rs" 485 8 485 28] _0 <- ([#"../bdd.rs" 485 8 485 28] Hashcons0.hashcons _6 ([#"../bdd.rs" 485 22 485 27] Bdd_Node_Type.C_False));
-    [#"../bdd.rs" 1 0 1 0] _6 <- any borrowed (Bdd_Context_Type.t_context);
-=======
     _6 <- Borrow.borrow_mut ( * self);
     self <- { self with current = ( ^ _6) };
     assume { inv0 ( ^ _6) };
     _0 <- ([#"../bdd.rs" 485 8 485 28] hashcons0 _6 ([#"../bdd.rs" 485 22 485 27] Bdd_Node_Type.C_False));
     _6 <- any borrowed (Bdd_Context_Type.t_context);
->>>>>>> 62b454c8
     goto BB1
   }
   BB1 {
@@ -3084,29 +2906,6 @@
     goto BB0
   }
   BB0 {
-<<<<<<< HEAD
-    [#"../bdd.rs" 492 16 492 28] _7 <- Borrow.borrow_mut ( * self);
-    [#"../bdd.rs" 492 16 492 28] self <- { self with current = ( ^ _7) };
-    assume { Inv0.inv ( ^ _7) };
-    [#"../bdd.rs" 492 16 492 28] t <- ([#"../bdd.rs" 492 16 492 28] True0.true_ _7);
-    [#"../bdd.rs" 1 0 1 0] _7 <- any borrowed (Bdd_Context_Type.t_context);
-    goto BB1
-  }
-  BB1 {
-    [#"../bdd.rs" 493 16 493 29] _9 <- Borrow.borrow_mut ( * self);
-    [#"../bdd.rs" 493 16 493 29] self <- { self with current = ( ^ _9) };
-    assume { Inv0.inv ( ^ _9) };
-    [#"../bdd.rs" 493 16 493 29] f <- ([#"../bdd.rs" 493 16 493 29] False0.false_ _9);
-    [#"../bdd.rs" 1 0 1 0] _9 <- any borrowed (Bdd_Context_Type.t_context);
-    goto BB2
-  }
-  BB2 {
-    [#"../bdd.rs" 494 8 494 26] _10 <- Borrow.borrow_mut ( * self);
-    [#"../bdd.rs" 494 8 494 26] self <- { self with current = ( ^ _10) };
-    assume { Inv0.inv ( ^ _10) };
-    [#"../bdd.rs" 494 8 494 26] _0 <- ([#"../bdd.rs" 494 8 494 26] Node0.node _10 ([#"../bdd.rs" 494 18 494 19] x) ([#"../bdd.rs" 494 21 494 22] t) ([#"../bdd.rs" 494 24 494 25] f));
-    [#"../bdd.rs" 1 0 1 0] _10 <- any borrowed (Bdd_Context_Type.t_context);
-=======
     _7 <- Borrow.borrow_mut ( * self);
     self <- { self with current = ( ^ _7) };
     assume { inv0 ( ^ _7) };
@@ -3128,7 +2927,6 @@
     assume { inv0 ( ^ _10) };
     _0 <- ([#"../bdd.rs" 494 8 494 26] node0 _10 x t f);
     _10 <- any borrowed (Bdd_Context_Type.t_context);
->>>>>>> 62b454c8
     goto BB3
   }
   BB3 {
@@ -3430,13 +3228,8 @@
     goto BB0
   }
   BB0 {
-<<<<<<< HEAD
-    [#"../bdd.rs" 504 43 504 45] _13 <- ([#"../bdd.rs" 504 43 504 45] x);
-    [#"../bdd.rs" 504 25 504 46] _10 <- ([#"../bdd.rs" 504 25 504 46] Get0.get ([#"../bdd.rs" 504 25 504 46] Bdd_Context_Type.context_not_memo ( * self)) ([#"../bdd.rs" 504 43 504 45] _13));
-=======
     _13 <- ([#"../bdd.rs" 504 43 504 45] x);
     _10 <- ([#"../bdd.rs" 504 25 504 46] get0 ([#"../bdd.rs" 504 25 504 46] Bdd_Context_Type.context_not_memo ( * self)) ([#"../bdd.rs" 504 43 504 45] _13));
->>>>>>> 62b454c8
     goto BB1
   }
   BB1 {
@@ -3449,18 +3242,6 @@
     goto BB3
   }
   BB3 {
-<<<<<<< HEAD
-    [#"../bdd.rs" 504 20 504 21] r <- ([#"../bdd.rs" 504 20 504 21] Core_Option_Option_Type.some_0 _10);
-    [#"../bdd.rs" 505 19 505 21] _0 <- ([#"../bdd.rs" 505 19 505 21] r);
-    assert { [@expl:type invariant] Inv0.inv self };
-    assume { Resolve0.resolve self };
-    goto BB18
-  }
-  BB4 {
-    assert { [@expl:type invariant] Inv0.inv self };
-    assume { Resolve0.resolve self };
-    assert { [#"../bdd.rs" 504 47 506 9] false };
-=======
     r <- Core_Option_Option_Type.some_0 _10;
     _0 <- r;
     assert { [@expl:type invariant] inv0 self };
@@ -3470,7 +3251,6 @@
   BB4 {
     assert { [@expl:type invariant] inv0 self };
     assume { resolve0 self };
->>>>>>> 62b454c8
     absurd
   }
   BB5 {
@@ -3487,24 +3267,6 @@
     goto BB9
   }
   BB8 {
-<<<<<<< HEAD
-    [#"../bdd.rs" 510 17 510 18] v <- ([#"../bdd.rs" 510 17 510 18] Bdd_Node_Type.if_v (Bdd_Bdd_Type.bdd_0 x));
-    [#"../bdd.rs" 510 20 510 26] childt <- ([#"../bdd.rs" 510 20 510 26] Bdd_Node_Type.if_childt (Bdd_Bdd_Type.bdd_0 x));
-    [#"../bdd.rs" 510 28 510 34] childf <- ([#"../bdd.rs" 510 28 510 34] Bdd_Node_Type.if_childf (Bdd_Bdd_Type.bdd_0 x));
-    [#"../bdd.rs" 511 29 511 45] _25 <- Borrow.borrow_mut ( * self);
-    [#"../bdd.rs" 511 29 511 45] self <- { self with current = ( ^ _25) };
-    assume { Inv1.inv ( ^ _25) };
-    [#"../bdd.rs" 511 29 511 45] childt1 <- ([#"../bdd.rs" 511 29 511 45] not' _25 ([#"../bdd.rs" 511 38 511 44] childt));
-    [#"../bdd.rs" 1 0 1 0] _25 <- any borrowed (Bdd_Context_Type.t_context);
-    goto BB13
-  }
-  BB9 {
-    [#"../bdd.rs" 508 20 508 33] _19 <- Borrow.borrow_mut ( * self);
-    [#"../bdd.rs" 508 20 508 33] self <- { self with current = ( ^ _19) };
-    assume { Inv1.inv ( ^ _19) };
-    [#"../bdd.rs" 508 20 508 33] r1 <- ([#"../bdd.rs" 508 20 508 33] False0.false_ _19);
-    [#"../bdd.rs" 1 0 1 0] _19 <- any borrowed (Bdd_Context_Type.t_context);
-=======
     v <- Bdd_Node_Type.if_v (Bdd_Bdd_Type.bdd_0 x);
     childt <- Bdd_Node_Type.if_childt (Bdd_Bdd_Type.bdd_0 x);
     childf <- Bdd_Node_Type.if_childf (Bdd_Bdd_Type.bdd_0 x);
@@ -3521,47 +3283,23 @@
     assume { inv1 ( ^ _19) };
     r1 <- ([#"../bdd.rs" 508 20 508 33] false0 _19);
     _19 <- any borrowed (Bdd_Context_Type.t_context);
->>>>>>> 62b454c8
     goto BB10
   }
   BB10 {
     goto BB16
   }
   BB11 {
-<<<<<<< HEAD
-    [#"../bdd.rs" 509 21 509 33] _20 <- Borrow.borrow_mut ( * self);
-    [#"../bdd.rs" 509 21 509 33] self <- { self with current = ( ^ _20) };
-    assume { Inv1.inv ( ^ _20) };
-    [#"../bdd.rs" 509 21 509 33] r1 <- ([#"../bdd.rs" 509 21 509 33] True0.true_ _20);
-    [#"../bdd.rs" 1 0 1 0] _20 <- any borrowed (Bdd_Context_Type.t_context);
-=======
     _20 <- Borrow.borrow_mut ( * self);
     self <- { self with current = ( ^ _20) };
     assume { inv1 ( ^ _20) };
     r1 <- ([#"../bdd.rs" 509 21 509 33] true0 _20);
     _20 <- any borrowed (Bdd_Context_Type.t_context);
->>>>>>> 62b454c8
     goto BB12
   }
   BB12 {
     goto BB16
   }
   BB13 {
-<<<<<<< HEAD
-    [#"../bdd.rs" 512 29 512 45] _28 <- Borrow.borrow_mut ( * self);
-    [#"../bdd.rs" 512 29 512 45] self <- { self with current = ( ^ _28) };
-    assume { Inv1.inv ( ^ _28) };
-    [#"../bdd.rs" 512 29 512 45] childf1 <- ([#"../bdd.rs" 512 29 512 45] not' _28 ([#"../bdd.rs" 512 38 512 44] childf));
-    [#"../bdd.rs" 1 0 1 0] _28 <- any borrowed (Bdd_Context_Type.t_context);
-    goto BB14
-  }
-  BB14 {
-    [#"../bdd.rs" 513 16 513 44] _30 <- Borrow.borrow_mut ( * self);
-    [#"../bdd.rs" 513 16 513 44] self <- { self with current = ( ^ _30) };
-    assume { Inv1.inv ( ^ _30) };
-    [#"../bdd.rs" 513 16 513 44] r1 <- ([#"../bdd.rs" 513 16 513 44] Node0.node _30 ([#"../bdd.rs" 513 26 513 27] v) ([#"../bdd.rs" 513 29 513 35] childt1) ([#"../bdd.rs" 513 37 513 43] childf1));
-    [#"../bdd.rs" 1 0 1 0] _30 <- any borrowed (Bdd_Context_Type.t_context);
-=======
     _28 <- Borrow.borrow_mut ( * self);
     self <- { self with current = ( ^ _28) };
     assume { inv1 ( ^ _28) };
@@ -3575,25 +3313,12 @@
     assume { inv1 ( ^ _30) };
     r1 <- ([#"../bdd.rs" 513 16 513 44] node0 _30 v childt1 childf1);
     _30 <- any borrowed (Bdd_Context_Type.t_context);
->>>>>>> 62b454c8
     goto BB15
   }
   BB15 {
     goto BB16
   }
   BB16 {
-<<<<<<< HEAD
-    [#"../bdd.rs" 516 8 516 31] _35 <- Borrow.borrow_mut (Bdd_Context_Type.context_not_memo ( * self));
-    [#"../bdd.rs" 516 8 516 31] self <- { self with current = (let Bdd_Context_Type.C_Context a b c d e f =  * self in Bdd_Context_Type.C_Context a b c ( ^ _35) e f) };
-    [#"../bdd.rs" 516 8 516 31] _34 <- ([#"../bdd.rs" 516 8 516 31] Add0.add _35 ([#"../bdd.rs" 516 26 516 27] x) ([#"../bdd.rs" 516 29 516 30] r1));
-    [#"../bdd.rs" 1 0 1 0] _35 <- any borrowed (Bdd_Hashmap_MyHashMap_Type.t_myhashmap (Bdd_Bdd_Type.t_bdd) (Bdd_Bdd_Type.t_bdd));
-    goto BB17
-  }
-  BB17 {
-    assert { [@expl:type invariant] Inv0.inv self };
-    assume { Resolve0.resolve self };
-    [#"../bdd.rs" 517 8 517 9] _0 <- ([#"../bdd.rs" 517 8 517 9] r1);
-=======
     _35 <- Borrow.borrow_mut (Bdd_Context_Type.context_not_memo ( * self));
     self <- { self with current = (let Bdd_Context_Type.C_Context a b c d e f =  * self in Bdd_Context_Type.C_Context a b c ( ^ _35) e f) };
     _34 <- ([#"../bdd.rs" 516 8 516 31] add0 _35 x r1);
@@ -3604,7 +3329,6 @@
     assert { [@expl:type invariant] inv0 self };
     assume { resolve0 self };
     _0 <- r1;
->>>>>>> 62b454c8
     goto BB18
   }
   BB18 {
@@ -4013,15 +3737,9 @@
     goto BB0
   }
   BB0 {
-<<<<<<< HEAD
-    [#"../bdd.rs" 528 44 528 50] _16 <- ([#"../bdd.rs" 528 44 528 50] ([#"../bdd.rs" 528 45 528 46] a, [#"../bdd.rs" 528 48 528 49] b));
-    [#"../bdd.rs" 528 43 528 50] _15 <- ([#"../bdd.rs" 528 43 528 50] _16);
-    [#"../bdd.rs" 528 25 528 51] _12 <- ([#"../bdd.rs" 528 25 528 51] Get0.get ([#"../bdd.rs" 528 25 528 51] Bdd_Context_Type.context_and_memo ( * self)) ([#"../bdd.rs" 528 43 528 50] _15));
-=======
     _16 <- ([#"../bdd.rs" 528 44 528 50] (a, b));
     _15 <- ([#"../bdd.rs" 528 43 528 50] _16);
     _12 <- ([#"../bdd.rs" 528 25 528 51] get0 ([#"../bdd.rs" 528 25 528 51] Bdd_Context_Type.context_and_memo ( * self)) ([#"../bdd.rs" 528 43 528 50] _15));
->>>>>>> 62b454c8
     goto BB1
   }
   BB1 {
@@ -4035,25 +3753,17 @@
     goto BB3
   }
   BB3 {
-<<<<<<< HEAD
-    [#"../bdd.rs" 528 20 528 21] r <- ([#"../bdd.rs" 528 20 528 21] Core_Option_Option_Type.some_0 _12);
-    [#"../bdd.rs" 529 19 529 21] _0 <- ([#"../bdd.rs" 529 19 529 21] r);
-    assert { [@expl:type invariant] Inv0.inv self };
-    assume { Resolve1.resolve self };
-=======
     r <- Core_Option_Option_Type.some_0 _12;
     _0 <- r;
     assert { [@expl:type invariant] inv0 self };
     assume { resolve1 self };
->>>>>>> 62b454c8
     goto BB35
   }
   BB4 {
-    assert { [#"../bdd.rs" 528 52 530 9] false };
     absurd
   }
   BB5 {
-    [#"../bdd.rs" 531 22 531 34] _23 <- ([#"../bdd.rs" 531 22 531 34] ([#"../bdd.rs" 531 23 531 27] Bdd_Bdd_Type.bdd_0 a, [#"../bdd.rs" 531 29 531 33] Bdd_Bdd_Type.bdd_0 b));
+    _23 <- ([#"../bdd.rs" 531 22 531 34] (Bdd_Bdd_Type.bdd_0 a, Bdd_Bdd_Type.bdd_0 b));
     switch (let (a, _) = _23 in a)
       | Bdd_Node_Type.C_True -> goto BB7
       | _ -> goto BB6
@@ -4097,36 +3807,6 @@
       end
   }
   BB14 {
-<<<<<<< HEAD
-    [#"../bdd.rs" 537 24 537 26] vb <- ([#"../bdd.rs" 537 24 537 26] Bdd_Node_Type.if_v (let (_, a) = _23 in a));
-    [#"../bdd.rs" 537 36 537 43] childtb <- ([#"../bdd.rs" 537 36 537 43] Bdd_Node_Type.if_childt (let (_, a) = _23 in a));
-    [#"../bdd.rs" 537 53 537 60] childfb <- ([#"../bdd.rs" 537 53 537 60] Bdd_Node_Type.if_childf (let (_, a) = _23 in a));
-    [#"../bdd.rs" 536 24 536 26] va <- ([#"../bdd.rs" 536 24 536 26] Bdd_Node_Type.if_v (let (a, _) = _23 in a));
-    [#"../bdd.rs" 536 36 536 43] childta <- ([#"../bdd.rs" 536 36 536 43] Bdd_Node_Type.if_childt (let (a, _) = _23 in a));
-    [#"../bdd.rs" 536 53 536 60] childfa <- ([#"../bdd.rs" 536 53 536 60] Bdd_Node_Type.if_childf (let (a, _) = _23 in a));
-    assume { Resolve2.resolve _23 };
-    [#"../bdd.rs" 540 29 540 32] _45 <- ([#"../bdd.rs" 540 29 540 32] vb);
-    [#"../bdd.rs" 540 22 540 33] _42 <- ([#"../bdd.rs" 540 22 540 33] Cmp0.cmp ([#"../bdd.rs" 540 22 540 33] va) ([#"../bdd.rs" 540 29 540 32] _45));
-    goto BB19
-  }
-  BB15 {
-    assume { Resolve2.resolve _23 };
-    [#"../bdd.rs" 532 25 532 26] r1 <- ([#"../bdd.rs" 532 25 532 26] b);
-    goto BB33
-  }
-  BB16 {
-    assume { Resolve2.resolve _23 };
-    [#"../bdd.rs" 533 25 533 26] r1 <- ([#"../bdd.rs" 533 25 533 26] a);
-    goto BB33
-  }
-  BB17 {
-    assume { Resolve2.resolve _23 };
-    [#"../bdd.rs" 534 39 534 52] _31 <- Borrow.borrow_mut ( * self);
-    [#"../bdd.rs" 534 39 534 52] self <- { self with current = ( ^ _31) };
-    assume { Inv1.inv ( ^ _31) };
-    [#"../bdd.rs" 534 39 534 52] r1 <- ([#"../bdd.rs" 534 39 534 52] False0.false_ _31);
-    [#"../bdd.rs" 1 0 1 0] _31 <- any borrowed (Bdd_Context_Type.t_context);
-=======
     vb <- Bdd_Node_Type.if_v (let (_, a) = _23 in a);
     childtb <- Bdd_Node_Type.if_childt (let (_, a) = _23 in a);
     childfb <- Bdd_Node_Type.if_childf (let (_, a) = _23 in a);
@@ -4155,7 +3835,6 @@
     assume { inv1 ( ^ _31) };
     r1 <- ([#"../bdd.rs" 534 39 534 52] false0 _31);
     _31 <- any borrowed (Bdd_Context_Type.t_context);
->>>>>>> 62b454c8
     goto BB18
   }
   BB18 {
@@ -4172,45 +3851,18 @@
     goto BB26
   }
   BB21 {
-<<<<<<< HEAD
-    [#"../bdd.rs" 552 24 552 30] v <- ([#"../bdd.rs" 552 28 552 30] va);
-    [#"../bdd.rs" 553 33 553 59] _67 <- Borrow.borrow_mut ( * self);
-    [#"../bdd.rs" 553 33 553 59] self <- { self with current = ( ^ _67) };
-    assume { Inv1.inv ( ^ _67) };
-    [#"../bdd.rs" 553 33 553 59] _66 <- ([#"../bdd.rs" 553 33 553 59] and _67 ([#"../bdd.rs" 553 42 553 49] childta) ([#"../bdd.rs" 553 51 553 58] childtb));
-    [#"../bdd.rs" 1 0 1 0] _67 <- any borrowed (Bdd_Context_Type.t_context);
-=======
     v <- va;
     _67 <- Borrow.borrow_mut ( * self);
     self <- { self with current = ( ^ _67) };
     assume { inv1 ( ^ _67) };
     _66 <- ([#"../bdd.rs" 553 33 553 59] and _67 childta childtb);
     _67 <- any borrowed (Bdd_Context_Type.t_context);
->>>>>>> 62b454c8
     goto BB29
   }
   BB22 {
     goto BB23
   }
   BB23 {
-<<<<<<< HEAD
-    [#"../bdd.rs" 542 24 542 30] v <- ([#"../bdd.rs" 542 28 542 30] vb);
-    [#"../bdd.rs" 543 33 543 53] _49 <- Borrow.borrow_mut ( * self);
-    [#"../bdd.rs" 543 33 543 53] self <- { self with current = ( ^ _49) };
-    assume { Inv1.inv ( ^ _49) };
-    [#"../bdd.rs" 543 33 543 53] _48 <- ([#"../bdd.rs" 543 33 543 53] and _49 ([#"../bdd.rs" 543 42 543 43] a) ([#"../bdd.rs" 543 45 543 52] childtb));
-    [#"../bdd.rs" 1 0 1 0] _49 <- any borrowed (Bdd_Context_Type.t_context);
-    goto BB24
-  }
-  BB24 {
-    [#"../bdd.rs" 543 24 543 53] childt <- ([#"../bdd.rs" 543 24 543 53] _48);
-    [#"../bdd.rs" 543 24 543 53] _48 <- any Bdd_Bdd_Type.t_bdd;
-    [#"../bdd.rs" 544 33 544 53] _53 <- Borrow.borrow_mut ( * self);
-    [#"../bdd.rs" 544 33 544 53] self <- { self with current = ( ^ _53) };
-    assume { Inv1.inv ( ^ _53) };
-    [#"../bdd.rs" 544 33 544 53] _52 <- ([#"../bdd.rs" 544 33 544 53] and _53 ([#"../bdd.rs" 544 42 544 43] a) ([#"../bdd.rs" 544 45 544 52] childfb));
-    [#"../bdd.rs" 1 0 1 0] _53 <- any borrowed (Bdd_Context_Type.t_context);
-=======
     v <- vb;
     _49 <- Borrow.borrow_mut ( * self);
     self <- { self with current = ( ^ _49) };
@@ -4227,34 +3879,15 @@
     assume { inv1 ( ^ _53) };
     _52 <- ([#"../bdd.rs" 544 33 544 53] and _53 a childfb);
     _53 <- any borrowed (Bdd_Context_Type.t_context);
->>>>>>> 62b454c8
     goto BB25
   }
   BB25 {
-    [#"../bdd.rs" 544 24 544 53] childf <- ([#"../bdd.rs" 544 24 544 53] _52);
-    [#"../bdd.rs" 544 24 544 53] _52 <- any Bdd_Bdd_Type.t_bdd;
-    [#"../bdd.rs" 541 31 545 21] _41 <- ([#"../bdd.rs" 541 31 545 21] ());
+    childf <- _52;
+    _52 <- any Bdd_Bdd_Type.t_bdd;
+    _41 <- ([#"../bdd.rs" 541 31 545 21] ());
     goto BB31
   }
   BB26 {
-<<<<<<< HEAD
-    [#"../bdd.rs" 547 24 547 30] v <- ([#"../bdd.rs" 547 28 547 30] va);
-    [#"../bdd.rs" 548 33 548 53] _58 <- Borrow.borrow_mut ( * self);
-    [#"../bdd.rs" 548 33 548 53] self <- { self with current = ( ^ _58) };
-    assume { Inv1.inv ( ^ _58) };
-    [#"../bdd.rs" 548 33 548 53] _57 <- ([#"../bdd.rs" 548 33 548 53] and _58 ([#"../bdd.rs" 548 42 548 49] childta) ([#"../bdd.rs" 548 51 548 52] b));
-    [#"../bdd.rs" 1 0 1 0] _58 <- any borrowed (Bdd_Context_Type.t_context);
-    goto BB27
-  }
-  BB27 {
-    [#"../bdd.rs" 548 24 548 53] childt <- ([#"../bdd.rs" 548 24 548 53] _57);
-    [#"../bdd.rs" 548 24 548 53] _57 <- any Bdd_Bdd_Type.t_bdd;
-    [#"../bdd.rs" 549 33 549 53] _62 <- Borrow.borrow_mut ( * self);
-    [#"../bdd.rs" 549 33 549 53] self <- { self with current = ( ^ _62) };
-    assume { Inv1.inv ( ^ _62) };
-    [#"../bdd.rs" 549 33 549 53] _61 <- ([#"../bdd.rs" 549 33 549 53] and _62 ([#"../bdd.rs" 549 42 549 49] childfa) ([#"../bdd.rs" 549 51 549 52] b));
-    [#"../bdd.rs" 1 0 1 0] _62 <- any borrowed (Bdd_Context_Type.t_context);
-=======
     v <- va;
     _58 <- Borrow.borrow_mut ( * self);
     self <- { self with current = ( ^ _58) };
@@ -4271,25 +3904,15 @@
     assume { inv1 ( ^ _62) };
     _61 <- ([#"../bdd.rs" 549 33 549 53] and _62 childfa b);
     _62 <- any borrowed (Bdd_Context_Type.t_context);
->>>>>>> 62b454c8
     goto BB28
   }
   BB28 {
-    [#"../bdd.rs" 549 24 549 53] childf <- ([#"../bdd.rs" 549 24 549 53] _61);
-    [#"../bdd.rs" 549 24 549 53] _61 <- any Bdd_Bdd_Type.t_bdd;
-    [#"../bdd.rs" 546 28 550 21] _41 <- ([#"../bdd.rs" 546 28 550 21] ());
+    childf <- _61;
+    _61 <- any Bdd_Bdd_Type.t_bdd;
+    _41 <- ([#"../bdd.rs" 546 28 550 21] ());
     goto BB31
   }
   BB29 {
-<<<<<<< HEAD
-    [#"../bdd.rs" 553 24 553 59] childt <- ([#"../bdd.rs" 553 24 553 59] _66);
-    [#"../bdd.rs" 553 24 553 59] _66 <- any Bdd_Bdd_Type.t_bdd;
-    [#"../bdd.rs" 554 33 554 59] _71 <- Borrow.borrow_mut ( * self);
-    [#"../bdd.rs" 554 33 554 59] self <- { self with current = ( ^ _71) };
-    assume { Inv1.inv ( ^ _71) };
-    [#"../bdd.rs" 554 33 554 59] _70 <- ([#"../bdd.rs" 554 33 554 59] and _71 ([#"../bdd.rs" 554 42 554 49] childfa) ([#"../bdd.rs" 554 51 554 58] childfb));
-    [#"../bdd.rs" 1 0 1 0] _71 <- any borrowed (Bdd_Context_Type.t_context);
-=======
     childt <- _66;
     _66 <- any Bdd_Bdd_Type.t_bdd;
     _71 <- Borrow.borrow_mut ( * self);
@@ -4297,47 +3920,26 @@
     assume { inv1 ( ^ _71) };
     _70 <- ([#"../bdd.rs" 554 33 554 59] and _71 childfa childfb);
     _71 <- any borrowed (Bdd_Context_Type.t_context);
->>>>>>> 62b454c8
     goto BB30
   }
   BB30 {
-    [#"../bdd.rs" 554 24 554 59] childf <- ([#"../bdd.rs" 554 24 554 59] _70);
-    [#"../bdd.rs" 554 24 554 59] _70 <- any Bdd_Bdd_Type.t_bdd;
-    [#"../bdd.rs" 551 29 555 21] _41 <- ([#"../bdd.rs" 551 29 555 21] ());
+    childf <- _70;
+    _70 <- any Bdd_Bdd_Type.t_bdd;
+    _41 <- ([#"../bdd.rs" 551 29 555 21] ());
     goto BB31
   }
   BB31 {
-<<<<<<< HEAD
-    [#"../bdd.rs" 557 16 557 44] _74 <- Borrow.borrow_mut ( * self);
-    [#"../bdd.rs" 557 16 557 44] self <- { self with current = ( ^ _74) };
-    assume { Inv1.inv ( ^ _74) };
-    [#"../bdd.rs" 557 16 557 44] r1 <- ([#"../bdd.rs" 557 16 557 44] Node0.node _74 ([#"../bdd.rs" 557 26 557 27] v) ([#"../bdd.rs" 557 29 557 35] childt) ([#"../bdd.rs" 557 37 557 43] childf));
-    [#"../bdd.rs" 1 0 1 0] _74 <- any borrowed (Bdd_Context_Type.t_context);
-=======
     _74 <- Borrow.borrow_mut ( * self);
     self <- { self with current = ( ^ _74) };
     assume { inv1 ( ^ _74) };
     r1 <- ([#"../bdd.rs" 557 16 557 44] node0 _74 v childt childf);
     _74 <- any borrowed (Bdd_Context_Type.t_context);
->>>>>>> 62b454c8
     goto BB32
   }
   BB32 {
     goto BB33
   }
   BB33 {
-<<<<<<< HEAD
-    [#"../bdd.rs" 560 8 560 36] _79 <- Borrow.borrow_mut (Bdd_Context_Type.context_and_memo ( * self));
-    [#"../bdd.rs" 560 8 560 36] self <- { self with current = (let Bdd_Context_Type.C_Context a b c d e f =  * self in Bdd_Context_Type.C_Context a b c d ( ^ _79) f) };
-    [#"../bdd.rs" 560 8 560 36] _78 <- ([#"../bdd.rs" 560 8 560 36] Add0.add _79 ([#"../bdd.rs" 560 26 560 32] ([#"../bdd.rs" 560 27 560 28] a, [#"../bdd.rs" 560 30 560 31] b)) ([#"../bdd.rs" 560 34 560 35] r1));
-    [#"../bdd.rs" 1 0 1 0] _79 <- any borrowed (Bdd_Hashmap_MyHashMap_Type.t_myhashmap (Bdd_Bdd_Type.t_bdd, Bdd_Bdd_Type.t_bdd) (Bdd_Bdd_Type.t_bdd));
-    goto BB34
-  }
-  BB34 {
-    assert { [@expl:type invariant] Inv0.inv self };
-    assume { Resolve1.resolve self };
-    [#"../bdd.rs" 561 8 561 9] _0 <- ([#"../bdd.rs" 561 8 561 9] r1);
-=======
     _79 <- Borrow.borrow_mut (Bdd_Context_Type.context_and_memo ( * self));
     self <- { self with current = (let Bdd_Context_Type.C_Context a b c d e f =  * self in Bdd_Context_Type.C_Context a b c d ( ^ _79) f) };
     _78 <- ([#"../bdd.rs" 560 8 560 36] add0 _79 ([#"../bdd.rs" 560 26 560 32] (a, b)) r1);
@@ -4348,7 +3950,6 @@
     assert { [@expl:type invariant] inv0 self };
     assume { resolve1 self };
     _0 <- r1;
->>>>>>> 62b454c8
     goto BB35
   }
   BB35 {
