
module Quant_WithInvariant_Type
  type t_withinvariant  =
    | C_WithInvariant
    
end
module Quant_Forall_Impl
  use Quant_WithInvariant_Type as Quant_WithInvariant_Type
  predicate invariant0 [#"../quant.rs" 9 4 9 30] (self : Quant_WithInvariant_Type.t_withinvariant) =
    [#"../quant.rs" 10 8 10 12] true
  val invariant0 [#"../quant.rs" 9 4 9 30] (self : Quant_WithInvariant_Type.t_withinvariant) : bool
    ensures { result = invariant0 self }
    
  predicate inv0 (_x : Quant_WithInvariant_Type.t_withinvariant)
  val inv0 (_x : Quant_WithInvariant_Type.t_withinvariant) : bool
    ensures { result = inv0 _x }
    
<<<<<<< HEAD
  axiom inv0 : forall x : Quant_WithInvariant_Type.t_withinvariant . inv0 x = (invariant0 x /\ match (x) with
=======
  axiom inv0 : [#"../quant.rs" 1 0 1 0] forall x : Quant_WithInvariant_Type.t_withinvariant . inv0 x = (invariant0 x /\ match x with
>>>>>>> aa6c5257
    | Quant_WithInvariant_Type.C_WithInvariant -> true
    end)
  let rec ghost function forall' [#"../quant.rs" 17 0 17 15] (_1 : ()) : ()
    ensures { [#"../quant.rs" 16 0 16 50] forall x : Quant_WithInvariant_Type.t_withinvariant . inv0 x -> invariant0 x }
    
   = [@vc:do_not_keep_trace] [@vc:sp]
    [#"../quant.rs" 14 0 14 6] ()
end
module Quant_Exists_Impl
  use Quant_WithInvariant_Type as Quant_WithInvariant_Type
  predicate invariant0 [#"../quant.rs" 9 4 9 30] (self : Quant_WithInvariant_Type.t_withinvariant) =
    [#"../quant.rs" 10 8 10 12] true
  val invariant0 [#"../quant.rs" 9 4 9 30] (self : Quant_WithInvariant_Type.t_withinvariant) : bool
    ensures { result = invariant0 self }
    
  predicate inv0 (_x : Quant_WithInvariant_Type.t_withinvariant)
  val inv0 (_x : Quant_WithInvariant_Type.t_withinvariant) : bool
    ensures { result = inv0 _x }
    
<<<<<<< HEAD
  axiom inv0 : forall x : Quant_WithInvariant_Type.t_withinvariant . inv0 x = (invariant0 x /\ match (x) with
=======
  axiom inv0 : [#"../quant.rs" 1 0 1 0] forall x : Quant_WithInvariant_Type.t_withinvariant . inv0 x = (invariant0 x /\ match x with
>>>>>>> aa6c5257
    | Quant_WithInvariant_Type.C_WithInvariant -> true
    end)
  let rec ghost function exists' [#"../quant.rs" 22 0 22 15] (_1 : ()) : ()
    ensures { [#"../quant.rs" 21 0 21 42] exists _x : Quant_WithInvariant_Type.t_withinvariant . inv0 _x }
    
   = [@vc:do_not_keep_trace] [@vc:sp]
    [#"../quant.rs" 19 0 19 6] ()
end
module Quant_Impl0
  
end<|MERGE_RESOLUTION|>--- conflicted
+++ resolved
@@ -15,11 +15,7 @@
   val inv0 (_x : Quant_WithInvariant_Type.t_withinvariant) : bool
     ensures { result = inv0 _x }
     
-<<<<<<< HEAD
-  axiom inv0 : forall x : Quant_WithInvariant_Type.t_withinvariant . inv0 x = (invariant0 x /\ match (x) with
-=======
   axiom inv0 : [#"../quant.rs" 1 0 1 0] forall x : Quant_WithInvariant_Type.t_withinvariant . inv0 x = (invariant0 x /\ match x with
->>>>>>> aa6c5257
     | Quant_WithInvariant_Type.C_WithInvariant -> true
     end)
   let rec ghost function forall' [#"../quant.rs" 17 0 17 15] (_1 : ()) : ()
@@ -39,11 +35,7 @@
   val inv0 (_x : Quant_WithInvariant_Type.t_withinvariant) : bool
     ensures { result = inv0 _x }
     
-<<<<<<< HEAD
-  axiom inv0 : forall x : Quant_WithInvariant_Type.t_withinvariant . inv0 x = (invariant0 x /\ match (x) with
-=======
   axiom inv0 : [#"../quant.rs" 1 0 1 0] forall x : Quant_WithInvariant_Type.t_withinvariant . inv0 x = (invariant0 x /\ match x with
->>>>>>> aa6c5257
     | Quant_WithInvariant_Type.C_WithInvariant -> true
     end)
   let rec ghost function exists' [#"../quant.rs" 22 0 22 15] (_1 : ()) : ()
