--- conflicted
+++ resolved
@@ -112,13 +112,8 @@
     goto BB0
   }
   BB0 {
-<<<<<<< HEAD
-    assert { [@expl:assertion] [#"../generated.rs" 20 18 20 35] Inv0.inv x };
-    [#"../generated.rs" 19 62 21 1] _0 <- ([#"../generated.rs" 19 62 21 1] ());
-=======
     assert { [@expl:assertion] [#"../generated.rs" 20 18 20 35] inv0 x };
     _0 <- ([#"../generated.rs" 19 62 21 1] ());
->>>>>>> 62b454c8
     return _0
   }
   
