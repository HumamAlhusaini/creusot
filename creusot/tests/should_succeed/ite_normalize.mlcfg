
module IteNormalize_BTreeMap_Type
  type t_btreemap 'k 'v
end
module Core_Option_Option_Type
  type t_option 't =
    | C_None
    | C_Some 't
    
  let function some_0 (self : t_option 't) : 't = [@vc:do_not_keep_trace] [@vc:sp]
    match self with
      | C_None -> any 't
      | C_Some a -> a
      end
end
module IteNormalize_Expr_Type
  use prelude.UIntSize
  use prelude.Int
  type t_expr  =
    | C_IfThenElse (t_expr) (t_expr) (t_expr)
    | C_Var usize
    | C_True
    | C_False
    
  let function ifthenelse_c (self : t_expr) : t_expr = [@vc:do_not_keep_trace] [@vc:sp]
    match self with
      | C_IfThenElse a _ _ -> a
      | C_Var _ -> any t_expr
      | C_True -> any t_expr
      | C_False -> any t_expr
      end
  let function ifthenelse_t (self : t_expr) : t_expr = [@vc:do_not_keep_trace] [@vc:sp]
    match self with
      | C_IfThenElse _ a _ -> a
      | C_Var _ -> any t_expr
      | C_True -> any t_expr
      | C_False -> any t_expr
      end
  let function ifthenelse_e (self : t_expr) : t_expr = [@vc:do_not_keep_trace] [@vc:sp]
    match self with
      | C_IfThenElse _ _ a -> a
      | C_Var _ -> any t_expr
      | C_True -> any t_expr
      | C_False -> any t_expr
      end
  let function var_v (self : t_expr) : usize = [@vc:do_not_keep_trace] [@vc:sp]
    match self with
      | C_IfThenElse _ _ _ -> any usize
      | C_Var a -> a
      | C_True -> any usize
      | C_False -> any usize
      end
end
module Alloc_Alloc_Global_Type
  type t_global  =
    | C_Global
    
end
module Core_Ptr_NonNull_NonNull_Type
  use prelude.Opaque
  type t_nonnull 't =
    | C_NonNull opaque_ptr
    
end
module Core_Marker_PhantomData_Type
  type t_phantomdata 't =
    | C_PhantomData
    
end
module Core_Ptr_Unique_Unique_Type
  use Core_Marker_PhantomData_Type as Core_Marker_PhantomData_Type
  use Core_Ptr_NonNull_NonNull_Type as Core_Ptr_NonNull_NonNull_Type
  type t_unique 't =
    | C_Unique (Core_Ptr_NonNull_NonNull_Type.t_nonnull 't) (Core_Marker_PhantomData_Type.t_phantomdata 't)
    
end
module Alloc_Boxed_Box_Type
  use Core_Ptr_Unique_Unique_Type as Core_Ptr_Unique_Unique_Type
  type t_box 't 'a =
    | C_Box (Core_Ptr_Unique_Unique_Type.t_unique 't) 'a
    
end
module IteNormalize_Impl6_Clone
  use IteNormalize_Expr_Type as IteNormalize_Expr_Type
  predicate invariant1 (self : IteNormalize_Expr_Type.t_expr) =
    [#"../../../../creusot-contracts/src/invariant.rs" 8 8 8 12] true
  val invariant1 (self : IteNormalize_Expr_Type.t_expr) : bool
    ensures { result = invariant1 self }
    
  predicate inv1 (_x : IteNormalize_Expr_Type.t_expr)
  val inv1 (_x : IteNormalize_Expr_Type.t_expr) : bool
    ensures { result = inv1 _x }
    
  use Alloc_Alloc_Global_Type as Alloc_Alloc_Global_Type
  axiom inv1 : forall x : IteNormalize_Expr_Type.t_expr . inv1 x = true
  predicate invariant0 (self : IteNormalize_Expr_Type.t_expr) =
    [#"../../../../creusot-contracts/src/invariant.rs" 8 8 8 12] true
  val invariant0 (self : IteNormalize_Expr_Type.t_expr) : bool
    ensures { result = invariant0 self }
    
  predicate inv0 (_x : IteNormalize_Expr_Type.t_expr)
  val inv0 (_x : IteNormalize_Expr_Type.t_expr) : bool
    ensures { result = inv0 _x }
    
  axiom inv0 : forall x : IteNormalize_Expr_Type.t_expr . inv0 x = true
  use prelude.Borrow
  use prelude.UIntSize
  use prelude.Int
  val clone1 (self : usize) : usize
    ensures { [#"../../../../creusot-contracts/src/std/clone.rs" 7 0 20 1] result = self }
    
  val clone0 (self : IteNormalize_Expr_Type.t_expr) : IteNormalize_Expr_Type.t_expr
    requires {inv0 self}
    ensures { [#"../ite_normalize.rs" 68 0 77 1] result = self }
    ensures { inv1 result }
    
  let rec cfg clone' [#"../ite_normalize.rs" 55 9 55 14] [@cfg:stackify] [@cfg:subregion_analysis] (self : IteNormalize_Expr_Type.t_expr) : IteNormalize_Expr_Type.t_expr
    ensures { [#"../ite_normalize.rs" 55 9 55 14] result = self }
    
   = [@vc:do_not_keep_trace] [@vc:sp]
  var _0 : IteNormalize_Expr_Type.t_expr;
  var self : IteNormalize_Expr_Type.t_expr = self;
  var c_1 : IteNormalize_Expr_Type.t_expr;
  var t_1 : IteNormalize_Expr_Type.t_expr;
  var e_1 : IteNormalize_Expr_Type.t_expr;
  var _7 : IteNormalize_Expr_Type.t_expr;
  var _9 : IteNormalize_Expr_Type.t_expr;
  var _10 : IteNormalize_Expr_Type.t_expr;
  var _12 : IteNormalize_Expr_Type.t_expr;
  var _13 : IteNormalize_Expr_Type.t_expr;
  var _15 : IteNormalize_Expr_Type.t_expr;
  var v_1 : usize;
  var _17 : usize;
  var _19 : usize;
  {
    goto BB0
  }
  BB0 {
    switch (self)
      | IteNormalize_Expr_Type.C_IfThenElse _ _ _ -> goto BB1
      | IteNormalize_Expr_Type.C_Var _ -> goto BB2
      | IteNormalize_Expr_Type.C_True -> goto BB3
      | IteNormalize_Expr_Type.C_False -> goto BB4
      end
  }
  BB1 {
    goto BB6
  }
  BB2 {
    goto BB13
  }
  BB3 {
    goto BB15
  }
  BB4 {
    [#"../ite_normalize.rs" 56 9 60 9] _0 <- ([#"../ite_normalize.rs" 56 9 60 9] IteNormalize_Expr_Type.C_False);
    goto BB16
  }
  BB5 {
    assert { [#"../ite_normalize.rs" 55 9 55 14] false };
    absurd
  }
  BB6 {
    [#"../ite_normalize.rs" 57 17 57 18] c_1 <- ([#"../ite_normalize.rs" 57 17 57 18] IteNormalize_Expr_Type.ifthenelse_c self);
    [#"../ite_normalize.rs" 57 31 57 32] t_1 <- ([#"../ite_normalize.rs" 57 31 57 32] IteNormalize_Expr_Type.ifthenelse_t self);
    [#"../ite_normalize.rs" 57 45 57 46] e_1 <- ([#"../ite_normalize.rs" 57 45 57 46] IteNormalize_Expr_Type.ifthenelse_e self);
    [#"../ite_normalize.rs" 55 9 55 14] _9 <- ([#"../ite_normalize.rs" 55 9 55 14] c_1);
    [#"../ite_normalize.rs" 55 9 55 14] _7 <- ([#"../ite_normalize.rs" 55 9 55 14] clone0 ([#"../ite_normalize.rs" 55 9 55 14] _9));
    goto BB7
  }
  BB7 {
    [#"../ite_normalize.rs" 55 9 55 14] _12 <- ([#"../ite_normalize.rs" 55 9 55 14] t_1);
    [#"../ite_normalize.rs" 55 9 55 14] _10 <- ([#"../ite_normalize.rs" 55 9 55 14] clone0 ([#"../ite_normalize.rs" 55 9 55 14] _12));
    goto BB8
  }
  BB8 {
    [#"../ite_normalize.rs" 55 9 55 14] _15 <- ([#"../ite_normalize.rs" 55 9 55 14] e_1);
    [#"../ite_normalize.rs" 55 9 55 14] _13 <- ([#"../ite_normalize.rs" 55 9 55 14] clone0 ([#"../ite_normalize.rs" 55 9 55 14] _15));
    goto BB9
  }
  BB9 {
    [#"../ite_normalize.rs" 55 9 55 14] _0 <- ([#"../ite_normalize.rs" 55 9 55 14] IteNormalize_Expr_Type.C_IfThenElse _7 _10 _13);
    _7 <- any IteNormalize_Expr_Type.t_expr;
    _10 <- any IteNormalize_Expr_Type.t_expr;
    _13 <- any IteNormalize_Expr_Type.t_expr;
    goto BB10
  }
  BB10 {
    goto BB11
  }
  BB11 {
    goto BB12
  }
  BB12 {
    goto BB16
  }
  BB13 {
    [#"../ite_normalize.rs" 58 10 58 11] v_1 <- ([#"../ite_normalize.rs" 58 10 58 11] IteNormalize_Expr_Type.var_v self);
    [#"../ite_normalize.rs" 55 9 55 14] _19 <- ([#"../ite_normalize.rs" 55 9 55 14] v_1);
    [#"../ite_normalize.rs" 55 9 55 14] _17 <- ([#"../ite_normalize.rs" 55 9 55 14] clone1 ([#"../ite_normalize.rs" 55 9 55 14] _19));
    goto BB14
  }
  BB14 {
    [#"../ite_normalize.rs" 55 9 55 14] _0 <- ([#"../ite_normalize.rs" 55 9 55 14] IteNormalize_Expr_Type.C_Var _17);
    _17 <- any usize;
    goto BB16
  }
  BB15 {
    [#"../ite_normalize.rs" 56 9 59 8] _0 <- ([#"../ite_normalize.rs" 56 9 59 8] IteNormalize_Expr_Type.C_True);
    goto BB16
  }
  BB16 {
    return _0
  }
  BB20 {
    goto BB4
  }
  
end
module IteNormalize_Impl5_Variable
  use prelude.UIntSize
  use prelude.Int
  use IteNormalize_Expr_Type as IteNormalize_Expr_Type
  let rec cfg variable [#"../ite_normalize.rs" 101 4 101 37] [@cfg:stackify] [@cfg:subregion_analysis] (v : usize) : IteNormalize_Expr_Type.t_expr
    
   = [@vc:do_not_keep_trace] [@vc:sp]
  var _0 : IteNormalize_Expr_Type.t_expr;
  var v : usize = v;
  {
    goto BB0
  }
  BB0 {
    [#"../ite_normalize.rs" 102 8 102 23] _0 <- ([#"../ite_normalize.rs" 102 8 102 23] IteNormalize_Expr_Type.C_Var ([#"../ite_normalize.rs" 102 20 102 21] v));
    return _0
  }
  
end
module IteNormalize_Impl3_From
  use prelude.UIntSize
  use prelude.Int
  use IteNormalize_Expr_Type as IteNormalize_Expr_Type
  val variable0 [#"../ite_normalize.rs" 101 4 101 37] (v : usize) : IteNormalize_Expr_Type.t_expr
  let rec cfg from [#"../ite_normalize.rs" 80 4 80 29] [@cfg:stackify] [@cfg:subregion_analysis] (a : usize) : IteNormalize_Expr_Type.t_expr
    
   = [@vc:do_not_keep_trace] [@vc:sp]
  var _0 : IteNormalize_Expr_Type.t_expr;
  var a : usize = a;
  {
    goto BB0
  }
  BB0 {
    [#"../ite_normalize.rs" 81 8 81 25] _0 <- ([#"../ite_normalize.rs" 81 8 81 25] variable0 ([#"../ite_normalize.rs" 81 23 81 24] a));
    goto BB1
  }
  BB1 {
    return _0
  }
  
end
module IteNormalize_Impl4_From
  use IteNormalize_Expr_Type as IteNormalize_Expr_Type
  let rec cfg from [#"../ite_normalize.rs" 86 4 86 28] [@cfg:stackify] [@cfg:subregion_analysis] (b : bool) : IteNormalize_Expr_Type.t_expr
    
   = [@vc:do_not_keep_trace] [@vc:sp]
  var _0 : IteNormalize_Expr_Type.t_expr;
  var b : bool = b;
  {
    goto BB0
  }
  BB0 {
    switch ([#"../ite_normalize.rs" 87 11 87 12] b)
      | False -> goto BB2
      | True -> goto BB1
      end
  }
  BB1 {
    [#"../ite_normalize.rs" 88 12 88 22] _0 <- ([#"../ite_normalize.rs" 88 12 88 22] IteNormalize_Expr_Type.C_True);
    goto BB3
  }
  BB2 {
    [#"../ite_normalize.rs" 90 12 90 23] _0 <- ([#"../ite_normalize.rs" 90 12 90 23] IteNormalize_Expr_Type.C_False);
    goto BB3
  }
  BB3 {
    return _0
  }
  
end
module IteNormalize_Impl5_Ite
  use IteNormalize_Expr_Type as IteNormalize_Expr_Type
  let rec cfg ite [#"../ite_normalize.rs" 97 4 97 49] [@cfg:stackify] [@cfg:subregion_analysis] (c : IteNormalize_Expr_Type.t_expr) (t : IteNormalize_Expr_Type.t_expr) (e : IteNormalize_Expr_Type.t_expr) : IteNormalize_Expr_Type.t_expr
    ensures { [#"../ite_normalize.rs" 96 14 96 91] result = IteNormalize_Expr_Type.C_IfThenElse c t e }
    
   = [@vc:do_not_keep_trace] [@vc:sp]
  var _0 : IteNormalize_Expr_Type.t_expr;
  var c : IteNormalize_Expr_Type.t_expr = c;
  var t : IteNormalize_Expr_Type.t_expr = t;
  var e : IteNormalize_Expr_Type.t_expr = e;
  {
    goto BB0
  }
  BB0 {
    goto BB1
  }
  BB1 {
    goto BB2
  }
  BB2 {
    goto BB3
  }
  BB3 {
    goto BB4
  }
  BB4 {
    [#"../ite_normalize.rs" 98 8 98 75] _0 <- ([#"../ite_normalize.rs" 98 8 98 75] IteNormalize_Expr_Type.C_IfThenElse ([#"../ite_normalize.rs" 98 39 98 40] c) ([#"../ite_normalize.rs" 98 55 98 56] t) ([#"../ite_normalize.rs" 98 71 98 72] e));
    [#"../ite_normalize.rs" 98 39 98 40] c <- any IteNormalize_Expr_Type.t_expr;
    [#"../ite_normalize.rs" 98 55 98 56] t <- any IteNormalize_Expr_Type.t_expr;
    [#"../ite_normalize.rs" 98 71 98 72] e <- any IteNormalize_Expr_Type.t_expr;
    goto BB5
  }
  BB5 {
    goto BB6
  }
  BB6 {
    goto BB7
  }
  BB7 {
    goto BB8
  }
  BB8 {
    goto BB9
  }
  BB9 {
    goto BB10
  }
  BB10 {
    return _0
  }
  
end
module IteNormalize_Impl5_Transpose
  use IteNormalize_Expr_Type as IteNormalize_Expr_Type
  predicate is_normalized0 [#"../ite_normalize.rs" 126 4 126 34] (self : IteNormalize_Expr_Type.t_expr) =
    [#"../ite_normalize.rs" 127 8 140 9] match self with
      | IteNormalize_Expr_Type.C_IfThenElse c t e -> is_normalized0 c /\ is_normalized0 t /\ is_normalized0 e /\ match c with
        | IteNormalize_Expr_Type.C_IfThenElse _ _ _ -> false
        | _ -> true
        end
      | IteNormalize_Expr_Type.C_Var _ -> true
      | IteNormalize_Expr_Type.C_True -> true
      | IteNormalize_Expr_Type.C_False -> true
      end
  val is_normalized0 [#"../ite_normalize.rs" 126 4 126 34] (self : IteNormalize_Expr_Type.t_expr) : bool
    ensures { result = is_normalized0 self }
    
  use prelude.Borrow
  val clone0 [#"../ite_normalize.rs" 55 9 55 14] (self : IteNormalize_Expr_Type.t_expr) : IteNormalize_Expr_Type.t_expr
    ensures { [#"../ite_normalize.rs" 55 9 55 14] result = self }
    
  predicate resolve1 (self : IteNormalize_Expr_Type.t_expr) =
    [#"../../../../creusot-contracts/src/resolve.rs" 45 8 45 12] true
  val resolve1 (self : IteNormalize_Expr_Type.t_expr) : bool
    ensures { result = resolve1 self }
    
  predicate resolve0 (self : IteNormalize_Expr_Type.t_expr) =
    [#"../../../../creusot-contracts/src/resolve.rs" 34 8 34 31] resolve1 self
  val resolve0 (self : IteNormalize_Expr_Type.t_expr) : bool
    ensures { result = resolve0 self }
    
  let rec cfg transpose [#"../ite_normalize.rs" 110 4 110 52] [@cfg:stackify] [@cfg:subregion_analysis] (self : IteNormalize_Expr_Type.t_expr) (a : IteNormalize_Expr_Type.t_expr) (b : IteNormalize_Expr_Type.t_expr) : IteNormalize_Expr_Type.t_expr
    requires {[#"../ite_normalize.rs" 105 15 105 35] is_normalized0 self}
    requires {[#"../ite_normalize.rs" 106 15 106 32] is_normalized0 a}
    requires {[#"../ite_normalize.rs" 107 15 107 32] is_normalized0 b}
    ensures { [#"../ite_normalize.rs" 108 14 108 36] is_normalized0 result }
    variant {[#"../ite_normalize.rs" 109 14 109 18] self}
    
   = [@vc:do_not_keep_trace] [@vc:sp]
  var _0 : IteNormalize_Expr_Type.t_expr;
  var self : IteNormalize_Expr_Type.t_expr = self;
  var a : IteNormalize_Expr_Type.t_expr = a;
  var b : IteNormalize_Expr_Type.t_expr = b;
  var c : IteNormalize_Expr_Type.t_expr;
  var t : IteNormalize_Expr_Type.t_expr;
  var e : IteNormalize_Expr_Type.t_expr;
  var _15 : IteNormalize_Expr_Type.t_expr;
  var _17 : IteNormalize_Expr_Type.t_expr;
  var _19 : IteNormalize_Expr_Type.t_expr;
  var _22 : IteNormalize_Expr_Type.t_expr;
  {
    goto BB0
  }
  BB0 {
    goto BB1
  }
  BB1 {
    goto BB2
  }
  BB2 {
    goto BB3
  }
  BB3 {
    goto BB4
  }
  BB4 {
    switch (self)
      | IteNormalize_Expr_Type.C_IfThenElse _ _ _ -> goto BB5
      | IteNormalize_Expr_Type.C_Var _ -> goto BB6
      | IteNormalize_Expr_Type.C_True -> goto BB7
      | IteNormalize_Expr_Type.C_False -> goto BB8
      end
  }
  BB5 {
    goto BB10
  }
  BB6 {
    goto BB23
  }
  BB7 {
    goto BB30
  }
  BB8 {
    [#"../ite_normalize.rs" 121 27 121 28] _0 <- ([#"../ite_normalize.rs" 121 27 121 28] b);
    [#"../ite_normalize.rs" 121 27 121 28] b <- any IteNormalize_Expr_Type.t_expr;
    goto BB31
  }
  BB9 {
    assert { [#"../ite_normalize.rs" 111 14 111 18] false };
    absurd
  }
  BB10 {
<<<<<<< HEAD
    [#"../ite_normalize.rs" 112 31 112 32] c <- ([#"../ite_normalize.rs" 112 31 112 32] IteNormalize_Expr_Type.ifthenelse_c self);
    [#"../ite_normalize.rs" 112 31 112 32] self <- (let IteNormalize_Expr_Type.C_IfThenElse a b c = self in IteNormalize_Expr_Type.C_IfThenElse (any IteNormalize_Expr_Type.t_expr) b c);
    [#"../ite_normalize.rs" 112 34 112 35] t <- ([#"../ite_normalize.rs" 112 34 112 35] IteNormalize_Expr_Type.ifthenelse_t self);
    [#"../ite_normalize.rs" 112 34 112 35] self <- (let IteNormalize_Expr_Type.C_IfThenElse a b c = self in IteNormalize_Expr_Type.C_IfThenElse a (any IteNormalize_Expr_Type.t_expr) c);
    [#"../ite_normalize.rs" 112 37 112 38] e <- ([#"../ite_normalize.rs" 112 37 112 38] IteNormalize_Expr_Type.ifthenelse_e self);
    [#"../ite_normalize.rs" 112 37 112 38] self <- (let IteNormalize_Expr_Type.C_IfThenElse a b c = self in IteNormalize_Expr_Type.C_IfThenElse a b (any IteNormalize_Expr_Type.t_expr));
=======
    c <- IteNormalize_Expr_Type.ifthenelse_c self;
    self <- (let IteNormalize_Expr_Type.C_IfThenElse x0 x1 x2 = self in IteNormalize_Expr_Type.C_IfThenElse (any IteNormalize_Expr_Type.t_expr) x1 x2);
    t <- IteNormalize_Expr_Type.ifthenelse_t self;
    self <- (let IteNormalize_Expr_Type.C_IfThenElse x0 x1 x2 = self in IteNormalize_Expr_Type.C_IfThenElse x0 (any IteNormalize_Expr_Type.t_expr) x2);
    e <- IteNormalize_Expr_Type.ifthenelse_e self;
    self <- (let IteNormalize_Expr_Type.C_IfThenElse x0 x1 x2 = self in IteNormalize_Expr_Type.C_IfThenElse x0 x1 (any IteNormalize_Expr_Type.t_expr));
>>>>>>> aa6c5257
    assume { resolve0 t };
    [#"../ite_normalize.rs" 114 40 114 49] _17 <- ([#"../ite_normalize.rs" 114 40 114 49] clone0 ([#"../ite_normalize.rs" 114 40 114 49] a));
    goto BB11
  }
  BB11 {
    [#"../ite_normalize.rs" 114 51 114 60] _19 <- ([#"../ite_normalize.rs" 114 51 114 60] clone0 ([#"../ite_normalize.rs" 114 51 114 60] b));
    goto BB12
  }
  BB12 {
    [#"../ite_normalize.rs" 114 28 114 61] _15 <- ([#"../ite_normalize.rs" 114 28 114 61] transpose ([#"../ite_normalize.rs" 114 28 114 61] t) _17 _19);
    [#"../ite_normalize.rs" 114 28 114 61] t <- any IteNormalize_Expr_Type.t_expr;
    _17 <- any IteNormalize_Expr_Type.t_expr;
    _19 <- any IteNormalize_Expr_Type.t_expr;
    goto BB13
  }
  BB13 {
    goto BB14
  }
  BB14 {
    assume { resolve0 e };
    [#"../ite_normalize.rs" 115 28 115 45] _22 <- ([#"../ite_normalize.rs" 115 28 115 45] transpose ([#"../ite_normalize.rs" 115 28 115 45] e) ([#"../ite_normalize.rs" 115 40 115 41] a) ([#"../ite_normalize.rs" 115 43 115 44] b));
    [#"../ite_normalize.rs" 115 28 115 45] e <- any IteNormalize_Expr_Type.t_expr;
    [#"../ite_normalize.rs" 115 40 115 41] a <- any IteNormalize_Expr_Type.t_expr;
    [#"../ite_normalize.rs" 115 43 115 44] b <- any IteNormalize_Expr_Type.t_expr;
    goto BB15
  }
  BB15 {
    goto BB16
  }
  BB16 {
    [#"../ite_normalize.rs" 112 44 116 13] _0 <- ([#"../ite_normalize.rs" 112 44 116 13] IteNormalize_Expr_Type.C_IfThenElse ([#"../ite_normalize.rs" 113 16 113 17] c) _15 _22);
    [#"../ite_normalize.rs" 113 16 113 17] c <- any IteNormalize_Expr_Type.t_expr;
    _15 <- any IteNormalize_Expr_Type.t_expr;
    _22 <- any IteNormalize_Expr_Type.t_expr;
    goto BB17
  }
  BB17 {
    goto BB18
  }
  BB18 {
    goto BB19
  }
  BB19 {
    goto BB20
  }
  BB20 {
    goto BB21
  }
  BB21 {
    goto BB22
  }
  BB22 {
    goto BB31
  }
  BB23 {
    goto BB24
  }
  BB24 {
    goto BB25
  }
  BB25 {
    goto BB26
  }
  BB26 {
    [#"../ite_normalize.rs" 118 16 118 86] _0 <- ([#"../ite_normalize.rs" 118 16 118 86] IteNormalize_Expr_Type.C_IfThenElse ([#"../ite_normalize.rs" 118 47 118 51] self) ([#"../ite_normalize.rs" 118 66 118 67] a) ([#"../ite_normalize.rs" 118 82 118 83] b));
    [#"../ite_normalize.rs" 118 47 118 51] self <- any IteNormalize_Expr_Type.t_expr;
    [#"../ite_normalize.rs" 118 66 118 67] a <- any IteNormalize_Expr_Type.t_expr;
    [#"../ite_normalize.rs" 118 82 118 83] b <- any IteNormalize_Expr_Type.t_expr;
    goto BB27
  }
  BB27 {
    goto BB28
  }
  BB28 {
    goto BB29
  }
  BB29 {
    goto BB31
  }
  BB30 {
    [#"../ite_normalize.rs" 120 26 120 27] _0 <- ([#"../ite_normalize.rs" 120 26 120 27] a);
    [#"../ite_normalize.rs" 120 26 120 27] a <- any IteNormalize_Expr_Type.t_expr;
    goto BB31
  }
  BB31 {
    goto BB32
  }
  BB32 {
    goto BB33
  }
  BB33 {
    goto BB34
  }
  BB34 {
    return _0
  }
  BB57 {
    goto BB8
  }
  BB58 {
    goto BB8
  }
  
end
module IteNormalize_Impl5_Normalize
  use IteNormalize_Expr_Type as IteNormalize_Expr_Type
  predicate is_normalized0 [#"../ite_normalize.rs" 126 4 126 34] (self : IteNormalize_Expr_Type.t_expr) =
    [#"../ite_normalize.rs" 127 8 140 9] match self with
      | IteNormalize_Expr_Type.C_IfThenElse c t e -> is_normalized0 c /\ is_normalized0 t /\ is_normalized0 e /\ match c with
        | IteNormalize_Expr_Type.C_IfThenElse _ _ _ -> false
        | _ -> true
        end
      | IteNormalize_Expr_Type.C_Var _ -> true
      | IteNormalize_Expr_Type.C_True -> true
      | IteNormalize_Expr_Type.C_False -> true
      end
  val is_normalized0 [#"../ite_normalize.rs" 126 4 126 34] (self : IteNormalize_Expr_Type.t_expr) : bool
    ensures { result = is_normalized0 self }
    
  use prelude.Borrow
  val clone0 [#"../ite_normalize.rs" 55 9 55 14] (self : IteNormalize_Expr_Type.t_expr) : IteNormalize_Expr_Type.t_expr
    ensures { [#"../ite_normalize.rs" 55 9 55 14] result = self }
    
  val transpose0 [#"../ite_normalize.rs" 110 4 110 52] (self : IteNormalize_Expr_Type.t_expr) (a : IteNormalize_Expr_Type.t_expr) (b : IteNormalize_Expr_Type.t_expr) : IteNormalize_Expr_Type.t_expr
    requires {[#"../ite_normalize.rs" 105 15 105 35] is_normalized0 self}
    requires {[#"../ite_normalize.rs" 106 15 106 32] is_normalized0 a}
    requires {[#"../ite_normalize.rs" 107 15 107 32] is_normalized0 b}
    ensures { [#"../ite_normalize.rs" 108 14 108 36] is_normalized0 result }
    
  let rec cfg normalize [#"../ite_normalize.rs" 145 4 145 35] [@cfg:stackify] [@cfg:subregion_analysis] (self : IteNormalize_Expr_Type.t_expr) : IteNormalize_Expr_Type.t_expr
    ensures { [#"../ite_normalize.rs" 143 14 143 36] is_normalized0 result }
    variant {[#"../ite_normalize.rs" 144 14 144 18] self}
    
   = [@vc:do_not_keep_trace] [@vc:sp]
  var _0 : IteNormalize_Expr_Type.t_expr;
  var self : IteNormalize_Expr_Type.t_expr = self;
  var c : IteNormalize_Expr_Type.t_expr;
  var t : IteNormalize_Expr_Type.t_expr;
  var e : IteNormalize_Expr_Type.t_expr;
  var cp : IteNormalize_Expr_Type.t_expr;
  var tp : IteNormalize_Expr_Type.t_expr;
  var ep : IteNormalize_Expr_Type.t_expr;
  var e1 : IteNormalize_Expr_Type.t_expr;
  {
    goto BB0
  }
  BB0 {
    switch (self)
      | IteNormalize_Expr_Type.C_IfThenElse _ _ _ -> goto BB1
      | _ -> goto BB2
      end
  }
  BB1 {
    goto BB3
  }
  BB2 {
    [#"../ite_normalize.rs" 153 12 153 13] e1 <- ([#"../ite_normalize.rs" 153 12 153 13] self);
    [#"../ite_normalize.rs" 153 17 153 26] _0 <- ([#"../ite_normalize.rs" 153 17 153 26] clone0 ([#"../ite_normalize.rs" 153 17 153 26] e1));
    goto BB11
  }
  BB3 {
    [#"../ite_normalize.rs" 147 31 147 32] c <- ([#"../ite_normalize.rs" 147 31 147 32] IteNormalize_Expr_Type.ifthenelse_c self);
    [#"../ite_normalize.rs" 147 34 147 35] t <- ([#"../ite_normalize.rs" 147 34 147 35] IteNormalize_Expr_Type.ifthenelse_t self);
    [#"../ite_normalize.rs" 147 37 147 38] e <- ([#"../ite_normalize.rs" 147 37 147 38] IteNormalize_Expr_Type.ifthenelse_e self);
    [#"../ite_normalize.rs" 148 25 148 38] cp <- ([#"../ite_normalize.rs" 148 25 148 38] normalize ([#"../ite_normalize.rs" 148 25 148 38] c));
    goto BB4
  }
  BB4 {
    [#"../ite_normalize.rs" 149 25 149 38] tp <- ([#"../ite_normalize.rs" 149 25 149 38] normalize ([#"../ite_normalize.rs" 149 25 149 38] t));
    goto BB5
  }
  BB5 {
    [#"../ite_normalize.rs" 150 25 150 38] ep <- ([#"../ite_normalize.rs" 150 25 150 38] normalize ([#"../ite_normalize.rs" 150 25 150 38] e));
    goto BB6
  }
  BB6 {
    [#"../ite_normalize.rs" 151 16 151 36] _0 <- ([#"../ite_normalize.rs" 151 16 151 36] transpose0 ([#"../ite_normalize.rs" 151 16 151 18] cp) ([#"../ite_normalize.rs" 151 29 151 31] tp) ([#"../ite_normalize.rs" 151 33 151 35] ep));
    [#"../ite_normalize.rs" 151 16 151 18] cp <- any IteNormalize_Expr_Type.t_expr;
    [#"../ite_normalize.rs" 151 29 151 31] tp <- any IteNormalize_Expr_Type.t_expr;
    [#"../ite_normalize.rs" 151 33 151 35] ep <- any IteNormalize_Expr_Type.t_expr;
    goto BB7
  }
  BB7 {
    goto BB8
  }
  BB8 {
    goto BB9
  }
  BB9 {
    goto BB10
  }
  BB10 {
    goto BB12
  }
  BB11 {
    goto BB12
  }
  BB12 {
    return _0
  }
  
end
module IteNormalize_Impl5_SimplifyHelper
  use Core_Option_Option_Type as Core_Option_Option_Type
  predicate invariant6 (self : Core_Option_Option_Type.t_option bool) =
    [#"../../../../creusot-contracts/src/invariant.rs" 8 8 8 12] true
  val invariant6 (self : Core_Option_Option_Type.t_option bool) : bool
    ensures { result = invariant6 self }
    
  predicate inv6 (_x : Core_Option_Option_Type.t_option bool)
  val inv6 (_x : Core_Option_Option_Type.t_option bool) : bool
    ensures { result = inv6 _x }
    
  axiom inv6 : forall x : Core_Option_Option_Type.t_option bool . inv6 x = true
  use prelude.Int
  predicate invariant5 (self : int) =
    [#"../../../../creusot-contracts/src/invariant.rs" 8 8 8 12] true
  val invariant5 (self : int) : bool
    ensures { result = invariant5 self }
    
  predicate inv5 (_x : int)
  val inv5 (_x : int) : bool
    ensures { result = inv5 _x }
    
  axiom inv5 : forall x : int . inv5 x = true
  predicate invariant4 (self : bool) =
    [#"../../../../creusot-contracts/src/invariant.rs" 8 8 8 12] true
  val invariant4 (self : bool) : bool
    ensures { result = invariant4 self }
    
  predicate inv4 (_x : bool)
  val inv4 (_x : bool) : bool
    ensures { result = inv4 _x }
    
  axiom inv4 : forall x : bool . inv4 x = true
  use prelude.UIntSize
  predicate invariant3 (self : usize) =
    [#"../../../../creusot-contracts/src/invariant.rs" 8 8 8 12] true
  val invariant3 (self : usize) : bool
    ensures { result = invariant3 self }
    
  predicate inv3 (_x : usize)
  val inv3 (_x : usize) : bool
    ensures { result = inv3 _x }
    
  axiom inv3 : forall x : usize . inv3 x = true
  predicate invariant2 (self : Core_Option_Option_Type.t_option bool) =
    [#"../../../../creusot-contracts/src/invariant.rs" 8 8 8 12] true
  val invariant2 (self : Core_Option_Option_Type.t_option bool) : bool
    ensures { result = invariant2 self }
    
  predicate inv2 (_x : Core_Option_Option_Type.t_option bool)
  val inv2 (_x : Core_Option_Option_Type.t_option bool) : bool
    ensures { result = inv2 _x }
    
  axiom inv2 : forall x : Core_Option_Option_Type.t_option bool . inv2 x = true
  predicate invariant1 (self : bool) =
    [#"../../../../creusot-contracts/src/invariant.rs" 8 8 8 12] true
  val invariant1 (self : bool) : bool
    ensures { result = invariant1 self }
    
  predicate inv1 (_x : bool)
  val inv1 (_x : bool) : bool
    ensures { result = inv1 _x }
    
  axiom inv1 : forall x : bool . inv1 x = true
  predicate invariant0 (self : usize) =
    [#"../../../../creusot-contracts/src/invariant.rs" 8 8 8 12] true
  val invariant0 (self : usize) : bool
    ensures { result = invariant0 self }
    
  predicate inv0 (_x : usize)
  val inv0 (_x : usize) : bool
    ensures { result = inv0 _x }
    
  axiom inv0 : forall x : usize . inv0 x = true
  use prelude.Int
  use IteNormalize_Expr_Type as IteNormalize_Expr_Type
  predicate does_not_contain0 [#"../ite_normalize.rs" 169 4 169 48] (self : IteNormalize_Expr_Type.t_expr) (vp : usize)
   =
    [#"../ite_normalize.rs" 170 8 176 9] match self with
      | IteNormalize_Expr_Type.C_IfThenElse c t e -> does_not_contain0 c vp /\ does_not_contain0 t vp /\ does_not_contain0 e vp
      | IteNormalize_Expr_Type.C_Var v -> v <> vp
      | _ -> true
      end
  val does_not_contain0 [#"../ite_normalize.rs" 169 4 169 48] (self : IteNormalize_Expr_Type.t_expr) (vp : usize) : bool
    ensures { result = does_not_contain0 self vp }
    
  predicate is_simplified0 [#"../ite_normalize.rs" 158 4 158 34] (self : IteNormalize_Expr_Type.t_expr) =
    [#"../ite_normalize.rs" 159 8 165 9] match self with
      | IteNormalize_Expr_Type.C_IfThenElse c t e -> match c with
        | IteNormalize_Expr_Type.C_Var v -> does_not_contain0 t v /\ does_not_contain0 e v
        | c -> is_simplified0 c /\ is_simplified0 t /\ is_simplified0 e
        end
      | _ -> true
      end
  val is_simplified0 [#"../ite_normalize.rs" 158 4 158 34] (self : IteNormalize_Expr_Type.t_expr) : bool
    ensures { result = is_simplified0 self }
    
  use map.Map
  use prelude.UIntSize
  use map.Map
  use IteNormalize_BTreeMap_Type as IteNormalize_BTreeMap_Type
  function shallow_model0 [#"../ite_normalize.rs" 50 4 50 50] (self : IteNormalize_BTreeMap_Type.t_btreemap usize bool) : Map.map int (Core_Option_Option_Type.t_option bool)
    
  val shallow_model0 [#"../ite_normalize.rs" 50 4 50 50] (self : IteNormalize_BTreeMap_Type.t_btreemap usize bool) : Map.map int (Core_Option_Option_Type.t_option bool)
    ensures { result = shallow_model0 self }
    
  predicate is_normalized0 [#"../ite_normalize.rs" 126 4 126 34] (self : IteNormalize_Expr_Type.t_expr) =
    [#"../ite_normalize.rs" 127 8 140 9] match self with
      | IteNormalize_Expr_Type.C_IfThenElse c t e -> is_normalized0 c /\ is_normalized0 t /\ is_normalized0 e /\ match c with
        | IteNormalize_Expr_Type.C_IfThenElse _ _ _ -> false
        | _ -> true
        end
      | IteNormalize_Expr_Type.C_Var _ -> true
      | IteNormalize_Expr_Type.C_True -> true
      | IteNormalize_Expr_Type.C_False -> true
      end
  val is_normalized0 [#"../ite_normalize.rs" 126 4 126 34] (self : IteNormalize_Expr_Type.t_expr) : bool
    ensures { result = is_normalized0 self }
    
  use prelude.Borrow
  function shallow_model3 (self : borrowed (IteNormalize_BTreeMap_Type.t_btreemap usize bool)) : Map.map int (Core_Option_Option_Type.t_option bool)
    
   =
    [#"../../../../creusot-contracts/src/model.rs" 101 8 101 31] shallow_model0 ( * self)
  val shallow_model3 (self : borrowed (IteNormalize_BTreeMap_Type.t_btreemap usize bool)) : Map.map int (Core_Option_Option_Type.t_option bool)
    ensures { result = shallow_model3 self }
    
  function deep_model1 (self : usize) : int =
    [#"../../../../creusot-contracts/src/std/num.rs" 22 16 22 35] UIntSize.to_int self
  val deep_model1 (self : usize) : int
    ensures { result = deep_model1 self }
    
  val insert0 [#"../ite_normalize.rs" 28 4 30 15] (self : borrowed (IteNormalize_BTreeMap_Type.t_btreemap usize bool)) (key : usize) (value : bool) : Core_Option_Option_Type.t_option bool
    requires {[#"../ite_normalize.rs" 28 25 28 28] inv3 key}
    requires {[#"../ite_normalize.rs" 28 33 28 38] inv4 value}
    ensures { [#"../ite_normalize.rs" 27 4 27 125] forall i : int . inv5 i -> Map.get (shallow_model0 ( ^ self)) i = (if i = deep_model1 key then
      Core_Option_Option_Type.C_Some value
    else
      Map.get (shallow_model3 self) i
    ) }
    ensures { [#"../ite_normalize.rs" 28 46 28 55] inv6 result }
    
  val clone0 [#"../ite_normalize.rs" 39 4 39 27] (self : IteNormalize_BTreeMap_Type.t_btreemap usize bool) : IteNormalize_BTreeMap_Type.t_btreemap usize bool
    ensures { [#"../ite_normalize.rs" 38 14 38 29] self = result }
    
  predicate resolve1 (self : IteNormalize_Expr_Type.t_expr) =
    [#"../../../../creusot-contracts/src/resolve.rs" 45 8 45 12] true
  val resolve1 (self : IteNormalize_Expr_Type.t_expr) : bool
    ensures { result = resolve1 self }
    
  predicate resolve0 (self : IteNormalize_Expr_Type.t_expr) =
    [#"../../../../creusot-contracts/src/resolve.rs" 34 8 34 31] resolve1 self
  val resolve0 (self : IteNormalize_Expr_Type.t_expr) : bool
    ensures { result = resolve0 self }
    
  function deep_model0 (self : usize) : int =
    [#"../../../../creusot-contracts/src/model.rs" 74 8 74 28] deep_model1 self
  val deep_model0 (self : usize) : int
    ensures { result = deep_model0 self }
    
  function shallow_model2 (self : IteNormalize_BTreeMap_Type.t_btreemap usize bool) : Map.map int (Core_Option_Option_Type.t_option bool)
    
   =
    [#"../../../../creusot-contracts/src/model.rs" 83 8 83 31] shallow_model0 self
  val shallow_model2 (self : IteNormalize_BTreeMap_Type.t_btreemap usize bool) : Map.map int (Core_Option_Option_Type.t_option bool)
    ensures { result = shallow_model2 self }
    
  val get0 [#"../ite_normalize.rs" 19 4 21 15] (self : IteNormalize_BTreeMap_Type.t_btreemap usize bool) (key : usize) : Core_Option_Option_Type.t_option bool
    requires {[#"../ite_normalize.rs" 19 25 19 28] inv0 key}
    ensures { [#"../ite_normalize.rs" 17 4 17 70] result = Core_Option_Option_Type.C_None -> Map.get (shallow_model2 self) (deep_model0 key) = Core_Option_Option_Type.C_None }
    ensures { [#"../ite_normalize.rs" 18 4 18 91] forall v : bool . inv1 v -> result = Core_Option_Option_Type.C_Some v -> Map.get (shallow_model2 self) (deep_model0 key) = Core_Option_Option_Type.C_Some v }
    ensures { [#"../ite_normalize.rs" 19 40 19 53] inv2 result }
    
  let rec cfg simplify_helper [#"../ite_normalize.rs" 189 4 189 66] [@cfg:stackify] [@cfg:subregion_analysis] (self : IteNormalize_Expr_Type.t_expr) (state : IteNormalize_BTreeMap_Type.t_btreemap usize bool) : IteNormalize_Expr_Type.t_expr
    requires {[#"../ite_normalize.rs" 185 15 185 35] is_normalized0 self}
    ensures { [#"../ite_normalize.rs" 186 4 186 107] forall i : usize . (exists v : bool . Map.get (shallow_model0 state) (UIntSize.to_int i) = Core_Option_Option_Type.C_Some v) -> does_not_contain0 result i }
    ensures { [#"../ite_normalize.rs" 187 14 187 36] is_simplified0 result }
    variant {[#"../ite_normalize.rs" 188 14 188 18] self}
    
   = [@vc:do_not_keep_trace] [@vc:sp]
  var _0 : IteNormalize_Expr_Type.t_expr;
  var self : IteNormalize_Expr_Type.t_expr = self;
  var state : IteNormalize_BTreeMap_Type.t_btreemap usize bool = state;
  var c : IteNormalize_Expr_Type.t_expr;
  var t : IteNormalize_Expr_Type.t_expr;
  var e : IteNormalize_Expr_Type.t_expr;
  var v : usize;
  var _13 : Core_Option_Option_Type.t_option bool;
  var _16 : usize;
  var b : bool;
  var state_t : IteNormalize_BTreeMap_Type.t_btreemap usize bool;
  var _26 : Core_Option_Option_Type.t_option bool;
  var _27 : borrowed (IteNormalize_BTreeMap_Type.t_btreemap usize bool);
  var tp : IteNormalize_Expr_Type.t_expr;
  var state_e : IteNormalize_BTreeMap_Type.t_btreemap usize bool;
  var _34 : Core_Option_Option_Type.t_option bool;
  var _35 : borrowed (IteNormalize_BTreeMap_Type.t_btreemap usize bool);
  var ep : IteNormalize_Expr_Type.t_expr;
  var c1 : IteNormalize_Expr_Type.t_expr;
  var v1 : usize;
  var _49 : Core_Option_Option_Type.t_option bool;
  var _52 : usize;
  var b1 : bool;
  var c2 : IteNormalize_Expr_Type.t_expr;
  {
    goto BB0
  }
  BB0 {
    goto BB1
  }
  BB1 {
    goto BB2
  }
  BB2 {
    goto BB3
  }
  BB3 {
    switch (self)
      | IteNormalize_Expr_Type.C_IfThenElse _ _ _ -> goto BB4
      | IteNormalize_Expr_Type.C_Var _ -> goto BB5
      | _ -> goto BB6
      end
  }
  BB4 {
    goto BB7
  }
  BB5 {
    goto BB42
  }
  BB6 {
    [#"../ite_normalize.rs" 229 12 229 13] c2 <- ([#"../ite_normalize.rs" 229 12 229 13] self);
    [#"../ite_normalize.rs" 229 12 229 13] self <- any IteNormalize_Expr_Type.t_expr;
    [#"../ite_normalize.rs" 229 17 229 18] _0 <- ([#"../ite_normalize.rs" 229 17 229 18] c2);
    [#"../ite_normalize.rs" 229 17 229 18] c2 <- any IteNormalize_Expr_Type.t_expr;
    goto BB51
  }
  BB7 {
<<<<<<< HEAD
    [#"../ite_normalize.rs" 191 31 191 32] c <- ([#"../ite_normalize.rs" 191 31 191 32] IteNormalize_Expr_Type.ifthenelse_c self);
    [#"../ite_normalize.rs" 191 31 191 32] self <- (let IteNormalize_Expr_Type.C_IfThenElse a b c = self in IteNormalize_Expr_Type.C_IfThenElse (any IteNormalize_Expr_Type.t_expr) b c);
    [#"../ite_normalize.rs" 191 34 191 35] t <- ([#"../ite_normalize.rs" 191 34 191 35] IteNormalize_Expr_Type.ifthenelse_t self);
    [#"../ite_normalize.rs" 191 34 191 35] self <- (let IteNormalize_Expr_Type.C_IfThenElse a b c = self in IteNormalize_Expr_Type.C_IfThenElse a (any IteNormalize_Expr_Type.t_expr) c);
    [#"../ite_normalize.rs" 191 37 191 38] e <- ([#"../ite_normalize.rs" 191 37 191 38] IteNormalize_Expr_Type.ifthenelse_e self);
    [#"../ite_normalize.rs" 191 37 191 38] self <- (let IteNormalize_Expr_Type.C_IfThenElse a b c = self in IteNormalize_Expr_Type.C_IfThenElse a b (any IteNormalize_Expr_Type.t_expr));
=======
    c <- IteNormalize_Expr_Type.ifthenelse_c self;
    self <- (let IteNormalize_Expr_Type.C_IfThenElse x0 x1 x2 = self in IteNormalize_Expr_Type.C_IfThenElse (any IteNormalize_Expr_Type.t_expr) x1 x2);
    t <- IteNormalize_Expr_Type.ifthenelse_t self;
    self <- (let IteNormalize_Expr_Type.C_IfThenElse x0 x1 x2 = self in IteNormalize_Expr_Type.C_IfThenElse x0 (any IteNormalize_Expr_Type.t_expr) x2);
    e <- IteNormalize_Expr_Type.ifthenelse_e self;
    self <- (let IteNormalize_Expr_Type.C_IfThenElse x0 x1 x2 = self in IteNormalize_Expr_Type.C_IfThenElse x0 x1 (any IteNormalize_Expr_Type.t_expr));
>>>>>>> aa6c5257
    switch (c)
      | IteNormalize_Expr_Type.C_Var _ -> goto BB9
      | _ -> goto BB8
      end
  }
  BB8 {
    assume { resolve0 e };
    assume { resolve0 t };
    [#"../ite_normalize.rs" 215 20 215 21] c1 <- ([#"../ite_normalize.rs" 215 20 215 21] c);
    [#"../ite_normalize.rs" 215 20 215 21] c <- any IteNormalize_Expr_Type.t_expr;
    assume { resolve0 c };
    [#"../ite_normalize.rs" 215 25 215 49] _0 <- ([#"../ite_normalize.rs" 215 25 215 49] simplify_helper ([#"../ite_normalize.rs" 215 25 215 26] c1) ([#"../ite_normalize.rs" 215 43 215 48] state));
    [#"../ite_normalize.rs" 215 25 215 26] c1 <- any IteNormalize_Expr_Type.t_expr;
    [#"../ite_normalize.rs" 215 43 215 48] state <- any IteNormalize_BTreeMap_Type.t_btreemap usize bool;
    goto BB36
  }
  BB9 {
    goto BB10
  }
  BB10 {
    [#"../ite_normalize.rs" 193 32 193 33] v <- ([#"../ite_normalize.rs" 193 32 193 33] IteNormalize_Expr_Type.var_v c);
    [#"../ite_normalize.rs" 194 51 194 53] _16 <- ([#"../ite_normalize.rs" 194 51 194 53] v);
    [#"../ite_normalize.rs" 194 41 194 54] _13 <- ([#"../ite_normalize.rs" 194 41 194 54] get0 ([#"../ite_normalize.rs" 194 41 194 54] state) ([#"../ite_normalize.rs" 194 51 194 53] _16));
    goto BB11
  }
  BB11 {
    switch (_13)
      | Core_Option_Option_Type.C_Some _ -> goto BB12
      | _ -> goto BB19
      end
  }
  BB12 {
    goto BB13
  }
  BB13 {
    assume { resolve0 c };
    [#"../ite_normalize.rs" 194 36 194 37] b <- ([#"../ite_normalize.rs" 194 36 194 37] Core_Option_Option_Type.some_0 _13);
    switch ([#"../ite_normalize.rs" 195 31 195 33] b)
      | False -> goto BB16
      | True -> goto BB14
      end
  }
  BB14 {
    assume { resolve0 e };
    assume { resolve0 t };
    [#"../ite_normalize.rs" 196 32 196 56] _0 <- ([#"../ite_normalize.rs" 196 32 196 56] simplify_helper ([#"../ite_normalize.rs" 196 32 196 56] t) ([#"../ite_normalize.rs" 196 50 196 55] state));
    [#"../ite_normalize.rs" 196 32 196 56] t <- any IteNormalize_Expr_Type.t_expr;
    [#"../ite_normalize.rs" 196 50 196 55] state <- any IteNormalize_BTreeMap_Type.t_btreemap usize bool;
    goto BB15
  }
  BB15 {
    goto BB18
  }
  BB16 {
    assume { resolve0 t };
    assume { resolve0 e };
    [#"../ite_normalize.rs" 198 32 198 56] _0 <- ([#"../ite_normalize.rs" 198 32 198 56] simplify_helper ([#"../ite_normalize.rs" 198 32 198 56] e) ([#"../ite_normalize.rs" 198 50 198 55] state));
    [#"../ite_normalize.rs" 198 32 198 56] e <- any IteNormalize_Expr_Type.t_expr;
    [#"../ite_normalize.rs" 198 50 198 55] state <- any IteNormalize_BTreeMap_Type.t_btreemap usize bool;
    goto BB17
  }
  BB17 {
    goto BB18
  }
  BB18 {
    goto BB35
  }
  BB19 {
    [#"../ite_normalize.rs" 202 46 202 59] state_t <- ([#"../ite_normalize.rs" 202 46 202 59] clone0 ([#"../ite_normalize.rs" 202 46 202 59] state));
    goto BB20
  }
  BB20 {
    [#"../ite_normalize.rs" 203 28 203 51] _27 <- Borrow.borrow_mut state_t;
    [#"../ite_normalize.rs" 203 28 203 51] state_t <-  ^ _27;
    [#"../ite_normalize.rs" 203 28 203 51] _26 <- ([#"../ite_normalize.rs" 203 28 203 51] insert0 _27 ([#"../ite_normalize.rs" 203 43 203 44] v) ([#"../ite_normalize.rs" 203 46 203 50] [#"../ite_normalize.rs" 203 46 203 50] true));
    _27 <- any borrowed (IteNormalize_BTreeMap_Type.t_btreemap usize bool);
    goto BB21
  }
  BB21 {
    assume { resolve0 t };
    [#"../ite_normalize.rs" 204 37 204 63] tp <- ([#"../ite_normalize.rs" 204 37 204 63] simplify_helper ([#"../ite_normalize.rs" 204 37 204 63] t) ([#"../ite_normalize.rs" 204 55 204 62] state_t));
    [#"../ite_normalize.rs" 204 37 204 63] t <- any IteNormalize_Expr_Type.t_expr;
    [#"../ite_normalize.rs" 204 55 204 62] state_t <- any IteNormalize_BTreeMap_Type.t_btreemap usize bool;
    goto BB22
  }
  BB22 {
    [#"../ite_normalize.rs" 207 46 207 59] state_e <- ([#"../ite_normalize.rs" 207 46 207 59] clone0 ([#"../ite_normalize.rs" 207 46 207 59] state));
    goto BB23
  }
  BB23 {
    [#"../ite_normalize.rs" 208 28 208 52] _35 <- Borrow.borrow_mut state_e;
    [#"../ite_normalize.rs" 208 28 208 52] state_e <-  ^ _35;
    [#"../ite_normalize.rs" 208 28 208 52] _34 <- ([#"../ite_normalize.rs" 208 28 208 52] insert0 _35 ([#"../ite_normalize.rs" 208 43 208 44] v) ([#"../ite_normalize.rs" 208 46 208 51] [#"../ite_normalize.rs" 208 46 208 51] false));
    _35 <- any borrowed (IteNormalize_BTreeMap_Type.t_btreemap usize bool);
    goto BB24
  }
  BB24 {
    assume { resolve0 e };
    [#"../ite_normalize.rs" 209 37 209 63] ep <- ([#"../ite_normalize.rs" 209 37 209 63] simplify_helper ([#"../ite_normalize.rs" 209 37 209 63] e) ([#"../ite_normalize.rs" 209 55 209 62] state_e));
    [#"../ite_normalize.rs" 209 37 209 63] e <- any IteNormalize_Expr_Type.t_expr;
    [#"../ite_normalize.rs" 209 55 209 62] state_e <- any IteNormalize_BTreeMap_Type.t_btreemap usize bool;
    goto BB25
  }
  BB25 {
    goto BB26
  }
  BB26 {
    goto BB27
  }
  BB27 {
    [#"../ite_normalize.rs" 212 28 212 84] _0 <- ([#"../ite_normalize.rs" 212 28 212 84] IteNormalize_Expr_Type.C_IfThenElse ([#"../ite_normalize.rs" 212 47 212 48] c) ([#"../ite_normalize.rs" 212 62 212 64] tp) ([#"../ite_normalize.rs" 212 79 212 81] ep));
    [#"../ite_normalize.rs" 212 47 212 48] c <- any IteNormalize_Expr_Type.t_expr;
    [#"../ite_normalize.rs" 212 62 212 64] tp <- any IteNormalize_Expr_Type.t_expr;
    [#"../ite_normalize.rs" 212 79 212 81] ep <- any IteNormalize_Expr_Type.t_expr;
    goto BB28
  }
  BB28 {
    goto BB29
  }
  BB29 {
    goto BB30
  }
  BB30 {
    goto BB31
  }
  BB31 {
    goto BB32
  }
  BB32 {
    goto BB33
  }
  BB33 {
    goto BB34
  }
  BB34 {
    goto BB35
  }
  BB35 {
    goto BB38
  }
  BB36 {
    goto BB37
  }
  BB37 {
    goto BB38
  }
  BB38 {
    goto BB39
  }
  BB39 {
    goto BB40
  }
  BB40 {
    goto BB41
  }
  BB41 {
    goto BB52
  }
  BB42 {
    [#"../ite_normalize.rs" 218 24 218 25] v1 <- ([#"../ite_normalize.rs" 218 24 218 25] IteNormalize_Expr_Type.var_v self);
    [#"../ite_normalize.rs" 219 43 219 45] _52 <- ([#"../ite_normalize.rs" 219 43 219 45] v1);
    [#"../ite_normalize.rs" 219 33 219 46] _49 <- ([#"../ite_normalize.rs" 219 33 219 46] get0 ([#"../ite_normalize.rs" 219 33 219 46] state) ([#"../ite_normalize.rs" 219 43 219 45] _52));
    goto BB43
  }
  BB43 {
    switch (_49)
      | Core_Option_Option_Type.C_Some _ -> goto BB44
      | _ -> goto BB49
      end
  }
  BB44 {
    goto BB45
  }
  BB45 {
    [#"../ite_normalize.rs" 219 28 219 29] b1 <- ([#"../ite_normalize.rs" 219 28 219 29] Core_Option_Option_Type.some_0 _49);
    switch ([#"../ite_normalize.rs" 220 23 220 25] b1)
      | False -> goto BB47
      | True -> goto BB46
      end
  }
  BB46 {
    [#"../ite_normalize.rs" 221 24 221 34] _0 <- ([#"../ite_normalize.rs" 221 24 221 34] IteNormalize_Expr_Type.C_True);
    goto BB48
  }
  BB47 {
    [#"../ite_normalize.rs" 223 24 223 35] _0 <- ([#"../ite_normalize.rs" 223 24 223 35] IteNormalize_Expr_Type.C_False);
    goto BB48
  }
  BB48 {
    goto BB50
  }
  BB49 {
    [#"../ite_normalize.rs" 226 20 226 35] _0 <- ([#"../ite_normalize.rs" 226 20 226 35] IteNormalize_Expr_Type.C_Var ([#"../ite_normalize.rs" 226 32 226 33] v1));
    goto BB50
  }
  BB50 {
    goto BB52
  }
  BB51 {
    goto BB52
  }
  BB52 {
    goto BB53
  }
  BB53 {
    goto BB54
  }
  BB54 {
    return _0
  }
  
end
module IteNormalize_Impl5_Simplify
  use prelude.UIntSize
  use prelude.Int
  use IteNormalize_Expr_Type as IteNormalize_Expr_Type
  predicate does_not_contain0 [#"../ite_normalize.rs" 169 4 169 48] (self : IteNormalize_Expr_Type.t_expr) (vp : usize)
   =
    [#"../ite_normalize.rs" 170 8 176 9] match self with
      | IteNormalize_Expr_Type.C_IfThenElse c t e -> does_not_contain0 c vp /\ does_not_contain0 t vp /\ does_not_contain0 e vp
      | IteNormalize_Expr_Type.C_Var v -> v <> vp
      | _ -> true
      end
  val does_not_contain0 [#"../ite_normalize.rs" 169 4 169 48] (self : IteNormalize_Expr_Type.t_expr) (vp : usize) : bool
    ensures { result = does_not_contain0 self vp }
    
  predicate is_simplified0 [#"../ite_normalize.rs" 158 4 158 34] (self : IteNormalize_Expr_Type.t_expr) =
    [#"../ite_normalize.rs" 159 8 165 9] match self with
      | IteNormalize_Expr_Type.C_IfThenElse c t e -> match c with
        | IteNormalize_Expr_Type.C_Var v -> does_not_contain0 t v /\ does_not_contain0 e v
        | c -> is_simplified0 c /\ is_simplified0 t /\ is_simplified0 e
        end
      | _ -> true
      end
  val is_simplified0 [#"../ite_normalize.rs" 158 4 158 34] (self : IteNormalize_Expr_Type.t_expr) : bool
    ensures { result = is_simplified0 self }
    
  predicate is_normalized0 [#"../ite_normalize.rs" 126 4 126 34] (self : IteNormalize_Expr_Type.t_expr) =
    [#"../ite_normalize.rs" 127 8 140 9] match self with
      | IteNormalize_Expr_Type.C_IfThenElse c t e -> is_normalized0 c /\ is_normalized0 t /\ is_normalized0 e /\ match c with
        | IteNormalize_Expr_Type.C_IfThenElse _ _ _ -> false
        | _ -> true
        end
      | IteNormalize_Expr_Type.C_Var _ -> true
      | IteNormalize_Expr_Type.C_True -> true
      | IteNormalize_Expr_Type.C_False -> true
      end
  val is_normalized0 [#"../ite_normalize.rs" 126 4 126 34] (self : IteNormalize_Expr_Type.t_expr) : bool
    ensures { result = is_normalized0 self }
    
  use IteNormalize_BTreeMap_Type as IteNormalize_BTreeMap_Type
  use prelude.Int
  use Core_Option_Option_Type as Core_Option_Option_Type
  use map.Map
  use map.Map
  use prelude.UIntSize
  function shallow_model0 [#"../ite_normalize.rs" 50 4 50 50] (self : IteNormalize_BTreeMap_Type.t_btreemap usize bool) : Map.map int (Core_Option_Option_Type.t_option bool)
    
  val shallow_model0 [#"../ite_normalize.rs" 50 4 50 50] (self : IteNormalize_BTreeMap_Type.t_btreemap usize bool) : Map.map int (Core_Option_Option_Type.t_option bool)
    ensures { result = shallow_model0 self }
    
  val simplify_helper0 [#"../ite_normalize.rs" 189 4 189 66] (self : IteNormalize_Expr_Type.t_expr) (state : IteNormalize_BTreeMap_Type.t_btreemap usize bool) : IteNormalize_Expr_Type.t_expr
    requires {[#"../ite_normalize.rs" 185 15 185 35] is_normalized0 self}
    ensures { [#"../ite_normalize.rs" 186 4 186 107] forall i : usize . (exists v : bool . Map.get (shallow_model0 state) (UIntSize.to_int i) = Core_Option_Option_Type.C_Some v) -> does_not_contain0 result i }
    ensures { [#"../ite_normalize.rs" 187 14 187 36] is_simplified0 result }
    
  val new0 [#"../ite_normalize.rs" 12 4 12 20] (_1 : ()) : IteNormalize_BTreeMap_Type.t_btreemap usize bool
  let rec cfg simplify [#"../ite_normalize.rs" 181 4 181 33] [@cfg:stackify] [@cfg:subregion_analysis] (self : IteNormalize_Expr_Type.t_expr) : IteNormalize_Expr_Type.t_expr
    requires {[#"../ite_normalize.rs" 179 15 179 35] is_normalized0 self}
    ensures { [#"../ite_normalize.rs" 180 14 180 36] is_simplified0 result }
    
   = [@vc:do_not_keep_trace] [@vc:sp]
  var _0 : IteNormalize_Expr_Type.t_expr;
  var self : IteNormalize_Expr_Type.t_expr = self;
  var _5 : IteNormalize_BTreeMap_Type.t_btreemap usize bool;
  {
    goto BB0
  }
  BB0 {
    goto BB1
  }
  BB1 {
    [#"../ite_normalize.rs" 182 29 182 44] _5 <- ([#"../ite_normalize.rs" 182 29 182 44] new0 ());
    goto BB2
  }
  BB2 {
    [#"../ite_normalize.rs" 182 8 182 45] _0 <- ([#"../ite_normalize.rs" 182 8 182 45] simplify_helper0 ([#"../ite_normalize.rs" 182 8 182 12] self) _5);
    [#"../ite_normalize.rs" 182 8 182 12] self <- any IteNormalize_Expr_Type.t_expr;
    _5 <- any IteNormalize_BTreeMap_Type.t_btreemap usize bool;
    goto BB3
  }
  BB3 {
    goto BB4
  }
  BB4 {
    return _0
  }
  
end
module IteNormalize_Impl1
  type k
  type v
  use IteNormalize_BTreeMap_Type as IteNormalize_BTreeMap_Type
  predicate invariant1 (self : IteNormalize_BTreeMap_Type.t_btreemap k v)
  val invariant1 (self : IteNormalize_BTreeMap_Type.t_btreemap k v) : bool
    ensures { result = invariant1 self }
    
  predicate inv1 (_x : IteNormalize_BTreeMap_Type.t_btreemap k v)
  val inv1 (_x : IteNormalize_BTreeMap_Type.t_btreemap k v) : bool
    ensures { result = inv1 _x }
    
  axiom inv1 : forall x : IteNormalize_BTreeMap_Type.t_btreemap k v . inv1 x = true
  predicate invariant0 (self : IteNormalize_BTreeMap_Type.t_btreemap k v)
  val invariant0 (self : IteNormalize_BTreeMap_Type.t_btreemap k v) : bool
    ensures { result = invariant0 self }
    
  predicate inv0 (_x : IteNormalize_BTreeMap_Type.t_btreemap k v)
  val inv0 (_x : IteNormalize_BTreeMap_Type.t_btreemap k v) : bool
    ensures { result = inv0 _x }
    
  axiom inv0 : forall x : IteNormalize_BTreeMap_Type.t_btreemap k v . inv0 x = true
  use prelude.Borrow
  goal clone'_refn : [#"../ite_normalize.rs" 39 4 39 27] forall self : IteNormalize_BTreeMap_Type.t_btreemap k v . inv0 self -> (forall result : IteNormalize_BTreeMap_Type.t_btreemap k v . self = result -> inv1 result /\ result = self)
end
module IteNormalize_Impl6
  use IteNormalize_Expr_Type as IteNormalize_Expr_Type
  predicate invariant1 (self : IteNormalize_Expr_Type.t_expr) =
    [#"../../../../creusot-contracts/src/invariant.rs" 8 8 8 12] true
  val invariant1 (self : IteNormalize_Expr_Type.t_expr) : bool
    ensures { result = invariant1 self }
    
  predicate inv1 (_x : IteNormalize_Expr_Type.t_expr)
  val inv1 (_x : IteNormalize_Expr_Type.t_expr) : bool
    ensures { result = inv1 _x }
    
  axiom inv1 : forall x : IteNormalize_Expr_Type.t_expr . inv1 x = true
  predicate invariant0 (self : IteNormalize_Expr_Type.t_expr) =
    [#"../../../../creusot-contracts/src/invariant.rs" 8 8 8 12] true
  val invariant0 (self : IteNormalize_Expr_Type.t_expr) : bool
    ensures { result = invariant0 self }
    
  predicate inv0 (_x : IteNormalize_Expr_Type.t_expr)
  val inv0 (_x : IteNormalize_Expr_Type.t_expr) : bool
    ensures { result = inv0 _x }
    
  axiom inv0 : forall x : IteNormalize_Expr_Type.t_expr . inv0 x = true
  use prelude.Borrow
  goal clone'_refn : [#"../ite_normalize.rs" 55 9 55 14] forall self : IteNormalize_Expr_Type.t_expr . inv0 self -> (forall result : IteNormalize_Expr_Type.t_expr . result = self -> inv1 result /\ result = self)
end
module IteNormalize_Impl2
  type k
  type v
end
module IteNormalize_Impl7
  
end
module IteNormalize_Impl3
  use IteNormalize_Expr_Type as IteNormalize_Expr_Type
  predicate invariant1 (self : IteNormalize_Expr_Type.t_expr) =
    [#"../../../../creusot-contracts/src/invariant.rs" 8 8 8 12] true
  val invariant1 (self : IteNormalize_Expr_Type.t_expr) : bool
    ensures { result = invariant1 self }
    
  predicate inv1 (_x : IteNormalize_Expr_Type.t_expr)
  val inv1 (_x : IteNormalize_Expr_Type.t_expr) : bool
    ensures { result = inv1 _x }
    
  axiom inv1 : forall x : IteNormalize_Expr_Type.t_expr . inv1 x = true
  use prelude.UIntSize
  predicate invariant0 (self : usize) =
    [#"../../../../creusot-contracts/src/invariant.rs" 8 8 8 12] true
  val invariant0 (self : usize) : bool
    ensures { result = invariant0 self }
    
  predicate inv0 (_x : usize)
  val inv0 (_x : usize) : bool
    ensures { result = inv0 _x }
    
  axiom inv0 : forall x : usize . inv0 x = true
  use prelude.Int
  goal from_refn : [#"../ite_normalize.rs" 80 4 80 29] forall value : usize . inv0 value -> (forall result : IteNormalize_Expr_Type.t_expr . inv1 result)
end
module IteNormalize_Impl4
  use IteNormalize_Expr_Type as IteNormalize_Expr_Type
  predicate invariant1 (self : IteNormalize_Expr_Type.t_expr) =
    [#"../../../../creusot-contracts/src/invariant.rs" 8 8 8 12] true
  val invariant1 (self : IteNormalize_Expr_Type.t_expr) : bool
    ensures { result = invariant1 self }
    
  predicate inv1 (_x : IteNormalize_Expr_Type.t_expr)
  val inv1 (_x : IteNormalize_Expr_Type.t_expr) : bool
    ensures { result = inv1 _x }
    
  axiom inv1 : forall x : IteNormalize_Expr_Type.t_expr . inv1 x = true
  predicate invariant0 (self : bool) =
    [#"../../../../creusot-contracts/src/invariant.rs" 8 8 8 12] true
  val invariant0 (self : bool) : bool
    ensures { result = invariant0 self }
    
  predicate inv0 (_x : bool)
  val inv0 (_x : bool) : bool
    ensures { result = inv0 _x }
    
  axiom inv0 : forall x : bool . inv0 x = true
  goal from_refn : [#"../ite_normalize.rs" 86 4 86 28] forall value : bool . inv0 value -> (forall result : IteNormalize_Expr_Type.t_expr . inv1 result)
end<|MERGE_RESOLUTION|>--- conflicted
+++ resolved
@@ -92,7 +92,7 @@
     ensures { result = inv1 _x }
     
   use Alloc_Alloc_Global_Type as Alloc_Alloc_Global_Type
-  axiom inv1 : forall x : IteNormalize_Expr_Type.t_expr . inv1 x = true
+  axiom inv1 : [#"../ite_normalize.rs" 1 0 1 0] forall x : IteNormalize_Expr_Type.t_expr . inv1 x = true
   predicate invariant0 (self : IteNormalize_Expr_Type.t_expr) =
     [#"../../../../creusot-contracts/src/invariant.rs" 8 8 8 12] true
   val invariant0 (self : IteNormalize_Expr_Type.t_expr) : bool
@@ -102,7 +102,7 @@
   val inv0 (_x : IteNormalize_Expr_Type.t_expr) : bool
     ensures { result = inv0 _x }
     
-  axiom inv0 : forall x : IteNormalize_Expr_Type.t_expr . inv0 x = true
+  axiom inv0 : [#"../ite_normalize.rs" 1 0 1 0] forall x : IteNormalize_Expr_Type.t_expr . inv0 x = true
   use prelude.Borrow
   use prelude.UIntSize
   use prelude.Int
@@ -153,33 +153,32 @@
     goto BB15
   }
   BB4 {
-    [#"../ite_normalize.rs" 56 9 60 9] _0 <- ([#"../ite_normalize.rs" 56 9 60 9] IteNormalize_Expr_Type.C_False);
+    _0 <- ([#"../ite_normalize.rs" 56 9 60 9] IteNormalize_Expr_Type.C_False);
     goto BB16
   }
   BB5 {
-    assert { [#"../ite_normalize.rs" 55 9 55 14] false };
     absurd
   }
   BB6 {
-    [#"../ite_normalize.rs" 57 17 57 18] c_1 <- ([#"../ite_normalize.rs" 57 17 57 18] IteNormalize_Expr_Type.ifthenelse_c self);
-    [#"../ite_normalize.rs" 57 31 57 32] t_1 <- ([#"../ite_normalize.rs" 57 31 57 32] IteNormalize_Expr_Type.ifthenelse_t self);
-    [#"../ite_normalize.rs" 57 45 57 46] e_1 <- ([#"../ite_normalize.rs" 57 45 57 46] IteNormalize_Expr_Type.ifthenelse_e self);
-    [#"../ite_normalize.rs" 55 9 55 14] _9 <- ([#"../ite_normalize.rs" 55 9 55 14] c_1);
-    [#"../ite_normalize.rs" 55 9 55 14] _7 <- ([#"../ite_normalize.rs" 55 9 55 14] clone0 ([#"../ite_normalize.rs" 55 9 55 14] _9));
+    c_1 <- ([#"../ite_normalize.rs" 57 17 57 18] IteNormalize_Expr_Type.ifthenelse_c self);
+    t_1 <- ([#"../ite_normalize.rs" 57 31 57 32] IteNormalize_Expr_Type.ifthenelse_t self);
+    e_1 <- ([#"../ite_normalize.rs" 57 45 57 46] IteNormalize_Expr_Type.ifthenelse_e self);
+    _9 <- ([#"../ite_normalize.rs" 55 9 55 14] c_1);
+    _7 <- ([#"../ite_normalize.rs" 55 9 55 14] clone0 ([#"../ite_normalize.rs" 55 9 55 14] _9));
     goto BB7
   }
   BB7 {
-    [#"../ite_normalize.rs" 55 9 55 14] _12 <- ([#"../ite_normalize.rs" 55 9 55 14] t_1);
-    [#"../ite_normalize.rs" 55 9 55 14] _10 <- ([#"../ite_normalize.rs" 55 9 55 14] clone0 ([#"../ite_normalize.rs" 55 9 55 14] _12));
+    _12 <- ([#"../ite_normalize.rs" 55 9 55 14] t_1);
+    _10 <- ([#"../ite_normalize.rs" 55 9 55 14] clone0 ([#"../ite_normalize.rs" 55 9 55 14] _12));
     goto BB8
   }
   BB8 {
-    [#"../ite_normalize.rs" 55 9 55 14] _15 <- ([#"../ite_normalize.rs" 55 9 55 14] e_1);
-    [#"../ite_normalize.rs" 55 9 55 14] _13 <- ([#"../ite_normalize.rs" 55 9 55 14] clone0 ([#"../ite_normalize.rs" 55 9 55 14] _15));
+    _15 <- ([#"../ite_normalize.rs" 55 9 55 14] e_1);
+    _13 <- ([#"../ite_normalize.rs" 55 9 55 14] clone0 ([#"../ite_normalize.rs" 55 9 55 14] _15));
     goto BB9
   }
   BB9 {
-    [#"../ite_normalize.rs" 55 9 55 14] _0 <- ([#"../ite_normalize.rs" 55 9 55 14] IteNormalize_Expr_Type.C_IfThenElse _7 _10 _13);
+    _0 <- ([#"../ite_normalize.rs" 55 9 55 14] IteNormalize_Expr_Type.C_IfThenElse _7 _10 _13);
     _7 <- any IteNormalize_Expr_Type.t_expr;
     _10 <- any IteNormalize_Expr_Type.t_expr;
     _13 <- any IteNormalize_Expr_Type.t_expr;
@@ -195,18 +194,18 @@
     goto BB16
   }
   BB13 {
-    [#"../ite_normalize.rs" 58 10 58 11] v_1 <- ([#"../ite_normalize.rs" 58 10 58 11] IteNormalize_Expr_Type.var_v self);
-    [#"../ite_normalize.rs" 55 9 55 14] _19 <- ([#"../ite_normalize.rs" 55 9 55 14] v_1);
-    [#"../ite_normalize.rs" 55 9 55 14] _17 <- ([#"../ite_normalize.rs" 55 9 55 14] clone1 ([#"../ite_normalize.rs" 55 9 55 14] _19));
+    v_1 <- ([#"../ite_normalize.rs" 58 10 58 11] IteNormalize_Expr_Type.var_v self);
+    _19 <- ([#"../ite_normalize.rs" 55 9 55 14] v_1);
+    _17 <- ([#"../ite_normalize.rs" 55 9 55 14] clone1 ([#"../ite_normalize.rs" 55 9 55 14] _19));
     goto BB14
   }
   BB14 {
-    [#"../ite_normalize.rs" 55 9 55 14] _0 <- ([#"../ite_normalize.rs" 55 9 55 14] IteNormalize_Expr_Type.C_Var _17);
+    _0 <- ([#"../ite_normalize.rs" 55 9 55 14] IteNormalize_Expr_Type.C_Var _17);
     _17 <- any usize;
     goto BB16
   }
   BB15 {
-    [#"../ite_normalize.rs" 56 9 59 8] _0 <- ([#"../ite_normalize.rs" 56 9 59 8] IteNormalize_Expr_Type.C_True);
+    _0 <- ([#"../ite_normalize.rs" 56 9 59 8] IteNormalize_Expr_Type.C_True);
     goto BB16
   }
   BB16 {
@@ -230,7 +229,7 @@
     goto BB0
   }
   BB0 {
-    [#"../ite_normalize.rs" 102 8 102 23] _0 <- ([#"../ite_normalize.rs" 102 8 102 23] IteNormalize_Expr_Type.C_Var ([#"../ite_normalize.rs" 102 20 102 21] v));
+    _0 <- ([#"../ite_normalize.rs" 102 8 102 23] IteNormalize_Expr_Type.C_Var v);
     return _0
   }
   
@@ -249,7 +248,7 @@
     goto BB0
   }
   BB0 {
-    [#"../ite_normalize.rs" 81 8 81 25] _0 <- ([#"../ite_normalize.rs" 81 8 81 25] variable0 ([#"../ite_normalize.rs" 81 23 81 24] a));
+    _0 <- ([#"../ite_normalize.rs" 81 8 81 25] variable0 a);
     goto BB1
   }
   BB1 {
@@ -268,17 +267,17 @@
     goto BB0
   }
   BB0 {
-    switch ([#"../ite_normalize.rs" 87 11 87 12] b)
+    switch (b)
       | False -> goto BB2
       | True -> goto BB1
       end
   }
   BB1 {
-    [#"../ite_normalize.rs" 88 12 88 22] _0 <- ([#"../ite_normalize.rs" 88 12 88 22] IteNormalize_Expr_Type.C_True);
+    _0 <- ([#"../ite_normalize.rs" 88 12 88 22] IteNormalize_Expr_Type.C_True);
     goto BB3
   }
   BB2 {
-    [#"../ite_normalize.rs" 90 12 90 23] _0 <- ([#"../ite_normalize.rs" 90 12 90 23] IteNormalize_Expr_Type.C_False);
+    _0 <- ([#"../ite_normalize.rs" 90 12 90 23] IteNormalize_Expr_Type.C_False);
     goto BB3
   }
   BB3 {
@@ -312,10 +311,10 @@
     goto BB4
   }
   BB4 {
-    [#"../ite_normalize.rs" 98 8 98 75] _0 <- ([#"../ite_normalize.rs" 98 8 98 75] IteNormalize_Expr_Type.C_IfThenElse ([#"../ite_normalize.rs" 98 39 98 40] c) ([#"../ite_normalize.rs" 98 55 98 56] t) ([#"../ite_normalize.rs" 98 71 98 72] e));
-    [#"../ite_normalize.rs" 98 39 98 40] c <- any IteNormalize_Expr_Type.t_expr;
-    [#"../ite_normalize.rs" 98 55 98 56] t <- any IteNormalize_Expr_Type.t_expr;
-    [#"../ite_normalize.rs" 98 71 98 72] e <- any IteNormalize_Expr_Type.t_expr;
+    _0 <- ([#"../ite_normalize.rs" 98 8 98 75] IteNormalize_Expr_Type.C_IfThenElse c t e);
+    c <- any IteNormalize_Expr_Type.t_expr;
+    t <- any IteNormalize_Expr_Type.t_expr;
+    e <- any IteNormalize_Expr_Type.t_expr;
     goto BB5
   }
   BB5 {
@@ -419,41 +418,31 @@
     goto BB30
   }
   BB8 {
-    [#"../ite_normalize.rs" 121 27 121 28] _0 <- ([#"../ite_normalize.rs" 121 27 121 28] b);
-    [#"../ite_normalize.rs" 121 27 121 28] b <- any IteNormalize_Expr_Type.t_expr;
+    _0 <- b;
+    b <- any IteNormalize_Expr_Type.t_expr;
     goto BB31
   }
   BB9 {
-    assert { [#"../ite_normalize.rs" 111 14 111 18] false };
     absurd
   }
   BB10 {
-<<<<<<< HEAD
-    [#"../ite_normalize.rs" 112 31 112 32] c <- ([#"../ite_normalize.rs" 112 31 112 32] IteNormalize_Expr_Type.ifthenelse_c self);
-    [#"../ite_normalize.rs" 112 31 112 32] self <- (let IteNormalize_Expr_Type.C_IfThenElse a b c = self in IteNormalize_Expr_Type.C_IfThenElse (any IteNormalize_Expr_Type.t_expr) b c);
-    [#"../ite_normalize.rs" 112 34 112 35] t <- ([#"../ite_normalize.rs" 112 34 112 35] IteNormalize_Expr_Type.ifthenelse_t self);
-    [#"../ite_normalize.rs" 112 34 112 35] self <- (let IteNormalize_Expr_Type.C_IfThenElse a b c = self in IteNormalize_Expr_Type.C_IfThenElse a (any IteNormalize_Expr_Type.t_expr) c);
-    [#"../ite_normalize.rs" 112 37 112 38] e <- ([#"../ite_normalize.rs" 112 37 112 38] IteNormalize_Expr_Type.ifthenelse_e self);
-    [#"../ite_normalize.rs" 112 37 112 38] self <- (let IteNormalize_Expr_Type.C_IfThenElse a b c = self in IteNormalize_Expr_Type.C_IfThenElse a b (any IteNormalize_Expr_Type.t_expr));
-=======
     c <- IteNormalize_Expr_Type.ifthenelse_c self;
     self <- (let IteNormalize_Expr_Type.C_IfThenElse x0 x1 x2 = self in IteNormalize_Expr_Type.C_IfThenElse (any IteNormalize_Expr_Type.t_expr) x1 x2);
     t <- IteNormalize_Expr_Type.ifthenelse_t self;
     self <- (let IteNormalize_Expr_Type.C_IfThenElse x0 x1 x2 = self in IteNormalize_Expr_Type.C_IfThenElse x0 (any IteNormalize_Expr_Type.t_expr) x2);
     e <- IteNormalize_Expr_Type.ifthenelse_e self;
     self <- (let IteNormalize_Expr_Type.C_IfThenElse x0 x1 x2 = self in IteNormalize_Expr_Type.C_IfThenElse x0 x1 (any IteNormalize_Expr_Type.t_expr));
->>>>>>> aa6c5257
     assume { resolve0 t };
-    [#"../ite_normalize.rs" 114 40 114 49] _17 <- ([#"../ite_normalize.rs" 114 40 114 49] clone0 ([#"../ite_normalize.rs" 114 40 114 49] a));
+    _17 <- ([#"../ite_normalize.rs" 114 40 114 49] clone0 ([#"../ite_normalize.rs" 114 40 114 49] a));
     goto BB11
   }
   BB11 {
-    [#"../ite_normalize.rs" 114 51 114 60] _19 <- ([#"../ite_normalize.rs" 114 51 114 60] clone0 ([#"../ite_normalize.rs" 114 51 114 60] b));
+    _19 <- ([#"../ite_normalize.rs" 114 51 114 60] clone0 ([#"../ite_normalize.rs" 114 51 114 60] b));
     goto BB12
   }
   BB12 {
-    [#"../ite_normalize.rs" 114 28 114 61] _15 <- ([#"../ite_normalize.rs" 114 28 114 61] transpose ([#"../ite_normalize.rs" 114 28 114 61] t) _17 _19);
-    [#"../ite_normalize.rs" 114 28 114 61] t <- any IteNormalize_Expr_Type.t_expr;
+    _15 <- ([#"../ite_normalize.rs" 114 28 114 61] transpose t _17 _19);
+    t <- any IteNormalize_Expr_Type.t_expr;
     _17 <- any IteNormalize_Expr_Type.t_expr;
     _19 <- any IteNormalize_Expr_Type.t_expr;
     goto BB13
@@ -463,18 +452,18 @@
   }
   BB14 {
     assume { resolve0 e };
-    [#"../ite_normalize.rs" 115 28 115 45] _22 <- ([#"../ite_normalize.rs" 115 28 115 45] transpose ([#"../ite_normalize.rs" 115 28 115 45] e) ([#"../ite_normalize.rs" 115 40 115 41] a) ([#"../ite_normalize.rs" 115 43 115 44] b));
-    [#"../ite_normalize.rs" 115 28 115 45] e <- any IteNormalize_Expr_Type.t_expr;
-    [#"../ite_normalize.rs" 115 40 115 41] a <- any IteNormalize_Expr_Type.t_expr;
-    [#"../ite_normalize.rs" 115 43 115 44] b <- any IteNormalize_Expr_Type.t_expr;
+    _22 <- ([#"../ite_normalize.rs" 115 28 115 45] transpose e a b);
+    e <- any IteNormalize_Expr_Type.t_expr;
+    a <- any IteNormalize_Expr_Type.t_expr;
+    b <- any IteNormalize_Expr_Type.t_expr;
     goto BB15
   }
   BB15 {
     goto BB16
   }
   BB16 {
-    [#"../ite_normalize.rs" 112 44 116 13] _0 <- ([#"../ite_normalize.rs" 112 44 116 13] IteNormalize_Expr_Type.C_IfThenElse ([#"../ite_normalize.rs" 113 16 113 17] c) _15 _22);
-    [#"../ite_normalize.rs" 113 16 113 17] c <- any IteNormalize_Expr_Type.t_expr;
+    _0 <- ([#"../ite_normalize.rs" 112 44 116 13] IteNormalize_Expr_Type.C_IfThenElse c _15 _22);
+    c <- any IteNormalize_Expr_Type.t_expr;
     _15 <- any IteNormalize_Expr_Type.t_expr;
     _22 <- any IteNormalize_Expr_Type.t_expr;
     goto BB17
@@ -507,10 +496,10 @@
     goto BB26
   }
   BB26 {
-    [#"../ite_normalize.rs" 118 16 118 86] _0 <- ([#"../ite_normalize.rs" 118 16 118 86] IteNormalize_Expr_Type.C_IfThenElse ([#"../ite_normalize.rs" 118 47 118 51] self) ([#"../ite_normalize.rs" 118 66 118 67] a) ([#"../ite_normalize.rs" 118 82 118 83] b));
-    [#"../ite_normalize.rs" 118 47 118 51] self <- any IteNormalize_Expr_Type.t_expr;
-    [#"../ite_normalize.rs" 118 66 118 67] a <- any IteNormalize_Expr_Type.t_expr;
-    [#"../ite_normalize.rs" 118 82 118 83] b <- any IteNormalize_Expr_Type.t_expr;
+    _0 <- ([#"../ite_normalize.rs" 118 16 118 86] IteNormalize_Expr_Type.C_IfThenElse self a b);
+    self <- any IteNormalize_Expr_Type.t_expr;
+    a <- any IteNormalize_Expr_Type.t_expr;
+    b <- any IteNormalize_Expr_Type.t_expr;
     goto BB27
   }
   BB27 {
@@ -523,8 +512,8 @@
     goto BB31
   }
   BB30 {
-    [#"../ite_normalize.rs" 120 26 120 27] _0 <- ([#"../ite_normalize.rs" 120 26 120 27] a);
-    [#"../ite_normalize.rs" 120 26 120 27] a <- any IteNormalize_Expr_Type.t_expr;
+    _0 <- a;
+    a <- any IteNormalize_Expr_Type.t_expr;
     goto BB31
   }
   BB31 {
@@ -599,30 +588,30 @@
     goto BB3
   }
   BB2 {
-    [#"../ite_normalize.rs" 153 12 153 13] e1 <- ([#"../ite_normalize.rs" 153 12 153 13] self);
-    [#"../ite_normalize.rs" 153 17 153 26] _0 <- ([#"../ite_normalize.rs" 153 17 153 26] clone0 ([#"../ite_normalize.rs" 153 17 153 26] e1));
+    e1 <- self;
+    _0 <- ([#"../ite_normalize.rs" 153 17 153 26] clone0 ([#"../ite_normalize.rs" 153 17 153 26] e1));
     goto BB11
   }
   BB3 {
-    [#"../ite_normalize.rs" 147 31 147 32] c <- ([#"../ite_normalize.rs" 147 31 147 32] IteNormalize_Expr_Type.ifthenelse_c self);
-    [#"../ite_normalize.rs" 147 34 147 35] t <- ([#"../ite_normalize.rs" 147 34 147 35] IteNormalize_Expr_Type.ifthenelse_t self);
-    [#"../ite_normalize.rs" 147 37 147 38] e <- ([#"../ite_normalize.rs" 147 37 147 38] IteNormalize_Expr_Type.ifthenelse_e self);
-    [#"../ite_normalize.rs" 148 25 148 38] cp <- ([#"../ite_normalize.rs" 148 25 148 38] normalize ([#"../ite_normalize.rs" 148 25 148 38] c));
+    c <- ([#"../ite_normalize.rs" 147 31 147 32] IteNormalize_Expr_Type.ifthenelse_c self);
+    t <- ([#"../ite_normalize.rs" 147 34 147 35] IteNormalize_Expr_Type.ifthenelse_t self);
+    e <- ([#"../ite_normalize.rs" 147 37 147 38] IteNormalize_Expr_Type.ifthenelse_e self);
+    cp <- ([#"../ite_normalize.rs" 148 25 148 38] normalize ([#"../ite_normalize.rs" 148 25 148 38] c));
     goto BB4
   }
   BB4 {
-    [#"../ite_normalize.rs" 149 25 149 38] tp <- ([#"../ite_normalize.rs" 149 25 149 38] normalize ([#"../ite_normalize.rs" 149 25 149 38] t));
+    tp <- ([#"../ite_normalize.rs" 149 25 149 38] normalize ([#"../ite_normalize.rs" 149 25 149 38] t));
     goto BB5
   }
   BB5 {
-    [#"../ite_normalize.rs" 150 25 150 38] ep <- ([#"../ite_normalize.rs" 150 25 150 38] normalize ([#"../ite_normalize.rs" 150 25 150 38] e));
+    ep <- ([#"../ite_normalize.rs" 150 25 150 38] normalize ([#"../ite_normalize.rs" 150 25 150 38] e));
     goto BB6
   }
   BB6 {
-    [#"../ite_normalize.rs" 151 16 151 36] _0 <- ([#"../ite_normalize.rs" 151 16 151 36] transpose0 ([#"../ite_normalize.rs" 151 16 151 18] cp) ([#"../ite_normalize.rs" 151 29 151 31] tp) ([#"../ite_normalize.rs" 151 33 151 35] ep));
-    [#"../ite_normalize.rs" 151 16 151 18] cp <- any IteNormalize_Expr_Type.t_expr;
-    [#"../ite_normalize.rs" 151 29 151 31] tp <- any IteNormalize_Expr_Type.t_expr;
-    [#"../ite_normalize.rs" 151 33 151 35] ep <- any IteNormalize_Expr_Type.t_expr;
+    _0 <- ([#"../ite_normalize.rs" 151 16 151 36] transpose0 cp tp ep);
+    cp <- any IteNormalize_Expr_Type.t_expr;
+    tp <- any IteNormalize_Expr_Type.t_expr;
+    ep <- any IteNormalize_Expr_Type.t_expr;
     goto BB7
   }
   BB7 {
@@ -656,7 +645,7 @@
   val inv6 (_x : Core_Option_Option_Type.t_option bool) : bool
     ensures { result = inv6 _x }
     
-  axiom inv6 : forall x : Core_Option_Option_Type.t_option bool . inv6 x = true
+  axiom inv6 : [#"../ite_normalize.rs" 1 0 1 0] forall x : Core_Option_Option_Type.t_option bool . inv6 x = true
   use prelude.Int
   predicate invariant5 (self : int) =
     [#"../../../../creusot-contracts/src/invariant.rs" 8 8 8 12] true
@@ -667,7 +656,7 @@
   val inv5 (_x : int) : bool
     ensures { result = inv5 _x }
     
-  axiom inv5 : forall x : int . inv5 x = true
+  axiom inv5 : [#"../ite_normalize.rs" 1 0 1 0] forall x : int . inv5 x = true
   predicate invariant4 (self : bool) =
     [#"../../../../creusot-contracts/src/invariant.rs" 8 8 8 12] true
   val invariant4 (self : bool) : bool
@@ -677,7 +666,7 @@
   val inv4 (_x : bool) : bool
     ensures { result = inv4 _x }
     
-  axiom inv4 : forall x : bool . inv4 x = true
+  axiom inv4 : [#"../ite_normalize.rs" 1 0 1 0] forall x : bool . inv4 x = true
   use prelude.UIntSize
   predicate invariant3 (self : usize) =
     [#"../../../../creusot-contracts/src/invariant.rs" 8 8 8 12] true
@@ -688,7 +677,7 @@
   val inv3 (_x : usize) : bool
     ensures { result = inv3 _x }
     
-  axiom inv3 : forall x : usize . inv3 x = true
+  axiom inv3 : [#"../ite_normalize.rs" 1 0 1 0] forall x : usize . inv3 x = true
   predicate invariant2 (self : Core_Option_Option_Type.t_option bool) =
     [#"../../../../creusot-contracts/src/invariant.rs" 8 8 8 12] true
   val invariant2 (self : Core_Option_Option_Type.t_option bool) : bool
@@ -698,7 +687,7 @@
   val inv2 (_x : Core_Option_Option_Type.t_option bool) : bool
     ensures { result = inv2 _x }
     
-  axiom inv2 : forall x : Core_Option_Option_Type.t_option bool . inv2 x = true
+  axiom inv2 : [#"../ite_normalize.rs" 1 0 1 0] forall x : Core_Option_Option_Type.t_option bool . inv2 x = true
   predicate invariant1 (self : bool) =
     [#"../../../../creusot-contracts/src/invariant.rs" 8 8 8 12] true
   val invariant1 (self : bool) : bool
@@ -708,7 +697,7 @@
   val inv1 (_x : bool) : bool
     ensures { result = inv1 _x }
     
-  axiom inv1 : forall x : bool . inv1 x = true
+  axiom inv1 : [#"../ite_normalize.rs" 1 0 1 0] forall x : bool . inv1 x = true
   predicate invariant0 (self : usize) =
     [#"../../../../creusot-contracts/src/invariant.rs" 8 8 8 12] true
   val invariant0 (self : usize) : bool
@@ -718,7 +707,7 @@
   val inv0 (_x : usize) : bool
     ensures { result = inv0 _x }
     
-  axiom inv0 : forall x : usize . inv0 x = true
+  axiom inv0 : [#"../ite_normalize.rs" 1 0 1 0] forall x : usize . inv0 x = true
   use prelude.Int
   use IteNormalize_Expr_Type as IteNormalize_Expr_Type
   predicate does_not_contain0 [#"../ite_normalize.rs" 169 4 169 48] (self : IteNormalize_Expr_Type.t_expr) (vp : usize)
@@ -875,28 +864,19 @@
     goto BB42
   }
   BB6 {
-    [#"../ite_normalize.rs" 229 12 229 13] c2 <- ([#"../ite_normalize.rs" 229 12 229 13] self);
-    [#"../ite_normalize.rs" 229 12 229 13] self <- any IteNormalize_Expr_Type.t_expr;
-    [#"../ite_normalize.rs" 229 17 229 18] _0 <- ([#"../ite_normalize.rs" 229 17 229 18] c2);
-    [#"../ite_normalize.rs" 229 17 229 18] c2 <- any IteNormalize_Expr_Type.t_expr;
+    c2 <- self;
+    self <- any IteNormalize_Expr_Type.t_expr;
+    _0 <- c2;
+    c2 <- any IteNormalize_Expr_Type.t_expr;
     goto BB51
   }
   BB7 {
-<<<<<<< HEAD
-    [#"../ite_normalize.rs" 191 31 191 32] c <- ([#"../ite_normalize.rs" 191 31 191 32] IteNormalize_Expr_Type.ifthenelse_c self);
-    [#"../ite_normalize.rs" 191 31 191 32] self <- (let IteNormalize_Expr_Type.C_IfThenElse a b c = self in IteNormalize_Expr_Type.C_IfThenElse (any IteNormalize_Expr_Type.t_expr) b c);
-    [#"../ite_normalize.rs" 191 34 191 35] t <- ([#"../ite_normalize.rs" 191 34 191 35] IteNormalize_Expr_Type.ifthenelse_t self);
-    [#"../ite_normalize.rs" 191 34 191 35] self <- (let IteNormalize_Expr_Type.C_IfThenElse a b c = self in IteNormalize_Expr_Type.C_IfThenElse a (any IteNormalize_Expr_Type.t_expr) c);
-    [#"../ite_normalize.rs" 191 37 191 38] e <- ([#"../ite_normalize.rs" 191 37 191 38] IteNormalize_Expr_Type.ifthenelse_e self);
-    [#"../ite_normalize.rs" 191 37 191 38] self <- (let IteNormalize_Expr_Type.C_IfThenElse a b c = self in IteNormalize_Expr_Type.C_IfThenElse a b (any IteNormalize_Expr_Type.t_expr));
-=======
     c <- IteNormalize_Expr_Type.ifthenelse_c self;
     self <- (let IteNormalize_Expr_Type.C_IfThenElse x0 x1 x2 = self in IteNormalize_Expr_Type.C_IfThenElse (any IteNormalize_Expr_Type.t_expr) x1 x2);
     t <- IteNormalize_Expr_Type.ifthenelse_t self;
     self <- (let IteNormalize_Expr_Type.C_IfThenElse x0 x1 x2 = self in IteNormalize_Expr_Type.C_IfThenElse x0 (any IteNormalize_Expr_Type.t_expr) x2);
     e <- IteNormalize_Expr_Type.ifthenelse_e self;
     self <- (let IteNormalize_Expr_Type.C_IfThenElse x0 x1 x2 = self in IteNormalize_Expr_Type.C_IfThenElse x0 x1 (any IteNormalize_Expr_Type.t_expr));
->>>>>>> aa6c5257
     switch (c)
       | IteNormalize_Expr_Type.C_Var _ -> goto BB9
       | _ -> goto BB8
@@ -905,21 +885,21 @@
   BB8 {
     assume { resolve0 e };
     assume { resolve0 t };
-    [#"../ite_normalize.rs" 215 20 215 21] c1 <- ([#"../ite_normalize.rs" 215 20 215 21] c);
-    [#"../ite_normalize.rs" 215 20 215 21] c <- any IteNormalize_Expr_Type.t_expr;
+    c1 <- c;
+    c <- any IteNormalize_Expr_Type.t_expr;
     assume { resolve0 c };
-    [#"../ite_normalize.rs" 215 25 215 49] _0 <- ([#"../ite_normalize.rs" 215 25 215 49] simplify_helper ([#"../ite_normalize.rs" 215 25 215 26] c1) ([#"../ite_normalize.rs" 215 43 215 48] state));
-    [#"../ite_normalize.rs" 215 25 215 26] c1 <- any IteNormalize_Expr_Type.t_expr;
-    [#"../ite_normalize.rs" 215 43 215 48] state <- any IteNormalize_BTreeMap_Type.t_btreemap usize bool;
+    _0 <- ([#"../ite_normalize.rs" 215 25 215 49] simplify_helper c1 state);
+    c1 <- any IteNormalize_Expr_Type.t_expr;
+    state <- any IteNormalize_BTreeMap_Type.t_btreemap usize bool;
     goto BB36
   }
   BB9 {
     goto BB10
   }
   BB10 {
-    [#"../ite_normalize.rs" 193 32 193 33] v <- ([#"../ite_normalize.rs" 193 32 193 33] IteNormalize_Expr_Type.var_v c);
-    [#"../ite_normalize.rs" 194 51 194 53] _16 <- ([#"../ite_normalize.rs" 194 51 194 53] v);
-    [#"../ite_normalize.rs" 194 41 194 54] _13 <- ([#"../ite_normalize.rs" 194 41 194 54] get0 ([#"../ite_normalize.rs" 194 41 194 54] state) ([#"../ite_normalize.rs" 194 51 194 53] _16));
+    v <- IteNormalize_Expr_Type.var_v c;
+    _16 <- ([#"../ite_normalize.rs" 194 51 194 53] v);
+    _13 <- ([#"../ite_normalize.rs" 194 41 194 54] get0 ([#"../ite_normalize.rs" 194 41 194 54] state) ([#"../ite_normalize.rs" 194 51 194 53] _16));
     goto BB11
   }
   BB11 {
@@ -933,8 +913,8 @@
   }
   BB13 {
     assume { resolve0 c };
-    [#"../ite_normalize.rs" 194 36 194 37] b <- ([#"../ite_normalize.rs" 194 36 194 37] Core_Option_Option_Type.some_0 _13);
-    switch ([#"../ite_normalize.rs" 195 31 195 33] b)
+    b <- Core_Option_Option_Type.some_0 _13;
+    switch (b)
       | False -> goto BB16
       | True -> goto BB14
       end
@@ -942,9 +922,9 @@
   BB14 {
     assume { resolve0 e };
     assume { resolve0 t };
-    [#"../ite_normalize.rs" 196 32 196 56] _0 <- ([#"../ite_normalize.rs" 196 32 196 56] simplify_helper ([#"../ite_normalize.rs" 196 32 196 56] t) ([#"../ite_normalize.rs" 196 50 196 55] state));
-    [#"../ite_normalize.rs" 196 32 196 56] t <- any IteNormalize_Expr_Type.t_expr;
-    [#"../ite_normalize.rs" 196 50 196 55] state <- any IteNormalize_BTreeMap_Type.t_btreemap usize bool;
+    _0 <- ([#"../ite_normalize.rs" 196 32 196 56] simplify_helper t state);
+    t <- any IteNormalize_Expr_Type.t_expr;
+    state <- any IteNormalize_BTreeMap_Type.t_btreemap usize bool;
     goto BB15
   }
   BB15 {
@@ -953,9 +933,9 @@
   BB16 {
     assume { resolve0 t };
     assume { resolve0 e };
-    [#"../ite_normalize.rs" 198 32 198 56] _0 <- ([#"../ite_normalize.rs" 198 32 198 56] simplify_helper ([#"../ite_normalize.rs" 198 32 198 56] e) ([#"../ite_normalize.rs" 198 50 198 55] state));
-    [#"../ite_normalize.rs" 198 32 198 56] e <- any IteNormalize_Expr_Type.t_expr;
-    [#"../ite_normalize.rs" 198 50 198 55] state <- any IteNormalize_BTreeMap_Type.t_btreemap usize bool;
+    _0 <- ([#"../ite_normalize.rs" 198 32 198 56] simplify_helper e state);
+    e <- any IteNormalize_Expr_Type.t_expr;
+    state <- any IteNormalize_BTreeMap_Type.t_btreemap usize bool;
     goto BB17
   }
   BB17 {
@@ -965,39 +945,39 @@
     goto BB35
   }
   BB19 {
-    [#"../ite_normalize.rs" 202 46 202 59] state_t <- ([#"../ite_normalize.rs" 202 46 202 59] clone0 ([#"../ite_normalize.rs" 202 46 202 59] state));
+    state_t <- ([#"../ite_normalize.rs" 202 46 202 59] clone0 ([#"../ite_normalize.rs" 202 46 202 59] state));
     goto BB20
   }
   BB20 {
-    [#"../ite_normalize.rs" 203 28 203 51] _27 <- Borrow.borrow_mut state_t;
-    [#"../ite_normalize.rs" 203 28 203 51] state_t <-  ^ _27;
-    [#"../ite_normalize.rs" 203 28 203 51] _26 <- ([#"../ite_normalize.rs" 203 28 203 51] insert0 _27 ([#"../ite_normalize.rs" 203 43 203 44] v) ([#"../ite_normalize.rs" 203 46 203 50] [#"../ite_normalize.rs" 203 46 203 50] true));
+    _27 <- Borrow.borrow_mut state_t;
+    state_t <-  ^ _27;
+    _26 <- ([#"../ite_normalize.rs" 203 28 203 51] insert0 _27 v ([#"../ite_normalize.rs" 203 46 203 50] [#"../ite_normalize.rs" 203 46 203 50] true));
     _27 <- any borrowed (IteNormalize_BTreeMap_Type.t_btreemap usize bool);
     goto BB21
   }
   BB21 {
     assume { resolve0 t };
-    [#"../ite_normalize.rs" 204 37 204 63] tp <- ([#"../ite_normalize.rs" 204 37 204 63] simplify_helper ([#"../ite_normalize.rs" 204 37 204 63] t) ([#"../ite_normalize.rs" 204 55 204 62] state_t));
-    [#"../ite_normalize.rs" 204 37 204 63] t <- any IteNormalize_Expr_Type.t_expr;
-    [#"../ite_normalize.rs" 204 55 204 62] state_t <- any IteNormalize_BTreeMap_Type.t_btreemap usize bool;
+    tp <- ([#"../ite_normalize.rs" 204 37 204 63] simplify_helper t state_t);
+    t <- any IteNormalize_Expr_Type.t_expr;
+    state_t <- any IteNormalize_BTreeMap_Type.t_btreemap usize bool;
     goto BB22
   }
   BB22 {
-    [#"../ite_normalize.rs" 207 46 207 59] state_e <- ([#"../ite_normalize.rs" 207 46 207 59] clone0 ([#"../ite_normalize.rs" 207 46 207 59] state));
+    state_e <- ([#"../ite_normalize.rs" 207 46 207 59] clone0 ([#"../ite_normalize.rs" 207 46 207 59] state));
     goto BB23
   }
   BB23 {
-    [#"../ite_normalize.rs" 208 28 208 52] _35 <- Borrow.borrow_mut state_e;
-    [#"../ite_normalize.rs" 208 28 208 52] state_e <-  ^ _35;
-    [#"../ite_normalize.rs" 208 28 208 52] _34 <- ([#"../ite_normalize.rs" 208 28 208 52] insert0 _35 ([#"../ite_normalize.rs" 208 43 208 44] v) ([#"../ite_normalize.rs" 208 46 208 51] [#"../ite_normalize.rs" 208 46 208 51] false));
+    _35 <- Borrow.borrow_mut state_e;
+    state_e <-  ^ _35;
+    _34 <- ([#"../ite_normalize.rs" 208 28 208 52] insert0 _35 v ([#"../ite_normalize.rs" 208 46 208 51] [#"../ite_normalize.rs" 208 46 208 51] false));
     _35 <- any borrowed (IteNormalize_BTreeMap_Type.t_btreemap usize bool);
     goto BB24
   }
   BB24 {
     assume { resolve0 e };
-    [#"../ite_normalize.rs" 209 37 209 63] ep <- ([#"../ite_normalize.rs" 209 37 209 63] simplify_helper ([#"../ite_normalize.rs" 209 37 209 63] e) ([#"../ite_normalize.rs" 209 55 209 62] state_e));
-    [#"../ite_normalize.rs" 209 37 209 63] e <- any IteNormalize_Expr_Type.t_expr;
-    [#"../ite_normalize.rs" 209 55 209 62] state_e <- any IteNormalize_BTreeMap_Type.t_btreemap usize bool;
+    ep <- ([#"../ite_normalize.rs" 209 37 209 63] simplify_helper e state_e);
+    e <- any IteNormalize_Expr_Type.t_expr;
+    state_e <- any IteNormalize_BTreeMap_Type.t_btreemap usize bool;
     goto BB25
   }
   BB25 {
@@ -1007,10 +987,10 @@
     goto BB27
   }
   BB27 {
-    [#"../ite_normalize.rs" 212 28 212 84] _0 <- ([#"../ite_normalize.rs" 212 28 212 84] IteNormalize_Expr_Type.C_IfThenElse ([#"../ite_normalize.rs" 212 47 212 48] c) ([#"../ite_normalize.rs" 212 62 212 64] tp) ([#"../ite_normalize.rs" 212 79 212 81] ep));
-    [#"../ite_normalize.rs" 212 47 212 48] c <- any IteNormalize_Expr_Type.t_expr;
-    [#"../ite_normalize.rs" 212 62 212 64] tp <- any IteNormalize_Expr_Type.t_expr;
-    [#"../ite_normalize.rs" 212 79 212 81] ep <- any IteNormalize_Expr_Type.t_expr;
+    _0 <- ([#"../ite_normalize.rs" 212 28 212 84] IteNormalize_Expr_Type.C_IfThenElse c tp ep);
+    c <- any IteNormalize_Expr_Type.t_expr;
+    tp <- any IteNormalize_Expr_Type.t_expr;
+    ep <- any IteNormalize_Expr_Type.t_expr;
     goto BB28
   }
   BB28 {
@@ -1056,9 +1036,9 @@
     goto BB52
   }
   BB42 {
-    [#"../ite_normalize.rs" 218 24 218 25] v1 <- ([#"../ite_normalize.rs" 218 24 218 25] IteNormalize_Expr_Type.var_v self);
-    [#"../ite_normalize.rs" 219 43 219 45] _52 <- ([#"../ite_normalize.rs" 219 43 219 45] v1);
-    [#"../ite_normalize.rs" 219 33 219 46] _49 <- ([#"../ite_normalize.rs" 219 33 219 46] get0 ([#"../ite_normalize.rs" 219 33 219 46] state) ([#"../ite_normalize.rs" 219 43 219 45] _52));
+    v1 <- IteNormalize_Expr_Type.var_v self;
+    _52 <- ([#"../ite_normalize.rs" 219 43 219 45] v1);
+    _49 <- ([#"../ite_normalize.rs" 219 33 219 46] get0 ([#"../ite_normalize.rs" 219 33 219 46] state) ([#"../ite_normalize.rs" 219 43 219 45] _52));
     goto BB43
   }
   BB43 {
@@ -1071,25 +1051,25 @@
     goto BB45
   }
   BB45 {
-    [#"../ite_normalize.rs" 219 28 219 29] b1 <- ([#"../ite_normalize.rs" 219 28 219 29] Core_Option_Option_Type.some_0 _49);
-    switch ([#"../ite_normalize.rs" 220 23 220 25] b1)
+    b1 <- Core_Option_Option_Type.some_0 _49;
+    switch (b1)
       | False -> goto BB47
       | True -> goto BB46
       end
   }
   BB46 {
-    [#"../ite_normalize.rs" 221 24 221 34] _0 <- ([#"../ite_normalize.rs" 221 24 221 34] IteNormalize_Expr_Type.C_True);
+    _0 <- ([#"../ite_normalize.rs" 221 24 221 34] IteNormalize_Expr_Type.C_True);
     goto BB48
   }
   BB47 {
-    [#"../ite_normalize.rs" 223 24 223 35] _0 <- ([#"../ite_normalize.rs" 223 24 223 35] IteNormalize_Expr_Type.C_False);
+    _0 <- ([#"../ite_normalize.rs" 223 24 223 35] IteNormalize_Expr_Type.C_False);
     goto BB48
   }
   BB48 {
     goto BB50
   }
   BB49 {
-    [#"../ite_normalize.rs" 226 20 226 35] _0 <- ([#"../ite_normalize.rs" 226 20 226 35] IteNormalize_Expr_Type.C_Var ([#"../ite_normalize.rs" 226 32 226 33] v1));
+    _0 <- ([#"../ite_normalize.rs" 226 20 226 35] IteNormalize_Expr_Type.C_Var v1);
     goto BB50
   }
   BB50 {
@@ -1179,12 +1159,12 @@
     goto BB1
   }
   BB1 {
-    [#"../ite_normalize.rs" 182 29 182 44] _5 <- ([#"../ite_normalize.rs" 182 29 182 44] new0 ());
+    _5 <- ([#"../ite_normalize.rs" 182 29 182 44] new0 ());
     goto BB2
   }
   BB2 {
-    [#"../ite_normalize.rs" 182 8 182 45] _0 <- ([#"../ite_normalize.rs" 182 8 182 45] simplify_helper0 ([#"../ite_normalize.rs" 182 8 182 12] self) _5);
-    [#"../ite_normalize.rs" 182 8 182 12] self <- any IteNormalize_Expr_Type.t_expr;
+    _0 <- ([#"../ite_normalize.rs" 182 8 182 45] simplify_helper0 self _5);
+    self <- any IteNormalize_Expr_Type.t_expr;
     _5 <- any IteNormalize_BTreeMap_Type.t_btreemap usize bool;
     goto BB3
   }
@@ -1208,7 +1188,7 @@
   val inv1 (_x : IteNormalize_BTreeMap_Type.t_btreemap k v) : bool
     ensures { result = inv1 _x }
     
-  axiom inv1 : forall x : IteNormalize_BTreeMap_Type.t_btreemap k v . inv1 x = true
+  axiom inv1 : [#"../ite_normalize.rs" 1 0 1 0] forall x : IteNormalize_BTreeMap_Type.t_btreemap k v . inv1 x = true
   predicate invariant0 (self : IteNormalize_BTreeMap_Type.t_btreemap k v)
   val invariant0 (self : IteNormalize_BTreeMap_Type.t_btreemap k v) : bool
     ensures { result = invariant0 self }
@@ -1217,7 +1197,7 @@
   val inv0 (_x : IteNormalize_BTreeMap_Type.t_btreemap k v) : bool
     ensures { result = inv0 _x }
     
-  axiom inv0 : forall x : IteNormalize_BTreeMap_Type.t_btreemap k v . inv0 x = true
+  axiom inv0 : [#"../ite_normalize.rs" 1 0 1 0] forall x : IteNormalize_BTreeMap_Type.t_btreemap k v . inv0 x = true
   use prelude.Borrow
   goal clone'_refn : [#"../ite_normalize.rs" 39 4 39 27] forall self : IteNormalize_BTreeMap_Type.t_btreemap k v . inv0 self -> (forall result : IteNormalize_BTreeMap_Type.t_btreemap k v . self = result -> inv1 result /\ result = self)
 end
@@ -1232,7 +1212,7 @@
   val inv1 (_x : IteNormalize_Expr_Type.t_expr) : bool
     ensures { result = inv1 _x }
     
-  axiom inv1 : forall x : IteNormalize_Expr_Type.t_expr . inv1 x = true
+  axiom inv1 : [#"../ite_normalize.rs" 1 0 1 0] forall x : IteNormalize_Expr_Type.t_expr . inv1 x = true
   predicate invariant0 (self : IteNormalize_Expr_Type.t_expr) =
     [#"../../../../creusot-contracts/src/invariant.rs" 8 8 8 12] true
   val invariant0 (self : IteNormalize_Expr_Type.t_expr) : bool
@@ -1242,7 +1222,7 @@
   val inv0 (_x : IteNormalize_Expr_Type.t_expr) : bool
     ensures { result = inv0 _x }
     
-  axiom inv0 : forall x : IteNormalize_Expr_Type.t_expr . inv0 x = true
+  axiom inv0 : [#"../ite_normalize.rs" 1 0 1 0] forall x : IteNormalize_Expr_Type.t_expr . inv0 x = true
   use prelude.Borrow
   goal clone'_refn : [#"../ite_normalize.rs" 55 9 55 14] forall self : IteNormalize_Expr_Type.t_expr . inv0 self -> (forall result : IteNormalize_Expr_Type.t_expr . result = self -> inv1 result /\ result = self)
 end
@@ -1264,7 +1244,7 @@
   val inv1 (_x : IteNormalize_Expr_Type.t_expr) : bool
     ensures { result = inv1 _x }
     
-  axiom inv1 : forall x : IteNormalize_Expr_Type.t_expr . inv1 x = true
+  axiom inv1 : [#"../ite_normalize.rs" 1 0 1 0] forall x : IteNormalize_Expr_Type.t_expr . inv1 x = true
   use prelude.UIntSize
   predicate invariant0 (self : usize) =
     [#"../../../../creusot-contracts/src/invariant.rs" 8 8 8 12] true
@@ -1275,7 +1255,7 @@
   val inv0 (_x : usize) : bool
     ensures { result = inv0 _x }
     
-  axiom inv0 : forall x : usize . inv0 x = true
+  axiom inv0 : [#"../ite_normalize.rs" 1 0 1 0] forall x : usize . inv0 x = true
   use prelude.Int
   goal from_refn : [#"../ite_normalize.rs" 80 4 80 29] forall value : usize . inv0 value -> (forall result : IteNormalize_Expr_Type.t_expr . inv1 result)
 end
@@ -1290,7 +1270,7 @@
   val inv1 (_x : IteNormalize_Expr_Type.t_expr) : bool
     ensures { result = inv1 _x }
     
-  axiom inv1 : forall x : IteNormalize_Expr_Type.t_expr . inv1 x = true
+  axiom inv1 : [#"../ite_normalize.rs" 1 0 1 0] forall x : IteNormalize_Expr_Type.t_expr . inv1 x = true
   predicate invariant0 (self : bool) =
     [#"../../../../creusot-contracts/src/invariant.rs" 8 8 8 12] true
   val invariant0 (self : bool) : bool
@@ -1300,6 +1280,6 @@
   val inv0 (_x : bool) : bool
     ensures { result = inv0 _x }
     
-  axiom inv0 : forall x : bool . inv0 x = true
+  axiom inv0 : [#"../ite_normalize.rs" 1 0 1 0] forall x : bool . inv0 x = true
   goal from_refn : [#"../ite_normalize.rs" 86 4 86 28] forall value : bool . inv0 value -> (forall result : IteNormalize_Expr_Type.t_expr . inv1 result)
 end