module M_instant__test_instant [#"instant.rs" 7 0 7 21]
  let%span sinstant0 = "instant.rs" 8 18 8 32
  let%span sinstant1 = "instant.rs" 9 39 9 40
  let%span sinstant2 = "instant.rs" 14 44 14 45
  let%span sinstant3 = "instant.rs" 16 18 16 45
  let%span sinstant4 = "instant.rs" 18 18 18 50
  let%span sinstant5 = "instant.rs" 23 18 23 44
  let%span sinstant6 = "instant.rs" 33 4 33 75
  let%span sinstant7 = "instant.rs" 32 4 32 74
  let%span sinstant8 = "instant.rs" 31 4 31 70
  let%span sinstant9 = "instant.rs" 30 4 30 70
  let%span sinstant10 = "instant.rs" 29 4 29 64
  let%span sinstant11 = "instant.rs" 28 4 28 63
  let%span sinstant12 = "instant.rs" 26 4 26 49
  let%span sinstant13 = "instant.rs" 25 4 25 50
  let%span sinstant14 = "instant.rs" 24 4 24 42
  let%span sinstant15 = "instant.rs" 21 4 21 42
  let%span sinstant16 = "instant.rs" 20 4 20 62
  let%span sinstant17 = "instant.rs" 13 4 13 42
  let%span sinstant18 = "instant.rs" 12 4 12 62
  let%span sinstant19 = "instant.rs" 10 4 10 42
  let%span stime20 = "../../../creusot-contracts/src/std/time.rs" 156 26 156 38
  let%span stime21 = "../../../creusot-contracts/src/std/time.rs" 82 26 82 57
  let%span stime22 = "../../../creusot-contracts/src/std/time.rs" 159 26 159 38
  let%span scmp23 = "../../../creusot-contracts/src/std/cmp.rs" 42 26 42 77
<<<<<<< HEAD
  let%span stime24 = "../../../creusot-contracts/src/std/time.rs" 178 16 178 81
  let%span stime25 = "../../../creusot-contracts/src/std/time.rs" 179 16 179 97
  let%span soption26 = "../../../creusot-contracts/src/std/option.rs" 31 0 423 1
  let%span scmp27 = "../../../creusot-contracts/src/std/cmp.rs" 11 26 11 75
  let%span stime28 = "../../../creusot-contracts/src/std/time.rs" 208 8 208 50
  let%span stime29 = "../../../creusot-contracts/src/std/time.rs" 209 8 209 48
  let%span stime30 = "../../../creusot-contracts/src/std/time.rs" 56 14 56 25
  let%span stime31 = "../../../creusot-contracts/src/std/time.rs" 183 16 183 81
  let%span stime32 = "../../../creusot-contracts/src/std/time.rs" 184 16 184 97
  let%span stime33 = "../../../creusot-contracts/src/std/time.rs" 215 8 215 50
  let%span stime34 = "../../../creusot-contracts/src/std/time.rs" 216 8 216 48
  let%span stime35 = "../../../creusot-contracts/src/std/time.rs" 222 8 222 50
  let%span stime36 = "../../../creusot-contracts/src/std/time.rs" 223 8 223 52
  let%span scmp37 = "../../../creusot-contracts/src/std/cmp.rs" 39 26 39 76
  let%span stime38 = "../../../creusot-contracts/src/std/time.rs" 163 16 163 60
  let%span stime39 = "../../../creusot-contracts/src/std/time.rs" 164 16 164 62
  let%span stime40 = "../../../creusot-contracts/src/std/time.rs" 168 16 168 64
  let%span stime41 = "../../../creusot-contracts/src/std/time.rs" 169 16 169 63
  let%span soption42 = "../../../creusot-contracts/src/std/option.rs" 36 26 36 51
  let%span soption43 = "../../../creusot-contracts/src/std/option.rs" 51 26 51 51
  let%span stime44 = "../../../creusot-contracts/src/std/time.rs" 173 16 173 60
  let%span stime45 = "../../../creusot-contracts/src/std/time.rs" 174 16 174 62
  let%span stime46 = "../../../creusot-contracts/src/std/time.rs" 12 14 12 77
  let%span stime47 = "../../../creusot-contracts/src/std/time.rs" 48 4 48 24
  let%span smodel48 = "../../../creusot-contracts/src/model.rs" 79 8 79 28
  let%span soption49 = "../../../creusot-contracts/src/std/option.rs" 11 8 14 9
  let%span smodel50 = "../../../creusot-contracts/src/model.rs" 88 8 88 22
  let%span sord51 = "../../../creusot-contracts/src/logic/ord.rs" 21 20 21 53
  let%span sord52 = "../../../creusot-contracts/src/logic/ord.rs" 41 20 41 56
  let%span stime53 = "../../../creusot-contracts/src/std/time.rs" 24 8 24 19
  let%span stime54 = "../../../creusot-contracts/src/std/time.rs" 68 8 68 19
  let%span sord55 = "../../../creusot-contracts/src/logic/ord.rs" 78 39 78 89
  let%span sord56 = "../../../creusot-contracts/src/logic/ord.rs" 83 39 83 86
  let%span sord57 = "../../../creusot-contracts/src/logic/ord.rs" 88 39 88 86
  let%span sord58 = "../../../creusot-contracts/src/logic/ord.rs" 93 39 93 89
  let%span sord59 = "../../../creusot-contracts/src/logic/ord.rs" 98 39 98 70
  let%span sord60 = "../../../creusot-contracts/src/logic/ord.rs" 103 40 103 57
  let%span sord61 = "../../../creusot-contracts/src/logic/ord.rs" 104 40 104 57
  let%span sord62 = "../../../creusot-contracts/src/logic/ord.rs" 105 39 105 56
  let%span sord63 = "../../../creusot-contracts/src/logic/ord.rs" 110 40 110 70
  let%span sord64 = "../../../creusot-contracts/src/logic/ord.rs" 111 39 111 72
  let%span sord65 = "../../../creusot-contracts/src/logic/ord.rs" 116 40 116 73
  let%span sord66 = "../../../creusot-contracts/src/logic/ord.rs" 117 39 117 69
  let%span sord67 = "../../../creusot-contracts/src/logic/ord.rs" 122 39 122 84
  let%span soption68 = "../../../creusot-contracts/src/std/option.rs" 437 8 442 9
  let%span sord69 = "../../../creusot-contracts/src/logic/ord.rs" 11 20 11 56
  let%span sord70 = "../../../creusot-contracts/src/logic/ord.rs" 31 20 31 53
  let%span sord71 = "../../../creusot-contracts/src/logic/ord.rs" 135 16 141 17
  let%span sord72 = "../../../creusot-contracts/src/logic/ord.rs" 78 39 78 89
  let%span sord73 = "../../../creusot-contracts/src/logic/ord.rs" 83 39 83 86
  let%span sord74 = "../../../creusot-contracts/src/logic/ord.rs" 88 39 88 86
  let%span sord75 = "../../../creusot-contracts/src/logic/ord.rs" 93 39 93 89
  let%span sord76 = "../../../creusot-contracts/src/logic/ord.rs" 98 39 98 70
  let%span sord77 = "../../../creusot-contracts/src/logic/ord.rs" 103 40 103 57
  let%span sord78 = "../../../creusot-contracts/src/logic/ord.rs" 104 40 104 57
  let%span sord79 = "../../../creusot-contracts/src/logic/ord.rs" 105 39 105 56
  let%span sord80 = "../../../creusot-contracts/src/logic/ord.rs" 110 40 110 70
  let%span sord81 = "../../../creusot-contracts/src/logic/ord.rs" 111 39 111 72
  let%span sord82 = "../../../creusot-contracts/src/logic/ord.rs" 116 40 116 73
  let%span sord83 = "../../../creusot-contracts/src/logic/ord.rs" 117 39 117 69
  let%span sord84 = "../../../creusot-contracts/src/logic/ord.rs" 122 39 122 84
=======
  let%span stime24 = "../../../creusot-contracts/src/std/time.rs" 180 26 180 79
  let%span stime25 = "../../../creusot-contracts/src/std/time.rs" 181 26 181 95
  let%span soption26 = "../../../creusot-contracts/src/std/option.rs" 31 0 423 1
  let%span scmp27 = "../../../creusot-contracts/src/std/cmp.rs" 11 26 11 75
  let%span stime28 = "../../../creusot-contracts/src/std/time.rs" 210 18 210 48
  let%span stime29 = "../../../creusot-contracts/src/std/time.rs" 211 18 211 46
  let%span stime30 = "../../../creusot-contracts/src/std/time.rs" 58 14 58 25
  let%span stime31 = "../../../creusot-contracts/src/std/time.rs" 185 26 185 79
  let%span stime32 = "../../../creusot-contracts/src/std/time.rs" 186 26 186 95
  let%span stime33 = "../../../creusot-contracts/src/std/time.rs" 217 18 217 48
  let%span stime34 = "../../../creusot-contracts/src/std/time.rs" 218 18 218 46
  let%span stime35 = "../../../creusot-contracts/src/std/time.rs" 193 0 228 1
  let%span scmp36 = "../../../creusot-contracts/src/std/cmp.rs" 39 26 39 76
  let%span stime37 = "../../../creusot-contracts/src/std/time.rs" 74 0 191 1
  let%span soption38 = "../../../creusot-contracts/src/std/option.rs" 36 26 36 51
  let%span soption39 = "../../../creusot-contracts/src/std/option.rs" 51 26 51 51
  let%span stime40 = "../../../creusot-contracts/src/std/time.rs" 13 14 13 77
  let%span stime41 = "../../../creusot-contracts/src/std/time.rs" 49 4 49 24
  let%span smodel42 = "../../../creusot-contracts/src/model.rs" 82 8 82 28
  let%span soption43 = "../../../creusot-contracts/src/std/option.rs" 11 8 14 9
  let%span smodel44 = "../../../creusot-contracts/src/model.rs" 91 8 91 22
  let%span sord45 = "../../../creusot-contracts/src/logic/ord.rs" 21 20 21 53
  let%span sord46 = "../../../creusot-contracts/src/logic/ord.rs" 41 20 41 56
  let%span stime47 = "../../../creusot-contracts/src/std/time.rs" 25 8 25 19
  let%span stime48 = "../../../creusot-contracts/src/std/time.rs" 70 8 70 19
  let%span sord49 = "../../../creusot-contracts/src/logic/ord.rs" 78 39 78 89
  let%span sord50 = "../../../creusot-contracts/src/logic/ord.rs" 83 39 83 86
  let%span sord51 = "../../../creusot-contracts/src/logic/ord.rs" 88 39 88 86
  let%span sord52 = "../../../creusot-contracts/src/logic/ord.rs" 93 39 93 89
  let%span sord53 = "../../../creusot-contracts/src/logic/ord.rs" 98 39 98 70
  let%span sord54 = "../../../creusot-contracts/src/logic/ord.rs" 103 40 103 57
  let%span sord55 = "../../../creusot-contracts/src/logic/ord.rs" 104 40 104 57
  let%span sord56 = "../../../creusot-contracts/src/logic/ord.rs" 105 39 105 56
  let%span sord57 = "../../../creusot-contracts/src/logic/ord.rs" 110 40 110 70
  let%span sord58 = "../../../creusot-contracts/src/logic/ord.rs" 111 39 111 72
  let%span sord59 = "../../../creusot-contracts/src/logic/ord.rs" 116 40 116 73
  let%span sord60 = "../../../creusot-contracts/src/logic/ord.rs" 117 39 117 69
  let%span sord61 = "../../../creusot-contracts/src/logic/ord.rs" 122 39 122 84
  let%span soption62 = "../../../creusot-contracts/src/std/option.rs" 437 8 442 9
  let%span sord63 = "../../../creusot-contracts/src/logic/ord.rs" 11 20 11 56
  let%span sord64 = "../../../creusot-contracts/src/logic/ord.rs" 31 20 31 53
  let%span sord65 = "../../../creusot-contracts/src/logic/ord.rs" 135 16 141 17
  let%span sord66 = "../../../creusot-contracts/src/logic/ord.rs" 78 39 78 89
  let%span sord67 = "../../../creusot-contracts/src/logic/ord.rs" 83 39 83 86
  let%span sord68 = "../../../creusot-contracts/src/logic/ord.rs" 88 39 88 86
  let%span sord69 = "../../../creusot-contracts/src/logic/ord.rs" 93 39 93 89
  let%span sord70 = "../../../creusot-contracts/src/logic/ord.rs" 98 39 98 70
  let%span sord71 = "../../../creusot-contracts/src/logic/ord.rs" 103 40 103 57
  let%span sord72 = "../../../creusot-contracts/src/logic/ord.rs" 104 40 104 57
  let%span sord73 = "../../../creusot-contracts/src/logic/ord.rs" 105 39 105 56
  let%span sord74 = "../../../creusot-contracts/src/logic/ord.rs" 110 40 110 70
  let%span sord75 = "../../../creusot-contracts/src/logic/ord.rs" 111 39 111 72
  let%span sord76 = "../../../creusot-contracts/src/logic/ord.rs" 116 40 116 73
  let%span sord77 = "../../../creusot-contracts/src/logic/ord.rs" 117 39 117 69
  let%span sord78 = "../../../creusot-contracts/src/logic/ord.rs" 122 39 122 84
>>>>>>> 716d5822
  
  use prelude.prelude.Int
  
  use prelude.prelude.Int64
  
<<<<<<< HEAD
  use prelude.prelude.UInt32
=======
  function cmp_log'1 (self : int) (o : int) : Ordering'0.t_Ordering =
    [%#sord65] if self < o then Ordering'0.C_Less else if self = o then Ordering'0.C_Equal else Ordering'0.C_Greater
>>>>>>> 716d5822
  
  type t_Nanoseconds'1  =
    { t_Nanoseconds__0'1: uint32 }
  
<<<<<<< HEAD
  type t_Timespec'0  =
    { t_Timespec__tv_sec'0: int64; t_Timespec__tv_nsec'0: t_Nanoseconds'1 }
=======
  axiom eq_cmp'2_spec : forall x : int, y : int . [%#sord78] (x = y) = (cmp_log'1 x y = Ordering'0.C_Equal)
>>>>>>> 716d5822
  
  type t_Instant'1  =
    { t_Instant__t'0: t_Timespec'0 }
  
<<<<<<< HEAD
  type t_Instant'0  =
    { t_Instant__0'0: t_Instant'1 }
=======
  axiom antisym2'2_spec : forall x : int, y : int . ([%#sord76] cmp_log'1 x y = Ordering'0.C_Greater)
   -> ([%#sord77] cmp_log'1 y x = Ordering'0.C_Less)
>>>>>>> 716d5822
  
  function view'0 (self : t_Instant'0) : int
  
<<<<<<< HEAD
  axiom view'0_spec : forall self : t_Instant'0 . [%#stime30] view'0 self >= 0
=======
  axiom antisym1'2_spec : forall x : int, y : int . ([%#sord74] cmp_log'1 x y = Ordering'0.C_Less)
   -> ([%#sord75] cmp_log'1 y x = Ordering'0.C_Greater)
>>>>>>> 716d5822
  
  use prelude.prelude.Borrow
  
<<<<<<< HEAD
  use prelude.prelude.UInt64
=======
  axiom trans'2_spec : forall x : int, y : int, z : int, o : Ordering'0.t_Ordering . ([%#sord71] cmp_log'1 x y = o)
   -> ([%#sord72] cmp_log'1 y z = o)  -> ([%#sord73] cmp_log'1 x z = o)
>>>>>>> 716d5822
  
  type t_Nanoseconds'0  =
    { t_Nanoseconds__0'0: uint32 }
  
<<<<<<< HEAD
  type t_Duration'0  =
    { t_Duration__secs'0: uint64; t_Duration__nanos'0: t_Nanoseconds'0 }
=======
  axiom refl'2_spec : forall x : int . [%#sord70] cmp_log'1 x x = Ordering'0.C_Equal
>>>>>>> 716d5822
  
  predicate inv'0 (_1 : t_Duration'0)
  
<<<<<<< HEAD
  axiom inv_axiom'0 [@rewrite] : forall x : t_Duration'0 [inv'0 x] . inv'0 x = true
=======
  axiom cmp_gt_log'2_spec : forall x : int, y : int . [%#sord69] (x > y) = (cmp_log'1 x y = Ordering'0.C_Greater)
>>>>>>> 716d5822
  
  type t_Option'0  =
    | C_None'0
    | C_Some'1 (t_Instant'0)
  
<<<<<<< HEAD
  predicate inv'1 (_1 : t_Option'0)
=======
  axiom cmp_ge_log'2_spec : forall x : int, y : int . [%#sord68] (x >= y) = (cmp_log'1 x y <> Ordering'0.C_Less)
>>>>>>> 716d5822
  
  axiom inv_axiom'1 [@rewrite] : forall x : t_Option'0 [inv'1 x] . inv'1 x = true
  
<<<<<<< HEAD
  predicate inv'2 (_1 : t_Instant'0)
=======
  axiom cmp_lt_log'2_spec : forall x : int, y : int . [%#sord67] (x < y) = (cmp_log'1 x y = Ordering'0.C_Less)
>>>>>>> 716d5822
  
  axiom inv_axiom'2 [@rewrite] : forall x : t_Instant'0 [inv'2 x] . inv'2 x = true
  
<<<<<<< HEAD
  type t_Option'1  =
    | C_None'1
    | C_Some'2 (t_Duration'0)
=======
  axiom cmp_le_log'2_spec : forall x : int, y : int . [%#sord66] (x <= y) = (cmp_log'1 x y <> Ordering'0.C_Greater)
>>>>>>> 716d5822
  
  predicate inv'3 (_1 : t_Option'1)
  
  axiom inv_axiom'3 [@rewrite] : forall x : t_Option'1 [inv'3 x] . inv'3 x = true
  
  let rec now'0 (_1:()) (return'  (ret:t_Instant'0))= any
    [ return' (result:t_Instant'0)-> {[%#stime20] view'0 result >= 0} (! return' {result}) ]
    
  
  constant v_MAX'0 : uint64 = (18446744073709551615 : uint64)
  
  use prelude.prelude.UInt64
  
  function secs_to_nanos'0 (secs : int) : int =
    [%#stime47] secs * 1000000000
  
  function view'1 (self : t_Duration'0) : int
  
  axiom view'1_spec : forall self : t_Duration'0 . [%#stime46] view'1 self >= 0
  /\ view'1 self <= secs_to_nanos'0 (UInt64.to_int (v_MAX'0 : uint64)) + 999999999
  
  let rec from_secs'0 (secs:uint64) (return'  (ret:t_Duration'0))= any
    [ return' (result:t_Duration'0)-> {[%#stime21] view'1 result = secs_to_nanos'0 (UInt64.to_int secs)}
      (! return' {result}) ]
    
  
  let rec elapsed'0 (self:t_Instant'0) (return'  (ret:t_Duration'0))= any
    [ return' (result:t_Duration'0)-> {[%#stime22] view'1 result >= 0} (! return' {result}) ]
    
  
  function deep_model'3 (self : t_Duration'0) : int =
    [%#stime53] view'1 self
  
  function deep_model'0 (self : t_Duration'0) : int =
    [%#smodel48] deep_model'3 self
  
<<<<<<< HEAD
  let rec ge'0 (self:t_Duration'0) (other:t_Duration'0) (return'  (ret:bool))= {[@expl:precondition] inv'0 other}
    {[@expl:precondition] inv'0 self}
    any
    [ return' (result:bool)-> {[%#scmp23] result = (deep_model'0 self >= deep_model'0 other)} (! return' {result}) ]
    
  
  type t_Option'2  =
    | C_None'2
    | C_Some'0 int
  
  function deep_model'4 (self : t_Instant'0) : int =
    [%#stime54] view'0 self
  
  function deep_model'1 (self : t_Option'0) : t_Option'2 =
    [%#soption49] match self with
      | C_Some'1 t -> C_Some'0 (deep_model'4 t)
      | C_None'0 -> C_None'2
=======
  function cmp_log'0 (self : Option'0.t_Option int) (o : Option'0.t_Option int) : Ordering'0.t_Ordering =
    [%#soption62] match (self, o) with
      | (Option'0.C_None, Option'0.C_None) -> Ordering'0.C_Equal
      | (Option'0.C_None, Option'0.C_Some _) -> Ordering'0.C_Less
      | (Option'0.C_Some _, Option'0.C_None) -> Ordering'0.C_Greater
      | (Option'0.C_Some x, Option'0.C_Some y) -> cmp_log'1 x y
>>>>>>> 716d5822
      end
  
  function view'2 (self : t_Instant'0) : int =
    [%#smodel50] view'0 self
  
  type t_Ordering'0  =
    | C_Less'0
    | C_Equal'0
    | C_Greater'0
  
<<<<<<< HEAD
  function cmp_log'1 (self : int) (o : int) : t_Ordering'0 =
    [%#sord71] if self < o then C_Less'0 else if self = o then C_Equal'0 else C_Greater'0
=======
  axiom eq_cmp'1_spec : forall x : Option'0.t_Option int, y : Option'0.t_Option int . [%#sord61] (x = y)
  = (cmp_log'0 x y = Ordering'0.C_Equal)
>>>>>>> 716d5822
  
  function cmp_log'0 (self : t_Option'2) (o : t_Option'2) : t_Ordering'0 =
    [%#soption68] match (self, o) with
      | (C_None'2, C_None'2) -> C_Equal'0
      | (C_None'2, C_Some'0 _) -> C_Less'0
      | (C_Some'0 _, C_None'2) -> C_Greater'0
      | (C_Some'0 x, C_Some'0 y) -> cmp_log'1 x y
      end
  
  function lt_log'0 (self : t_Option'2) (o : t_Option'2) : bool =
    [%#sord51] cmp_log'0 self o = C_Less'0
  
<<<<<<< HEAD
  let rec checked_add'0 (self:t_Instant'0) (duration:t_Duration'0) (return'  (ret:t_Option'0))= any
    [ return' (result:t_Option'0)-> {[%#stime25] view'1 duration > 0 /\ result <> C_None'0
       -> lt_log'0 (C_Some'0 (view'2 self)) (deep_model'1 result)}
      {[%#stime24] view'1 duration = 0  -> deep_model'1 result = C_Some'0 (view'2 self)}
      (! return' {result}) ]
    
=======
  axiom antisym2'1_spec : forall x : Option'0.t_Option int, y : Option'0.t_Option int . ([%#sord59] cmp_log'0 x y
  = Ordering'0.C_Greater)  -> ([%#sord60] cmp_log'0 y x = Ordering'0.C_Less)
>>>>>>> 716d5822
  
  let rec unwrap'0 (self:t_Option'0) (return'  (ret:t_Instant'0))= {[@expl:precondition] inv'1 self}
    {[@expl:precondition] [%#soption26] self <> C_None'0}
    any [ return' (result:t_Instant'0)-> {inv'2 result} {[%#soption26] C_Some'1 result = self} (! return' {result}) ] 
  
<<<<<<< HEAD
  function deep_model'2 (self : t_Instant'0) : int =
    [%#smodel48] deep_model'4 self
=======
  axiom antisym1'1_spec : forall x : Option'0.t_Option int, y : Option'0.t_Option int . ([%#sord57] cmp_log'0 x y
  = Ordering'0.C_Less)  -> ([%#sord58] cmp_log'0 y x = Ordering'0.C_Greater)
>>>>>>> 716d5822
  
  let rec eq'0 (self:t_Instant'0) (other:t_Instant'0) (return'  (ret:bool))= any
    [ return' (result:bool)-> {[%#scmp27] result = (deep_model'2 self = deep_model'2 other)} (! return' {result}) ]
    
  
<<<<<<< HEAD
  let rec add'0 (self:t_Instant'0) (other:t_Duration'0) (return'  (ret:t_Instant'0))= any
    [ return' (result:t_Instant'0)-> {[%#stime29] view'1 other > 0  -> view'0 self < view'0 result}
      {[%#stime28] view'1 other = 0  -> view'0 self = view'0 result}
      (! return' {result}) ]
    
=======
  axiom trans'1_spec : forall x : Option'0.t_Option int, y : Option'0.t_Option int, z : Option'0.t_Option int, o : Ordering'0.t_Ordering . ([%#sord54] cmp_log'0 x y
  = o)  -> ([%#sord55] cmp_log'0 y z = o)  -> ([%#sord56] cmp_log'0 x z = o)
>>>>>>> 716d5822
  
  function gt_log'0 (self : t_Option'2) (o : t_Option'2) : bool =
    [%#sord52] cmp_log'0 self o = C_Greater'0
  
<<<<<<< HEAD
  let rec checked_sub'0 (self:t_Instant'0) (duration:t_Duration'0) (return'  (ret:t_Option'0))= any
    [ return' (result:t_Option'0)-> {[%#stime32] view'1 duration > 0 /\ result <> C_None'0
       -> gt_log'0 (C_Some'0 (view'2 self)) (deep_model'1 result)}
      {[%#stime31] view'1 duration = 0  -> deep_model'1 result = C_Some'0 (view'2 self)}
      (! return' {result}) ]
    
  
  let rec sub'0 (self:t_Instant'0) (other:t_Duration'0) (return'  (ret:t_Instant'0))= any
    [ return' (result:t_Instant'0)-> {[%#stime34] view'1 other > 0  -> view'0 self > view'0 result}
      {[%#stime33] view'1 other = 0  -> view'0 self = view'0 result}
      (! return' {result}) ]
    
=======
  axiom refl'1_spec : forall x : Option'0.t_Option int . [%#sord53] cmp_log'0 x x = Ordering'0.C_Equal
  
  function gt_log'0 (self : Option'0.t_Option int) (o : Option'0.t_Option int) : bool =
    [%#sord46] cmp_log'0 self o = Ordering'0.C_Greater
>>>>>>> 716d5822
  
  let rec sub'1 (self:t_Instant'0) (other:t_Instant'0) (return'  (ret:t_Duration'0))= any
    [ return' (result:t_Duration'0)-> {[%#stime36] view'0 self <= view'0 other  -> view'1 result = 0}
      {[%#stime35] view'0 self > view'0 other  -> view'1 result > 0}
      (! return' {result}) ]
    
  
<<<<<<< HEAD
  let rec eq'1 (self:t_Duration'0) (other:t_Duration'0) (return'  (ret:bool))= any
    [ return' (result:bool)-> {[%#scmp27] result = (deep_model'0 self = deep_model'0 other)} (! return' {result}) ]
    
  
  let rec gt'0 (self:t_Duration'0) (other:t_Duration'0) (return'  (ret:bool))= {[@expl:precondition] inv'0 other}
    {[@expl:precondition] inv'0 self}
    any [ return' (result:bool)-> {[%#scmp37] result = (deep_model'0 self > deep_model'0 other)} (! return' {result}) ] 
=======
  axiom cmp_gt_log'1_spec : forall x : Option'0.t_Option int, y : Option'0.t_Option int . [%#sord52] gt_log'0 x y
  = (cmp_log'0 x y = Ordering'0.C_Greater)
  
  function ge_log'0 (self : Option'0.t_Option int) (o : Option'0.t_Option int) : bool =
    [%#sord64] cmp_log'0 self o <> Ordering'0.C_Less
>>>>>>> 716d5822
  
  let rec duration_since'0 (self:t_Instant'0) (earlier:t_Instant'0) (return'  (ret:t_Duration'0))= any
    [ return' (result:t_Duration'0)-> {[%#stime39] view'2 self <= view'0 earlier  -> view'1 result = 0}
      {[%#stime38] view'2 self > view'0 earlier  -> view'1 result > 0}
      (! return' {result}) ]
    
  
<<<<<<< HEAD
  let rec checked_duration_since'0 (self:t_Instant'0) (earlier:t_Instant'0) (return'  (ret:t_Option'1))= any
    [ return' (result:t_Option'1)-> {[%#stime41] view'2 self < view'0 earlier  -> result = C_None'1}
      {[%#stime40] view'2 self >= view'0 earlier  -> result <> C_None'1}
      (! return' {result}) ]
    
  
  let rec is_some'0 (self:t_Option'1) (return'  (ret:bool))= {[@expl:precondition] inv'3 self}
    any [ return' (result:bool)-> {[%#soption42] result = (self <> C_None'1)} (! return' {result}) ] 
=======
  axiom cmp_ge_log'1_spec : forall x : Option'0.t_Option int, y : Option'0.t_Option int . [%#sord51] ge_log'0 x y
  = (cmp_log'0 x y <> Ordering'0.C_Less)
  
  function lt_log'0 (self : Option'0.t_Option int) (o : Option'0.t_Option int) : bool =
    [%#sord45] cmp_log'0 self o = Ordering'0.C_Less
>>>>>>> 716d5822
  
  let rec is_none'0 (self:t_Option'1) (return'  (ret:bool))= {[@expl:precondition] inv'3 self}
    any [ return' (result:bool)-> {[%#soption43] result = (self = C_None'1)} (! return' {result}) ] 
  
<<<<<<< HEAD
  let rec saturating_duration_since'0 (self:t_Instant'0) (earlier:t_Instant'0) (return'  (ret:t_Duration'0))= any
    [ return' (result:t_Duration'0)-> {[%#stime45] view'2 self <= view'0 earlier  -> view'1 result = 0}
      {[%#stime44] view'2 self > view'0 earlier  -> view'1 result > 0}
      (! return' {result}) ]
    
  
  use prelude.prelude.Intrinsic
=======
  axiom cmp_lt_log'1_spec : forall x : Option'0.t_Option int, y : Option'0.t_Option int . [%#sord50] lt_log'0 x y
  = (cmp_log'0 x y = Ordering'0.C_Less)
  
  function le_log'0 (self : Option'0.t_Option int) (o : Option'0.t_Option int) : bool =
    [%#sord63] cmp_log'0 self o <> Ordering'0.C_Greater
>>>>>>> 716d5822
  
  function le_log'0 (self : t_Option'2) (o : t_Option'2) : bool =
    [%#sord69] cmp_log'0 self o <> C_Greater'0
  
<<<<<<< HEAD
  function cmp_le_log'1 (x : t_Option'2) (y : t_Option'2) : ()
=======
  axiom cmp_le_log'1_spec : forall x : Option'0.t_Option int, y : Option'0.t_Option int . [%#sord49] le_log'0 x y
  = (cmp_log'0 x y <> Ordering'0.C_Greater)
>>>>>>> 716d5822
  
  axiom cmp_le_log'1_spec : forall x : t_Option'2, y : t_Option'2 . [%#sord55] le_log'0 x y
  = (cmp_log'0 x y <> C_Greater'0)
  
  function cmp_lt_log'1 (x : t_Option'2) (y : t_Option'2) : ()
  
  axiom cmp_lt_log'1_spec : forall x : t_Option'2, y : t_Option'2 . [%#sord56] lt_log'0 x y = (cmp_log'0 x y = C_Less'0)
  
<<<<<<< HEAD
  function ge_log'0 (self : t_Option'2) (o : t_Option'2) : bool =
    [%#sord70] cmp_log'0 self o <> C_Less'0
=======
  function secs_to_nanos'0 (secs : int) : int =
    [%#stime41] secs * 1000000000
>>>>>>> 716d5822
  
  function cmp_ge_log'1 (x : t_Option'2) (y : t_Option'2) : ()
  
  axiom cmp_ge_log'1_spec : forall x : t_Option'2, y : t_Option'2 . [%#sord57] ge_log'0 x y
  = (cmp_log'0 x y <> C_Less'0)
  
  function cmp_gt_log'1 (x : t_Option'2) (y : t_Option'2) : ()
  
  axiom cmp_gt_log'1_spec : forall x : t_Option'2, y : t_Option'2 . [%#sord58] gt_log'0 x y
  = (cmp_log'0 x y = C_Greater'0)
  
<<<<<<< HEAD
  function refl'1 (x : t_Option'2) : ()
=======
  axiom view'1_spec : forall self : Duration'0.t_Duration . [%#stime40] view'1 self >= 0
  /\ view'1 self <= secs_to_nanos'0 (UInt64.to_int (v_MAX'0 : uint64)) + 999999999
>>>>>>> 716d5822
  
  axiom refl'1_spec : forall x : t_Option'2 . [%#sord59] cmp_log'0 x x = C_Equal'0
  
  function trans'1 (x : t_Option'2) (y : t_Option'2) (z : t_Option'2) (o : t_Ordering'0) : ()
  
<<<<<<< HEAD
  axiom trans'1_spec : forall x : t_Option'2, y : t_Option'2, z : t_Option'2, o : t_Ordering'0 . ([%#sord60] cmp_log'0 x y
  = o)  -> ([%#sord61] cmp_log'0 y z = o)  -> ([%#sord62] cmp_log'0 x z = o)
  
  function antisym1'1 (x : t_Option'2) (y : t_Option'2) : ()
  
  axiom antisym1'1_spec : forall x : t_Option'2, y : t_Option'2 . ([%#sord63] cmp_log'0 x y = C_Less'0)
   -> ([%#sord64] cmp_log'0 y x = C_Greater'0)
  
  function antisym2'1 (x : t_Option'2) (y : t_Option'2) : ()
  
  axiom antisym2'1_spec : forall x : t_Option'2, y : t_Option'2 . ([%#sord65] cmp_log'0 x y = C_Greater'0)
   -> ([%#sord66] cmp_log'0 y x = C_Less'0)
  
  function eq_cmp'1 (x : t_Option'2) (y : t_Option'2) : ()
  
  axiom eq_cmp'1_spec : forall x : t_Option'2, y : t_Option'2 . [%#sord67] (x = y) = (cmp_log'0 x y = C_Equal'0)
  
  function cmp_le_log'2 (x : int) (y : int) : ()
  
  axiom cmp_le_log'2_spec : forall x : int, y : int . [%#sord72] (x <= y) = (cmp_log'1 x y <> C_Greater'0)
=======
  function view'2 (self : Instant'0.t_Instant) : int =
    [%#smodel44] view'0 self
  
  let rec saturating_duration_since'0 (self:Instant'0.t_Instant) (earlier:Instant'0.t_Instant) (return'  (ret:Duration'0.t_Duration))= any
    [ return' (result:Duration'0.t_Duration)-> {[%#stime37] view'2 self <= view'0 earlier  -> view'1 result = 0}
      {[%#stime37] view'2 self > view'0 earlier  -> view'1 result > 0}
      (! return' {result}) ]
    
  
  let rec is_none'0 (self:Option'0.t_Option (Duration'0.t_Duration)) (return'  (ret:bool))= {[@expl:precondition] inv'3 self}
    any [ return' (result:bool)-> {[%#soption39] result = (self = Option'0.C_None)} (! return' {result}) ] 
  
  let rec is_some'0 (self:Option'0.t_Option (Duration'0.t_Duration)) (return'  (ret:bool))= {[@expl:precondition] inv'3 self}
    any [ return' (result:bool)-> {[%#soption38] result = (self <> Option'0.C_None)} (! return' {result}) ] 
  
  let rec checked_duration_since'0 (self:Instant'0.t_Instant) (earlier:Instant'0.t_Instant) (return'  (ret:Option'0.t_Option (Duration'0.t_Duration)))= any
    [ return' (result:Option'0.t_Option (Duration'0.t_Duration))-> {[%#stime37] view'2 self < view'0 earlier
       -> result = Option'0.C_None}
      {[%#stime37] view'2 self >= view'0 earlier  -> result <> Option'0.C_None}
      (! return' {result}) ]
    
  
  let rec duration_since'0 (self:Instant'0.t_Instant) (earlier:Instant'0.t_Instant) (return'  (ret:Duration'0.t_Duration))= any
    [ return' (result:Duration'0.t_Duration)-> {[%#stime37] view'2 self <= view'0 earlier  -> view'1 result = 0}
      {[%#stime37] view'2 self > view'0 earlier  -> view'1 result > 0}
      (! return' {result}) ]
    
  
  function deep_model'3 (self : Duration'0.t_Duration) : int =
    [%#stime47] view'1 self
  
  function deep_model'0 (self : Duration'0.t_Duration) : int =
    [%#smodel42] deep_model'3 self
  
  let rec gt'0 (self:Duration'0.t_Duration) (other:Duration'0.t_Duration) (return'  (ret:bool))= {[@expl:precondition] inv'0 other}
    {[@expl:precondition] inv'0 self}
    any [ return' (result:bool)-> {[%#scmp36] result = (deep_model'0 self > deep_model'0 other)} (! return' {result}) ] 
>>>>>>> 716d5822
  
  function cmp_lt_log'2 (x : int) (y : int) : ()
  
<<<<<<< HEAD
  axiom cmp_lt_log'2_spec : forall x : int, y : int . [%#sord73] (x < y) = (cmp_log'1 x y = C_Less'0)
=======
  let rec sub'1 (self:Instant'0.t_Instant) (other:Instant'0.t_Instant) (return'  (ret:Duration'0.t_Duration))= any
    [ return' (result:Duration'0.t_Duration)-> {[%#stime35] view'0 self <= view'0 other  -> view'1 result = 0}
      {[%#stime35] view'0 self > view'0 other  -> view'1 result > 0}
      (! return' {result}) ]
    
>>>>>>> 716d5822
  
  function cmp_ge_log'2 (x : int) (y : int) : ()
  
<<<<<<< HEAD
  axiom cmp_ge_log'2_spec : forall x : int, y : int . [%#sord74] (x >= y) = (cmp_log'1 x y <> C_Less'0)
  
  function cmp_gt_log'2 (x : int) (y : int) : ()
=======
  function deep_model'4 (self : Instant'0.t_Instant) : int =
    [%#stime48] view'0 self
  
  function deep_model'1 (self : Option'0.t_Option (Instant'0.t_Instant)) : Option'0.t_Option int =
    [%#soption43] match self with
      | Option'0.C_Some t -> Option'0.C_Some (deep_model'4 t)
      | Option'0.C_None -> Option'0.C_None
      end
>>>>>>> 716d5822
  
  axiom cmp_gt_log'2_spec : forall x : int, y : int . [%#sord75] (x > y) = (cmp_log'1 x y = C_Greater'0)
  
  function refl'2 (x : int) : ()
  
<<<<<<< HEAD
  axiom refl'2_spec : forall x : int . [%#sord76] cmp_log'1 x x = C_Equal'0
=======
  function deep_model'2 (self : Instant'0.t_Instant) : int =
    [%#smodel42] deep_model'4 self
>>>>>>> 716d5822
  
  function trans'2 (x : int) (y : int) (z : int) (o : t_Ordering'0) : ()
  
  axiom trans'2_spec : forall x : int, y : int, z : int, o : t_Ordering'0 . ([%#sord77] cmp_log'1 x y = o)
   -> ([%#sord78] cmp_log'1 y z = o)  -> ([%#sord79] cmp_log'1 x z = o)
  
  function antisym1'2 (x : int) (y : int) : ()
  
  axiom antisym1'2_spec : forall x : int, y : int . ([%#sord80] cmp_log'1 x y = C_Less'0)
   -> ([%#sord81] cmp_log'1 y x = C_Greater'0)
  
  function antisym2'2 (x : int) (y : int) : ()
  
  axiom antisym2'2_spec : forall x : int, y : int . ([%#sord82] cmp_log'1 x y = C_Greater'0)
   -> ([%#sord83] cmp_log'1 y x = C_Less'0)
  
  function eq_cmp'2 (x : int) (y : int) : ()
  
  axiom eq_cmp'2_spec : forall x : int, y : int . [%#sord84] (x = y) = (cmp_log'1 x y = C_Equal'0)
  
  meta "compute_max_steps" 1000000
  
  let rec test_instant'0 (_1:()) (return'  (ret:()))= (! bb0
    [ bb0 = s0 [ s0 = now'0 {[%#sinstant0] ()} (fun (_ret':t_Instant'0) ->  [ &instant <- _ret' ] s1) | s1 = bb1 ] 
    | bb1 = s0
      [ s0 = from_secs'0 {[%#sinstant1] (0 : uint64)} (fun (_ret':t_Duration'0) ->  [ &zero_dur <- _ret' ] s1)
      | s1 = bb2 ]
      
    | bb2 = s0 [ s0 = elapsed'0 {instant} (fun (_ret':t_Duration'0) ->  [ &_6 <- _ret' ] s1) | s1 = bb3 ] 
    | bb3 = s0 [ s0 = ge'0 {_6} {zero_dur} (fun (_ret':bool) ->  [ &_4 <- _ret' ] s1) | s1 = bb4 ] 
    | bb4 = any [ br0 -> {_4 = false} (! bb6) | br1 -> {_4} (! bb5) ] 
    | bb5 = s0 [ s0 = checked_add'0 {instant} {zero_dur} (fun (_ret':t_Option'0) ->  [ &_14 <- _ret' ] s1) | s1 = bb7 ] 
    | bb7 = s0 [ s0 = unwrap'0 {_14} (fun (_ret':t_Instant'0) ->  [ &_13 <- _ret' ] s1) | s1 = bb8 ] 
    | bb8 = s0 [ s0 = eq'0 {_13} {instant} (fun (_ret':bool) ->  [ &_11 <- _ret' ] s1) | s1 = bb9 ] 
    | bb9 = any [ br0 -> {_11 = false} (! bb11) | br1 -> {_11} (! bb10) ] 
    | bb10 = s0 [ s0 = add'0 {instant} {zero_dur} (fun (_ret':t_Instant'0) ->  [ &_22 <- _ret' ] s1) | s1 = bb12 ] 
    | bb12 = s0 [ s0 = eq'0 {_22} {instant} (fun (_ret':bool) ->  [ &_20 <- _ret' ] s1) | s1 = bb13 ] 
    | bb13 = any [ br0 -> {_20 = false} (! bb15) | br1 -> {_20} (! bb14) ] 
    | bb14 = s0
      [ s0 = from_secs'0 {[%#sinstant2] (3 : uint64)} (fun (_ret':t_Duration'0) ->  [ &three_seconds <- _ret' ] s1)
      | s1 = bb16 ]
      
    | bb16 = s0
      [ s0 = add'0 {instant} {three_seconds} (fun (_ret':t_Instant'0) ->  [ &greater_instant <- _ret' ] s1)
      | s1 = bb17 ]
      
    | bb17 = s0
      [ s0 = {[@expl:assertion] [%#sinstant3] view'0 instant < view'0 greater_instant} s1
      | s1 = add'0 {greater_instant} {three_seconds} (fun (_ret':t_Instant'0) ->  [ &even_greater_instant <- _ret' ] s2)
      | s2 = bb18 ]
      
    | bb18 = s0
      [ s0 = {[@expl:assertion] [%#sinstant4] view'0 instant < view'0 even_greater_instant} s1
      | s1 = checked_sub'0 {instant} {zero_dur} (fun (_ret':t_Option'0) ->  [ &_42 <- _ret' ] s2)
      | s2 = bb19 ]
      
    | bb19 = s0 [ s0 = unwrap'0 {_42} (fun (_ret':t_Instant'0) ->  [ &_41 <- _ret' ] s1) | s1 = bb20 ] 
    | bb20 = s0 [ s0 = eq'0 {_41} {instant} (fun (_ret':bool) ->  [ &_39 <- _ret' ] s1) | s1 = bb21 ] 
    | bb21 = any [ br0 -> {_39 = false} (! bb23) | br1 -> {_39} (! bb22) ] 
    | bb22 = s0 [ s0 = sub'0 {instant} {zero_dur} (fun (_ret':t_Instant'0) ->  [ &_50 <- _ret' ] s1) | s1 = bb24 ] 
    | bb24 = s0 [ s0 = eq'0 {_50} {instant} (fun (_ret':bool) ->  [ &_48 <- _ret' ] s1) | s1 = bb25 ] 
    | bb25 = any [ br0 -> {_48 = false} (! bb27) | br1 -> {_48} (! bb26) ] 
    | bb26 = s0
      [ s0 = sub'0 {instant} {three_seconds} (fun (_ret':t_Instant'0) ->  [ &lesser_instant <- _ret' ] s1) | s1 = bb28 ]
      
    | bb28 = s0
      [ s0 = {[@expl:assertion] [%#sinstant5] view'0 instant > view'0 lesser_instant} s1
      | s1 = sub'1 {instant} {instant} (fun (_ret':t_Duration'0) ->  [ &_63 <- _ret' ] s2)
      | s2 = bb29 ]
      
    | bb29 = s0 [ s0 = eq'1 {_63} {zero_dur} (fun (_ret':bool) ->  [ &_61 <- _ret' ] s1) | s1 = bb30 ] 
    | bb30 = any [ br0 -> {_61 = false} (! bb32) | br1 -> {_61} (! bb31) ] 
    | bb31 = s0
      [ s0 = sub'1 {instant} {greater_instant} (fun (_ret':t_Duration'0) ->  [ &_71 <- _ret' ] s1) | s1 = bb33 ]
      
    | bb33 = s0 [ s0 = eq'1 {_71} {zero_dur} (fun (_ret':bool) ->  [ &_69 <- _ret' ] s1) | s1 = bb34 ] 
    | bb34 = any [ br0 -> {_69 = false} (! bb36) | br1 -> {_69} (! bb35) ] 
    | bb35 = s0
      [ s0 = sub'1 {greater_instant} {instant} (fun (_ret':t_Duration'0) ->  [ &_79 <- _ret' ] s1) | s1 = bb37 ]
      
    | bb37 = s0 [ s0 = gt'0 {_79} {zero_dur} (fun (_ret':bool) ->  [ &_77 <- _ret' ] s1) | s1 = bb38 ] 
    | bb38 = any [ br0 -> {_77 = false} (! bb40) | br1 -> {_77} (! bb39) ] 
    | bb39 = s0
      [ s0 = duration_since'0 {greater_instant} {instant} (fun (_ret':t_Duration'0) ->  [ &_87 <- _ret' ] s1)
      | s1 = bb41 ]
      
    | bb41 = s0 [ s0 = gt'0 {_87} {zero_dur} (fun (_ret':bool) ->  [ &_85 <- _ret' ] s1) | s1 = bb42 ] 
    | bb42 = any [ br0 -> {_85 = false} (! bb44) | br1 -> {_85} (! bb43) ] 
    | bb43 = s0
      [ s0 = duration_since'0 {instant} {greater_instant} (fun (_ret':t_Duration'0) ->  [ &_95 <- _ret' ] s1)
      | s1 = bb45 ]
      
    | bb45 = s0 [ s0 = eq'1 {_95} {zero_dur} (fun (_ret':bool) ->  [ &_93 <- _ret' ] s1) | s1 = bb46 ] 
    | bb46 = any [ br0 -> {_93 = false} (! bb48) | br1 -> {_93} (! bb47) ] 
    | bb47 = s0
      [ s0 = checked_duration_since'0 {greater_instant} {instant} (fun (_ret':t_Option'1) ->  [ &_103 <- _ret' ] s1)
      | s1 = bb49 ]
      
    | bb49 = s0 [ s0 = is_some'0 {_103} (fun (_ret':bool) ->  [ &_101 <- _ret' ] s1) | s1 = bb50 ] 
    | bb50 = any [ br0 -> {_101 = false} (! bb52) | br1 -> {_101} (! bb51) ] 
    | bb51 = s0
      [ s0 = checked_duration_since'0 {instant} {greater_instant} (fun (_ret':t_Option'1) ->  [ &_110 <- _ret' ] s1)
      | s1 = bb53 ]
      
    | bb53 = s0 [ s0 = is_none'0 {_110} (fun (_ret':bool) ->  [ &_108 <- _ret' ] s1) | s1 = bb54 ] 
    | bb54 = any [ br0 -> {_108 = false} (! bb56) | br1 -> {_108} (! bb55) ] 
    | bb55 = s0
      [ s0 = saturating_duration_since'0 {greater_instant} {instant}
          (fun (_ret':t_Duration'0) ->  [ &_117 <- _ret' ] s1)
      | s1 = bb57 ]
      
    | bb57 = s0 [ s0 = gt'0 {_117} {zero_dur} (fun (_ret':bool) ->  [ &_115 <- _ret' ] s1) | s1 = bb58 ] 
    | bb58 = any [ br0 -> {_115 = false} (! bb60) | br1 -> {_115} (! bb59) ] 
    | bb59 = s0
      [ s0 = saturating_duration_since'0 {instant} {greater_instant}
          (fun (_ret':t_Duration'0) ->  [ &_125 <- _ret' ] s1)
      | s1 = bb61 ]
      
    | bb61 = s0 [ s0 = eq'1 {_125} {zero_dur} (fun (_ret':bool) ->  [ &_123 <- _ret' ] s1) | s1 = bb62 ] 
    | bb62 = any [ br0 -> {_123 = false} (! bb64) | br1 -> {_123} (! bb63) ] 
    | bb63 = return' {_0}
    | bb64 = {[%#sinstant6] false} any
    | bb60 = {[%#sinstant7] false} any
    | bb56 = {[%#sinstant8] false} any
    | bb52 = {[%#sinstant9] false} any
    | bb48 = {[%#sinstant10] false} any
    | bb44 = {[%#sinstant11] false} any
    | bb40 = {[%#sinstant12] false} any
    | bb36 = {[%#sinstant13] false} any
    | bb32 = {[%#sinstant14] false} any
    | bb27 = {[%#sinstant15] false} any
    | bb23 = {[%#sinstant16] false} any
    | bb15 = {[%#sinstant17] false} any
    | bb11 = {[%#sinstant18] false} any
    | bb6 = {[%#sinstant19] false} any ]
    )
    [ & _0 : () = any_l ()
    | & instant : t_Instant'0 = any_l ()
    | & zero_dur : t_Duration'0 = any_l ()
    | & _4 : bool = any_l ()
    | & _6 : t_Duration'0 = any_l ()
    | & _11 : bool = any_l ()
    | & _13 : t_Instant'0 = any_l ()
    | & _14 : t_Option'0 = any_l ()
    | & _20 : bool = any_l ()
    | & _22 : t_Instant'0 = any_l ()
    | & three_seconds : t_Duration'0 = any_l ()
    | & greater_instant : t_Instant'0 = any_l ()
    | & even_greater_instant : t_Instant'0 = any_l ()
    | & _39 : bool = any_l ()
    | & _41 : t_Instant'0 = any_l ()
    | & _42 : t_Option'0 = any_l ()
    | & _48 : bool = any_l ()
    | & _50 : t_Instant'0 = any_l ()
    | & lesser_instant : t_Instant'0 = any_l ()
    | & _61 : bool = any_l ()
    | & _63 : t_Duration'0 = any_l ()
    | & _69 : bool = any_l ()
    | & _71 : t_Duration'0 = any_l ()
    | & _77 : bool = any_l ()
    | & _79 : t_Duration'0 = any_l ()
    | & _85 : bool = any_l ()
    | & _87 : t_Duration'0 = any_l ()
    | & _93 : bool = any_l ()
    | & _95 : t_Duration'0 = any_l ()
    | & _101 : bool = any_l ()
    | & _103 : t_Option'1 = any_l ()
    | & _108 : bool = any_l ()
    | & _110 : t_Option'1 = any_l ()
    | & _115 : bool = any_l ()
    | & _117 : t_Duration'0 = any_l ()
    | & _123 : bool = any_l ()
    | & _125 : t_Duration'0 = any_l () ]
     [ return' (result:())-> (! return' {result}) ] 
end<|MERGE_RESOLUTION|>--- conflicted
+++ resolved
@@ -23,94 +23,31 @@
   let%span stime21 = "../../../creusot-contracts/src/std/time.rs" 82 26 82 57
   let%span stime22 = "../../../creusot-contracts/src/std/time.rs" 159 26 159 38
   let%span scmp23 = "../../../creusot-contracts/src/std/cmp.rs" 42 26 42 77
-<<<<<<< HEAD
-  let%span stime24 = "../../../creusot-contracts/src/std/time.rs" 178 16 178 81
-  let%span stime25 = "../../../creusot-contracts/src/std/time.rs" 179 16 179 97
+  let%span stime24 = "../../../creusot-contracts/src/std/time.rs" 178 26 178 79
+  let%span stime25 = "../../../creusot-contracts/src/std/time.rs" 179 26 179 95
   let%span soption26 = "../../../creusot-contracts/src/std/option.rs" 31 0 423 1
   let%span scmp27 = "../../../creusot-contracts/src/std/cmp.rs" 11 26 11 75
-  let%span stime28 = "../../../creusot-contracts/src/std/time.rs" 208 8 208 50
-  let%span stime29 = "../../../creusot-contracts/src/std/time.rs" 209 8 209 48
+  let%span stime28 = "../../../creusot-contracts/src/std/time.rs" 208 18 208 48
+  let%span stime29 = "../../../creusot-contracts/src/std/time.rs" 209 18 209 46
   let%span stime30 = "../../../creusot-contracts/src/std/time.rs" 56 14 56 25
-  let%span stime31 = "../../../creusot-contracts/src/std/time.rs" 183 16 183 81
-  let%span stime32 = "../../../creusot-contracts/src/std/time.rs" 184 16 184 97
-  let%span stime33 = "../../../creusot-contracts/src/std/time.rs" 215 8 215 50
-  let%span stime34 = "../../../creusot-contracts/src/std/time.rs" 216 8 216 48
-  let%span stime35 = "../../../creusot-contracts/src/std/time.rs" 222 8 222 50
-  let%span stime36 = "../../../creusot-contracts/src/std/time.rs" 223 8 223 52
-  let%span scmp37 = "../../../creusot-contracts/src/std/cmp.rs" 39 26 39 76
-  let%span stime38 = "../../../creusot-contracts/src/std/time.rs" 163 16 163 60
-  let%span stime39 = "../../../creusot-contracts/src/std/time.rs" 164 16 164 62
-  let%span stime40 = "../../../creusot-contracts/src/std/time.rs" 168 16 168 64
-  let%span stime41 = "../../../creusot-contracts/src/std/time.rs" 169 16 169 63
-  let%span soption42 = "../../../creusot-contracts/src/std/option.rs" 36 26 36 51
-  let%span soption43 = "../../../creusot-contracts/src/std/option.rs" 51 26 51 51
-  let%span stime44 = "../../../creusot-contracts/src/std/time.rs" 173 16 173 60
-  let%span stime45 = "../../../creusot-contracts/src/std/time.rs" 174 16 174 62
-  let%span stime46 = "../../../creusot-contracts/src/std/time.rs" 12 14 12 77
-  let%span stime47 = "../../../creusot-contracts/src/std/time.rs" 48 4 48 24
-  let%span smodel48 = "../../../creusot-contracts/src/model.rs" 79 8 79 28
-  let%span soption49 = "../../../creusot-contracts/src/std/option.rs" 11 8 14 9
-  let%span smodel50 = "../../../creusot-contracts/src/model.rs" 88 8 88 22
-  let%span sord51 = "../../../creusot-contracts/src/logic/ord.rs" 21 20 21 53
-  let%span sord52 = "../../../creusot-contracts/src/logic/ord.rs" 41 20 41 56
-  let%span stime53 = "../../../creusot-contracts/src/std/time.rs" 24 8 24 19
-  let%span stime54 = "../../../creusot-contracts/src/std/time.rs" 68 8 68 19
-  let%span sord55 = "../../../creusot-contracts/src/logic/ord.rs" 78 39 78 89
-  let%span sord56 = "../../../creusot-contracts/src/logic/ord.rs" 83 39 83 86
-  let%span sord57 = "../../../creusot-contracts/src/logic/ord.rs" 88 39 88 86
-  let%span sord58 = "../../../creusot-contracts/src/logic/ord.rs" 93 39 93 89
-  let%span sord59 = "../../../creusot-contracts/src/logic/ord.rs" 98 39 98 70
-  let%span sord60 = "../../../creusot-contracts/src/logic/ord.rs" 103 40 103 57
-  let%span sord61 = "../../../creusot-contracts/src/logic/ord.rs" 104 40 104 57
-  let%span sord62 = "../../../creusot-contracts/src/logic/ord.rs" 105 39 105 56
-  let%span sord63 = "../../../creusot-contracts/src/logic/ord.rs" 110 40 110 70
-  let%span sord64 = "../../../creusot-contracts/src/logic/ord.rs" 111 39 111 72
-  let%span sord65 = "../../../creusot-contracts/src/logic/ord.rs" 116 40 116 73
-  let%span sord66 = "../../../creusot-contracts/src/logic/ord.rs" 117 39 117 69
-  let%span sord67 = "../../../creusot-contracts/src/logic/ord.rs" 122 39 122 84
-  let%span soption68 = "../../../creusot-contracts/src/std/option.rs" 437 8 442 9
-  let%span sord69 = "../../../creusot-contracts/src/logic/ord.rs" 11 20 11 56
-  let%span sord70 = "../../../creusot-contracts/src/logic/ord.rs" 31 20 31 53
-  let%span sord71 = "../../../creusot-contracts/src/logic/ord.rs" 135 16 141 17
-  let%span sord72 = "../../../creusot-contracts/src/logic/ord.rs" 78 39 78 89
-  let%span sord73 = "../../../creusot-contracts/src/logic/ord.rs" 83 39 83 86
-  let%span sord74 = "../../../creusot-contracts/src/logic/ord.rs" 88 39 88 86
-  let%span sord75 = "../../../creusot-contracts/src/logic/ord.rs" 93 39 93 89
-  let%span sord76 = "../../../creusot-contracts/src/logic/ord.rs" 98 39 98 70
-  let%span sord77 = "../../../creusot-contracts/src/logic/ord.rs" 103 40 103 57
-  let%span sord78 = "../../../creusot-contracts/src/logic/ord.rs" 104 40 104 57
-  let%span sord79 = "../../../creusot-contracts/src/logic/ord.rs" 105 39 105 56
-  let%span sord80 = "../../../creusot-contracts/src/logic/ord.rs" 110 40 110 70
-  let%span sord81 = "../../../creusot-contracts/src/logic/ord.rs" 111 39 111 72
-  let%span sord82 = "../../../creusot-contracts/src/logic/ord.rs" 116 40 116 73
-  let%span sord83 = "../../../creusot-contracts/src/logic/ord.rs" 117 39 117 69
-  let%span sord84 = "../../../creusot-contracts/src/logic/ord.rs" 122 39 122 84
-=======
-  let%span stime24 = "../../../creusot-contracts/src/std/time.rs" 180 26 180 79
-  let%span stime25 = "../../../creusot-contracts/src/std/time.rs" 181 26 181 95
-  let%span soption26 = "../../../creusot-contracts/src/std/option.rs" 31 0 423 1
-  let%span scmp27 = "../../../creusot-contracts/src/std/cmp.rs" 11 26 11 75
-  let%span stime28 = "../../../creusot-contracts/src/std/time.rs" 210 18 210 48
-  let%span stime29 = "../../../creusot-contracts/src/std/time.rs" 211 18 211 46
-  let%span stime30 = "../../../creusot-contracts/src/std/time.rs" 58 14 58 25
-  let%span stime31 = "../../../creusot-contracts/src/std/time.rs" 185 26 185 79
-  let%span stime32 = "../../../creusot-contracts/src/std/time.rs" 186 26 186 95
-  let%span stime33 = "../../../creusot-contracts/src/std/time.rs" 217 18 217 48
-  let%span stime34 = "../../../creusot-contracts/src/std/time.rs" 218 18 218 46
-  let%span stime35 = "../../../creusot-contracts/src/std/time.rs" 193 0 228 1
+  let%span stime31 = "../../../creusot-contracts/src/std/time.rs" 183 26 183 79
+  let%span stime32 = "../../../creusot-contracts/src/std/time.rs" 184 26 184 95
+  let%span stime33 = "../../../creusot-contracts/src/std/time.rs" 215 18 215 48
+  let%span stime34 = "../../../creusot-contracts/src/std/time.rs" 216 18 216 46
+  let%span stime35 = "../../../creusot-contracts/src/std/time.rs" 191 0 226 1
   let%span scmp36 = "../../../creusot-contracts/src/std/cmp.rs" 39 26 39 76
-  let%span stime37 = "../../../creusot-contracts/src/std/time.rs" 74 0 191 1
+  let%span stime37 = "../../../creusot-contracts/src/std/time.rs" 72 0 189 1
   let%span soption38 = "../../../creusot-contracts/src/std/option.rs" 36 26 36 51
   let%span soption39 = "../../../creusot-contracts/src/std/option.rs" 51 26 51 51
-  let%span stime40 = "../../../creusot-contracts/src/std/time.rs" 13 14 13 77
-  let%span stime41 = "../../../creusot-contracts/src/std/time.rs" 49 4 49 24
-  let%span smodel42 = "../../../creusot-contracts/src/model.rs" 82 8 82 28
+  let%span stime40 = "../../../creusot-contracts/src/std/time.rs" 12 14 12 77
+  let%span stime41 = "../../../creusot-contracts/src/std/time.rs" 48 4 48 24
+  let%span smodel42 = "../../../creusot-contracts/src/model.rs" 79 8 79 28
   let%span soption43 = "../../../creusot-contracts/src/std/option.rs" 11 8 14 9
-  let%span smodel44 = "../../../creusot-contracts/src/model.rs" 91 8 91 22
+  let%span smodel44 = "../../../creusot-contracts/src/model.rs" 88 8 88 22
   let%span sord45 = "../../../creusot-contracts/src/logic/ord.rs" 21 20 21 53
   let%span sord46 = "../../../creusot-contracts/src/logic/ord.rs" 41 20 41 56
-  let%span stime47 = "../../../creusot-contracts/src/std/time.rs" 25 8 25 19
-  let%span stime48 = "../../../creusot-contracts/src/std/time.rs" 70 8 70 19
+  let%span stime47 = "../../../creusot-contracts/src/std/time.rs" 24 8 24 19
+  let%span stime48 = "../../../creusot-contracts/src/std/time.rs" 68 8 68 19
   let%span sord49 = "../../../creusot-contracts/src/logic/ord.rs" 78 39 78 89
   let%span sord50 = "../../../creusot-contracts/src/logic/ord.rs" 83 39 83 86
   let%span sord51 = "../../../creusot-contracts/src/logic/ord.rs" 88 39 88 86
@@ -141,103 +78,58 @@
   let%span sord76 = "../../../creusot-contracts/src/logic/ord.rs" 116 40 116 73
   let%span sord77 = "../../../creusot-contracts/src/logic/ord.rs" 117 39 117 69
   let%span sord78 = "../../../creusot-contracts/src/logic/ord.rs" 122 39 122 84
->>>>>>> 716d5822
   
   use prelude.prelude.Int
   
   use prelude.prelude.Int64
   
-<<<<<<< HEAD
   use prelude.prelude.UInt32
-=======
-  function cmp_log'1 (self : int) (o : int) : Ordering'0.t_Ordering =
-    [%#sord65] if self < o then Ordering'0.C_Less else if self = o then Ordering'0.C_Equal else Ordering'0.C_Greater
->>>>>>> 716d5822
   
   type t_Nanoseconds'1  =
     { t_Nanoseconds__0'1: uint32 }
   
-<<<<<<< HEAD
   type t_Timespec'0  =
     { t_Timespec__tv_sec'0: int64; t_Timespec__tv_nsec'0: t_Nanoseconds'1 }
-=======
-  axiom eq_cmp'2_spec : forall x : int, y : int . [%#sord78] (x = y) = (cmp_log'1 x y = Ordering'0.C_Equal)
->>>>>>> 716d5822
   
   type t_Instant'1  =
     { t_Instant__t'0: t_Timespec'0 }
   
-<<<<<<< HEAD
   type t_Instant'0  =
     { t_Instant__0'0: t_Instant'1 }
-=======
-  axiom antisym2'2_spec : forall x : int, y : int . ([%#sord76] cmp_log'1 x y = Ordering'0.C_Greater)
-   -> ([%#sord77] cmp_log'1 y x = Ordering'0.C_Less)
->>>>>>> 716d5822
   
   function view'0 (self : t_Instant'0) : int
   
-<<<<<<< HEAD
   axiom view'0_spec : forall self : t_Instant'0 . [%#stime30] view'0 self >= 0
-=======
-  axiom antisym1'2_spec : forall x : int, y : int . ([%#sord74] cmp_log'1 x y = Ordering'0.C_Less)
-   -> ([%#sord75] cmp_log'1 y x = Ordering'0.C_Greater)
->>>>>>> 716d5822
   
   use prelude.prelude.Borrow
   
-<<<<<<< HEAD
   use prelude.prelude.UInt64
-=======
-  axiom trans'2_spec : forall x : int, y : int, z : int, o : Ordering'0.t_Ordering . ([%#sord71] cmp_log'1 x y = o)
-   -> ([%#sord72] cmp_log'1 y z = o)  -> ([%#sord73] cmp_log'1 x z = o)
->>>>>>> 716d5822
   
   type t_Nanoseconds'0  =
     { t_Nanoseconds__0'0: uint32 }
   
-<<<<<<< HEAD
   type t_Duration'0  =
     { t_Duration__secs'0: uint64; t_Duration__nanos'0: t_Nanoseconds'0 }
-=======
-  axiom refl'2_spec : forall x : int . [%#sord70] cmp_log'1 x x = Ordering'0.C_Equal
->>>>>>> 716d5822
   
   predicate inv'0 (_1 : t_Duration'0)
   
-<<<<<<< HEAD
   axiom inv_axiom'0 [@rewrite] : forall x : t_Duration'0 [inv'0 x] . inv'0 x = true
-=======
-  axiom cmp_gt_log'2_spec : forall x : int, y : int . [%#sord69] (x > y) = (cmp_log'1 x y = Ordering'0.C_Greater)
->>>>>>> 716d5822
   
   type t_Option'0  =
     | C_None'0
     | C_Some'1 (t_Instant'0)
   
-<<<<<<< HEAD
   predicate inv'1 (_1 : t_Option'0)
-=======
-  axiom cmp_ge_log'2_spec : forall x : int, y : int . [%#sord68] (x >= y) = (cmp_log'1 x y <> Ordering'0.C_Less)
->>>>>>> 716d5822
   
   axiom inv_axiom'1 [@rewrite] : forall x : t_Option'0 [inv'1 x] . inv'1 x = true
   
-<<<<<<< HEAD
   predicate inv'2 (_1 : t_Instant'0)
-=======
-  axiom cmp_lt_log'2_spec : forall x : int, y : int . [%#sord67] (x < y) = (cmp_log'1 x y = Ordering'0.C_Less)
->>>>>>> 716d5822
   
   axiom inv_axiom'2 [@rewrite] : forall x : t_Instant'0 [inv'2 x] . inv'2 x = true
   
-<<<<<<< HEAD
   type t_Option'1  =
     | C_None'1
     | C_Some'2 (t_Duration'0)
-=======
-  axiom cmp_le_log'2_spec : forall x : int, y : int . [%#sord66] (x <= y) = (cmp_log'1 x y <> Ordering'0.C_Greater)
->>>>>>> 716d5822
   
   predicate inv'3 (_1 : t_Option'1)
   
@@ -252,11 +144,11 @@
   use prelude.prelude.UInt64
   
   function secs_to_nanos'0 (secs : int) : int =
-    [%#stime47] secs * 1000000000
+    [%#stime41] secs * 1000000000
   
   function view'1 (self : t_Duration'0) : int
   
-  axiom view'1_spec : forall self : t_Duration'0 . [%#stime46] view'1 self >= 0
+  axiom view'1_spec : forall self : t_Duration'0 . [%#stime40] view'1 self >= 0
   /\ view'1 self <= secs_to_nanos'0 (UInt64.to_int (v_MAX'0 : uint64)) + 999999999
   
   let rec from_secs'0 (secs:uint64) (return'  (ret:t_Duration'0))= any
@@ -269,12 +161,11 @@
     
   
   function deep_model'3 (self : t_Duration'0) : int =
-    [%#stime53] view'1 self
+    [%#stime47] view'1 self
   
   function deep_model'0 (self : t_Duration'0) : int =
-    [%#smodel48] deep_model'3 self
-  
-<<<<<<< HEAD
+    [%#smodel42] deep_model'3 self
+  
   let rec ge'0 (self:t_Duration'0) (other:t_Duration'0) (return'  (ret:bool))= {[@expl:precondition] inv'0 other}
     {[@expl:precondition] inv'0 self}
     any
@@ -286,40 +177,27 @@
     | C_Some'0 int
   
   function deep_model'4 (self : t_Instant'0) : int =
-    [%#stime54] view'0 self
+    [%#stime48] view'0 self
   
   function deep_model'1 (self : t_Option'0) : t_Option'2 =
-    [%#soption49] match self with
+    [%#soption43] match self with
       | C_Some'1 t -> C_Some'0 (deep_model'4 t)
       | C_None'0 -> C_None'2
-=======
-  function cmp_log'0 (self : Option'0.t_Option int) (o : Option'0.t_Option int) : Ordering'0.t_Ordering =
-    [%#soption62] match (self, o) with
-      | (Option'0.C_None, Option'0.C_None) -> Ordering'0.C_Equal
-      | (Option'0.C_None, Option'0.C_Some _) -> Ordering'0.C_Less
-      | (Option'0.C_Some _, Option'0.C_None) -> Ordering'0.C_Greater
-      | (Option'0.C_Some x, Option'0.C_Some y) -> cmp_log'1 x y
->>>>>>> 716d5822
       end
   
   function view'2 (self : t_Instant'0) : int =
-    [%#smodel50] view'0 self
+    [%#smodel44] view'0 self
   
   type t_Ordering'0  =
     | C_Less'0
     | C_Equal'0
     | C_Greater'0
   
-<<<<<<< HEAD
   function cmp_log'1 (self : int) (o : int) : t_Ordering'0 =
-    [%#sord71] if self < o then C_Less'0 else if self = o then C_Equal'0 else C_Greater'0
-=======
-  axiom eq_cmp'1_spec : forall x : Option'0.t_Option int, y : Option'0.t_Option int . [%#sord61] (x = y)
-  = (cmp_log'0 x y = Ordering'0.C_Equal)
->>>>>>> 716d5822
+    [%#sord65] if self < o then C_Less'0 else if self = o then C_Equal'0 else C_Greater'0
   
   function cmp_log'0 (self : t_Option'2) (o : t_Option'2) : t_Ordering'0 =
-    [%#soption68] match (self, o) with
+    [%#soption62] match (self, o) with
       | (C_None'2, C_None'2) -> C_Equal'0
       | (C_None'2, C_Some'0 _) -> C_Less'0
       | (C_Some'0 _, C_None'2) -> C_Greater'0
@@ -327,51 +205,35 @@
       end
   
   function lt_log'0 (self : t_Option'2) (o : t_Option'2) : bool =
-    [%#sord51] cmp_log'0 self o = C_Less'0
-  
-<<<<<<< HEAD
+    [%#sord45] cmp_log'0 self o = C_Less'0
+  
   let rec checked_add'0 (self:t_Instant'0) (duration:t_Duration'0) (return'  (ret:t_Option'0))= any
     [ return' (result:t_Option'0)-> {[%#stime25] view'1 duration > 0 /\ result <> C_None'0
        -> lt_log'0 (C_Some'0 (view'2 self)) (deep_model'1 result)}
       {[%#stime24] view'1 duration = 0  -> deep_model'1 result = C_Some'0 (view'2 self)}
       (! return' {result}) ]
     
-=======
-  axiom antisym2'1_spec : forall x : Option'0.t_Option int, y : Option'0.t_Option int . ([%#sord59] cmp_log'0 x y
-  = Ordering'0.C_Greater)  -> ([%#sord60] cmp_log'0 y x = Ordering'0.C_Less)
->>>>>>> 716d5822
   
   let rec unwrap'0 (self:t_Option'0) (return'  (ret:t_Instant'0))= {[@expl:precondition] inv'1 self}
     {[@expl:precondition] [%#soption26] self <> C_None'0}
     any [ return' (result:t_Instant'0)-> {inv'2 result} {[%#soption26] C_Some'1 result = self} (! return' {result}) ] 
   
-<<<<<<< HEAD
   function deep_model'2 (self : t_Instant'0) : int =
-    [%#smodel48] deep_model'4 self
-=======
-  axiom antisym1'1_spec : forall x : Option'0.t_Option int, y : Option'0.t_Option int . ([%#sord57] cmp_log'0 x y
-  = Ordering'0.C_Less)  -> ([%#sord58] cmp_log'0 y x = Ordering'0.C_Greater)
->>>>>>> 716d5822
+    [%#smodel42] deep_model'4 self
   
   let rec eq'0 (self:t_Instant'0) (other:t_Instant'0) (return'  (ret:bool))= any
     [ return' (result:bool)-> {[%#scmp27] result = (deep_model'2 self = deep_model'2 other)} (! return' {result}) ]
     
   
-<<<<<<< HEAD
   let rec add'0 (self:t_Instant'0) (other:t_Duration'0) (return'  (ret:t_Instant'0))= any
     [ return' (result:t_Instant'0)-> {[%#stime29] view'1 other > 0  -> view'0 self < view'0 result}
       {[%#stime28] view'1 other = 0  -> view'0 self = view'0 result}
       (! return' {result}) ]
     
-=======
-  axiom trans'1_spec : forall x : Option'0.t_Option int, y : Option'0.t_Option int, z : Option'0.t_Option int, o : Ordering'0.t_Ordering . ([%#sord54] cmp_log'0 x y
-  = o)  -> ([%#sord55] cmp_log'0 y z = o)  -> ([%#sord56] cmp_log'0 x z = o)
->>>>>>> 716d5822
   
   function gt_log'0 (self : t_Option'2) (o : t_Option'2) : bool =
-    [%#sord52] cmp_log'0 self o = C_Greater'0
-  
-<<<<<<< HEAD
+    [%#sord46] cmp_log'0 self o = C_Greater'0
+  
   let rec checked_sub'0 (self:t_Instant'0) (duration:t_Duration'0) (return'  (ret:t_Option'0))= any
     [ return' (result:t_Option'0)-> {[%#stime32] view'1 duration > 0 /\ result <> C_None'0
        -> gt_log'0 (C_Some'0 (view'2 self)) (deep_model'1 result)}
@@ -384,242 +246,133 @@
       {[%#stime33] view'1 other = 0  -> view'0 self = view'0 result}
       (! return' {result}) ]
     
-=======
-  axiom refl'1_spec : forall x : Option'0.t_Option int . [%#sord53] cmp_log'0 x x = Ordering'0.C_Equal
-  
-  function gt_log'0 (self : Option'0.t_Option int) (o : Option'0.t_Option int) : bool =
-    [%#sord46] cmp_log'0 self o = Ordering'0.C_Greater
->>>>>>> 716d5822
   
   let rec sub'1 (self:t_Instant'0) (other:t_Instant'0) (return'  (ret:t_Duration'0))= any
-    [ return' (result:t_Duration'0)-> {[%#stime36] view'0 self <= view'0 other  -> view'1 result = 0}
+    [ return' (result:t_Duration'0)-> {[%#stime35] view'0 self <= view'0 other  -> view'1 result = 0}
       {[%#stime35] view'0 self > view'0 other  -> view'1 result > 0}
       (! return' {result}) ]
     
   
-<<<<<<< HEAD
   let rec eq'1 (self:t_Duration'0) (other:t_Duration'0) (return'  (ret:bool))= any
     [ return' (result:bool)-> {[%#scmp27] result = (deep_model'0 self = deep_model'0 other)} (! return' {result}) ]
     
   
   let rec gt'0 (self:t_Duration'0) (other:t_Duration'0) (return'  (ret:bool))= {[@expl:precondition] inv'0 other}
     {[@expl:precondition] inv'0 self}
-    any [ return' (result:bool)-> {[%#scmp37] result = (deep_model'0 self > deep_model'0 other)} (! return' {result}) ] 
-=======
-  axiom cmp_gt_log'1_spec : forall x : Option'0.t_Option int, y : Option'0.t_Option int . [%#sord52] gt_log'0 x y
-  = (cmp_log'0 x y = Ordering'0.C_Greater)
-  
-  function ge_log'0 (self : Option'0.t_Option int) (o : Option'0.t_Option int) : bool =
-    [%#sord64] cmp_log'0 self o <> Ordering'0.C_Less
->>>>>>> 716d5822
+    any [ return' (result:bool)-> {[%#scmp36] result = (deep_model'0 self > deep_model'0 other)} (! return' {result}) ] 
   
   let rec duration_since'0 (self:t_Instant'0) (earlier:t_Instant'0) (return'  (ret:t_Duration'0))= any
-    [ return' (result:t_Duration'0)-> {[%#stime39] view'2 self <= view'0 earlier  -> view'1 result = 0}
-      {[%#stime38] view'2 self > view'0 earlier  -> view'1 result > 0}
-      (! return' {result}) ]
-    
-  
-<<<<<<< HEAD
+    [ return' (result:t_Duration'0)-> {[%#stime37] view'2 self <= view'0 earlier  -> view'1 result = 0}
+      {[%#stime37] view'2 self > view'0 earlier  -> view'1 result > 0}
+      (! return' {result}) ]
+    
+  
   let rec checked_duration_since'0 (self:t_Instant'0) (earlier:t_Instant'0) (return'  (ret:t_Option'1))= any
-    [ return' (result:t_Option'1)-> {[%#stime41] view'2 self < view'0 earlier  -> result = C_None'1}
-      {[%#stime40] view'2 self >= view'0 earlier  -> result <> C_None'1}
+    [ return' (result:t_Option'1)-> {[%#stime37] view'2 self < view'0 earlier  -> result = C_None'1}
+      {[%#stime37] view'2 self >= view'0 earlier  -> result <> C_None'1}
       (! return' {result}) ]
     
   
   let rec is_some'0 (self:t_Option'1) (return'  (ret:bool))= {[@expl:precondition] inv'3 self}
-    any [ return' (result:bool)-> {[%#soption42] result = (self <> C_None'1)} (! return' {result}) ] 
-=======
-  axiom cmp_ge_log'1_spec : forall x : Option'0.t_Option int, y : Option'0.t_Option int . [%#sord51] ge_log'0 x y
-  = (cmp_log'0 x y <> Ordering'0.C_Less)
-  
-  function lt_log'0 (self : Option'0.t_Option int) (o : Option'0.t_Option int) : bool =
-    [%#sord45] cmp_log'0 self o = Ordering'0.C_Less
->>>>>>> 716d5822
+    any [ return' (result:bool)-> {[%#soption38] result = (self <> C_None'1)} (! return' {result}) ] 
   
   let rec is_none'0 (self:t_Option'1) (return'  (ret:bool))= {[@expl:precondition] inv'3 self}
-    any [ return' (result:bool)-> {[%#soption43] result = (self = C_None'1)} (! return' {result}) ] 
-  
-<<<<<<< HEAD
+    any [ return' (result:bool)-> {[%#soption39] result = (self = C_None'1)} (! return' {result}) ] 
+  
   let rec saturating_duration_since'0 (self:t_Instant'0) (earlier:t_Instant'0) (return'  (ret:t_Duration'0))= any
-    [ return' (result:t_Duration'0)-> {[%#stime45] view'2 self <= view'0 earlier  -> view'1 result = 0}
-      {[%#stime44] view'2 self > view'0 earlier  -> view'1 result > 0}
+    [ return' (result:t_Duration'0)-> {[%#stime37] view'2 self <= view'0 earlier  -> view'1 result = 0}
+      {[%#stime37] view'2 self > view'0 earlier  -> view'1 result > 0}
       (! return' {result}) ]
     
   
   use prelude.prelude.Intrinsic
-=======
-  axiom cmp_lt_log'1_spec : forall x : Option'0.t_Option int, y : Option'0.t_Option int . [%#sord50] lt_log'0 x y
-  = (cmp_log'0 x y = Ordering'0.C_Less)
-  
-  function le_log'0 (self : Option'0.t_Option int) (o : Option'0.t_Option int) : bool =
-    [%#sord63] cmp_log'0 self o <> Ordering'0.C_Greater
->>>>>>> 716d5822
   
   function le_log'0 (self : t_Option'2) (o : t_Option'2) : bool =
-    [%#sord69] cmp_log'0 self o <> C_Greater'0
-  
-<<<<<<< HEAD
+    [%#sord63] cmp_log'0 self o <> C_Greater'0
+  
   function cmp_le_log'1 (x : t_Option'2) (y : t_Option'2) : ()
-=======
-  axiom cmp_le_log'1_spec : forall x : Option'0.t_Option int, y : Option'0.t_Option int . [%#sord49] le_log'0 x y
-  = (cmp_log'0 x y <> Ordering'0.C_Greater)
->>>>>>> 716d5822
-  
-  axiom cmp_le_log'1_spec : forall x : t_Option'2, y : t_Option'2 . [%#sord55] le_log'0 x y
+  
+  axiom cmp_le_log'1_spec : forall x : t_Option'2, y : t_Option'2 . [%#sord49] le_log'0 x y
   = (cmp_log'0 x y <> C_Greater'0)
   
   function cmp_lt_log'1 (x : t_Option'2) (y : t_Option'2) : ()
   
-  axiom cmp_lt_log'1_spec : forall x : t_Option'2, y : t_Option'2 . [%#sord56] lt_log'0 x y = (cmp_log'0 x y = C_Less'0)
-  
-<<<<<<< HEAD
+  axiom cmp_lt_log'1_spec : forall x : t_Option'2, y : t_Option'2 . [%#sord50] lt_log'0 x y = (cmp_log'0 x y = C_Less'0)
+  
   function ge_log'0 (self : t_Option'2) (o : t_Option'2) : bool =
-    [%#sord70] cmp_log'0 self o <> C_Less'0
-=======
-  function secs_to_nanos'0 (secs : int) : int =
-    [%#stime41] secs * 1000000000
->>>>>>> 716d5822
+    [%#sord64] cmp_log'0 self o <> C_Less'0
   
   function cmp_ge_log'1 (x : t_Option'2) (y : t_Option'2) : ()
   
-  axiom cmp_ge_log'1_spec : forall x : t_Option'2, y : t_Option'2 . [%#sord57] ge_log'0 x y
+  axiom cmp_ge_log'1_spec : forall x : t_Option'2, y : t_Option'2 . [%#sord51] ge_log'0 x y
   = (cmp_log'0 x y <> C_Less'0)
   
   function cmp_gt_log'1 (x : t_Option'2) (y : t_Option'2) : ()
   
-  axiom cmp_gt_log'1_spec : forall x : t_Option'2, y : t_Option'2 . [%#sord58] gt_log'0 x y
+  axiom cmp_gt_log'1_spec : forall x : t_Option'2, y : t_Option'2 . [%#sord52] gt_log'0 x y
   = (cmp_log'0 x y = C_Greater'0)
   
-<<<<<<< HEAD
   function refl'1 (x : t_Option'2) : ()
-=======
-  axiom view'1_spec : forall self : Duration'0.t_Duration . [%#stime40] view'1 self >= 0
-  /\ view'1 self <= secs_to_nanos'0 (UInt64.to_int (v_MAX'0 : uint64)) + 999999999
->>>>>>> 716d5822
-  
-  axiom refl'1_spec : forall x : t_Option'2 . [%#sord59] cmp_log'0 x x = C_Equal'0
+  
+  axiom refl'1_spec : forall x : t_Option'2 . [%#sord53] cmp_log'0 x x = C_Equal'0
   
   function trans'1 (x : t_Option'2) (y : t_Option'2) (z : t_Option'2) (o : t_Ordering'0) : ()
   
-<<<<<<< HEAD
-  axiom trans'1_spec : forall x : t_Option'2, y : t_Option'2, z : t_Option'2, o : t_Ordering'0 . ([%#sord60] cmp_log'0 x y
-  = o)  -> ([%#sord61] cmp_log'0 y z = o)  -> ([%#sord62] cmp_log'0 x z = o)
+  axiom trans'1_spec : forall x : t_Option'2, y : t_Option'2, z : t_Option'2, o : t_Ordering'0 . ([%#sord54] cmp_log'0 x y
+  = o)  -> ([%#sord55] cmp_log'0 y z = o)  -> ([%#sord56] cmp_log'0 x z = o)
   
   function antisym1'1 (x : t_Option'2) (y : t_Option'2) : ()
   
-  axiom antisym1'1_spec : forall x : t_Option'2, y : t_Option'2 . ([%#sord63] cmp_log'0 x y = C_Less'0)
-   -> ([%#sord64] cmp_log'0 y x = C_Greater'0)
+  axiom antisym1'1_spec : forall x : t_Option'2, y : t_Option'2 . ([%#sord57] cmp_log'0 x y = C_Less'0)
+   -> ([%#sord58] cmp_log'0 y x = C_Greater'0)
   
   function antisym2'1 (x : t_Option'2) (y : t_Option'2) : ()
   
-  axiom antisym2'1_spec : forall x : t_Option'2, y : t_Option'2 . ([%#sord65] cmp_log'0 x y = C_Greater'0)
-   -> ([%#sord66] cmp_log'0 y x = C_Less'0)
+  axiom antisym2'1_spec : forall x : t_Option'2, y : t_Option'2 . ([%#sord59] cmp_log'0 x y = C_Greater'0)
+   -> ([%#sord60] cmp_log'0 y x = C_Less'0)
   
   function eq_cmp'1 (x : t_Option'2) (y : t_Option'2) : ()
   
-  axiom eq_cmp'1_spec : forall x : t_Option'2, y : t_Option'2 . [%#sord67] (x = y) = (cmp_log'0 x y = C_Equal'0)
+  axiom eq_cmp'1_spec : forall x : t_Option'2, y : t_Option'2 . [%#sord61] (x = y) = (cmp_log'0 x y = C_Equal'0)
   
   function cmp_le_log'2 (x : int) (y : int) : ()
   
-  axiom cmp_le_log'2_spec : forall x : int, y : int . [%#sord72] (x <= y) = (cmp_log'1 x y <> C_Greater'0)
-=======
-  function view'2 (self : Instant'0.t_Instant) : int =
-    [%#smodel44] view'0 self
-  
-  let rec saturating_duration_since'0 (self:Instant'0.t_Instant) (earlier:Instant'0.t_Instant) (return'  (ret:Duration'0.t_Duration))= any
-    [ return' (result:Duration'0.t_Duration)-> {[%#stime37] view'2 self <= view'0 earlier  -> view'1 result = 0}
-      {[%#stime37] view'2 self > view'0 earlier  -> view'1 result > 0}
-      (! return' {result}) ]
-    
-  
-  let rec is_none'0 (self:Option'0.t_Option (Duration'0.t_Duration)) (return'  (ret:bool))= {[@expl:precondition] inv'3 self}
-    any [ return' (result:bool)-> {[%#soption39] result = (self = Option'0.C_None)} (! return' {result}) ] 
-  
-  let rec is_some'0 (self:Option'0.t_Option (Duration'0.t_Duration)) (return'  (ret:bool))= {[@expl:precondition] inv'3 self}
-    any [ return' (result:bool)-> {[%#soption38] result = (self <> Option'0.C_None)} (! return' {result}) ] 
-  
-  let rec checked_duration_since'0 (self:Instant'0.t_Instant) (earlier:Instant'0.t_Instant) (return'  (ret:Option'0.t_Option (Duration'0.t_Duration)))= any
-    [ return' (result:Option'0.t_Option (Duration'0.t_Duration))-> {[%#stime37] view'2 self < view'0 earlier
-       -> result = Option'0.C_None}
-      {[%#stime37] view'2 self >= view'0 earlier  -> result <> Option'0.C_None}
-      (! return' {result}) ]
-    
-  
-  let rec duration_since'0 (self:Instant'0.t_Instant) (earlier:Instant'0.t_Instant) (return'  (ret:Duration'0.t_Duration))= any
-    [ return' (result:Duration'0.t_Duration)-> {[%#stime37] view'2 self <= view'0 earlier  -> view'1 result = 0}
-      {[%#stime37] view'2 self > view'0 earlier  -> view'1 result > 0}
-      (! return' {result}) ]
-    
-  
-  function deep_model'3 (self : Duration'0.t_Duration) : int =
-    [%#stime47] view'1 self
-  
-  function deep_model'0 (self : Duration'0.t_Duration) : int =
-    [%#smodel42] deep_model'3 self
-  
-  let rec gt'0 (self:Duration'0.t_Duration) (other:Duration'0.t_Duration) (return'  (ret:bool))= {[@expl:precondition] inv'0 other}
-    {[@expl:precondition] inv'0 self}
-    any [ return' (result:bool)-> {[%#scmp36] result = (deep_model'0 self > deep_model'0 other)} (! return' {result}) ] 
->>>>>>> 716d5822
+  axiom cmp_le_log'2_spec : forall x : int, y : int . [%#sord66] (x <= y) = (cmp_log'1 x y <> C_Greater'0)
   
   function cmp_lt_log'2 (x : int) (y : int) : ()
   
-<<<<<<< HEAD
-  axiom cmp_lt_log'2_spec : forall x : int, y : int . [%#sord73] (x < y) = (cmp_log'1 x y = C_Less'0)
-=======
-  let rec sub'1 (self:Instant'0.t_Instant) (other:Instant'0.t_Instant) (return'  (ret:Duration'0.t_Duration))= any
-    [ return' (result:Duration'0.t_Duration)-> {[%#stime35] view'0 self <= view'0 other  -> view'1 result = 0}
-      {[%#stime35] view'0 self > view'0 other  -> view'1 result > 0}
-      (! return' {result}) ]
-    
->>>>>>> 716d5822
+  axiom cmp_lt_log'2_spec : forall x : int, y : int . [%#sord67] (x < y) = (cmp_log'1 x y = C_Less'0)
   
   function cmp_ge_log'2 (x : int) (y : int) : ()
   
-<<<<<<< HEAD
-  axiom cmp_ge_log'2_spec : forall x : int, y : int . [%#sord74] (x >= y) = (cmp_log'1 x y <> C_Less'0)
+  axiom cmp_ge_log'2_spec : forall x : int, y : int . [%#sord68] (x >= y) = (cmp_log'1 x y <> C_Less'0)
   
   function cmp_gt_log'2 (x : int) (y : int) : ()
-=======
-  function deep_model'4 (self : Instant'0.t_Instant) : int =
-    [%#stime48] view'0 self
-  
-  function deep_model'1 (self : Option'0.t_Option (Instant'0.t_Instant)) : Option'0.t_Option int =
-    [%#soption43] match self with
-      | Option'0.C_Some t -> Option'0.C_Some (deep_model'4 t)
-      | Option'0.C_None -> Option'0.C_None
-      end
->>>>>>> 716d5822
-  
-  axiom cmp_gt_log'2_spec : forall x : int, y : int . [%#sord75] (x > y) = (cmp_log'1 x y = C_Greater'0)
+  
+  axiom cmp_gt_log'2_spec : forall x : int, y : int . [%#sord69] (x > y) = (cmp_log'1 x y = C_Greater'0)
   
   function refl'2 (x : int) : ()
   
-<<<<<<< HEAD
-  axiom refl'2_spec : forall x : int . [%#sord76] cmp_log'1 x x = C_Equal'0
-=======
-  function deep_model'2 (self : Instant'0.t_Instant) : int =
-    [%#smodel42] deep_model'4 self
->>>>>>> 716d5822
+  axiom refl'2_spec : forall x : int . [%#sord70] cmp_log'1 x x = C_Equal'0
   
   function trans'2 (x : int) (y : int) (z : int) (o : t_Ordering'0) : ()
   
-  axiom trans'2_spec : forall x : int, y : int, z : int, o : t_Ordering'0 . ([%#sord77] cmp_log'1 x y = o)
-   -> ([%#sord78] cmp_log'1 y z = o)  -> ([%#sord79] cmp_log'1 x z = o)
+  axiom trans'2_spec : forall x : int, y : int, z : int, o : t_Ordering'0 . ([%#sord71] cmp_log'1 x y = o)
+   -> ([%#sord72] cmp_log'1 y z = o)  -> ([%#sord73] cmp_log'1 x z = o)
   
   function antisym1'2 (x : int) (y : int) : ()
   
-  axiom antisym1'2_spec : forall x : int, y : int . ([%#sord80] cmp_log'1 x y = C_Less'0)
-   -> ([%#sord81] cmp_log'1 y x = C_Greater'0)
+  axiom antisym1'2_spec : forall x : int, y : int . ([%#sord74] cmp_log'1 x y = C_Less'0)
+   -> ([%#sord75] cmp_log'1 y x = C_Greater'0)
   
   function antisym2'2 (x : int) (y : int) : ()
   
-  axiom antisym2'2_spec : forall x : int, y : int . ([%#sord82] cmp_log'1 x y = C_Greater'0)
-   -> ([%#sord83] cmp_log'1 y x = C_Less'0)
+  axiom antisym2'2_spec : forall x : int, y : int . ([%#sord76] cmp_log'1 x y = C_Greater'0)
+   -> ([%#sord77] cmp_log'1 y x = C_Less'0)
   
   function eq_cmp'2 (x : int) (y : int) : ()
   
-  axiom eq_cmp'2_spec : forall x : int, y : int . [%#sord84] (x = y) = (cmp_log'1 x y = C_Equal'0)
+  axiom eq_cmp'2_spec : forall x : int, y : int . [%#sord78] (x = y) = (cmp_log'1 x y = C_Equal'0)
   
   meta "compute_max_steps" 1000000
   
