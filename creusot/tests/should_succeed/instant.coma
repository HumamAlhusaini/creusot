
module T_std__sys__pal__unix__time__Nanoseconds
  use prelude.prelude.UInt32
  
  use prelude.prelude.Int
  
  type t_Nanoseconds  =
    | C_Nanoseconds uint32
  
  function any_l (_ : 'b) : 'a
  
  let rec t_Nanoseconds (input:t_Nanoseconds) (ret  (field_0:uint32))= any
    [ good (field_0:uint32)-> {C_Nanoseconds field_0 = input} (! ret {field_0})
    | bad (field_0:uint32)-> {C_Nanoseconds field_0 <> input} {false} any ]
    
end
module T_std__sys__pal__unix__time__Timespec
  use T_std__sys__pal__unix__time__Nanoseconds as Nanoseconds'0
  
  use prelude.prelude.Int64
  
  use prelude.prelude.Int
  
  type t_Timespec  =
    | C_Timespec int64 (Nanoseconds'0.t_Nanoseconds)
  
  function any_l (_ : 'b) : 'a
  
  let rec t_Timespec (input:t_Timespec) (ret  (tv_sec:int64) (tv_nsec:Nanoseconds'0.t_Nanoseconds))= any
    [ good (tv_sec:int64) (tv_nsec:Nanoseconds'0.t_Nanoseconds)-> {C_Timespec tv_sec tv_nsec = input}
      (! ret {tv_sec} {tv_nsec})
    | bad (tv_sec:int64) (tv_nsec:Nanoseconds'0.t_Nanoseconds)-> {C_Timespec tv_sec tv_nsec <> input} {false} any ]
    
end
module T_std__sys__pal__unix__time__Instant
  use T_std__sys__pal__unix__time__Timespec as Timespec'0
  
  type t_Instant  =
    | C_Instant (Timespec'0.t_Timespec)
  
  function any_l (_ : 'b) : 'a
  
  let rec t_Instant (input:t_Instant) (ret  (t:Timespec'0.t_Timespec))= any
    [ good (t:Timespec'0.t_Timespec)-> {C_Instant t = input} (! ret {t})
    | bad (t:Timespec'0.t_Timespec)-> {C_Instant t <> input} {false} any ]
    
end
module T_std__time__Instant
  use T_std__sys__pal__unix__time__Instant as Instant'0
  
  type t_Instant  =
    | C_Instant (Instant'0.t_Instant)
  
  function any_l (_ : 'b) : 'a
  
  let rec t_Instant (input:t_Instant) (ret  (field_0:Instant'0.t_Instant))= any
    [ good (field_0:Instant'0.t_Instant)-> {C_Instant field_0 = input} (! ret {field_0})
    | bad (field_0:Instant'0.t_Instant)-> {C_Instant field_0 <> input} {false} any ]
    
end
module T_core__time__Nanoseconds
  use prelude.prelude.UInt32
  
  use prelude.prelude.Int
  
  type t_Nanoseconds  =
    | C_Nanoseconds uint32
  
  function any_l (_ : 'b) : 'a
  
  let rec t_Nanoseconds (input:t_Nanoseconds) (ret  (field_0:uint32))= any
    [ good (field_0:uint32)-> {C_Nanoseconds field_0 = input} (! ret {field_0})
    | bad (field_0:uint32)-> {C_Nanoseconds field_0 <> input} {false} any ]
    
end
module T_core__time__Duration
  use T_core__time__Nanoseconds as Nanoseconds'0
  
  use prelude.prelude.UInt64
  
  use prelude.prelude.Int
  
  type t_Duration  =
    | C_Duration uint64 (Nanoseconds'0.t_Nanoseconds)
  
  function any_l (_ : 'b) : 'a
  
  let rec t_Duration (input:t_Duration) (ret  (secs:uint64) (nanos:Nanoseconds'0.t_Nanoseconds))= any
    [ good (secs:uint64) (nanos:Nanoseconds'0.t_Nanoseconds)-> {C_Duration secs nanos = input} (! ret {secs} {nanos})
    | bad (secs:uint64) (nanos:Nanoseconds'0.t_Nanoseconds)-> {C_Duration secs nanos <> input} {false} any ]
    
end
module T_core__option__Option
  type t_Option 't =
    | C_None
    | C_Some 't
  
  function any_l (_ : 'b) : 'a
  
  let rec v_None < 't > (input:t_Option 't) (ret  )= any
    [ good -> {C_None  = input} (! ret) | bad -> {C_None  <> input} {false} any ]
    
  
  let rec v_Some < 't > (input:t_Option 't) (ret  (field_0:'t))= any
    [ good (field_0:'t)-> {C_Some field_0 = input} (! ret {field_0})
    | bad (field_0:'t)-> {C_Some field_0 <> input} {false} any ]
    
end
module T_core__cmp__Ordering
  type t_Ordering  =
    | C_Less
    | C_Equal
    | C_Greater
  
  function any_l (_ : 'b) : 'a
  
  let rec v_Less (input:t_Ordering) (ret  )= any
    [ good -> {C_Less  = input} (! ret) | bad -> {C_Less  <> input} {false} any ]
    
  
  let rec v_Equal (input:t_Ordering) (ret  )= any
    [ good -> {C_Equal  = input} (! ret) | bad -> {C_Equal  <> input} {false} any ]
    
  
  let rec v_Greater (input:t_Ordering) (ret  )= any
    [ good -> {C_Greater  = input} (! ret) | bad -> {C_Greater  <> input} {false} any ]
    
end
module M_instant__test_instant
  let%span sinstant0 = "../instant.rs" 8 18 8 32
  
  let%span sinstant1 = "../instant.rs" 9 39 9 40
  
  let%span sinstant2 = "../instant.rs" 14 44 14 45
  
  let%span sinstant3 = "../instant.rs" 16 18 16 45
  
  let%span sinstant4 = "../instant.rs" 18 18 18 50
  
  let%span sinstant5 = "../instant.rs" 23 18 23 44
  
  let%span sinstant6 = "../instant.rs" 33 4 33 75
  
  let%span sinstant7 = "../instant.rs" 32 4 32 74
  
  let%span sinstant8 = "../instant.rs" 31 4 31 70
  
  let%span sinstant9 = "../instant.rs" 30 4 30 70
  
  let%span sinstant10 = "../instant.rs" 29 4 29 64
  
  let%span sinstant11 = "../instant.rs" 28 4 28 63
  
  let%span sinstant12 = "../instant.rs" 26 4 26 49
  
  let%span sinstant13 = "../instant.rs" 25 4 25 50
  
  let%span sinstant14 = "../instant.rs" 24 4 24 42
  
  let%span sinstant15 = "../instant.rs" 21 4 21 42
  
  let%span sinstant16 = "../instant.rs" 20 4 20 62
  
  let%span sinstant17 = "../instant.rs" 13 4 13 42
  
  let%span sinstant18 = "../instant.rs" 12 4 12 62
  
  let%span sinstant19 = "../instant.rs" 10 4 10 42
  
  let%span span20 = "../../../../creusot-contracts/src/invariant.rs" 8 8 8 12
  
  let%span span21 = "../../../../creusot-contracts/src/invariant.rs" 27 8 27 18
  
  let%span span22 = "../../../../creusot-contracts/src/logic/ord.rs" 140 16 146 17
  
  let%span span23 = "../../../../creusot-contracts/src/std/option.rs" 155 8 160 9
  
  let%span span24 = "../../../../creusot-contracts/src/logic/ord.rs" 69 14 69 59
  
  let%span span25 = "../../../../creusot-contracts/src/logic/ord.rs" 64 15 64 48
  
  let%span span26 = "../../../../creusot-contracts/src/logic/ord.rs" 65 14 65 44
  
  let%span span27 = "../../../../creusot-contracts/src/logic/ord.rs" 59 15 59 45
  
  let%span span28 = "../../../../creusot-contracts/src/logic/ord.rs" 60 14 60 47
  
  let%span span29 = "../../../../creusot-contracts/src/logic/ord.rs" 53 15 53 32
  
  let%span span30 = "../../../../creusot-contracts/src/logic/ord.rs" 54 15 54 32
  
  let%span span31 = "../../../../creusot-contracts/src/logic/ord.rs" 55 14 55 31
  
  let%span span32 = "../../../../creusot-contracts/src/logic/ord.rs" 49 14 49 45
  
  let%span span33 = "../../../../creusot-contracts/src/logic/ord.rs" 41 20 41 56
  
  let%span span34 = "../../../../creusot-contracts/src/logic/ord.rs" 45 14 45 64
  
  let%span span35 = "../../../../creusot-contracts/src/logic/ord.rs" 31 20 31 53
  
  let%span span36 = "../../../../creusot-contracts/src/logic/ord.rs" 35 14 35 61
  
  let%span span37 = "../../../../creusot-contracts/src/logic/ord.rs" 21 20 21 53
  
  let%span span38 = "../../../../creusot-contracts/src/logic/ord.rs" 25 14 25 61
  
  let%span span39 = "../../../../creusot-contracts/src/logic/ord.rs" 11 20 11 56
  
  let%span span40 = "../../../../creusot-contracts/src/logic/ord.rs" 15 14 15 64
  
  let%span span41 = "../../../../creusot-contracts/src/std/time.rs" 49 4 49 24
  
  let%span span42 = "" 0 0 0 0
  
  let%span span43 = "../../../../creusot-contracts/src/std/time.rs" 13 14 13 77
  
  let%span span44 = "../../../../creusot-contracts/src/std/time.rs" 58 14 58 25
  
  let%span span45 = "../../../../creusot-contracts/src/model.rs" 90 8 90 31
  
  let%span span46 = "../../../../creusot-contracts/src/std/time.rs" 175 16 175 60
  
  let%span span47 = "../../../../creusot-contracts/src/std/time.rs" 176 16 176 62
  
  let%span span48 = "" 0 0 0 0
  
  let%span span49 = "../../../../creusot-contracts/src/std/option.rs" 39 26 39 51
  
  let%span span50 = "" 0 0 0 0
  
  let%span span51 = "../../../../creusot-contracts/src/std/option.rs" 35 26 35 51
  
  let%span span52 = "../../../../creusot-contracts/src/std/time.rs" 170 16 170 64
  
  let%span span53 = "../../../../creusot-contracts/src/std/time.rs" 171 16 171 63
  
  let%span span54 = "../../../../creusot-contracts/src/std/time.rs" 165 16 165 60
  
  let%span span55 = "../../../../creusot-contracts/src/std/time.rs" 166 16 166 62
  
  let%span span56 = "../../../../creusot-contracts/src/std/time.rs" 25 8 25 28
  
  let%span span57 = "../../../../creusot-contracts/src/model.rs" 81 8 81 28
  
  let%span span58 = "" 0 0 0 0
  
  let%span span59 = "" 0 0 0 0
  
  let%span span60 = "../../../../creusot-contracts/src/std/cmp.rs" 39 26 39 76
  
  let%span span61 = "../../../../creusot-contracts/src/std/cmp.rs" 11 26 11 75
  
  let%span span62 = "../../../../creusot-contracts/src/std/time.rs" 224 8 224 50
  
  let%span span63 = "../../../../creusot-contracts/src/std/time.rs" 225 8 225 52
  
  let%span span64 = "../../../../creusot-contracts/src/std/time.rs" 217 8 217 50
  
  let%span span65 = "../../../../creusot-contracts/src/std/time.rs" 218 8 218 48
  
  let%span span66 = "../../../../creusot-contracts/src/std/time.rs" 70 8 70 28
  
  let%span span67 = "../../../../creusot-contracts/src/std/option.rs" 11 8 14 9
  
  let%span span68 = "../../../../creusot-contracts/src/std/time.rs" 185 16 185 81
  
  let%span span69 = "../../../../creusot-contracts/src/std/time.rs" 186 16 186 97
  
  let%span span70 = "../../../../creusot-contracts/src/std/time.rs" 210 8 210 50
  
  let%span span71 = "../../../../creusot-contracts/src/std/time.rs" 211 8 211 48
  
  let%span span72 = "../../../../creusot-contracts/src/std/option.rs" 30 0 141 1
  
  let%span span73 = "" 0 0 0 0
  
  let%span span74 = "" 0 0 0 0
  
  let%span span75 = "../../../../creusot-contracts/src/std/time.rs" 180 16 180 81
  
  let%span span76 = "../../../../creusot-contracts/src/std/time.rs" 181 16 181 97
  
  let%span span77 = "" 0 0 0 0
  
  let%span span78 = "" 0 0 0 0
  
  let%span span79 = "../../../../creusot-contracts/src/std/cmp.rs" 42 26 42 77
  
  let%span span80 = "../../../../creusot-contracts/src/std/time.rs" 161 26 161 38
  
  let%span span81 = "../../../../creusot-contracts/src/std/time.rs" 84 26 84 57
  
  let%span span82 = "../../../../creusot-contracts/src/std/time.rs" 158 26 158 38
  
  use T_core__time__Duration as Duration'0
  
  use T_core__option__Option as Option'0
  
  predicate invariant'5 (self : Option'0.t_Option (Duration'0.t_Duration)) =
    [%#span20] true
  
  predicate inv'5 (_1 : Option'0.t_Option (Duration'0.t_Duration))
  
<<<<<<< HEAD
  axiom inv'5 [@rewrite] : forall x : Option'0.t_option (Duration'0.t_duration) . inv'5 x = true
=======
  axiom inv'5 : forall x : Option'0.t_Option (Duration'0.t_Duration) . inv'5 x = true
>>>>>>> c3369865
  
  predicate invariant'4 (self : Duration'0.t_Duration) =
    [%#span20] true
  
  predicate inv'4 (_1 : Duration'0.t_Duration)
  
<<<<<<< HEAD
  axiom inv'4 [@rewrite] : forall x : Duration'0.t_duration . inv'4 x = true
=======
  axiom inv'4 : forall x : Duration'0.t_Duration . inv'4 x = true
>>>>>>> c3369865
  
  use prelude.prelude.Int
  
  function eq_cmp'2 (_1 : int) (_2 : int) : ()
  
  function antisym2'2 (_1 : int) (_2 : int) : ()
  
  function antisym1'2 (_1 : int) (_2 : int) : ()
  
  use T_core__cmp__Ordering as Ordering'0
  
  function trans'2 (_1 : int) (_2 : int) (_3 : int) (_4 : Ordering'0.t_Ordering) : ()
  
  function refl'2 (_1 : int) : ()
  
  function cmp_gt_log'2 (_1 : int) (_2 : int) : ()
  
  function cmp_ge_log'2 (_1 : int) (_2 : int) : ()
  
  function cmp_lt_log'2 (_1 : int) (_2 : int) : ()
  
  function cmp_le_log'2 (_1 : int) (_2 : int) : ()
  
  use prelude.prelude.Int
  
  function eq_cmp'1 (_1 : Option'0.t_Option int) (_2 : Option'0.t_Option int) : ()
  
  function antisym2'1 (_1 : Option'0.t_Option int) (_2 : Option'0.t_Option int) : ()
  
  function antisym1'1 (_1 : Option'0.t_Option int) (_2 : Option'0.t_Option int) : ()
  
  function trans'1 (_1 : Option'0.t_Option int) (_2 : Option'0.t_Option int) (_3 : Option'0.t_Option int) (_4 : Ordering'0.t_Ordering) : ()
    
  
  function refl'1 (_1 : Option'0.t_Option int) : ()
  
  function cmp_gt_log'1 (_1 : Option'0.t_Option int) (_2 : Option'0.t_Option int) : ()
  
  function cmp_ge_log'1 (_1 : Option'0.t_Option int) (_2 : Option'0.t_Option int) : ()
  
  function cmp_lt_log'1 (_1 : Option'0.t_Option int) (_2 : Option'0.t_Option int) : ()
  
  function cmp_le_log'1 (_1 : Option'0.t_Option int) (_2 : Option'0.t_Option int) : ()
  
  use prelude.prelude.Borrow
  
  predicate invariant'3 (self : Option'0.t_Option (Duration'0.t_Duration)) =
    [%#span21] inv'5 self
  
  predicate inv'3 (_1 : Option'0.t_Option (Duration'0.t_Duration))
  
<<<<<<< HEAD
  axiom inv'3 [@rewrite] : forall x : Option'0.t_option (Duration'0.t_duration) . inv'3 x = true
=======
  axiom inv'3 : forall x : Option'0.t_Option (Duration'0.t_Duration) . inv'3 x = true
>>>>>>> c3369865
  
  use T_std__time__Instant as Instant'0
  
  predicate invariant'2 (self : Instant'0.t_Instant) =
    [%#span20] true
  
  predicate inv'2 (_1 : Instant'0.t_Instant)
  
<<<<<<< HEAD
  axiom inv'2 [@rewrite] : forall x : Instant'0.t_instant . inv'2 x = true
=======
  axiom inv'2 : forall x : Instant'0.t_Instant . inv'2 x = true
>>>>>>> c3369865
  
  predicate invariant'1 (self : Option'0.t_Option (Instant'0.t_Instant)) =
    [%#span20] true
  
  predicate inv'1 (_1 : Option'0.t_Option (Instant'0.t_Instant))
  
<<<<<<< HEAD
  axiom inv'1 [@rewrite] : forall x : Option'0.t_option (Instant'0.t_instant) . inv'1 x = true
=======
  axiom inv'1 : forall x : Option'0.t_Option (Instant'0.t_Instant) . inv'1 x = true
>>>>>>> c3369865
  
  function cmp_log'1 (self : int) (o : int) : Ordering'0.t_Ordering =
    [%#span22] if self < o then Ordering'0.C_Less else if self = o then Ordering'0.C_Equal else Ordering'0.C_Greater
  
  function cmp_log'0 (self : Option'0.t_Option int) (o : Option'0.t_Option int) : Ordering'0.t_Ordering =
    [%#span23] match (self, o) with
      | (Option'0.C_None, Option'0.C_None) -> Ordering'0.C_Equal
      | (Option'0.C_None, Option'0.C_Some _) -> Ordering'0.C_Less
      | (Option'0.C_Some _, Option'0.C_None) -> Ordering'0.C_Greater
      | (Option'0.C_Some x, Option'0.C_Some y) -> cmp_log'1 x y
      end
  
  function eq_cmp'0 (x : Option'0.t_Option int) (y : Option'0.t_Option int) : ()
  
  axiom eq_cmp'0_spec : forall x : Option'0.t_Option int, y : Option'0.t_Option int . [%#span24] (x = y)
  = (cmp_log'0 x y = Ordering'0.C_Equal)
  
  function antisym2'0 (x : Option'0.t_Option int) (y : Option'0.t_Option int) : ()
  
  axiom antisym2'0_spec : forall x : Option'0.t_Option int, y : Option'0.t_Option int . ([%#span25] cmp_log'0 x y
  = Ordering'0.C_Greater)  -> ([%#span26] cmp_log'0 y x = Ordering'0.C_Less)
  
  function antisym1'0 (x : Option'0.t_Option int) (y : Option'0.t_Option int) : ()
  
  axiom antisym1'0_spec : forall x : Option'0.t_Option int, y : Option'0.t_Option int . ([%#span27] cmp_log'0 x y
  = Ordering'0.C_Less)  -> ([%#span28] cmp_log'0 y x = Ordering'0.C_Greater)
  
  function trans'0 (x : Option'0.t_Option int) (y : Option'0.t_Option int) (z : Option'0.t_Option int) (o : Ordering'0.t_Ordering) : ()
    
  
  axiom trans'0_spec : forall x : Option'0.t_Option int, y : Option'0.t_Option int, z : Option'0.t_Option int, o : Ordering'0.t_Ordering . ([%#span29] cmp_log'0 x y
  = o)  -> ([%#span30] cmp_log'0 y z = o)  -> ([%#span31] cmp_log'0 x z = o)
  
  function refl'0 (x : Option'0.t_Option int) : ()
  
  axiom refl'0_spec : forall x : Option'0.t_Option int . [%#span32] cmp_log'0 x x = Ordering'0.C_Equal
  
  function gt_log'0 (self : Option'0.t_Option int) (o : Option'0.t_Option int) : bool =
    [%#span33] cmp_log'0 self o = Ordering'0.C_Greater
  
  function cmp_gt_log'0 (x : Option'0.t_Option int) (y : Option'0.t_Option int) : ()
  
  axiom cmp_gt_log'0_spec : forall x : Option'0.t_Option int, y : Option'0.t_Option int . [%#span34] gt_log'0 x y
  = (cmp_log'0 x y = Ordering'0.C_Greater)
  
  function ge_log'0 (self : Option'0.t_Option int) (o : Option'0.t_Option int) : bool =
    [%#span35] cmp_log'0 self o <> Ordering'0.C_Less
  
  function cmp_ge_log'0 (x : Option'0.t_Option int) (y : Option'0.t_Option int) : ()
  
  axiom cmp_ge_log'0_spec : forall x : Option'0.t_Option int, y : Option'0.t_Option int . [%#span36] ge_log'0 x y
  = (cmp_log'0 x y <> Ordering'0.C_Less)
  
  function lt_log'0 (self : Option'0.t_Option int) (o : Option'0.t_Option int) : bool =
    [%#span37] cmp_log'0 self o = Ordering'0.C_Less
  
  function cmp_lt_log'0 (x : Option'0.t_Option int) (y : Option'0.t_Option int) : ()
  
  axiom cmp_lt_log'0_spec : forall x : Option'0.t_Option int, y : Option'0.t_Option int . [%#span38] lt_log'0 x y
  = (cmp_log'0 x y = Ordering'0.C_Less)
  
  function le_log'0 (self : Option'0.t_Option int) (o : Option'0.t_Option int) : bool =
    [%#span39] cmp_log'0 self o <> Ordering'0.C_Greater
  
  function cmp_le_log'0 (x : Option'0.t_Option int) (y : Option'0.t_Option int) : ()
  
  axiom cmp_le_log'0_spec : forall x : Option'0.t_Option int, y : Option'0.t_Option int . [%#span40] le_log'0 x y
  = (cmp_log'0 x y <> Ordering'0.C_Greater)
  
  predicate invariant'0 (self : Duration'0.t_Duration) =
    [%#span21] inv'4 self
  
  predicate inv'0 (_1 : Duration'0.t_Duration)
  
<<<<<<< HEAD
  axiom inv'0 [@rewrite] : forall x : Duration'0.t_duration . inv'0 x = true
=======
  axiom inv'0 : forall x : Duration'0.t_Duration . inv'0 x = true
>>>>>>> c3369865
  
  use prelude.prelude.Intrinsic
  
  function secs_to_nanos'0 (secs : int) : int =
    [%#span41] secs * 1000000000
  
  use prelude.prelude.UInt64
  
  use prelude.prelude.UInt64
  
  constant v_MAX'0 : uint64 = [%#span42] (18446744073709551615 : uint64)
  
  function shallow_model'1 (self : Duration'0.t_Duration) : int
  
  axiom shallow_model'1_spec : forall self : Duration'0.t_Duration . [%#span43] shallow_model'1 self >= 0
  /\ shallow_model'1 self <= secs_to_nanos'0 (UInt64.to_int (v_MAX'0 : uint64)) + 999999999
  
  function shallow_model'0 (self : Instant'0.t_Instant) : int
  
  axiom shallow_model'0_spec : forall self : Instant'0.t_Instant . [%#span44] shallow_model'0 self >= 0
  
  function shallow_model'2 (self : Instant'0.t_Instant) : int =
    [%#span45] shallow_model'0 self
  
  let rec saturating_duration_since'0 (self:Instant'0.t_Instant) (earlier:Instant'0.t_Instant) (return'  (ret:Duration'0.t_Duration))= any
    [ return' (result:Duration'0.t_Duration)-> {[%#span47] shallow_model'2 self <= shallow_model'0 earlier
       -> shallow_model'1 result = 0}
      {[%#span46] shallow_model'2 self > shallow_model'0 earlier  -> shallow_model'1 result > 0}
      (! return' {result}) ]
    
  
  let rec is_none'0 (self:Option'0.t_Option (Duration'0.t_Duration)) (return'  (ret:bool))= {[@expl:precondition] [%#span48] inv'3 self}
    any [ return' (result:bool)-> {[%#span49] result = (self = Option'0.C_None)} (! return' {result}) ] 
  
  let rec is_some'0 (self:Option'0.t_Option (Duration'0.t_Duration)) (return'  (ret:bool))= {[@expl:precondition] [%#span50] inv'3 self}
    any [ return' (result:bool)-> {[%#span51] result = (self <> Option'0.C_None)} (! return' {result}) ] 
  
  let rec checked_duration_since'0 (self:Instant'0.t_Instant) (earlier:Instant'0.t_Instant) (return'  (ret:Option'0.t_Option (Duration'0.t_Duration)))= any
    [ return' (result:Option'0.t_Option (Duration'0.t_Duration))-> {[%#span53] shallow_model'2 self
      < shallow_model'0 earlier  -> result = Option'0.C_None}
      {[%#span52] shallow_model'2 self >= shallow_model'0 earlier  -> result <> Option'0.C_None}
      (! return' {result}) ]
    
  
  let rec duration_since'0 (self:Instant'0.t_Instant) (earlier:Instant'0.t_Instant) (return'  (ret:Duration'0.t_Duration))= any
    [ return' (result:Duration'0.t_Duration)-> {[%#span55] shallow_model'2 self <= shallow_model'0 earlier
       -> shallow_model'1 result = 0}
      {[%#span54] shallow_model'2 self > shallow_model'0 earlier  -> shallow_model'1 result > 0}
      (! return' {result}) ]
    
  
  use int.Int
  
  function deep_model'3 (self : Duration'0.t_Duration) : int =
    [%#span56] shallow_model'1 self
  
  function deep_model'0 (self : Duration'0.t_Duration) : int =
    [%#span57] deep_model'3 self
  
  let rec gt'0 (self:Duration'0.t_Duration) (other:Duration'0.t_Duration) (return'  (ret:bool))= {[@expl:precondition] [%#span59] inv'0 other}
    {[@expl:precondition] [%#span58] inv'0 self}
    any [ return' (result:bool)-> {[%#span60] result = (deep_model'0 self > deep_model'0 other)} (! return' {result}) ] 
  
  let rec eq'1 (self:Duration'0.t_Duration) (other:Duration'0.t_Duration) (return'  (ret:bool))= any
    [ return' (result:bool)-> {[%#span61] result = (deep_model'0 self = deep_model'0 other)} (! return' {result}) ]
    
  
  let rec sub'1 (self:Instant'0.t_Instant) (other:Instant'0.t_Instant) (return'  (ret:Duration'0.t_Duration))= any
    [ return' (result:Duration'0.t_Duration)-> {[%#span63] shallow_model'0 self <= shallow_model'0 other
       -> shallow_model'1 result = 0}
      {[%#span62] shallow_model'0 self > shallow_model'0 other  -> shallow_model'1 result > 0}
      (! return' {result}) ]
    
  
  let rec sub'0 (self:Instant'0.t_Instant) (other:Duration'0.t_Duration) (return'  (ret:Instant'0.t_Instant))= any
    [ return' (result:Instant'0.t_Instant)-> {[%#span65] shallow_model'1 other > 0
       -> shallow_model'0 self > shallow_model'0 result}
      {[%#span64] shallow_model'1 other = 0  -> shallow_model'0 self = shallow_model'0 result}
      (! return' {result}) ]
    
  
  function deep_model'4 (self : Instant'0.t_Instant) : int =
    [%#span66] shallow_model'0 self
  
  function deep_model'1 (self : Option'0.t_Option (Instant'0.t_Instant)) : Option'0.t_Option int =
    [%#span67] match self with
      | Option'0.C_Some t -> Option'0.C_Some (deep_model'4 t)
      | Option'0.C_None -> Option'0.C_None
      end
  
  let rec checked_sub'0 (self:Instant'0.t_Instant) (duration:Duration'0.t_Duration) (return'  (ret:Option'0.t_Option (Instant'0.t_Instant)))= any
    [ return' (result:Option'0.t_Option (Instant'0.t_Instant))-> {[%#span69] shallow_model'1 duration > 0
      /\ result <> Option'0.C_None  -> gt_log'0 (Option'0.C_Some (shallow_model'2 self)) (deep_model'1 result)}
      {[%#span68] shallow_model'1 duration = 0  -> deep_model'1 result = Option'0.C_Some (shallow_model'2 self)}
      (! return' {result}) ]
    
  
  let rec add'0 (self:Instant'0.t_Instant) (other:Duration'0.t_Duration) (return'  (ret:Instant'0.t_Instant))= any
    [ return' (result:Instant'0.t_Instant)-> {[%#span71] shallow_model'1 other > 0
       -> shallow_model'0 self < shallow_model'0 result}
      {[%#span70] shallow_model'1 other = 0  -> shallow_model'0 self = shallow_model'0 result}
      (! return' {result}) ]
    
  
  function deep_model'2 (self : Instant'0.t_Instant) : int =
    [%#span57] deep_model'4 self
  
  let rec eq'0 (self:Instant'0.t_Instant) (other:Instant'0.t_Instant) (return'  (ret:bool))= any
    [ return' (result:bool)-> {[%#span61] result = (deep_model'2 self = deep_model'2 other)} (! return' {result}) ]
    
  
  let rec unwrap'0 (self:Option'0.t_Option (Instant'0.t_Instant)) (return'  (ret:Instant'0.t_Instant))= {[@expl:precondition] [%#span73] inv'1 self}
    {[@expl:precondition] [%#span72] self <> Option'0.C_None}
    any
    [ return' (result:Instant'0.t_Instant)-> {[%#span74] inv'2 result}
      {[%#span72] Option'0.C_Some result = self}
      (! return' {result}) ]
    
  
  let rec checked_add'0 (self:Instant'0.t_Instant) (duration:Duration'0.t_Duration) (return'  (ret:Option'0.t_Option (Instant'0.t_Instant)))= any
    [ return' (result:Option'0.t_Option (Instant'0.t_Instant))-> {[%#span76] shallow_model'1 duration > 0
      /\ result <> Option'0.C_None  -> lt_log'0 (Option'0.C_Some (shallow_model'2 self)) (deep_model'1 result)}
      {[%#span75] shallow_model'1 duration = 0  -> deep_model'1 result = Option'0.C_Some (shallow_model'2 self)}
      (! return' {result}) ]
    
  
  use int.Int
  
  let rec ge'0 (self:Duration'0.t_Duration) (other:Duration'0.t_Duration) (return'  (ret:bool))= {[@expl:precondition] [%#span78] inv'0 other}
    {[@expl:precondition] [%#span77] inv'0 self}
    any
    [ return' (result:bool)-> {[%#span79] result = (deep_model'0 self >= deep_model'0 other)} (! return' {result}) ]
    
  
  let rec elapsed'0 (self:Instant'0.t_Instant) (return'  (ret:Duration'0.t_Duration))= any
    [ return' (result:Duration'0.t_Duration)-> {[%#span80] shallow_model'1 result >= 0} (! return' {result}) ]
    
  
  let rec from_secs'0 (secs:uint64) (return'  (ret:Duration'0.t_Duration))= any
    [ return' (result:Duration'0.t_Duration)-> {[%#span81] shallow_model'1 result
      = secs_to_nanos'0 (UInt64.to_int secs)}
      (! return' {result}) ]
    
  
  let rec now'0 (_1:()) (return'  (ret:Instant'0.t_Instant))= any
    [ return' (result:Instant'0.t_Instant)-> {[%#span82] shallow_model'0 result >= 0} (! return' {result}) ]
    
  
  let rec test_instant (_1:()) (return'  (ret:()))= (! bb0
    [ bb0 = s0
      [ s0 = now'0 {[%#sinstant0] ()} (fun (_ret':Instant'0.t_Instant) ->  [ &instant <- _ret' ] s1) | s1 = bb1 ]
      
    | bb1 = s0
      [ s0 = from_secs'0 {[%#sinstant1] (0 : uint64)} (fun (_ret':Duration'0.t_Duration) ->  [ &zero_dur <- _ret' ] s1)
      | s1 = bb2 ]
      
    | bb2 = s0 [ s0 = elapsed'0 {instant} (fun (_ret':Duration'0.t_Duration) ->  [ &_6 <- _ret' ] s1) | s1 = bb3 ] 
    | bb3 = s0 [ s0 = ge'0 {_6} {zero_dur} (fun (_ret':bool) ->  [ &_4 <- _ret' ] s1) | s1 = bb4 ] 
    | bb4 = any [ br0 -> {_4 = false} (! bb6) | br1 -> {_4} (! bb5) ] 
    | bb5 = s0
      [ s0 = checked_add'0 {instant} {zero_dur}
          (fun (_ret':Option'0.t_Option (Instant'0.t_Instant)) ->  [ &_14 <- _ret' ] s1)
      | s1 = bb7 ]
      
    | bb7 = s0 [ s0 = unwrap'0 {_14} (fun (_ret':Instant'0.t_Instant) ->  [ &_13 <- _ret' ] s1) | s1 = bb8 ] 
    | bb8 = s0 [ s0 = eq'0 {_13} {instant} (fun (_ret':bool) ->  [ &_11 <- _ret' ] s1) | s1 = bb9 ] 
    | bb9 = any [ br0 -> {_11 = false} (! bb11) | br1 -> {_11} (! bb10) ] 
    | bb10 = s0
      [ s0 = add'0 {instant} {zero_dur} (fun (_ret':Instant'0.t_Instant) ->  [ &_22 <- _ret' ] s1) | s1 = bb12 ]
      
    | bb12 = s0 [ s0 = eq'0 {_22} {instant} (fun (_ret':bool) ->  [ &_20 <- _ret' ] s1) | s1 = bb13 ] 
    | bb13 = any [ br0 -> {_20 = false} (! bb15) | br1 -> {_20} (! bb14) ] 
    | bb14 = s0
      [ s0 = from_secs'0 {[%#sinstant2] (3 : uint64)}
          (fun (_ret':Duration'0.t_Duration) ->  [ &three_seconds <- _ret' ] s1)
      | s1 = bb16 ]
      
    | bb16 = s0
      [ s0 = add'0 {instant} {three_seconds} (fun (_ret':Instant'0.t_Instant) ->  [ &greater_instant <- _ret' ] s1)
      | s1 = bb17 ]
      
    | bb17 = s0
      [ s0 = {[@expl:assertion] [%#sinstant3] shallow_model'0 instant < shallow_model'0 greater_instant} s1
      | s1 = add'0 {greater_instant} {three_seconds}
          (fun (_ret':Instant'0.t_Instant) ->  [ &even_greater_instant <- _ret' ] s2)
      | s2 = bb18 ]
      
    | bb18 = s0
      [ s0 = {[@expl:assertion] [%#sinstant4] shallow_model'0 instant < shallow_model'0 even_greater_instant} s1
      | s1 = checked_sub'0 {instant} {zero_dur}
          (fun (_ret':Option'0.t_Option (Instant'0.t_Instant)) ->  [ &_42 <- _ret' ] s2)
      | s2 = bb19 ]
      
    | bb19 = s0 [ s0 = unwrap'0 {_42} (fun (_ret':Instant'0.t_Instant) ->  [ &_41 <- _ret' ] s1) | s1 = bb20 ] 
    | bb20 = s0 [ s0 = eq'0 {_41} {instant} (fun (_ret':bool) ->  [ &_39 <- _ret' ] s1) | s1 = bb21 ] 
    | bb21 = any [ br0 -> {_39 = false} (! bb23) | br1 -> {_39} (! bb22) ] 
    | bb22 = s0
      [ s0 = sub'0 {instant} {zero_dur} (fun (_ret':Instant'0.t_Instant) ->  [ &_50 <- _ret' ] s1) | s1 = bb24 ]
      
    | bb24 = s0 [ s0 = eq'0 {_50} {instant} (fun (_ret':bool) ->  [ &_48 <- _ret' ] s1) | s1 = bb25 ] 
    | bb25 = any [ br0 -> {_48 = false} (! bb27) | br1 -> {_48} (! bb26) ] 
    | bb26 = s0
      [ s0 = sub'0 {instant} {three_seconds} (fun (_ret':Instant'0.t_Instant) ->  [ &lesser_instant <- _ret' ] s1)
      | s1 = bb28 ]
      
    | bb28 = s0
      [ s0 = {[@expl:assertion] [%#sinstant5] shallow_model'0 instant > shallow_model'0 lesser_instant} s1
      | s1 = sub'1 {instant} {instant} (fun (_ret':Duration'0.t_Duration) ->  [ &_63 <- _ret' ] s2)
      | s2 = bb29 ]
      
    | bb29 = s0 [ s0 = eq'1 {_63} {zero_dur} (fun (_ret':bool) ->  [ &_61 <- _ret' ] s1) | s1 = bb30 ] 
    | bb30 = any [ br0 -> {_61 = false} (! bb32) | br1 -> {_61} (! bb31) ] 
    | bb31 = s0
      [ s0 = sub'1 {instant} {greater_instant} (fun (_ret':Duration'0.t_Duration) ->  [ &_71 <- _ret' ] s1)
      | s1 = bb33 ]
      
    | bb33 = s0 [ s0 = eq'1 {_71} {zero_dur} (fun (_ret':bool) ->  [ &_69 <- _ret' ] s1) | s1 = bb34 ] 
    | bb34 = any [ br0 -> {_69 = false} (! bb36) | br1 -> {_69} (! bb35) ] 
    | bb35 = s0
      [ s0 = sub'1 {greater_instant} {instant} (fun (_ret':Duration'0.t_Duration) ->  [ &_79 <- _ret' ] s1)
      | s1 = bb37 ]
      
    | bb37 = s0 [ s0 = gt'0 {_79} {zero_dur} (fun (_ret':bool) ->  [ &_77 <- _ret' ] s1) | s1 = bb38 ] 
    | bb38 = any [ br0 -> {_77 = false} (! bb40) | br1 -> {_77} (! bb39) ] 
    | bb39 = s0
      [ s0 = duration_since'0 {greater_instant} {instant} (fun (_ret':Duration'0.t_Duration) ->  [ &_87 <- _ret' ] s1)
      | s1 = bb41 ]
      
    | bb41 = s0 [ s0 = gt'0 {_87} {zero_dur} (fun (_ret':bool) ->  [ &_85 <- _ret' ] s1) | s1 = bb42 ] 
    | bb42 = any [ br0 -> {_85 = false} (! bb44) | br1 -> {_85} (! bb43) ] 
    | bb43 = s0
      [ s0 = duration_since'0 {instant} {greater_instant} (fun (_ret':Duration'0.t_Duration) ->  [ &_95 <- _ret' ] s1)
      | s1 = bb45 ]
      
    | bb45 = s0 [ s0 = eq'1 {_95} {zero_dur} (fun (_ret':bool) ->  [ &_93 <- _ret' ] s1) | s1 = bb46 ] 
    | bb46 = any [ br0 -> {_93 = false} (! bb48) | br1 -> {_93} (! bb47) ] 
    | bb47 = s0
      [ s0 = checked_duration_since'0 {greater_instant} {instant}
          (fun (_ret':Option'0.t_Option (Duration'0.t_Duration)) ->  [ &_103 <- _ret' ] s1)
      | s1 = bb49 ]
      
    | bb49 = s0 [ s0 = is_some'0 {_103} (fun (_ret':bool) ->  [ &_101 <- _ret' ] s1) | s1 = bb50 ] 
    | bb50 = any [ br0 -> {_101 = false} (! bb52) | br1 -> {_101} (! bb51) ] 
    | bb51 = s0
      [ s0 = checked_duration_since'0 {instant} {greater_instant}
          (fun (_ret':Option'0.t_Option (Duration'0.t_Duration)) ->  [ &_110 <- _ret' ] s1)
      | s1 = bb53 ]
      
    | bb53 = s0 [ s0 = is_none'0 {_110} (fun (_ret':bool) ->  [ &_108 <- _ret' ] s1) | s1 = bb54 ] 
    | bb54 = any [ br0 -> {_108 = false} (! bb56) | br1 -> {_108} (! bb55) ] 
    | bb55 = s0
      [ s0 = saturating_duration_since'0 {greater_instant} {instant}
          (fun (_ret':Duration'0.t_Duration) ->  [ &_117 <- _ret' ] s1)
      | s1 = bb57 ]
      
    | bb57 = s0 [ s0 = gt'0 {_117} {zero_dur} (fun (_ret':bool) ->  [ &_115 <- _ret' ] s1) | s1 = bb58 ] 
    | bb58 = any [ br0 -> {_115 = false} (! bb60) | br1 -> {_115} (! bb59) ] 
    | bb59 = s0
      [ s0 = saturating_duration_since'0 {instant} {greater_instant}
          (fun (_ret':Duration'0.t_Duration) ->  [ &_125 <- _ret' ] s1)
      | s1 = bb61 ]
      
    | bb61 = s0 [ s0 = eq'1 {_125} {zero_dur} (fun (_ret':bool) ->  [ &_123 <- _ret' ] s1) | s1 = bb62 ] 
    | bb62 = any [ br0 -> {_123 = false} (! bb64) | br1 -> {_123} (! bb63) ] 
    | bb63 = return' {_0}
    | bb64 = {[%#sinstant6] false} any
    | bb60 = {[%#sinstant7] false} any
    | bb56 = {[%#sinstant8] false} any
    | bb52 = {[%#sinstant9] false} any
    | bb48 = {[%#sinstant10] false} any
    | bb44 = {[%#sinstant11] false} any
    | bb40 = {[%#sinstant12] false} any
    | bb36 = {[%#sinstant13] false} any
    | bb32 = {[%#sinstant14] false} any
    | bb27 = {[%#sinstant15] false} any
    | bb23 = {[%#sinstant16] false} any
    | bb15 = {[%#sinstant17] false} any
    | bb11 = {[%#sinstant18] false} any
    | bb6 = {[%#sinstant19] false} any ]
    )
    [ & _0 : () = any_l ()
    | & instant : Instant'0.t_Instant = any_l ()
    | & zero_dur : Duration'0.t_Duration = any_l ()
    | & _4 : bool = any_l ()
    | & _6 : Duration'0.t_Duration = any_l ()
    | & _11 : bool = any_l ()
    | & _13 : Instant'0.t_Instant = any_l ()
    | & _14 : Option'0.t_Option (Instant'0.t_Instant) = any_l ()
    | & _20 : bool = any_l ()
    | & _22 : Instant'0.t_Instant = any_l ()
    | & three_seconds : Duration'0.t_Duration = any_l ()
    | & greater_instant : Instant'0.t_Instant = any_l ()
    | & even_greater_instant : Instant'0.t_Instant = any_l ()
    | & _39 : bool = any_l ()
    | & _41 : Instant'0.t_Instant = any_l ()
    | & _42 : Option'0.t_Option (Instant'0.t_Instant) = any_l ()
    | & _48 : bool = any_l ()
    | & _50 : Instant'0.t_Instant = any_l ()
    | & lesser_instant : Instant'0.t_Instant = any_l ()
    | & _61 : bool = any_l ()
    | & _63 : Duration'0.t_Duration = any_l ()
    | & _69 : bool = any_l ()
    | & _71 : Duration'0.t_Duration = any_l ()
    | & _77 : bool = any_l ()
    | & _79 : Duration'0.t_Duration = any_l ()
    | & _85 : bool = any_l ()
    | & _87 : Duration'0.t_Duration = any_l ()
    | & _93 : bool = any_l ()
    | & _95 : Duration'0.t_Duration = any_l ()
    | & _101 : bool = any_l ()
    | & _103 : Option'0.t_Option (Duration'0.t_Duration) = any_l ()
    | & _108 : bool = any_l ()
    | & _110 : Option'0.t_Option (Duration'0.t_Duration) = any_l ()
    | & _115 : bool = any_l ()
    | & _117 : Duration'0.t_Duration = any_l ()
    | & _123 : bool = any_l ()
    | & _125 : Duration'0.t_Duration = any_l () ]
     [ return' (result:())-> (! return' {result}) ] 
end<|MERGE_RESOLUTION|>--- conflicted
+++ resolved
@@ -302,22 +302,14 @@
   
   predicate inv'5 (_1 : Option'0.t_Option (Duration'0.t_Duration))
   
-<<<<<<< HEAD
-  axiom inv'5 [@rewrite] : forall x : Option'0.t_option (Duration'0.t_duration) . inv'5 x = true
-=======
-  axiom inv'5 : forall x : Option'0.t_Option (Duration'0.t_Duration) . inv'5 x = true
->>>>>>> c3369865
+  axiom inv'5 [@rewrite] : forall x : Option'0.t_Option (Duration'0.t_Duration) . inv'5 x = true
   
   predicate invariant'4 (self : Duration'0.t_Duration) =
     [%#span20] true
   
   predicate inv'4 (_1 : Duration'0.t_Duration)
   
-<<<<<<< HEAD
-  axiom inv'4 [@rewrite] : forall x : Duration'0.t_duration . inv'4 x = true
-=======
-  axiom inv'4 : forall x : Duration'0.t_Duration . inv'4 x = true
->>>>>>> c3369865
+  axiom inv'4 [@rewrite] : forall x : Duration'0.t_Duration . inv'4 x = true
   
   use prelude.prelude.Int
   
@@ -369,11 +361,7 @@
   
   predicate inv'3 (_1 : Option'0.t_Option (Duration'0.t_Duration))
   
-<<<<<<< HEAD
-  axiom inv'3 [@rewrite] : forall x : Option'0.t_option (Duration'0.t_duration) . inv'3 x = true
-=======
-  axiom inv'3 : forall x : Option'0.t_Option (Duration'0.t_Duration) . inv'3 x = true
->>>>>>> c3369865
+  axiom inv'3 [@rewrite] : forall x : Option'0.t_Option (Duration'0.t_Duration) . inv'3 x = true
   
   use T_std__time__Instant as Instant'0
   
@@ -382,22 +370,14 @@
   
   predicate inv'2 (_1 : Instant'0.t_Instant)
   
-<<<<<<< HEAD
-  axiom inv'2 [@rewrite] : forall x : Instant'0.t_instant . inv'2 x = true
-=======
-  axiom inv'2 : forall x : Instant'0.t_Instant . inv'2 x = true
->>>>>>> c3369865
+  axiom inv'2 [@rewrite] : forall x : Instant'0.t_Instant . inv'2 x = true
   
   predicate invariant'1 (self : Option'0.t_Option (Instant'0.t_Instant)) =
     [%#span20] true
   
   predicate inv'1 (_1 : Option'0.t_Option (Instant'0.t_Instant))
   
-<<<<<<< HEAD
-  axiom inv'1 [@rewrite] : forall x : Option'0.t_option (Instant'0.t_instant) . inv'1 x = true
-=======
-  axiom inv'1 : forall x : Option'0.t_Option (Instant'0.t_Instant) . inv'1 x = true
->>>>>>> c3369865
+  axiom inv'1 [@rewrite] : forall x : Option'0.t_Option (Instant'0.t_Instant) . inv'1 x = true
   
   function cmp_log'1 (self : int) (o : int) : Ordering'0.t_Ordering =
     [%#span22] if self < o then Ordering'0.C_Less else if self = o then Ordering'0.C_Equal else Ordering'0.C_Greater
@@ -472,11 +452,7 @@
   
   predicate inv'0 (_1 : Duration'0.t_Duration)
   
-<<<<<<< HEAD
-  axiom inv'0 [@rewrite] : forall x : Duration'0.t_duration . inv'0 x = true
-=======
-  axiom inv'0 : forall x : Duration'0.t_Duration . inv'0 x = true
->>>>>>> c3369865
+  axiom inv'0 [@rewrite] : forall x : Duration'0.t_Duration . inv'0 x = true
   
   use prelude.prelude.Intrinsic
   
