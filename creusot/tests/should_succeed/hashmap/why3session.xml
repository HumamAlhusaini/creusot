--- conflicted
+++ resolved
@@ -9,685 +9,374 @@
 <path name=".."/><path name="hashmap.coma"/>
 <theory name="M_hashmap__qyi11479661188956547742__clone__refines" proved="true">
  <goal name="refines" proved="true">
- <proof prover="3" timelimit="5"><result status="valid" time="0.041324" steps="2"/></proof>
+ <proof prover="2" timelimit="5"><result status="valid" time="0.007140" steps="93"/></proof>
  </goal>
 </theory>
 <theory name="M_hashmap__qyi9060063638777358169__hash__refines" proved="true">
  <goal name="refines" proved="true">
- <proof prover="3" timelimit="5"><result status="valid" time="0.029667" steps="0"/></proof>
+ <proof prover="1"><result status="valid" time="0.010225" steps="367"/></proof>
  </goal>
 </theory>
 <theory name="M_hashmap__qyi9060063638777358169__hash" proved="true">
- <goal name="vc_hash" proved="true">
+ <goal name="vc_hash&#39;0" proved="true">
  <proof prover="3"><result status="valid" time="0.012697" steps="4"/></proof>
  </goal>
 </theory>
 <theory name="M_hashmap__qyi7664122466964245986__new" proved="true">
- <goal name="vc_new" proved="true">
-<<<<<<< HEAD
+ <goal name="vc_new&#39;0" proved="true">
  <proof prover="3"><result status="valid" time="0.021381" steps="239"/></proof>
-=======
- <proof prover="3"><result status="valid" time="0.021381" steps="256"/></proof>
->>>>>>> 34cd6190
  </goal>
 </theory>
 <theory name="M_hashmap__qyi7664122466964245986__add" proved="true">
- <goal name="vc_add" proved="true">
+ <goal name="vc_add&#39;0" proved="true">
  <transf name="split_vc" proved="true" >
-<<<<<<< HEAD
-  <goal name="vc_add.0" expl="precondition" proved="true">
-  <proof prover="2"><result status="valid" time="0.020843" steps="55794"/></proof>
-  </goal>
-  <goal name="vc_add.1" expl="precondition" proved="true">
-  <proof prover="3"><result status="valid" time="0.021040" steps="16"/></proof>
-=======
-  <goal name="vc_add.0" expl="len &#39;self&#39; type invariant" proved="true">
-  <proof prover="1"><result status="valid" time="0.065409" steps="18904"/></proof>
-  </goal>
-  <goal name="vc_add.1" expl="hash &#39;self&#39; type invariant" proved="true">
-  <proof prover="2"><result status="valid" time="0.029136" steps="92795"/></proof>
->>>>>>> 34cd6190
-  </goal>
-  <goal name="vc_add.2" expl="integer overflow" proved="true">
+  <goal name="vc_add&#39;0.0" expl="len &#39;self&#39; type invariant" proved="true">
+  <proof prover="1"><result status="valid" time="0.065409" steps="27156"/></proof>
+  </goal>
+  <goal name="vc_add&#39;0.1" expl="hash &#39;self&#39; type invariant" proved="true">
+  <proof prover="2"><result status="valid" time="0.029136" steps="73011"/></proof>
+  </goal>
+  <goal name="vc_add&#39;0.2" expl="integer overflow" proved="true">
   <proof prover="3"><result status="valid" time="0.020825" steps="20"/></proof>
   </goal>
-  <goal name="vc_add.3" expl="remainder by zero" proved="true">
+  <goal name="vc_add&#39;0.3" expl="remainder by zero" proved="true">
   <proof prover="3"><result status="valid" time="0.023703" steps="61"/></proof>
   </goal>
-  <goal name="vc_add.4" expl="division by zero" proved="true">
+  <goal name="vc_add&#39;0.4" expl="division by zero" proved="true">
   <proof prover="1" timelimit="1"><result status="valid" time="0.059936" steps="10770"/></proof>
   </goal>
-  <goal name="vc_add.5" expl="integer overflow" proved="true">
-  <proof prover="3"><result status="valid" time="0.025200" steps="131"/></proof>
-  </goal>
-  <goal name="vc_add.6" proved="true">
+  <goal name="vc_add&#39;0.5" expl="integer overflow" proved="true">
+  <proof prover="3"><result status="valid" time="0.025200" steps="132"/></proof>
+  </goal>
+  <goal name="vc_add&#39;0.6" proved="true">
   <proof prover="2" timelimit="5"><result status="valid" time="0.057158" steps="95759"/></proof>
   </goal>
-<<<<<<< HEAD
-  <goal name="vc_add.7" expl="precondition" proved="true">
-  <proof prover="2"><result status="valid" time="0.026653" steps="95127"/></proof>
-  </goal>
-  <goal name="vc_add.8" expl="precondition" proved="true">
-  <proof prover="3"><result status="valid" time="0.023069" steps="49"/></proof>
-  </goal>
-  <goal name="vc_add.9" expl="precondition" proved="true">
-  <proof prover="3"><result status="valid" time="0.028774" steps="184"/></proof>
-  </goal>
-  <goal name="vc_add.10" proved="true">
+  <goal name="vc_add&#39;0.7" expl="index_mut &#39;self&#39; type invariant" proved="true">
+  <proof prover="3"><result status="valid" time="0.028774" steps="48"/></proof>
+  </goal>
+  <goal name="vc_add&#39;0.8" expl="index_mut &#39;index&#39; type invariant" proved="true">
+  <proof prover="2"><result status="valid" time="0.020843" steps="93959"/></proof>
+  </goal>
+  <goal name="vc_add&#39;0.9" expl="index_mut requires" proved="true">
+  <proof prover="2" timelimit="5"><result status="valid" time="0.035587" steps="96155"/></proof>
+  </goal>
+  <goal name="vc_add&#39;0.10" proved="true">
   <proof prover="2" timelimit="5"><result status="valid" time="0.060901" steps="98596"/></proof>
-=======
-  <goal name="vc_add.7" expl="index_mut &#39;self&#39; type invariant" proved="true">
-  <proof prover="3"><result status="valid" time="0.028774" steps="50"/></proof>
-  </goal>
-  <goal name="vc_add.8" expl="index_mut &#39;index&#39; type invariant" proved="true">
-  <proof prover="2"><result status="valid" time="0.020843" steps="117947"/></proof>
-  </goal>
-  <goal name="vc_add.9" expl="index_mut requires" proved="true">
-  <proof prover="2" timelimit="5"><result status="valid" time="0.035587" steps="122445"/></proof>
-  </goal>
-  <goal name="vc_add.10" proved="true">
-  <proof prover="2" timelimit="5"><result status="valid" time="0.060901" steps="122596"/></proof>
->>>>>>> 34cd6190
-  </goal>
-  <goal name="vc_add.11" proved="true">
+  </goal>
+  <goal name="vc_add&#39;0.11" proved="true">
   <proof prover="3" timelimit="5"><result status="valid" time="0.022770" steps="44"/></proof>
   </goal>
-  <goal name="vc_add.12" expl="type invariant" proved="true">
+  <goal name="vc_add&#39;0.12" expl="type invariant" proved="true">
   <proof prover="3"><result status="valid" time="0.025106" steps="68"/></proof>
   </goal>
-<<<<<<< HEAD
-  <goal name="vc_add.13" expl="loop invariant" proved="true">
-  <proof prover="3"><result status="valid" time="0.024521" steps="81"/></proof>
-  </goal>
-  <goal name="vc_add.14" expl="loop invariant" proved="true">
-  <proof prover="3"><result status="valid" time="0.054909" steps="553"/></proof>
-  </goal>
-  <goal name="vc_add.15" expl="loop invariant" proved="true">
-  <proof prover="3"><result status="valid" time="0.026024" steps="111"/></proof>
-  </goal>
-  <goal name="vc_add.16" expl="loop invariant" proved="true">
-  <proof prover="3"><result status="valid" time="0.025798" steps="113"/></proof>
-  </goal>
-  <goal name="vc_add.17" expl="loop invariant" proved="true">
-  <proof prover="3"><result status="valid" time="0.022417" steps="121"/></proof>
-  </goal>
-  <goal name="vc_add.18" expl="loop invariant" proved="true">
-  <proof prover="2"><result status="valid" time="0.029876" steps="108610"/></proof>
-  </goal>
-  <goal name="vc_add.19" expl="loop invariant" proved="true">
-  <proof prover="2"><result status="valid" time="0.027846" steps="104417"/></proof>
-=======
-  <goal name="vc_add.13" expl="loop invariant #0" proved="true">
-  <proof prover="3"><result status="valid" time="0.011303" steps="80"/></proof>
-  </goal>
-  <goal name="vc_add.14" expl="loop invariant #1" proved="true">
-  <proof prover="3"><result status="valid" time="0.131866" steps="1311"/></proof>
-  </goal>
-  <goal name="vc_add.15" expl="loop invariant #2" proved="true">
-  <proof prover="3" timelimit="5"><result status="valid" time="0.020461" steps="112"/></proof>
-  </goal>
-  <goal name="vc_add.16" expl="loop invariant #3" proved="true">
-  <proof prover="3"><result status="valid" time="0.032488" steps="116"/></proof>
-  </goal>
-  <goal name="vc_add.17" expl="loop invariant #4" proved="true">
-  <proof prover="3" timelimit="5"><result status="valid" time="0.026890" steps="119"/></proof>
-  </goal>
-  <goal name="vc_add.18" expl="loop invariant #5" proved="true">
-  <proof prover="3"><result status="valid" time="0.066470" steps="1032"/></proof>
-  </goal>
-  <goal name="vc_add.19" expl="loop invariant #6" proved="true">
-  <proof prover="3"><result status="valid" time="0.026061" steps="88"/></proof>
->>>>>>> 34cd6190
-  </goal>
-  <goal name="vc_add.20" expl="type invariant" proved="true">
-  <proof prover="3"><result status="valid" time="0.030059" steps="98"/></proof>
-  </goal>
-  <goal name="vc_add.21" expl="type invariant" proved="true">
-<<<<<<< HEAD
-  <proof prover="2"><result status="valid" time="0.029856" steps="120259"/></proof>
-  </goal>
-  <goal name="vc_add.22" expl="type invariant" proved="true">
-  <proof prover="3"><result status="valid" time="0.055356" steps="769"/></proof>
-=======
-  <proof prover="3"><result status="valid" time="0.125702" steps="2061"/></proof>
-  </goal>
-  <goal name="vc_add.22" expl="type invariant" proved="true">
-  <proof prover="3"><result status="valid" time="0.076871" steps="690"/></proof>
->>>>>>> 34cd6190
-  </goal>
-  <goal name="vc_add.23" expl="type invariant" proved="true">
-  <transf name="split_vc" proved="true" >
-   <goal name="vc_add.23.0" expl="type invariant" proved="true">
-<<<<<<< HEAD
-   <proof prover="3" timelimit="30" memlimit="4000"><result status="valid" time="1.814538" steps="10477"/></proof>
-   </goal>
-  </transf>
-  </goal>
-  <goal name="vc_add.24" expl="postcondition" proved="true">
-  <proof prover="2" timelimit="5"><result status="valid" time="0.077893" steps="151524"/></proof>
-  </goal>
-  <goal name="vc_add.25" proved="true">
-  <proof prover="3" timelimit="5"><result status="valid" time="0.239263" steps="2711"/></proof>
-  </goal>
-  <goal name="vc_add.26" proved="true">
-  <proof prover="3" timelimit="5"><result status="valid" time="0.247414" steps="2737"/></proof>
-  </goal>
-  <goal name="vc_add.27" proved="true">
-  <proof prover="3" timelimit="5"><result status="valid" time="0.081995" steps="1593"/></proof>
-  </goal>
-  <goal name="vc_add.28" expl="precondition" proved="true">
-  <proof prover="3"><result status="valid" time="0.029272" steps="108"/></proof>
-  </goal>
-  <goal name="vc_add.29" expl="precondition" proved="true">
-  <proof prover="2"><result status="valid" time="0.029136" steps="104237"/></proof>
-=======
-   <proof prover="3" timelimit="30" memlimit="4000"><result status="valid" time="0.727668" steps="10062"/></proof>
-   </goal>
-  </transf>
-  </goal>
-  <goal name="vc_add.24" expl="add ensures" proved="true">
-  <proof prover="2"><result status="valid" time="0.026653" steps="346750"/></proof>
-  </goal>
-  <goal name="vc_add.25" proved="true">
-  <proof prover="3" timelimit="5"><result status="valid" time="0.098960" steps="1708"/></proof>
-  </goal>
-  <goal name="vc_add.26" proved="true">
-  <proof prover="3" timelimit="5"><result status="valid" time="0.107089" steps="1730"/></proof>
-  </goal>
-  <goal name="vc_add.27" proved="true">
-  <proof prover="3" timelimit="5"><result status="valid" time="0.081995" steps="1443"/></proof>
-  </goal>
-  <goal name="vc_add.28" expl="eq &#39;self&#39; type invariant" proved="true">
-  <proof prover="3"><result status="valid" time="0.021040" steps="110"/></proof>
-  </goal>
-  <goal name="vc_add.29" expl="eq &#39;other&#39; type invariant" proved="true">
-  <proof prover="3"><result status="valid" time="0.029272" steps="111"/></proof>
->>>>>>> 34cd6190
-  </goal>
-  <goal name="vc_add.30" expl="type invariant" proved="true">
+  <goal name="vc_add&#39;0.13" expl="loop invariant #0" proved="true">
+  <proof prover="3"><result status="valid" time="0.011303" steps="79"/></proof>
+  </goal>
+  <goal name="vc_add&#39;0.14" expl="loop invariant #1" proved="true">
+  <proof prover="3"><result status="valid" time="0.131866" steps="1304"/></proof>
+  </goal>
+  <goal name="vc_add&#39;0.15" expl="loop invariant #2" proved="true">
+  <proof prover="3" timelimit="5"><result status="valid" time="0.031973" steps="110"/></proof>
+  </goal>
+  <goal name="vc_add&#39;0.16" expl="loop invariant #3" proved="true">
+  <proof prover="3"><result status="valid" time="0.133203" steps="114"/></proof>
+  </goal>
+  <goal name="vc_add&#39;0.17" expl="loop invariant #4" proved="true">
+  <proof prover="3" timelimit="5"><result status="valid" time="0.023181" steps="116"/></proof>
+  </goal>
+  <goal name="vc_add&#39;0.18" expl="loop invariant #5" proved="true">
+  <proof prover="3"><result status="valid" time="0.066470" steps="994"/></proof>
+  </goal>
+  <goal name="vc_add&#39;0.19" expl="loop invariant #6" proved="true">
+  <proof prover="3"><result status="valid" time="0.023682" steps="87"/></proof>
+  </goal>
+  <goal name="vc_add&#39;0.20" expl="type invariant" proved="true">
+  <proof prover="3"><result status="valid" time="0.030059" steps="99"/></proof>
+  </goal>
+  <goal name="vc_add&#39;0.21" expl="type invariant" proved="true">
+  <proof prover="2"><result status="valid" time="0.034003" steps="118968"/></proof>
+  </goal>
+  <goal name="vc_add&#39;0.22" expl="type invariant" proved="true">
+  <proof prover="3" timelimit="5"><result status="valid" time="0.086186" steps="666"/></proof>
+  </goal>
+  <goal name="vc_add&#39;0.23" expl="type invariant" proved="true">
+  <proof prover="3" timelimit="5"><result status="valid" time="0.473883" steps="8275"/></proof>
+  </goal>
+  <goal name="vc_add&#39;0.24" expl="add ensures" proved="true">
+  <proof prover="3"><result status="valid" time="0.562667" steps="7959"/></proof>
+  </goal>
+  <goal name="vc_add&#39;0.25" proved="true">
+  <proof prover="3" timelimit="5"><result status="valid" time="0.098960" steps="2313"/></proof>
+  </goal>
+  <goal name="vc_add&#39;0.26" proved="true">
+  <proof prover="3" timelimit="5"><result status="valid" time="0.107089" steps="2340"/></proof>
+  </goal>
+  <goal name="vc_add&#39;0.27" proved="true">
+  <proof prover="3" timelimit="5"><result status="valid" time="0.081995" steps="1433"/></proof>
+  </goal>
+  <goal name="vc_add&#39;0.28" expl="eq &#39;self&#39; type invariant" proved="true">
+  <proof prover="3"><result status="valid" time="0.021040" steps="108"/></proof>
+  </goal>
+  <goal name="vc_add&#39;0.29" expl="eq &#39;other&#39; type invariant" proved="true">
+  <proof prover="3"><result status="valid" time="0.029272" steps="110"/></proof>
+  </goal>
+  <goal name="vc_add&#39;0.30" expl="type invariant" proved="true">
   <proof prover="3"><result status="valid" time="0.037364" steps="114"/></proof>
   </goal>
-  <goal name="vc_add.31" expl="type invariant" proved="true">
-<<<<<<< HEAD
-  <proof prover="2"><result status="valid" time="0.033726" steps="101048"/></proof>
-=======
-  <proof prover="2"><result status="valid" time="0.033726" steps="121229"/></proof>
->>>>>>> 34cd6190
-  </goal>
-  <goal name="vc_add.32" proved="true">
+  <goal name="vc_add&#39;0.31" expl="type invariant" proved="true">
+  <proof prover="2"><result status="valid" time="0.033726" steps="101058"/></proof>
+  </goal>
+  <goal name="vc_add&#39;0.32" proved="true">
   <proof prover="1"><result status="valid" time="0.085692" steps="16863"/></proof>
   </goal>
-  <goal name="vc_add.33" proved="true">
+  <goal name="vc_add&#39;0.33" proved="true">
   <proof prover="3" timelimit="5"><result status="valid" time="0.026696" steps="101"/></proof>
   </goal>
-  <goal name="vc_add.34" expl="type invariant" proved="true">
-<<<<<<< HEAD
-  <proof prover="3"><result status="valid" time="0.296903" steps="3535"/></proof>
-  </goal>
-  <goal name="vc_add.35" expl="type invariant" proved="true">
-  <proof prover="2"><result status="valid" time="0.027411" steps="102715"/></proof>
-  </goal>
-  <goal name="vc_add.36" expl="type invariant" proved="true">
-  <proof prover="2"><result status="valid" time="0.028712" steps="104420"/></proof>
-  </goal>
-  <goal name="vc_add.37" expl="loop invariant" proved="true">
-  <proof prover="3"><result status="valid" time="0.391823" steps="5712"/></proof>
-  </goal>
-  <goal name="vc_add.38" expl="loop invariant" proved="true">
-  <proof prover="2"><result status="valid" time="0.027511" steps="105586"/></proof>
-  </goal>
-  <goal name="vc_add.39" expl="loop invariant" proved="true">
-  <proof prover="3"><result status="valid" time="0.265060" steps="3622"/></proof>
-  </goal>
-  <goal name="vc_add.40" expl="loop invariant" proved="true">
-  <proof prover="3"><result status="valid" time="0.165309" steps="2662"/></proof>
-  </goal>
-  <goal name="vc_add.41" expl="loop invariant" proved="true">
-  <proof prover="3"><result status="valid" time="0.239051" steps="3361"/></proof>
-  </goal>
-  <goal name="vc_add.42" expl="loop invariant" proved="true">
-  <proof prover="2"><result status="valid" time="0.078674" steps="123211"/></proof>
-  </goal>
-  <goal name="vc_add.43" expl="loop invariant" proved="true">
-  <proof prover="2"><result status="valid" time="0.031496" steps="106067"/></proof>
-=======
-  <proof prover="2"><result status="valid" time="0.034003" steps="126926"/></proof>
-  </goal>
-  <goal name="vc_add.35" expl="type invariant" proved="true">
-  <proof prover="2"><result status="valid" time="0.027411" steps="122902"/></proof>
-  </goal>
-  <goal name="vc_add.36" expl="type invariant" proved="true">
-  <proof prover="2"><result status="valid" time="0.028712" steps="124383"/></proof>
-  </goal>
-  <goal name="vc_add.37" expl="loop invariant #0" proved="true">
+  <goal name="vc_add&#39;0.34" expl="type invariant" proved="true">
+  <proof prover="3"><result status="valid" time="0.125702" steps="3094"/></proof>
+  </goal>
+  <goal name="vc_add&#39;0.35" expl="type invariant" proved="true">
+  <proof prover="2"><result status="valid" time="0.027411" steps="102725"/></proof>
+  </goal>
+  <goal name="vc_add&#39;0.36" expl="type invariant" proved="true">
+  <proof prover="2"><result status="valid" time="0.028712" steps="104430"/></proof>
+  </goal>
+  <goal name="vc_add&#39;0.37" expl="loop invariant #0" proved="true">
   <proof prover="3"><result status="valid" time="0.108369" steps="197"/></proof>
   </goal>
-  <goal name="vc_add.38" expl="loop invariant #1" proved="true">
-  <proof prover="3"><result status="valid" time="0.137712" steps="4741"/></proof>
-  </goal>
-  <goal name="vc_add.39" expl="loop invariant #2" proved="true">
-  <proof prover="3" timelimit="5"><result status="valid" time="0.031973" steps="3544"/></proof>
-  </goal>
-  <goal name="vc_add.40" expl="loop invariant #3" proved="true">
-  <proof prover="3"><result status="valid" time="0.133203" steps="2841"/></proof>
-  </goal>
-  <goal name="vc_add.41" expl="loop invariant #4" proved="true">
-  <proof prover="3" timelimit="5"><result status="valid" time="0.166124" steps="3850"/></proof>
-  </goal>
-  <goal name="vc_add.42" expl="loop invariant #5" proved="true">
+  <goal name="vc_add&#39;0.38" expl="loop invariant #1" proved="true">
+  <proof prover="3"><result status="valid" time="0.137712" steps="5325"/></proof>
+  </goal>
+  <goal name="vc_add&#39;0.39" expl="loop invariant #2" proved="true">
+  <proof prover="3" timelimit="5"><result status="valid" time="0.128701" steps="3528"/></proof>
+  </goal>
+  <goal name="vc_add&#39;0.40" expl="loop invariant #3" proved="true">
+  <proof prover="3"><result status="valid" time="0.032488" steps="2802"/></proof>
+  </goal>
+  <goal name="vc_add&#39;0.41" expl="loop invariant #4" proved="true">
+  <proof prover="3" timelimit="5"><result status="valid" time="0.149286" steps="3790"/></proof>
+  </goal>
+  <goal name="vc_add&#39;0.42" expl="loop invariant #5" proved="true">
   <proof prover="3" timelimit="5"><result status="valid" time="0.105391" steps="198"/></proof>
   </goal>
-  <goal name="vc_add.43" expl="loop invariant #6" proved="true">
-  <proof prover="3"><result status="valid" time="0.248934" steps="6164"/></proof>
->>>>>>> 34cd6190
-  </goal>
-  <goal name="vc_add.44" expl="type invariant" proved="true">
+  <goal name="vc_add&#39;0.43" expl="loop invariant #6" proved="true">
+  <proof prover="3"><result status="valid" time="0.213192" steps="6140"/></proof>
+  </goal>
+  <goal name="vc_add&#39;0.44" expl="type invariant" proved="true">
   <proof prover="3"><result status="valid" time="0.030102" steps="132"/></proof>
   </goal>
-  <goal name="vc_add.45" expl="type invariant" proved="true">
-<<<<<<< HEAD
+  <goal name="vc_add&#39;0.45" expl="type invariant" proved="true">
   <proof prover="3"><result status="valid" time="0.030724" steps="148"/></proof>
   </goal>
-  <goal name="vc_add.46" expl="type invariant" proved="true">
-  <proof prover="2"><result status="valid" time="0.027890" steps="103204"/></proof>
-  </goal>
-  <goal name="vc_add.47" expl="type invariant" proved="true">
-  <proof prover="2"><result status="valid" time="0.034003" steps="106173"/></proof>
-=======
-  <proof prover="3"><result status="valid" time="0.030724" steps="149"/></proof>
-  </goal>
-  <goal name="vc_add.46" expl="type invariant" proved="true">
-  <proof prover="3" timelimit="5"><result status="valid" time="0.086186" steps="1633"/></proof>
-  </goal>
-  <goal name="vc_add.47" expl="type invariant" proved="true">
-  <proof prover="2"><result status="valid" time="0.029856" steps="127795"/></proof>
->>>>>>> 34cd6190
-  </goal>
-  <goal name="vc_add.48" expl="type invariant" proved="true">
-  <transf name="split_vc" proved="true" >
-   <goal name="vc_add.48.0" expl="type invariant" proved="true">
-<<<<<<< HEAD
-   <proof prover="3" timelimit="30" memlimit="4000"><result status="valid" time="2.241035" steps="19930"/></proof>
-   </goal>
-  </transf>
-  </goal>
-  <goal name="vc_add.49" expl="postcondition" proved="true">
-  <proof prover="2"><result status="valid" time="1.468385" steps="3322587"/></proof>
-=======
-   <proof prover="3" timelimit="5"><result status="valid" time="0.992155" steps="13534"/></proof>
-   </goal>
-  </transf>
-  </goal>
-  <goal name="vc_add.49" expl="add ensures" proved="true">
-  <proof prover="3"><result status="valid" time="0.562667" steps="10920"/></proof>
->>>>>>> 34cd6190
-  </goal>
-  <goal name="vc_add.50" proved="true">
+  <goal name="vc_add&#39;0.46" expl="type invariant" proved="true">
+  <proof prover="3"><result status="valid" time="0.076871" steps="1603"/></proof>
+  </goal>
+  <goal name="vc_add&#39;0.47" expl="type invariant" proved="true">
+  <proof prover="2"><result status="valid" time="0.029856" steps="106188"/></proof>
+  </goal>
+  <goal name="vc_add&#39;0.48" expl="type invariant" proved="true">
+  <proof prover="3" timelimit="5"><result status="valid" time="1.191492" steps="19843"/></proof>
+  </goal>
+  <goal name="vc_add&#39;0.49" expl="add ensures" proved="true">
+  <proof prover="2"><result status="valid" time="0.026653" steps="287131"/></proof>
+  </goal>
+  <goal name="vc_add&#39;0.50" proved="true">
   <proof prover="3"><result status="valid" time="0.024020" steps="74"/></proof>
   </goal>
-  <goal name="vc_add.51" proved="true">
+  <goal name="vc_add&#39;0.51" proved="true">
   <proof prover="3"><result status="valid" time="0.024075" steps="68"/></proof>
   </goal>
-  <goal name="vc_add.52" proved="true">
+  <goal name="vc_add&#39;0.52" proved="true">
   <proof prover="3"><result status="valid" time="0.026851" steps="91"/></proof>
   </goal>
  </transf>
  </goal>
 </theory>
 <theory name="M_hashmap__qyi7664122466964245986__get" proved="true">
- <goal name="vc_get" proved="true">
-<<<<<<< HEAD
- <proof prover="3" timelimit="5"><result status="valid" time="1.240860" steps="10372"/></proof>
-=======
- <proof prover="3" timelimit="5"><result status="valid" time="0.462358" steps="7138"/></proof>
->>>>>>> 34cd6190
+ <goal name="vc_get&#39;0" proved="true">
+ <proof prover="3" timelimit="5"><result status="valid" time="0.462358" steps="5419"/></proof>
  </goal>
 </theory>
 <theory name="M_hashmap__qyi7664122466964245986__resize" proved="true">
- <goal name="vc_resize" proved="true">
+ <goal name="vc_resize&#39;0" proved="true">
  <transf name="split_vc" proved="true" >
-<<<<<<< HEAD
-  <goal name="vc_resize.0" expl="precondition" proved="true">
-  <proof prover="2"><result status="valid" time="0.025275" steps="63440"/></proof>
-  </goal>
-  <goal name="vc_resize.1" expl="integer overflow" proved="true">
+  <goal name="vc_resize&#39;0.0" expl="len &#39;self&#39; type invariant" proved="true">
+  <proof prover="3" timelimit="5"><result status="valid" time="0.051495" steps="37"/></proof>
+  </goal>
+  <goal name="vc_resize&#39;0.1" expl="integer overflow" proved="true">
   <proof prover="3"><result status="valid" time="0.020040" steps="18"/></proof>
   </goal>
-  <goal name="vc_resize.2" expl="precondition" proved="true">
+  <goal name="vc_resize&#39;0.2" expl="new requires" proved="true">
   <proof prover="3"><result status="valid" time="0.022273" steps="48"/></proof>
   </goal>
-  <goal name="vc_resize.3" expl="loop invariant" proved="true">
-  <proof prover="2"><result status="valid" time="0.023477" steps="75471"/></proof>
-  </goal>
-  <goal name="vc_resize.4" expl="loop invariant" proved="true">
-  <proof prover="3"><result status="valid" time="0.021654" steps="26"/></proof>
-  </goal>
-  <goal name="vc_resize.5" expl="loop invariant" proved="true">
-  <proof prover="3"><result status="valid" time="0.035399" steps="33"/></proof>
-  </goal>
-  <goal name="vc_resize.6" expl="loop invariant" proved="true">
-  <proof prover="2"><result status="valid" time="0.023904" steps="79022"/></proof>
-  </goal>
-  <goal name="vc_resize.7" expl="loop invariant" proved="true">
-  <proof prover="3"><result status="valid" time="0.023769" steps="37"/></proof>
-  </goal>
-  <goal name="vc_resize.8" expl="loop invariant" proved="true">
-  <proof prover="3"><result status="valid" time="0.031664" steps="161"/></proof>
-  </goal>
-  <goal name="vc_resize.9" expl="loop invariant" proved="true">
-  <proof prover="2"><result status="valid" time="0.011867" steps="6811"/></proof>
-  </goal>
-  <goal name="vc_resize.10" expl="loop invariant" proved="true">
-  <proof prover="3"><result status="valid" time="0.022559" steps="26"/></proof>
-  </goal>
-  <goal name="vc_resize.11" expl="precondition" proved="true">
+  <goal name="vc_resize&#39;0.3" expl="mut invariant" proved="true">
+  <proof prover="3"><result status="valid" time="0.052298" steps="22"/></proof>
+  </goal>
+  <goal name="vc_resize&#39;0.4" expl="loop invariant #0" proved="true">
+  <proof prover="2"><result status="valid" time="0.011867" steps="6271"/></proof>
+  </goal>
+  <goal name="vc_resize&#39;0.5" expl="loop invariant #1" proved="true">
+  <proof prover="3" timelimit="5"><result status="valid" time="0.040345" steps="19"/></proof>
+  </goal>
+  <goal name="vc_resize&#39;0.6" expl="loop invariant #2" proved="true">
+  <proof prover="3" timelimit="5"><result status="valid" time="0.023035" steps="159"/></proof>
+  </goal>
+  <goal name="vc_resize&#39;0.7" expl="loop invariant #3" proved="true">
+  <proof prover="3"><result status="valid" time="0.036492" steps="30"/></proof>
+  </goal>
+  <goal name="vc_resize&#39;0.8" expl="loop invariant #4" proved="true">
+  <proof prover="3"><result status="valid" time="0.031664" steps="31"/></proof>
+  </goal>
+  <goal name="vc_resize&#39;0.9" expl="loop invariant #5" proved="true">
+  <proof prover="3" timelimit="5"><result status="valid" time="0.016547" steps="30"/></proof>
+  </goal>
+  <goal name="vc_resize&#39;0.10" expl="loop invariant #6" proved="true">
+  <proof prover="3" timelimit="5"><result status="valid" time="0.033654" steps="30"/></proof>
+  </goal>
+  <goal name="vc_resize&#39;0.11" expl="len &#39;self&#39; type invariant" proved="true">
   <proof prover="3"><result status="valid" time="0.021653" steps="165"/></proof>
-=======
-  <goal name="vc_resize.0" expl="len &#39;self&#39; type invariant" proved="true">
-  <proof prover="3"><result status="valid" time="0.021653" steps="52"/></proof>
-  </goal>
-  <goal name="vc_resize.1" expl="integer overflow" proved="true">
-  <proof prover="3"><result status="valid" time="0.020040" steps="25"/></proof>
-  </goal>
-  <goal name="vc_resize.2" expl="new requires" proved="true">
-  <proof prover="3"><result status="valid" time="0.022273" steps="64"/></proof>
-  </goal>
-  <goal name="vc_resize.3" expl="mut invariant" proved="true">
-  <proof prover="3"><result status="valid" time="0.052298" steps="28"/></proof>
-  </goal>
-  <goal name="vc_resize.4" expl="loop invariant #0" proved="true">
-  <proof prover="2"><result status="valid" time="0.011867" steps="8576"/></proof>
-  </goal>
-  <goal name="vc_resize.5" expl="loop invariant #1" proved="true">
-  <proof prover="3" timelimit="5"><result status="valid" time="0.040345" steps="22"/></proof>
-  </goal>
-  <goal name="vc_resize.6" expl="loop invariant #2" proved="true">
-  <proof prover="3" timelimit="5"><result status="valid" time="0.023035" steps="177"/></proof>
-  </goal>
-  <goal name="vc_resize.7" expl="loop invariant #3" proved="true">
-  <proof prover="3"><result status="valid" time="0.036492" steps="34"/></proof>
-  </goal>
-  <goal name="vc_resize.8" expl="loop invariant #4" proved="true">
-  <proof prover="3"><result status="valid" time="0.031664" steps="35"/></proof>
-  </goal>
-  <goal name="vc_resize.9" expl="loop invariant #5" proved="true">
-  <proof prover="3" timelimit="5"><result status="valid" time="0.028311" steps="34"/></proof>
-  </goal>
-  <goal name="vc_resize.10" expl="loop invariant #6" proved="true">
-  <proof prover="3" timelimit="5"><result status="valid" time="0.033654" steps="34"/></proof>
-  </goal>
-  <goal name="vc_resize.11" expl="len &#39;self&#39; type invariant" proved="true">
-  <proof prover="3" timelimit="5"><result status="valid" time="0.051495" steps="231"/></proof>
->>>>>>> 34cd6190
-  </goal>
-  <goal name="vc_resize.12" expl="type invariant" proved="true">
+  </goal>
+  <goal name="vc_resize&#39;0.12" expl="type invariant" proved="true">
   <proof prover="3"><result status="valid" time="0.031020" steps="131"/></proof>
   </goal>
-  <goal name="vc_resize.13" expl="type invariant" proved="true">
+  <goal name="vc_resize&#39;0.13" expl="type invariant" proved="true">
   <proof prover="3"><result status="valid" time="0.031468" steps="108"/></proof>
   </goal>
-<<<<<<< HEAD
-  <goal name="vc_resize.14" expl="postcondition" proved="true">
-  <proof prover="3"><result status="valid" time="0.192879" steps="510"/></proof>
-  </goal>
-  <goal name="vc_resize.15" proved="true">
-  <proof prover="1"><result status="valid" time="0.285885" steps="34130"/></proof>
-  </goal>
-  <goal name="vc_resize.16" expl="precondition" proved="true">
-  <proof prover="3"><result status="valid" time="0.025656" steps="48"/></proof>
-  </goal>
-  <goal name="vc_resize.17" expl="precondition" proved="true">
-  <proof prover="3"><result status="valid" time="0.026319" steps="53"/></proof>
-  </goal>
-  <goal name="vc_resize.18" expl="precondition" proved="true">
-  <proof prover="2"><result status="valid" time="0.025902" steps="94286"/></proof>
-  </goal>
-  <goal name="vc_resize.19" proved="true">
+  <goal name="vc_resize&#39;0.14" expl="resize ensures" proved="true">
+  <proof prover="3"><result status="valid" time="0.074452" steps="398"/></proof>
+  </goal>
+  <goal name="vc_resize&#39;0.15" proved="true">
+  <proof prover="1"><result status="valid" time="0.264938" steps="34147"/></proof>
+  </goal>
+  <goal name="vc_resize&#39;0.16" expl="index_mut &#39;self&#39; type invariant" proved="true">
+  <proof prover="3"><result status="valid" time="0.033414" steps="52"/></proof>
+  </goal>
+  <goal name="vc_resize&#39;0.17" expl="index_mut &#39;index&#39; type invariant" proved="true">
+  <proof prover="3"><result status="valid" time="0.028236" steps="52"/></proof>
+  </goal>
+  <goal name="vc_resize&#39;0.18" expl="index_mut requires" proved="true">
+  <proof prover="2"><result status="valid" time="0.025902" steps="94290"/></proof>
+  </goal>
+  <goal name="vc_resize&#39;0.19" proved="true">
   <proof prover="3" timelimit="5"><result status="valid" time="0.032841" steps="129"/></proof>
   </goal>
-  <goal name="vc_resize.20" proved="true">
+  <goal name="vc_resize&#39;0.20" proved="true">
   <proof prover="3" timelimit="5"><result status="valid" time="0.024483" steps="48"/></proof>
   </goal>
-  <goal name="vc_resize.21" expl="precondition" proved="true">
-  <proof prover="3"><result status="valid" time="0.028236" steps="67"/></proof>
-  </goal>
-  <goal name="vc_resize.22" expl="precondition" proved="true">
-  <proof prover="3"><result status="valid" time="0.028420" steps="76"/></proof>
-  </goal>
-  <goal name="vc_resize.23" expl="type invariant" proved="true">
-  <proof prover="3"><result status="valid" time="0.034424" steps="143"/></proof>
-  </goal>
-  <goal name="vc_resize.24" expl="type invariant" proved="true">
-  <proof prover="2"><result status="valid" time="0.026182" steps="94576"/></proof>
-  </goal>
-  <goal name="vc_resize.25" expl="loop invariant" proved="true">
-  <proof prover="3"><result status="valid" time="0.216103" steps="628"/></proof>
-  </goal>
-  <goal name="vc_resize.26" expl="loop invariant" proved="true">
-  <proof prover="3"><result status="valid" time="0.052298" steps="295"/></proof>
-  </goal>
-  <goal name="vc_resize.27" expl="loop invariant" proved="true">
-  <proof prover="3"><result status="valid" time="0.052665" steps="416"/></proof>
-  </goal>
-  <goal name="vc_resize.28" expl="loop invariant" proved="true">
-  <proof prover="3"><result status="valid" time="0.029537" steps="83"/></proof>
-  </goal>
-  <goal name="vc_resize.29" expl="loop invariant" proved="true">
-  <proof prover="2"><result status="valid" time="0.026458" steps="97664"/></proof>
-  </goal>
-  <goal name="vc_resize.30" expl="loop invariant" proved="true">
-  <proof prover="3"><result status="valid" time="0.026429" steps="64"/></proof>
-  </goal>
-  <goal name="vc_resize.31" expl="loop invariant" proved="true">
-  <proof prover="3"><result status="valid" time="0.026421" steps="64"/></proof>
-=======
-  <goal name="vc_resize.14" expl="resize ensures" proved="true">
-  <proof prover="3"><result status="valid" time="0.074452" steps="915"/></proof>
-  </goal>
-  <goal name="vc_resize.15" proved="true">
-  <proof prover="1"><result status="valid" time="0.264938" steps="23263"/></proof>
-  </goal>
-  <goal name="vc_resize.16" expl="index_mut &#39;self&#39; type invariant" proved="true">
-  <proof prover="3"><result status="valid" time="0.033414" steps="72"/></proof>
-  </goal>
-  <goal name="vc_resize.17" expl="index_mut &#39;index&#39; type invariant" proved="true">
-  <proof prover="3"><result status="valid" time="0.028236" steps="72"/></proof>
-  </goal>
-  <goal name="vc_resize.18" expl="index_mut requires" proved="true">
-  <proof prover="2"><result status="valid" time="0.025902" steps="115473"/></proof>
-  </goal>
-  <goal name="vc_resize.19" proved="true">
-  <proof prover="3" timelimit="5"><result status="valid" time="0.032841" steps="169"/></proof>
-  </goal>
-  <goal name="vc_resize.20" proved="true">
-  <proof prover="3" timelimit="5"><result status="valid" time="0.024483" steps="61"/></proof>
-  </goal>
-  <goal name="vc_resize.21" expl="replace &#39;dest&#39; type invariant" proved="true">
-  <proof prover="2"><result status="valid" time="0.028406" steps="114891"/></proof>
-  </goal>
-  <goal name="vc_resize.22" expl="replace &#39;src&#39; type invariant" proved="true">
-  <proof prover="3"><result status="valid" time="0.025656" steps="98"/></proof>
-  </goal>
-  <goal name="vc_resize.23" expl="type invariant" proved="true">
-  <proof prover="3"><result status="valid" time="0.034424" steps="183"/></proof>
-  </goal>
-  <goal name="vc_resize.24" expl="type invariant" proved="true">
-  <proof prover="3" timelimit="5"><result status="valid" time="0.044661" steps="96"/></proof>
-  </goal>
-  <goal name="vc_resize.25" expl="loop invariant #0" proved="true">
-  <proof prover="3" timelimit="5"><result status="valid" time="0.084434" steps="73"/></proof>
-  </goal>
-  <goal name="vc_resize.26" expl="loop invariant #1" proved="true">
-  <proof prover="3"><result status="valid" time="0.052665" steps="73"/></proof>
-  </goal>
-  <goal name="vc_resize.27" expl="loop invariant #2" proved="true">
-  <proof prover="3"><result status="valid" time="0.031863" steps="101"/></proof>
-  </goal>
-  <goal name="vc_resize.28" expl="loop invariant #3" proved="true">
-  <proof prover="3"><result status="valid" time="0.023769" steps="102"/></proof>
-  </goal>
-  <goal name="vc_resize.29" expl="loop invariant #4" proved="true">
-  <proof prover="3"><result status="valid" time="0.083544" steps="537"/></proof>
-  </goal>
-  <goal name="vc_resize.30" expl="loop invariant #5" proved="true">
-  <proof prover="3" timelimit="5"><result status="valid" time="0.031968" steps="433"/></proof>
-  </goal>
-  <goal name="vc_resize.31" expl="loop invariant #6" proved="true">
-  <proof prover="3"><result status="valid" time="0.026429" steps="1114"/></proof>
->>>>>>> 34cd6190
-  </goal>
-  <goal name="vc_resize.32" proved="true">
+  <goal name="vc_resize&#39;0.21" expl="replace &#39;dest&#39; type invariant" proved="true">
+  <proof prover="2"><result status="valid" time="0.028406" steps="93810"/></proof>
+  </goal>
+  <goal name="vc_resize&#39;0.22" expl="replace &#39;src&#39; type invariant" proved="true">
+  <proof prover="3"><result status="valid" time="0.025656" steps="77"/></proof>
+  </goal>
+  <goal name="vc_resize&#39;0.23" expl="type invariant" proved="true">
+  <proof prover="3"><result status="valid" time="0.034424" steps="144"/></proof>
+  </goal>
+  <goal name="vc_resize&#39;0.24" expl="type invariant" proved="true">
+  <proof prover="3" timelimit="5"><result status="valid" time="0.044661" steps="76"/></proof>
+  </goal>
+  <goal name="vc_resize&#39;0.25" expl="loop invariant #0" proved="true">
+  <proof prover="3" timelimit="5"><result status="valid" time="0.084434" steps="60"/></proof>
+  </goal>
+  <goal name="vc_resize&#39;0.26" expl="loop invariant #1" proved="true">
+  <proof prover="3"><result status="valid" time="0.052665" steps="60"/></proof>
+  </goal>
+  <goal name="vc_resize&#39;0.27" expl="loop invariant #2" proved="true">
+  <proof prover="3"><result status="valid" time="0.031863" steps="80"/></proof>
+  </goal>
+  <goal name="vc_resize&#39;0.28" expl="loop invariant #3" proved="true">
+  <proof prover="3"><result status="valid" time="0.023769" steps="81"/></proof>
+  </goal>
+  <goal name="vc_resize&#39;0.29" expl="loop invariant #4" proved="true">
+  <proof prover="3"><result status="valid" time="0.083544" steps="412"/></proof>
+  </goal>
+  <goal name="vc_resize&#39;0.30" expl="loop invariant #5" proved="true">
+  <proof prover="3" timelimit="5"><result status="valid" time="0.031968" steps="291"/></proof>
+  </goal>
+  <goal name="vc_resize&#39;0.31" expl="loop invariant #6" proved="true">
+  <proof prover="3"><result status="valid" time="0.026429" steps="752"/></proof>
+  </goal>
+  <goal name="vc_resize&#39;0.32" proved="true">
   <proof prover="3" timelimit="5"><result status="valid" time="0.026977" steps="76"/></proof>
   </goal>
-<<<<<<< HEAD
-  <goal name="vc_resize.33" expl="precondition" proved="true">
-  <proof prover="3"><result status="valid" time="0.087975" steps="1498"/></proof>
-  </goal>
-  <goal name="vc_resize.34" expl="precondition" proved="true">
-  <proof prover="2"><result status="valid" time="0.028406" steps="103494"/></proof>
-  </goal>
-  <goal name="vc_resize.35" expl="precondition" proved="true">
-  <proof prover="3"><result status="valid" time="0.033414" steps="115"/></proof>
-  </goal>
-  <goal name="vc_resize.36" expl="loop invariant" proved="true">
-  <proof prover="3"><result status="valid" time="0.073472" steps="1235"/></proof>
-  </goal>
-  <goal name="vc_resize.37" expl="loop invariant" proved="true">
-  <proof prover="3"><result status="valid" time="0.033552" steps="110"/></proof>
-  </goal>
-  <goal name="vc_resize.38" expl="loop invariant" proved="true">
-  <proof prover="2"><result status="valid" time="0.067763" steps="122900"/></proof>
-  </goal>
-  <goal name="vc_resize.39" expl="loop invariant" proved="true">
-  <proof prover="3"><result status="valid" time="0.068617" steps="1180"/></proof>
-  </goal>
-  <goal name="vc_resize.40" expl="loop invariant" proved="true">
-  <proof prover="3"><result status="valid" time="0.070560" steps="1189"/></proof>
-  </goal>
-  <goal name="vc_resize.41" expl="loop invariant" proved="true">
-  <proof prover="2"><result status="valid" time="0.030226" steps="108017"/></proof>
-  </goal>
-  <goal name="vc_resize.42" expl="loop invariant" proved="true">
-  <proof prover="2"><result status="valid" time="0.013427" steps="7365"/></proof>
-=======
-  <goal name="vc_resize.33" expl="add &#39;self&#39; type invariant" proved="true">
-  <proof prover="3"><result status="valid" time="0.028420" steps="133"/></proof>
-  </goal>
-  <goal name="vc_resize.34" expl="add &#39;key&#39; type invariant" proved="true">
-  <proof prover="3"><result status="valid" time="0.026319" steps="1643"/></proof>
-  </goal>
-  <goal name="vc_resize.35" expl="add &#39;val&#39; type invariant" proved="true">
-  <proof prover="3"><result status="valid" time="0.051213" steps="1647"/></proof>
-  </goal>
-  <goal name="vc_resize.36" expl="loop invariant #0" proved="true">
-  <proof prover="3" timelimit="5"><result status="valid" time="0.097809" steps="94"/></proof>
-  </goal>
-  <goal name="vc_resize.37" expl="loop invariant #1" proved="true">
-  <proof prover="3"><result status="valid" time="0.070560" steps="1298"/></proof>
-  </goal>
-  <goal name="vc_resize.38" expl="loop invariant #2" proved="true">
-  <proof prover="3" timelimit="5"><result status="valid" time="0.059665" steps="1181"/></proof>
-  </goal>
-  <goal name="vc_resize.39" expl="loop invariant #3" proved="true">
-  <proof prover="3" timelimit="5"><result status="valid" time="0.038957" steps="1174"/></proof>
-  </goal>
-  <goal name="vc_resize.40" expl="loop invariant #4" proved="true">
-  <proof prover="3"><result status="valid" time="0.073472" steps="2637"/></proof>
-  </goal>
-  <goal name="vc_resize.41" expl="loop invariant #5" proved="true">
-  <proof prover="3"><result status="valid" time="0.026421" steps="132"/></proof>
-  </goal>
-  <goal name="vc_resize.42" expl="loop invariant #6" proved="true">
-  <proof prover="3" timelimit="5"><result status="valid" time="0.034964" steps="1507"/></proof>
->>>>>>> 34cd6190
-  </goal>
-  <goal name="vc_resize.43" proved="true">
-  <proof prover="3"><result status="valid" time="0.029541" steps="97"/></proof>
-  </goal>
-  <goal name="vc_resize.44" proved="true">
-<<<<<<< HEAD
-  <proof prover="2"><result status="valid" time="0.017438" steps="101160"/></proof>
-=======
-  <proof prover="2"><result status="valid" time="0.017438" steps="122111"/></proof>
->>>>>>> 34cd6190
-  </goal>
-  <goal name="vc_resize.45" proved="true">
+  <goal name="vc_resize&#39;0.33" expl="add &#39;self&#39; type invariant" proved="true">
+  <proof prover="3"><result status="valid" time="0.028420" steps="112"/></proof>
+  </goal>
+  <goal name="vc_resize&#39;0.34" expl="add &#39;key&#39; type invariant" proved="true">
+  <proof prover="3"><result status="valid" time="0.026319" steps="1506"/></proof>
+  </goal>
+  <goal name="vc_resize&#39;0.35" expl="add &#39;val&#39; type invariant" proved="true">
+  <proof prover="3"><result status="valid" time="0.051213" steps="1509"/></proof>
+  </goal>
+  <goal name="vc_resize&#39;0.36" expl="loop invariant #0" proved="true">
+  <proof prover="3" timelimit="5"><result status="valid" time="0.097809" steps="80"/></proof>
+  </goal>
+  <goal name="vc_resize&#39;0.37" expl="loop invariant #1" proved="true">
+  <proof prover="3"><result status="valid" time="0.070560" steps="1200"/></proof>
+  </goal>
+  <goal name="vc_resize&#39;0.38" expl="loop invariant #2" proved="true">
+  <proof prover="3" timelimit="5"><result status="valid" time="0.059665" steps="1149"/></proof>
+  </goal>
+  <goal name="vc_resize&#39;0.39" expl="loop invariant #3" proved="true">
+  <proof prover="3" timelimit="5"><result status="valid" time="0.038957" steps="1171"/></proof>
+  </goal>
+  <goal name="vc_resize&#39;0.40" expl="loop invariant #4" proved="true">
+  <proof prover="3"><result status="valid" time="0.073472" steps="2503"/></proof>
+  </goal>
+  <goal name="vc_resize&#39;0.41" expl="loop invariant #5" proved="true">
+  <proof prover="3"><result status="valid" time="0.026421" steps="110"/></proof>
+  </goal>
+  <goal name="vc_resize&#39;0.42" expl="loop invariant #6" proved="true">
+  <proof prover="3" timelimit="5"><result status="valid" time="0.034964" steps="1387"/></proof>
+  </goal>
+  <goal name="vc_resize&#39;0.43" proved="true">
+  <proof prover="3"><result status="valid" time="0.029541" steps="96"/></proof>
+  </goal>
+  <goal name="vc_resize&#39;0.44" proved="true">
+  <proof prover="2"><result status="valid" time="0.017438" steps="101188"/></proof>
+  </goal>
+  <goal name="vc_resize&#39;0.45" proved="true">
   <proof prover="3"><result status="valid" time="0.031117" steps="87"/></proof>
   </goal>
-  <goal name="vc_resize.46" expl="type invariant" proved="true">
-  <proof prover="3"><result status="valid" time="0.027578" steps="83"/></proof>
-  </goal>
-  <goal name="vc_resize.47" expl="assertion" proved="true">
-<<<<<<< HEAD
-  <proof prover="3"><result status="valid" time="0.051213" steps="407"/></proof>
-  </goal>
-  <goal name="vc_resize.48" expl="integer overflow" proved="true">
-  <proof prover="3"><result status="valid" time="0.037120" steps="203"/></proof>
-  </goal>
-  <goal name="vc_resize.49" expl="loop invariant" proved="true">
-  <proof prover="2"><result status="valid" time="0.015095" steps="29249"/></proof>
-  </goal>
-  <goal name="vc_resize.50" expl="loop invariant" proved="true">
-  <proof prover="2"><result status="valid" time="0.028825" steps="105409"/></proof>
-  </goal>
-  <goal name="vc_resize.51" expl="loop invariant" proved="true">
-  <proof prover="3"><result status="valid" time="0.023035" steps="131"/></proof>
-  </goal>
-  <goal name="vc_resize.52" expl="loop invariant" proved="true">
-  <proof prover="3"><result status="valid" time="0.039848" steps="229"/></proof>
-  </goal>
-  <goal name="vc_resize.53" expl="loop invariant" proved="true">
-  <proof prover="3"><result status="valid" time="0.036492" steps="137"/></proof>
-  </goal>
-  <goal name="vc_resize.54" expl="loop invariant" proved="true">
-  <proof prover="2"><result status="valid" time="0.028477" steps="108642"/></proof>
-  </goal>
-  <goal name="vc_resize.55" expl="loop invariant" proved="true">
-  <proof prover="2"><result status="valid" time="0.011239" steps="7631"/></proof>
-  </goal>
-  <goal name="vc_resize.56" expl="loop invariant" proved="true">
-  <proof prover="2"><result status="valid" time="0.053757" steps="130111"/></proof>
-=======
-  <proof prover="3"><result status="valid" time="0.048454" steps="455"/></proof>
-  </goal>
-  <goal name="vc_resize.48" expl="integer overflow" proved="true">
-  <proof prover="3"><result status="valid" time="0.037120" steps="238"/></proof>
-  </goal>
-  <goal name="vc_resize.49" expl="mut invariant" proved="true">
-  <proof prover="3"><result status="valid" time="0.033552" steps="101"/></proof>
-  </goal>
-  <goal name="vc_resize.50" expl="loop invariant #0" proved="true">
-  <proof prover="3" timelimit="5"><result status="valid" time="0.368432" steps="5496"/></proof>
-  </goal>
-  <goal name="vc_resize.51" expl="loop invariant #1" proved="true">
-  <proof prover="3" timelimit="5"><result status="valid" time="0.049498" steps="102"/></proof>
-  </goal>
-  <goal name="vc_resize.52" expl="loop invariant #2" proved="true">
-  <proof prover="3"><result status="valid" time="0.036274" steps="193"/></proof>
-  </goal>
-  <goal name="vc_resize.53" expl="loop invariant #3" proved="true">
-  <proof prover="3"><result status="valid" time="0.035473" steps="143"/></proof>
-  </goal>
-  <goal name="vc_resize.54" expl="loop invariant #4" proved="true">
-  <proof prover="3"><result status="valid" time="0.035399" steps="271"/></proof>
-  </goal>
-  <goal name="vc_resize.55" expl="loop invariant #5" proved="true">
-  <proof prover="3" timelimit="5"><result status="valid" time="0.149432" steps="153"/></proof>
-  </goal>
-  <goal name="vc_resize.56" expl="loop invariant #6" proved="true">
-  <proof prover="2" timelimit="5"><result status="valid" time="0.025667" steps="126756"/></proof>
->>>>>>> 34cd6190
+  <goal name="vc_resize&#39;0.46" expl="type invariant" proved="true">
+  <proof prover="3"><result status="valid" time="0.027578" steps="82"/></proof>
+  </goal>
+  <goal name="vc_resize&#39;0.47" expl="assertion" proved="true">
+  <proof prover="3"><result status="valid" time="0.048454" steps="403"/></proof>
+  </goal>
+  <goal name="vc_resize&#39;0.48" expl="integer overflow" proved="true">
+  <proof prover="3"><result status="valid" time="0.037120" steps="202"/></proof>
+  </goal>
+  <goal name="vc_resize&#39;0.49" expl="mut invariant" proved="true">
+  <proof prover="3"><result status="valid" time="0.033552" steps="87"/></proof>
+  </goal>
+  <goal name="vc_resize&#39;0.50" expl="loop invariant #0" proved="true">
+  <proof prover="3" timelimit="5"><result status="valid" time="0.368432" steps="4556"/></proof>
+  </goal>
+  <goal name="vc_resize&#39;0.51" expl="loop invariant #1" proved="true">
+  <proof prover="3" timelimit="5"><result status="valid" time="0.049498" steps="88"/></proof>
+  </goal>
+  <goal name="vc_resize&#39;0.52" expl="loop invariant #2" proved="true">
+  <proof prover="3"><result status="valid" time="0.036274" steps="153"/></proof>
+  </goal>
+  <goal name="vc_resize&#39;0.53" expl="loop invariant #3" proved="true">
+  <proof prover="3"><result status="valid" time="0.035473" steps="124"/></proof>
+  </goal>
+  <goal name="vc_resize&#39;0.54" expl="loop invariant #4" proved="true">
+  <proof prover="3"><result status="valid" time="0.035399" steps="231"/></proof>
+  </goal>
+  <goal name="vc_resize&#39;0.55" expl="loop invariant #5" proved="true">
+  <proof prover="3" timelimit="5"><result status="valid" time="0.028311" steps="134"/></proof>
+  </goal>
+  <goal name="vc_resize&#39;0.56" expl="loop invariant #6" proved="true">
+  <proof prover="2" timelimit="5"><result status="valid" time="0.025667" steps="108141"/></proof>
   </goal>
  </transf>
  </goal>
 </theory>
 <theory name="M_hashmap__main" proved="true">
- <goal name="vc_main" proved="true">
-<<<<<<< HEAD
- <proof prover="2"><result status="valid" time="0.049176" steps="88549"/></proof>
-=======
- <proof prover="2"><result status="valid" time="0.198469" steps="392714"/></proof>
->>>>>>> 34cd6190
+ <goal name="vc_main&#39;0" proved="true">
+ <proof prover="2"><result status="valid" time="0.035339" steps="98511"/></proof>
  </goal>
 </theory>
 </file>
