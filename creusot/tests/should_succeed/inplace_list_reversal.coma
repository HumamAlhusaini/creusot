--- conflicted
+++ resolved
@@ -53,12 +53,12 @@
   axiom inv_axiom'3 [@rewrite] : forall x : (t_T'0, t_List'0) [inv'3 x] . inv'3 x
   = (let (x0, x1) = x in inv'4 x0 /\ inv'0 x1)
   
-  let rec replace'0 (dest:borrowed (t_List'0)) (src:t_List'0) (return'  (ret:t_List'0))= {[@expl:precondition] inv'0 src}
-    {[@expl:precondition] inv'2 dest}
+  let rec replace'0 (dest:borrowed (t_List'0)) (src:t_List'0) (return'  (ret:t_List'0))= {[@expl:replace 'dest' type invariant] inv'2 dest}
+    {[@expl:replace 'src' type invariant] inv'0 src}
     any
     [ return' (result:t_List'0)-> {inv'0 result}
+      {[%#smem6] dest.final = src}
       {[%#smem7] result = dest.current}
-      {[%#smem6] dest.final = src}
       (! return' {result}) ]
     
   
@@ -100,28 +100,13 @@
   predicate resolve'1 (_1 : borrowed (t_List'0)) =
     resolve'3 _1
   
-<<<<<<< HEAD
   use prelude.prelude.Intrinsic
-=======
-  let rec replace'0 (dest:borrowed (List'0.t_List t)) (src:List'0.t_List t) (return'  (ret:List'0.t_List t))= {[@expl:replace 'dest' type invariant] inv'2 dest}
-    {[@expl:replace 'src' type invariant] inv'0 src}
-    any
-    [ return' (result:List'0.t_List t)-> {inv'0 result}
-      {[%#smem6] dest.final = src}
-      {[%#smem7] result = dest.current}
-      (! return' {result}) ]
-    
->>>>>>> 34cd6190
   
   use prelude.prelude.Snapshot
   
   meta "compute_max_steps" 1000000
   
-<<<<<<< HEAD
-  let rec rev'0 (l:borrowed (t_List'0)) (return'  (ret:()))= {[%#sinplace_list_reversal4] inv'2 l}
-=======
-  let rec rev (l:borrowed (List'0.t_List t)) (return'  (ret:()))= {[@expl:rev 'l' type invariant] [%#sinplace_list_reversal4] inv'2 l}
->>>>>>> 34cd6190
+  let rec rev'0 (l:borrowed (t_List'0)) (return'  (ret:()))= {[@expl:rev 'l' type invariant] [%#sinplace_list_reversal4] inv'2 l}
     (! bb0
     [ bb0 = s0 [ s0 =  [ &old_l <- [%#sinplace_list_reversal0] Snapshot.new l ] s1 | s1 = bb1 ] 
     | bb1 = s0
@@ -142,17 +127,10 @@
     | bb4 = bb5
     | bb5 = bb6
     | bb6 = bb6
-<<<<<<< HEAD
-      [ bb6 = {[@expl:loop invariant 2] [%#sinplace_list_reversal3] rev_append'0 head prev
-        = rev_append'0 (Snapshot.inner old_l).current (C_Nil'0)}
-        {[@expl:loop invariant 1] [%#sinplace_list_reversal2] inv'0 head}
-        {[@expl:loop invariant 0] [%#sinplace_list_reversal1] inv'0 prev}
-=======
       [ bb6 = {[@expl:loop invariant #0] [%#sinplace_list_reversal3] inv'0 prev}
         {[@expl:loop invariant #1] [%#sinplace_list_reversal2] inv'0 head}
         {[@expl:loop invariant #2] [%#sinplace_list_reversal1] rev_append'0 head prev
-        = rev_append'0 (Snapshot.inner old_l).current (List'0.C_Nil)}
->>>>>>> 34cd6190
+        = rev_append'0 (Snapshot.inner old_l).current (C_Nil'0)}
         (! s0) [ s0 = bb7 ] 
         [ bb7 = any [ br0 -> {head = C_Nil'0 } (! bb21) | br1 (x0:(t_T'0, t_List'0))-> {head = C_Cons'0 x0} (! bb8) ] 
         | bb8 = bb9
@@ -211,13 +189,7 @@
     | & next : t_List'0 = any_l ()
     | & _18 : t_List'0 = any_l () ]
     
-<<<<<<< HEAD
-    [ return' (result:())-> {[@expl:postcondition] [%#sinplace_list_reversal5] l.final
-      = rev_append'0 l.current (C_Nil'0)}
-=======
-    [ return' (result:())-> {[@expl:rev ensures] [%#sinplace_list_reversal5] l.final
-      = rev_append'0 l.current (List'0.C_Nil)}
->>>>>>> 34cd6190
+    [ return' (result:())-> {[@expl:rev ensures] [%#sinplace_list_reversal5] l.final = rev_append'0 l.current (C_Nil'0)}
       (! return' {result}) ]
     
 end