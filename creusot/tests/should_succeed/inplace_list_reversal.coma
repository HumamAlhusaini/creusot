module M_inplace_list_reversal__rev [#"inplace_list_reversal.rs" 24 0 24 30]
  let%span sinplace_list_reversal0 = "inplace_list_reversal.rs" 25 16 25 31
  let%span sinplace_list_reversal1 = "inplace_list_reversal.rs" 28 16 28 25
  let%span sinplace_list_reversal2 = "inplace_list_reversal.rs" 29 16 29 25
  let%span sinplace_list_reversal3 = "inplace_list_reversal.rs" 30 16 30 73
  let%span sinplace_list_reversal4 = "inplace_list_reversal.rs" 24 14 24 15
  let%span sinplace_list_reversal5 = "inplace_list_reversal.rs" 23 10 23 35
  let%span smem6 = "../../../creusot-contracts/src/std/mem.rs" 8 22 8 34
  let%span smem7 = "../../../creusot-contracts/src/std/mem.rs" 9 22 9 37
  let%span sinplace_list_reversal8 = "inplace_list_reversal.rs" 17 4 20 5
  let%span sresolve9 = "../../../creusot-contracts/src/resolve.rs" 55 8 55 23
  let%span sresolve10 = "../../../creusot-contracts/src/resolve.rs" 41 20 41 34
  let%span sboxed11 = "../../../creusot-contracts/src/std/boxed.rs" 28 8 28 18
  let%span sinvariant12 = "../../../creusot-contracts/src/invariant.rs" 34 20 34 44
  let%span sresolve13 = "../../../creusot-contracts/src/resolve.rs" 27 8 27 44
  
  use prelude.prelude.Snapshot
  
  type t_T'0
  
  type t_List'0  =
    | C_Nil'0
    | C_Cons'0 (t_T'0, t_List'0)
  
  use prelude.prelude.Borrow
  
  predicate inv'0 (_1 : t_List'0)
  
  predicate inv'2 (_1 : borrowed (t_List'0))
  
  predicate inv'1 (_1 : (t_T'0, t_List'0))
  
  axiom inv_axiom'0 [@rewrite] : forall x : t_List'0 [inv'0 x] . inv'0 x
  = match x with
    | C_Nil'0 -> true
    | C_Cons'0 a_0 -> inv'1 a_0
    end
  
  predicate inv'3 (_1 : (t_T'0, t_List'0))
  
  predicate invariant'0 (self : (t_T'0, t_List'0)) =
    [%#sboxed11] inv'3 self
  
  axiom inv_axiom'1 [@rewrite] : forall x : (t_T'0, t_List'0) [inv'1 x] . inv'1 x = invariant'0 x
  
  predicate invariant'1 (self : borrowed (t_List'0)) =
    [%#sinvariant12] inv'0 self.current /\ inv'0 self.final
  
  axiom inv_axiom'2 [@rewrite] : forall x : borrowed (t_List'0) [inv'2 x] . inv'2 x = invariant'1 x
  
  predicate inv'4 (_1 : t_T'0)
  
  axiom inv_axiom'3 [@rewrite] : forall x : (t_T'0, t_List'0) [inv'3 x] . inv'3 x
  = (let (x0, x1) = x in inv'4 x0 /\ inv'0 x1)
  
  let rec replace'0 (dest:borrowed (t_List'0)) (src:t_List'0) (return'  (ret:t_List'0))= {[@expl:precondition] inv'0 src}
    {[@expl:precondition] inv'2 dest}
    any
    [ return' (result:t_List'0)-> {inv'0 result}
      {[%#smem7] result = dest.current}
      {[%#smem6] dest.final = src}
      (! return' {result}) ]
    
  
  function rev_append'0 [#"inplace_list_reversal.rs" 16 0 16 55] (n : t_List'0) (o : t_List'0) : t_List'0 =
    [%#sinplace_list_reversal8] match n with
      | C_Nil'0 -> o
      | C_Cons'0 (hd, tl) -> rev_append'0 tl (C_Cons'0 (hd, o))
      end
  
  use prelude.prelude.Snapshot
  
  let rec v_Cons'0 (input:t_List'0) (ret  (field_0:(t_T'0, t_List'0)))= any
    [ good (field_0:(t_T'0, t_List'0))-> {C_Cons'0 field_0 = input} (! ret {field_0})
    | bad -> {forall field_0 : (t_T'0, t_List'0) [C_Cons'0 field_0 : t_List'0] . C_Cons'0 field_0 <> input}
      (! {false}
      any) ]
    
  
  predicate resolve'6 (_1 : t_T'0)
  
  predicate resolve'7 (_1 : t_List'0) =
    true
  
  predicate resolve'5 (self : (t_T'0, t_List'0)) =
    [%#sresolve13] resolve'6 (let (a, _) = self in a) /\ resolve'7 (let (_, a) = self in a)
  
  predicate resolve'4 (_1 : (t_T'0, t_List'0)) =
    resolve'5 _1
  
  predicate resolve'2 (self : (t_T'0, t_List'0)) =
    [%#sresolve9] resolve'4 self
  
  predicate resolve'0 (_1 : (t_T'0, t_List'0)) =
    resolve'2 _1
  
  predicate resolve'3 (self : borrowed (t_List'0)) =
    [%#sresolve10] self.final = self.current
  
  predicate resolve'1 (_1 : borrowed (t_List'0)) =
    resolve'3 _1
  
  use prelude.prelude.Intrinsic
  
  use prelude.prelude.Snapshot
  
  meta "compute_max_steps" 1000000
  
  let rec rev'0 (l:borrowed (t_List'0)) (return'  (ret:()))= {[%#sinplace_list_reversal4] inv'2 l}
    (! bb0
    [ bb0 = s0 [ s0 =  [ &old_l <- [%#sinplace_list_reversal0] Snapshot.new l ] s1 | s1 = bb1 ] 
    | bb1 = s0
      [ s0 =  [ &prev <- C_Nil'0 ] s1
      | s1 = {inv'0 l.current}
        Borrow.borrow_mut <t_List'0> {l.current}
          (fun (_ret':borrowed (t_List'0)) ->
             [ &_7 <- _ret' ] 
            -{inv'0 _ret'.final}-
             [ &l <- { l with current = _ret'.final } ] 
            s2)
      | s2 =  [ &_8 <- C_Nil'0 ] s3
      | s3 = replace'0 {_7} {_8} (fun (_ret':t_List'0) ->  [ &head <- _ret' ] s4)
      | s4 = bb2 ]
      
    | bb2 = bb3
    | bb3 = bb4
    | bb4 = bb5
    | bb5 = bb6
    | bb6 = bb6
<<<<<<< HEAD
      [ bb6 = {[@expl:loop invariant] [%#sinplace_list_reversal3] rev_append'0 head prev
        = rev_append'0 (Snapshot.inner old_l).current (C_Nil'0)}
        {[@expl:loop invariant] [%#sinplace_list_reversal2] inv'0 head}
        {[@expl:loop invariant] [%#sinplace_list_reversal1] inv'0 prev}
=======
      [ bb6 = {[@expl:loop invariant 2] [%#sinplace_list_reversal3] rev_append'0 head prev
        = rev_append'0 (Snapshot.inner old_l).current (List'0.C_Nil)}
        {[@expl:loop invariant 1] [%#sinplace_list_reversal2] inv'0 head}
        {[@expl:loop invariant 0] [%#sinplace_list_reversal1] inv'0 prev}
>>>>>>> 716d5822
        (! s0) [ s0 = bb7 ] 
        [ bb7 = any [ br0 -> {head = C_Nil'0 } (! bb21) | br1 (x0:(t_T'0, t_List'0))-> {head = C_Cons'0 x0} (! bb8) ] 
        | bb8 = bb9
        | bb9 = s0
          [ s0 = v_Cons'0 {head} (fun (r0'0:(t_T'0, t_List'0)) ->  [ &curr <- r0'0 ] s1)
          | s1 =  [ &next <- let (_, r'0) = curr in r'0 ] s2
          | s2 = bb10 ]
          
        | bb10 = s0 [ s0 =  [ &curr <- let (r'0, _) = curr in (r'0, prev) ] s1 | s1 = bb12 ] 
        | bb12 = s0 [ s0 =  [ &_18 <- C_Cons'0 curr ] s1 | s1 = bb13 ] 
        | bb13 = bb14
        | bb14 = s0 [ s0 =  [ &prev <- _18 ] s1 | s1 = bb16 ] 
        | bb16 = bb17
        | bb17 = s0 [ s0 =  [ &head <- next ] s1 | s1 = bb19 ] 
        | bb19 = bb20
        | bb20 = bb22
        | bb22 = bb6 ]
         ]
      
    | bb21 = s0
      [ s0 = {[@expl:type invariant] match head with
          | C_Cons'0 x'0 -> inv'1 x'0
          | _ -> true
          end}
        s1
      | s1 = -{match head with
          | C_Cons'0 x'1 -> resolve'0 x'1
          | _ -> true
          end}-
        s2
      | s2 = bb23 ]
      
    | bb23 = s0
      [ s0 = {[@expl:type invariant] match l with
          | {current = x'0} -> inv'0 x'0
          | _ -> true
          end}
        s1
      | s1 =  [ &l <- { l with current = prev } ] s2
      | s2 = {[@expl:type invariant] inv'2 l} s3
      | s3 = -{resolve'1 l}- s4
      | s4 = bb25 ]
      
    | bb25 = bb26
    | bb26 = bb27
    | bb27 = return' {_0} ]
    )
    [ & _0 : () = any_l ()
    | & l : borrowed (t_List'0) = l
    | & old_l : Snapshot.snap_ty (borrowed (t_List'0)) = any_l ()
    | & prev : t_List'0 = any_l ()
    | & head : t_List'0 = any_l ()
    | & _7 : borrowed (t_List'0) = any_l ()
    | & _8 : t_List'0 = any_l ()
    | & curr : (t_T'0, t_List'0) = any_l ()
    | & next : t_List'0 = any_l ()
    | & _18 : t_List'0 = any_l () ]
    
    [ return' (result:())-> {[@expl:postcondition] [%#sinplace_list_reversal5] l.final
      = rev_append'0 l.current (C_Nil'0)}
      (! return' {result}) ]
    
end<|MERGE_RESOLUTION|>--- conflicted
+++ resolved
@@ -127,17 +127,10 @@
     | bb4 = bb5
     | bb5 = bb6
     | bb6 = bb6
-<<<<<<< HEAD
-      [ bb6 = {[@expl:loop invariant] [%#sinplace_list_reversal3] rev_append'0 head prev
+      [ bb6 = {[@expl:loop invariant 2] [%#sinplace_list_reversal3] rev_append'0 head prev
         = rev_append'0 (Snapshot.inner old_l).current (C_Nil'0)}
-        {[@expl:loop invariant] [%#sinplace_list_reversal2] inv'0 head}
-        {[@expl:loop invariant] [%#sinplace_list_reversal1] inv'0 prev}
-=======
-      [ bb6 = {[@expl:loop invariant 2] [%#sinplace_list_reversal3] rev_append'0 head prev
-        = rev_append'0 (Snapshot.inner old_l).current (List'0.C_Nil)}
         {[@expl:loop invariant 1] [%#sinplace_list_reversal2] inv'0 head}
         {[@expl:loop invariant 0] [%#sinplace_list_reversal1] inv'0 prev}
->>>>>>> 716d5822
         (! s0) [ s0 = bb7 ] 
         [ bb7 = any [ br0 -> {head = C_Nil'0 } (! bb21) | br1 (x0:(t_T'0, t_List'0))-> {head = C_Cons'0 x0} (! bb8) ] 
         | bb8 = bb9
