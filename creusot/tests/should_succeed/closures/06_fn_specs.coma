--- conflicted
+++ resolved
@@ -122,27 +122,15 @@
   let%span s06_fn_specs7 = "06_fn_specs.rs" 26 45 26 46
   let%span s06_fn_specs8 = "06_fn_specs.rs" 25 0 25 91
   let%span s06_fn_specs9 = "06_fn_specs.rs" 26 54 26 63
-<<<<<<< HEAD
-  let%span sops10 = "../../../../creusot-contracts/src/std/ops.rs" 133 14 133 100
-  let%span sops11 = "../../../../creusot-contracts/src/std/ops.rs" 139 14 139 101
-  let%span sops12 = "../../../../creusot-contracts/src/std/ops.rs" 99 15 99 48
-  let%span sops13 = "../../../../creusot-contracts/src/std/ops.rs" 100 14 100 35
-  let%span sops14 = "../../../../creusot-contracts/src/std/ops.rs" 105 14 105 31
-  let%span sops15 = "../../../../creusot-contracts/src/std/ops.rs" 110 15 110 29
-  let%span sops16 = "../../../../creusot-contracts/src/std/ops.rs" 111 15 111 26
-  let%span sops17 = "../../../../creusot-contracts/src/std/ops.rs" 112 14 112 28
-  let%span sops18 = "../../../../creusot-contracts/src/std/ops.rs" 118 14 118 133
-=======
-  let%span sops10 = "../../../../creusot-contracts/src/std/ops.rs" 141 14 141 100
-  let%span sops11 = "../../../../creusot-contracts/src/std/ops.rs" 147 14 147 101
-  let%span sops12 = "../../../../creusot-contracts/src/std/ops.rs" 104 15 104 48
-  let%span sops13 = "../../../../creusot-contracts/src/std/ops.rs" 105 14 105 35
-  let%span sops14 = "../../../../creusot-contracts/src/std/ops.rs" 111 14 111 31
-  let%span sops15 = "../../../../creusot-contracts/src/std/ops.rs" 117 15 117 29
-  let%span sops16 = "../../../../creusot-contracts/src/std/ops.rs" 118 15 118 26
-  let%span sops17 = "../../../../creusot-contracts/src/std/ops.rs" 119 14 119 28
-  let%span sops18 = "../../../../creusot-contracts/src/std/ops.rs" 125 14 125 133
->>>>>>> dfce2a3a
+  let%span sops10 = "../../../../creusot-contracts/src/std/ops.rs" 136 14 136 100
+  let%span sops11 = "../../../../creusot-contracts/src/std/ops.rs" 142 14 142 101
+  let%span sops12 = "../../../../creusot-contracts/src/std/ops.rs" 100 15 100 48
+  let%span sops13 = "../../../../creusot-contracts/src/std/ops.rs" 101 14 101 35
+  let%span sops14 = "../../../../creusot-contracts/src/std/ops.rs" 107 14 107 31
+  let%span sops15 = "../../../../creusot-contracts/src/std/ops.rs" 113 15 113 29
+  let%span sops16 = "../../../../creusot-contracts/src/std/ops.rs" 114 15 114 26
+  let%span sops17 = "../../../../creusot-contracts/src/std/ops.rs" 115 14 115 28
+  let%span sops18 = "../../../../creusot-contracts/src/std/ops.rs" 121 14 121 133
   let%span sresolve19 = "../../../../creusot-contracts/src/resolve.rs" 41 20 41 34
   
   type t_F'0
@@ -336,23 +324,13 @@
   let%span s06_fn_specs7 = "06_fn_specs.rs" 38 46 38 47
   let%span s06_fn_specs8 = "06_fn_specs.rs" 37 10 37 41
   let%span s06_fn_specs9 = "06_fn_specs.rs" 38 55 38 64
-<<<<<<< HEAD
-  let%span sops10 = "../../../../creusot-contracts/src/std/ops.rs" 99 15 99 48
-  let%span sops11 = "../../../../creusot-contracts/src/std/ops.rs" 100 14 100 35
-  let%span sops12 = "../../../../creusot-contracts/src/std/ops.rs" 105 14 105 31
-  let%span sops13 = "../../../../creusot-contracts/src/std/ops.rs" 110 15 110 29
-  let%span sops14 = "../../../../creusot-contracts/src/std/ops.rs" 111 15 111 26
-  let%span sops15 = "../../../../creusot-contracts/src/std/ops.rs" 112 14 112 28
-  let%span sops16 = "../../../../creusot-contracts/src/std/ops.rs" 118 14 118 133
-=======
-  let%span sops10 = "../../../../creusot-contracts/src/std/ops.rs" 104 15 104 48
-  let%span sops11 = "../../../../creusot-contracts/src/std/ops.rs" 105 14 105 35
-  let%span sops12 = "../../../../creusot-contracts/src/std/ops.rs" 111 14 111 31
-  let%span sops13 = "../../../../creusot-contracts/src/std/ops.rs" 117 15 117 29
-  let%span sops14 = "../../../../creusot-contracts/src/std/ops.rs" 118 15 118 26
-  let%span sops15 = "../../../../creusot-contracts/src/std/ops.rs" 119 14 119 28
-  let%span sops16 = "../../../../creusot-contracts/src/std/ops.rs" 125 14 125 133
->>>>>>> dfce2a3a
+  let%span sops10 = "../../../../creusot-contracts/src/std/ops.rs" 100 15 100 48
+  let%span sops11 = "../../../../creusot-contracts/src/std/ops.rs" 101 14 101 35
+  let%span sops12 = "../../../../creusot-contracts/src/std/ops.rs" 107 14 107 31
+  let%span sops13 = "../../../../creusot-contracts/src/std/ops.rs" 113 15 113 29
+  let%span sops14 = "../../../../creusot-contracts/src/std/ops.rs" 114 15 114 26
+  let%span sops15 = "../../../../creusot-contracts/src/std/ops.rs" 115 14 115 28
+  let%span sops16 = "../../../../creusot-contracts/src/std/ops.rs" 121 14 121 133
   
   type t_F'0
   
@@ -433,11 +411,7 @@
   let%span s06_fn_specs2 = "06_fn_specs.rs" 32 45 32 46
   let%span s06_fn_specs3 = "06_fn_specs.rs" 31 10 31 41
   let%span s06_fn_specs4 = "06_fn_specs.rs" 32 54 32 63
-<<<<<<< HEAD
-  let%span sops5 = "../../../../creusot-contracts/src/std/ops.rs" 143 0 167 1
-=======
-  let%span sops5 = "../../../../creusot-contracts/src/std/ops.rs" 151 0 175 1
->>>>>>> dfce2a3a
+  let%span sops5 = "../../../../creusot-contracts/src/std/ops.rs" 146 0 170 1
   
   type t_F'0
   
@@ -490,11 +464,7 @@
   let%span s06_fn_specs2 = "06_fn_specs.rs" 38 46 38 47
   let%span s06_fn_specs3 = "06_fn_specs.rs" 37 10 37 41
   let%span s06_fn_specs4 = "06_fn_specs.rs" 38 55 38 64
-<<<<<<< HEAD
-  let%span sops5 = "../../../../creusot-contracts/src/std/ops.rs" 143 0 167 1
-=======
-  let%span sops5 = "../../../../creusot-contracts/src/std/ops.rs" 151 0 175 1
->>>>>>> dfce2a3a
+  let%span sops5 = "../../../../creusot-contracts/src/std/ops.rs" 146 0 170 1
   
   type t_F'0
   
@@ -545,11 +515,7 @@
   let%span s06_fn_specs0 = "06_fn_specs.rs" 45 6 45 7
   let%span s06_fn_specs1 = "06_fn_specs.rs" 43 11 43 36
   let%span s06_fn_specs2 = "06_fn_specs.rs" 44 38 44 39
-<<<<<<< HEAD
-  let%span sops3 = "../../../../creusot-contracts/src/std/ops.rs" 143 0 167 1
-=======
-  let%span sops3 = "../../../../creusot-contracts/src/std/ops.rs" 151 0 175 1
->>>>>>> dfce2a3a
+  let%span sops3 = "../../../../creusot-contracts/src/std/ops.rs" 146 0 170 1
   
   use prelude.prelude.UIntSize
   
@@ -589,75 +555,30 @@
       
     | bb2 = bb3
     | bb3 = return' {_0} ]
-<<<<<<< HEAD
     ) [ & _0 : () = any_l () | & f : t_F'0 = f | & _4 : usize = any_l () ] 
     [ return' (result:())-> (! return' {result}) ]
     
 end
-=======
-    ) [ & _0 : () = any_l () | & f : f = f | & _4 : usize = any_l () ]  [ return' (result:())-> (! return' {result}) ] 
-end
-module T_06_fn_specs__caller__qyClosure0 [#"06_fn_specs.rs" 49 17 49 20]
-  type m_06_fn_specs__caller__qyClosure0  =
-    | M_06_fn_specs__caller__qyClosure0
-  
-  let rec m_06_fn_specs__caller__qyClosure0 (input:m_06_fn_specs__caller__qyClosure0) (ret  )= any
-    [ good -> {M_06_fn_specs__caller__qyClosure0  = input} (! ret) ]
-    
-end
-module M_06_fn_specs__caller__qyClosure0 [#"06_fn_specs.rs" 49 17 49 20]
-  use prelude.prelude.UIntSize
-  
-  use prelude.prelude.Int
-  
-  use T_06_fn_specs__caller__qyClosure0 as Closure'0
-  
-  use prelude.prelude.Intrinsic
-  
-  meta "compute_max_steps" 1000000
-  
-  let rec m_06_fn_specs__caller__qyClosure0 (_1:Closure'0.m_06_fn_specs__caller__qyClosure0) (_2:usize) (return'  (ret:()))= (! bb0
-    [ bb0 = return' {_0} ]
-    ) [ & _0 : () = any_l () ]  [ return' (result:())-> (! return' {result}) ] 
-end
->>>>>>> dfce2a3a
 module M_06_fn_specs__caller [#"06_fn_specs.rs" 48 0 48 15]
   let%span s06_fn_specs0 = "06_fn_specs.rs" 43 11 43 36
   let%span s06_fn_specs1 = "06_fn_specs.rs" 44 38 44 39
   
-<<<<<<< HEAD
-=======
-  use T_06_fn_specs__caller__qyClosure0 as Closure'0
-  
-  predicate inv'0 (_1 : Closure'0.m_06_fn_specs__caller__qyClosure0)
-  
-  axiom inv_axiom'0 [@rewrite] : forall x : Closure'0.m_06_fn_specs__caller__qyClosure0 [inv'0 x] . inv'0 x = true
-  
->>>>>>> dfce2a3a
   use prelude.prelude.Intrinsic
   
   use prelude.prelude.UIntSize
   
   predicate inv'0 (_1 : ())
   
-<<<<<<< HEAD
   axiom inv_axiom'0 [@rewrite] : forall x : () [inv'0 x] . inv'0 x = true
   
   let rec closure0'0 (_1:()) (_2:usize) (return'  (ret:()))= (! bb0 [ bb0 = return' {_0} ] ) [ & _0 : () = any_l () ] 
     [ return' (result:())-> (! return' {result}) ]
-=======
-  predicate precondition'0 [#"06_fn_specs.rs" 49 17 49 20] (self : Closure'0.m_06_fn_specs__caller__qyClosure0) (args : usize)
->>>>>>> dfce2a3a
     
   
   predicate precondition'0 [#"06_fn_specs.rs" 49 17 49 20] (self : ()) (args : usize) =
     let (_2) = args in true
   
-<<<<<<< HEAD
   let rec fn_once_user'0 (f:()) (return'  (ret:()))= {[@expl:precondition] [%#s06_fn_specs1] inv'0 f}
-=======
-  let rec fn_once_user'0 (f:Closure'0.m_06_fn_specs__caller__qyClosure0) (return'  (ret:()))= {[@expl:precondition] [%#s06_fn_specs1] inv'0 f}
->>>>>>> dfce2a3a
     {[@expl:precondition] [%#s06_fn_specs0] precondition'0 f ((0 : usize))}
     any [ return' (result:())-> (! return' {result}) ] 
   
@@ -665,19 +586,8 @@
   
   let rec caller'0 (_1:()) (return'  (ret:()))= (! bb0
     [ bb0 = s0
-<<<<<<< HEAD
       [ s0 =  [ &_1 <- () ] s1 | s1 = fn_once_user'0 {_1} (fun (_ret':()) ->  [ &_0 <- _ret' ] s2) | s2 = bb1 ]
       
     | bb1 = return' {_0} ]
     ) [ & _0 : () = any_l () | & _1 : () = any_l () ]  [ return' (result:())-> (! return' {result}) ] 
-=======
-      [ s0 =  [ &_1 <- Closure'0.M_06_fn_specs__caller__qyClosure0 ] s1
-      | s1 = fn_once_user'0 {_1} (fun (_ret':()) ->  [ &_0 <- _ret' ] s2)
-      | s2 = bb1 ]
-      
-    | bb1 = return' {_0} ]
-    ) [ & _0 : () = any_l () | & _1 : Closure'0.m_06_fn_specs__caller__qyClosure0 = any_l () ] 
-    [ return' (result:())-> (! return' {result}) ]
-    
->>>>>>> dfce2a3a
 end