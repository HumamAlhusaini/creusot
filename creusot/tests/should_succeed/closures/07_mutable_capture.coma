module M_07_mutable_capture__test_fnmut [#"07_mutable_capture.rs" 5 0 5 29]
  let%span s07_mutable_capture0 = "07_mutable_capture.rs" 17 20 17 33
  let%span s07_mutable_capture1 = "07_mutable_capture.rs" 4 11 4 24
  let%span s07_mutable_capture2 = "07_mutable_capture.rs" 10 17 10 18
  let%span s07_mutable_capture3 = "07_mutable_capture.rs" 11 12 11 13
  let%span s07_mutable_capture4 = "07_mutable_capture.rs" 7 19 7 33
  let%span s07_mutable_capture5 = "07_mutable_capture.rs" 8 18 8 35
  let%span sresolve6 = "../../../../creusot-contracts/src/resolve.rs" 41 20 41 34
  
  use prelude.prelude.Borrow
  
  use prelude.prelude.UInt32
  
  type closure1'1  =
    { field_0'0: borrowed uint32 }
  
  predicate resolve'3 (self : borrowed closure1'1) =
    [%#sresolve6] self.final = self.current
  
  predicate resolve'1 (_1 : borrowed closure1'1) =
    resolve'3 _1
  
  use prelude.prelude.Int32
  
  use prelude.prelude.Intrinsic
  
  use prelude.prelude.UInt32
  
  use prelude.prelude.Int
  
  predicate unnest'0 [#"07_mutable_capture.rs" 8 8 8 37] (self : closure1'1) (_2 : closure1'1) =
    (_2.field_0'0).final = (self.field_0'0).final
  
<<<<<<< HEAD
  let rec closure1'0 (_1:borrowed closure1'1) (return'  (ret:int32))= {[%#s07_mutable_capture4] UInt32.to_int ((_1.current).field_0'0).current
=======
  let rec m_07_mutable_capture__test_fnmut__qyClosure1 (_1:borrowed Closure'0.m_07_mutable_capture__test_fnmut__qyClosure1) (return'  (ret:int32))= {[@expl:closure requires] [%#s07_mutable_capture2] UInt32.to_int (field_0'0 _1.current).current
>>>>>>> 34cd6190
    < 1000000}
    (! bb0
    [ bb0 = s0
      [ s0 = UInt32.add {((_1.current).field_0'0).current} {[%#s07_mutable_capture2] (1 : uint32)}
          (fun (_ret':uint32) ->
             [ &_1 <- { _1 with current = { field_0'0 = { (_1.current).field_0'0 with current = _ret' } } } ] 
            s1)
      | s1 = -{resolve'1 _1}- s2
      | s2 =  [ &res1 <- [%#s07_mutable_capture3] (5 : int32) ] s3
      | s3 =  [ &res <- res1 ] s4
      | s4 =  [ &_0 <- res ] s5
      | s5 = return' {_0} ]
       ]
    )
    [ & _0 : int32 = any_l () | & _1 : borrowed closure1'1 = _1 | & res : int32 = any_l () | & res1 : int32 = any_l () ]
    
<<<<<<< HEAD
    [ return' (result:int32)-> {[@expl:postcondition] unnest'0 _1.current _1.final}
      {[@expl:postcondition] [%#s07_mutable_capture5] UInt32.to_int ((_1.final).field_0'0).current
      = UInt32.to_int ((_1.current).field_0'0).current + 1}
=======
    [ return' (result:int32)-> {[@expl:closure ensures] [%#s07_mutable_capture3] UInt32.to_int (field_0'0 _1.final).current
      = UInt32.to_int (field_0'0 _1.current).current + 1}
      {[@expl:closure unnest] unnest'0 _1.current _1.final}
>>>>>>> 34cd6190
      (! return' {result}) ]
    
  
  predicate resolve'5 (self : borrowed uint32) =
    [%#sresolve6] self.final = self.current
  
  predicate resolve'4 (_1 : borrowed uint32) =
    resolve'5 _1
  
  predicate resolve'2 [#"07_mutable_capture.rs" 8 8 8 37] (_1 : closure1'1) =
    resolve'4 _1.field_0'0
  
<<<<<<< HEAD
  predicate resolve'0 (_1 : closure1'1) =
    resolve'2 _1
  
  meta "compute_max_steps" 1000000
  
  let rec test_fnmut'0 (x:uint32) (return'  (ret:()))= {[%#s07_mutable_capture1] UInt32.to_int x = 100000}
=======
  let rec closure1'0 (_1:borrowed Closure'0.m_07_mutable_capture__test_fnmut__qyClosure1) (return'  (ret:int32))= {[@expl:closure requires] [%#s07_mutable_capture2] UInt32.to_int (field_0'0 _1.current).current
    < 1000000}
    any
    [ return' (result:int32)-> {[%#s07_mutable_capture3] UInt32.to_int (field_0'0 _1.final).current
      = UInt32.to_int (field_0'0 _1.current).current + 1}
      {unnest'0 _1.current _1.final}
      (! return' {result}) ]
    
  
  meta "compute_max_steps" 1000000
  
  let rec test_fnmut (x:uint32) (return'  (ret:()))= {[@expl:test_fnmut requires] [%#s07_mutable_capture1] UInt32.to_int x
    = 100000}
>>>>>>> 34cd6190
    (! bb0
    [ bb0 = s0
      [ s0 = Borrow.borrow_mut <uint32> {x} (fun (_ret':borrowed uint32) ->  [ &_4 <- _ret' ]  [ &x <- _ret'.final ] s1)
      | s1 =  [ &c <- { field_0'0 = _4 } ] s2
      | s2 = Borrow.borrow_mut <closure1'1> {c}
          (fun (_ret':borrowed closure1'1) ->  [ &_6 <- _ret' ]  [ &c <- _ret'.final ] s3)
      | s3 = closure1'0 {_6} (fun (_ret':int32) ->  [ &_5 <- _ret' ] s4)
      | s4 = bb1 ]
      
    | bb1 = s0
      [ s0 = Borrow.borrow_mut <closure1'1> {c}
          (fun (_ret':borrowed closure1'1) ->  [ &_9 <- _ret' ]  [ &c <- _ret'.final ] s1)
      | s1 = closure1'0 {_9} (fun (_ret':int32) ->  [ &_8 <- _ret' ] s2)
      | s2 = bb2 ]
      
    | bb2 = s0
      [ s0 = -{resolve'0 c}- s1
      | s1 = {[@expl:assertion] [%#s07_mutable_capture0] UInt32.to_int x = 100002} s2
      | s2 = return' {_0} ]
       ]
    )
    [ & _0 : () = any_l ()
    | & x : uint32 = x
    | & c : closure1'1 = any_l ()
    | & _4 : borrowed uint32 = any_l ()
    | & _5 : int32 = any_l ()
    | & _6 : borrowed closure1'1 = any_l ()
    | & _7 : () = any_l ()
    | & _8 : int32 = any_l ()
    | & _9 : borrowed closure1'1 = any_l ()
    | & _10 : () = any_l () ]
     [ return' (result:())-> (! return' {result}) ] 
end<|MERGE_RESOLUTION|>--- conflicted
+++ resolved
@@ -31,11 +31,7 @@
   predicate unnest'0 [#"07_mutable_capture.rs" 8 8 8 37] (self : closure1'1) (_2 : closure1'1) =
     (_2.field_0'0).final = (self.field_0'0).final
   
-<<<<<<< HEAD
-  let rec closure1'0 (_1:borrowed closure1'1) (return'  (ret:int32))= {[%#s07_mutable_capture4] UInt32.to_int ((_1.current).field_0'0).current
-=======
-  let rec m_07_mutable_capture__test_fnmut__qyClosure1 (_1:borrowed Closure'0.m_07_mutable_capture__test_fnmut__qyClosure1) (return'  (ret:int32))= {[@expl:closure requires] [%#s07_mutable_capture2] UInt32.to_int (field_0'0 _1.current).current
->>>>>>> 34cd6190
+  let rec closure1'0 (_1:borrowed closure1'1) (return'  (ret:int32))= {[@expl:closure requires] [%#s07_mutable_capture4] UInt32.to_int ((_1.current).field_0'0).current
     < 1000000}
     (! bb0
     [ bb0 = s0
@@ -52,15 +48,9 @@
     )
     [ & _0 : int32 = any_l () | & _1 : borrowed closure1'1 = _1 | & res : int32 = any_l () | & res1 : int32 = any_l () ]
     
-<<<<<<< HEAD
-    [ return' (result:int32)-> {[@expl:postcondition] unnest'0 _1.current _1.final}
-      {[@expl:postcondition] [%#s07_mutable_capture5] UInt32.to_int ((_1.final).field_0'0).current
+    [ return' (result:int32)-> {[@expl:closure ensures] [%#s07_mutable_capture5] UInt32.to_int ((_1.final).field_0'0).current
       = UInt32.to_int ((_1.current).field_0'0).current + 1}
-=======
-    [ return' (result:int32)-> {[@expl:closure ensures] [%#s07_mutable_capture3] UInt32.to_int (field_0'0 _1.final).current
-      = UInt32.to_int (field_0'0 _1.current).current + 1}
       {[@expl:closure unnest] unnest'0 _1.current _1.final}
->>>>>>> 34cd6190
       (! return' {result}) ]
     
   
@@ -73,28 +63,13 @@
   predicate resolve'2 [#"07_mutable_capture.rs" 8 8 8 37] (_1 : closure1'1) =
     resolve'4 _1.field_0'0
   
-<<<<<<< HEAD
   predicate resolve'0 (_1 : closure1'1) =
     resolve'2 _1
   
   meta "compute_max_steps" 1000000
   
-  let rec test_fnmut'0 (x:uint32) (return'  (ret:()))= {[%#s07_mutable_capture1] UInt32.to_int x = 100000}
-=======
-  let rec closure1'0 (_1:borrowed Closure'0.m_07_mutable_capture__test_fnmut__qyClosure1) (return'  (ret:int32))= {[@expl:closure requires] [%#s07_mutable_capture2] UInt32.to_int (field_0'0 _1.current).current
-    < 1000000}
-    any
-    [ return' (result:int32)-> {[%#s07_mutable_capture3] UInt32.to_int (field_0'0 _1.final).current
-      = UInt32.to_int (field_0'0 _1.current).current + 1}
-      {unnest'0 _1.current _1.final}
-      (! return' {result}) ]
-    
-  
-  meta "compute_max_steps" 1000000
-  
-  let rec test_fnmut (x:uint32) (return'  (ret:()))= {[@expl:test_fnmut requires] [%#s07_mutable_capture1] UInt32.to_int x
+  let rec test_fnmut'0 (x:uint32) (return'  (ret:()))= {[@expl:test_fnmut requires] [%#s07_mutable_capture1] UInt32.to_int x
     = 100000}
->>>>>>> 34cd6190
     (! bb0
     [ bb0 = s0
       [ s0 = Borrow.borrow_mut <uint32> {x} (fun (_ret':borrowed uint32) ->  [ &_4 <- _ret' ]  [ &x <- _ret'.final ] s1)
