--- conflicted
+++ resolved
@@ -1,69 +1,23 @@
-<<<<<<< HEAD
-
-=======
-module T_01_basic__uses_closure__qyClosure0 [#"01_basic.rs" 8 14 8 16]
-  use prelude.prelude.Borrow
-  
-  type m_01_basic__uses_closure__qyClosure0  =
-    | M_01_basic__uses_closure__qyClosure0 bool
-  
-  let rec m_01_basic__uses_closure__qyClosure0 (input:m_01_basic__uses_closure__qyClosure0) (ret  (y:bool))= any
-    [ good (y:bool)-> {M_01_basic__uses_closure__qyClosure0 y = input} (! ret {y}) ]
-    
-end
-module M_01_basic__uses_closure__qyClosure0 [#"01_basic.rs" 8 14 8 16]
-  use prelude.prelude.Intrinsic
-  
-  use prelude.prelude.Borrow
-  
-  use T_01_basic__uses_closure__qyClosure0 as Closure'0
-  
-  meta "compute_max_steps" 1000000
-  
-  let rec m_01_basic__uses_closure__qyClosure0 (_1:Closure'0.m_01_basic__uses_closure__qyClosure0) (return'  (ret:bool))= (! bb0
-    [ bb0 = s0
-      [ s0 = Closure'0.m_01_basic__uses_closure__qyClosure0 {_1} (fun (r'0:bool) ->  [ &_0 <- r'0 ] s1)
-      | s1 = return' {_0} ]
-       ]
-    ) [ & _0 : bool = any_l () | & _1 : Closure'0.m_01_basic__uses_closure__qyClosure0 = _1 ] 
-    [ return' (result:bool)-> (! return' {result}) ]
-    
-end
->>>>>>> dfce2a3a
 module M_01_basic__uses_closure [#"01_basic.rs" 6 0 6 21]
   let%span s01_basic0 = "01_basic.rs" 7 12 7 16
   
   use prelude.prelude.Intrinsic
   
-<<<<<<< HEAD
-  use prelude.prelude.Borrow
-  
-  type m_01_basic__uses_closure__qy123zclosureqy35z0qy125z'0  =
+  use prelude.prelude.Borrow
+  
+  type closure0'1  =
     { field_0'0: bool }
   
-  let rec closure0'0 (_1:m_01_basic__uses_closure__qy123zclosureqy35z0qy125z'0) (return'  (ret:bool))= (! bb0
+  let rec closure0'0 (_1:closure0'1) (return'  (ret:bool))= (! bb0
     [ bb0 = s0 [ s0 =  [ &_0 <- _1.field_0'0 ] s1 | s1 = return' {_0} ]  ]
-    ) [ & _0 : bool = any_l () | & _1 : m_01_basic__uses_closure__qy123zclosureqy35z0qy125z'0 = _1 ] 
-=======
-  use T_01_basic__uses_closure__qyClosure0 as Closure'0
-  
-  use prelude.prelude.Borrow
-  
-  let rec closure0'0 (_1:Closure'0.m_01_basic__uses_closure__qyClosure0) (return'  (ret:bool))= any
->>>>>>> dfce2a3a
-    [ return' (result:bool)-> (! return' {result}) ]
-    
+    ) [ & _0 : bool = any_l () | & _1 : closure0'1 = _1 ]  [ return' (result:bool)-> (! return' {result}) ] 
   
   meta "compute_max_steps" 1000000
   
   let rec uses_closure'0 (_1:()) (return'  (ret:()))= (! bb0
     [ bb0 = s0
       [ s0 =  [ &y <- [%#s01_basic0] true ] s1
-<<<<<<< HEAD
       | s1 =  [ &_4 <- { field_0'0 = y } ] s2
-=======
-      | s1 =  [ &_4 <- Closure'0.M_01_basic__uses_closure__qyClosure0 y ] s2
->>>>>>> dfce2a3a
       | s2 = closure0'0 {_4} (fun (_ret':bool) ->  [ &_x <- _ret' ] s3)
       | s3 = bb1 ]
       
@@ -72,86 +26,37 @@
     [ & _0 : () = any_l ()
     | & y : bool = any_l ()
     | & _x : bool = any_l ()
-<<<<<<< HEAD
-    | & _4 : m_01_basic__uses_closure__qy123zclosureqy35z0qy125z'0 = any_l ()
+    | & _4 : closure0'1 = any_l ()
     | & _6 : () = any_l () ]
      [ return' (result:())-> (! return' {result}) ] 
 end
-=======
-    | & _4 : Closure'0.m_01_basic__uses_closure__qyClosure0 = any_l ()
-    | & _6 : () = any_l () ]
-     [ return' (result:())-> (! return' {result}) ] 
-end
-module T_01_basic__multi_arg__qyClosure0 [#"01_basic.rs" 12 12 12 18]
-  type m_01_basic__multi_arg__qyClosure0  =
-    | M_01_basic__multi_arg__qyClosure0
-  
-  let rec m_01_basic__multi_arg__qyClosure0 (input:m_01_basic__multi_arg__qyClosure0) (ret  )= any
-    [ good -> {M_01_basic__multi_arg__qyClosure0  = input} (! ret) ]
-    
-end
-module M_01_basic__multi_arg__qyClosure0 [#"01_basic.rs" 12 12 12 18]
-  use T_01_basic__multi_arg__qyClosure0 as Closure'0
-  
-  use prelude.prelude.Borrow
-  
-  use prelude.prelude.Intrinsic
-  
-  use prelude.prelude.Int
+module M_01_basic__multi_arg [#"01_basic.rs" 11 0 11 18]
+  let%span s01_basic0 = "01_basic.rs" 13 17 13 18
+  let%span s01_basic1 = "01_basic.rs" 13 20 13 21
   
   use prelude.prelude.Int32
   
-  meta "compute_max_steps" 1000000
-  
-  let rec m_01_basic__multi_arg__qyClosure0 (_1:Closure'0.m_01_basic__multi_arg__qyClosure0) (a:int32) (b:int32) (return'  (ret:int32))= (! bb0
+  use prelude.prelude.Intrinsic
+  
+  use prelude.prelude.Borrow
+  
+  let rec closure0'0 (_1:()) (a:int32) (b:int32) (return'  (ret:int32))= (! bb0
     [ bb0 = s0 [ s0 = Int32.add {a} {b} (fun (_ret':int32) ->  [ &_0 <- _ret' ] s1) | s1 = return' {_0} ]  ]
     ) [ & _0 : int32 = any_l () | & a : int32 = a | & b : int32 = b ] 
     [ return' (result:int32)-> (! return' {result}) ]
     
-end
->>>>>>> dfce2a3a
-module M_01_basic__multi_arg [#"01_basic.rs" 11 0 11 18]
-  let%span s01_basic0 = "01_basic.rs" 13 17 13 18
-  let%span s01_basic1 = "01_basic.rs" 13 20 13 21
-  
-  use prelude.prelude.Int32
-  
-<<<<<<< HEAD
-  use prelude.prelude.Intrinsic
-  
-  use prelude.prelude.Borrow
-  
-  let rec closure0'0 (_1:()) (a:int32) (b:int32) (return'  (ret:int32))= (! bb0
-    [ bb0 = s0 [ s0 = Int32.add {a} {b} (fun (_ret':int32) ->  [ &_0 <- _ret' ] s1) | s1 = return' {_0} ]  ]
-    ) [ & _0 : int32 = any_l () | & a : int32 = a | & b : int32 = b ] 
-=======
-  use prelude.prelude.Int
-  
-  use T_01_basic__multi_arg__qyClosure0 as Closure'0
-  
-  use prelude.prelude.Borrow
-  
-  let rec closure0'0 (_1:Closure'0.m_01_basic__multi_arg__qyClosure0) (a:int32) (b:int32) (return'  (ret:int32))= any
->>>>>>> dfce2a3a
-    [ return' (result:int32)-> (! return' {result}) ]
-    
   
   meta "compute_max_steps" 1000000
   
   let rec multi_arg'0 (_1:()) (return'  (ret:()))= (! bb0
     [ bb0 = s0
-<<<<<<< HEAD
       [ s0 =  [ &x <- () ] s1
-=======
-      [ s0 =  [ &x <- Closure'0.M_01_basic__multi_arg__qyClosure0 ] s1
->>>>>>> dfce2a3a
       | s1 =  [ &_4 <- (([%#s01_basic0] (0 : int32)), ([%#s01_basic1] (3 : int32))) ] s2
       | s2 = closure0'0 {x} {let (r'0, _) = _4 in r'0} {let (_, r'1) = _4 in r'1}
           (fun (_ret':int32) ->  [ &_a <- _ret' ] s3)
       | s3 = bb1 ]
       
     | bb1 = return' {_0} ]
-<<<<<<< HEAD
     ) [ & _0 : () = any_l () | & x : () = any_l () | & _a : int32 = any_l () | & _4 : (int32, int32) = any_l () ] 
     [ return' (result:())-> (! return' {result}) ]
     
@@ -160,57 +65,26 @@
   let%span s01_basic0 = "01_basic.rs" 19 17 19 21
   let%span s01_basic1 = "01_basic.rs" 22 14 22 15
   let%span sresolve2 = "../../../../creusot-contracts/src/resolve.rs" 41 20 41 34
-=======
-    )
-    [ & _0 : () = any_l ()
-    | & x : Closure'0.m_01_basic__multi_arg__qyClosure0 = any_l ()
-    | & _a : int32 = any_l ()
-    | & _4 : (int32, int32) = any_l () ]
-     [ return' (result:())-> (! return' {result}) ] 
-end
-module T_01_basic__move_closure__qyClosure0 [#"01_basic.rs" 21 16 21 23]
+  
   use prelude.prelude.Int32
->>>>>>> dfce2a3a
-  
-  use prelude.prelude.Int32
-  
-  use prelude.prelude.Borrow
-  
-<<<<<<< HEAD
-  type m_01_basic__move_closure__qy123zclosureqy35z0qy125z'0  =
+  
+  use prelude.prelude.Borrow
+  
+  type closure0'1  =
     { field_0'0: borrowed int32 }
   
-  predicate resolve'3 (self : borrowed m_01_basic__move_closure__qy123zclosureqy35z0qy125z'0) =
+  predicate resolve'3 (self : borrowed closure0'1) =
     [%#sresolve2] self.final = self.current
   
-  predicate resolve'1 (_1 : borrowed m_01_basic__move_closure__qy123zclosureqy35z0qy125z'0) =
+  predicate resolve'1 (_1 : borrowed closure0'1) =
     resolve'3 _1
   
   use prelude.prelude.Intrinsic
   
-  predicate unnest'0 [#"01_basic.rs" 21 16 21 23] (self : m_01_basic__move_closure__qy123zclosureqy35z0qy125z'0) (_2 : m_01_basic__move_closure__qy123zclosureqy35z0qy125z'0)
-=======
-  type m_01_basic__move_closure__qyClosure0  =
-    | M_01_basic__move_closure__qyClosure0 (borrowed int32)
-  
-  let rec m_01_basic__move_closure__qyClosure0 (input:m_01_basic__move_closure__qyClosure0) (ret  (a:borrowed int32))= any
-    [ good (a:borrowed int32)-> {M_01_basic__move_closure__qyClosure0 a = input} (! ret {a}) ]
-    
-end
-module M_01_basic__move_closure__qyClosure0 [#"01_basic.rs" 21 16 21 23]
-  let%span s01_basic0 = "01_basic.rs" 22 14 22 15
-  let%span sresolve1 = "../../../../creusot-contracts/src/resolve.rs" 41 20 41 34
-  
-  use T_01_basic__move_closure__qyClosure0 as Closure'0
-  
-  predicate unnest'0 [#"01_basic.rs" 21 16 21 23] (self : Closure'0.m_01_basic__move_closure__qyClosure0) (_2 : Closure'0.m_01_basic__move_closure__qyClosure0)
->>>>>>> dfce2a3a
-    
-   =
+  predicate unnest'0 [#"01_basic.rs" 21 16 21 23] (self : closure0'1) (_2 : closure0'1) =
     true
   
-<<<<<<< HEAD
-  let rec closure0'0 (_1:borrowed m_01_basic__move_closure__qy123zclosureqy35z0qy125z'0) (return'  (ret:()))= (! bb0
+  let rec closure0'0 (_1:borrowed closure0'1) (return'  (ret:()))= (! bb0
     [ bb0 = s0
       [ s0 = Int32.add {((_1.current).field_0'0).current} {[%#s01_basic1] (1 : int32)}
           (fun (_ret':int32) ->
@@ -219,7 +93,7 @@
       | s1 = -{resolve'1 _1}- s2
       | s2 = return' {_0} ]
        ]
-    ) [ & _0 : () = any_l () | & _1 : borrowed m_01_basic__move_closure__qy123zclosureqy35z0qy125z'0 = _1 ] 
+    ) [ & _0 : () = any_l () | & _1 : borrowed closure0'1 = _1 ] 
     [ return' (result:())-> {[@expl:postcondition] unnest'0 _1.current _1.final} (! return' {result}) ]
     
   
@@ -229,87 +103,11 @@
   predicate resolve'4 (_1 : borrowed int32) =
     resolve'5 _1
   
-  predicate resolve'2 [#"01_basic.rs" 21 16 21 23] (_1 : m_01_basic__move_closure__qy123zclosureqy35z0qy125z'0) =
+  predicate resolve'2 [#"01_basic.rs" 21 16 21 23] (_1 : closure0'1) =
     resolve'4 _1.field_0'0
   
-  predicate resolve'0 (_1 : m_01_basic__move_closure__qy123zclosureqy35z0qy125z'0) =
+  predicate resolve'0 (_1 : closure0'1) =
     resolve'2 _1
-=======
-  use prelude.prelude.Intrinsic
-  
-  use prelude.prelude.Borrow
-  
-  predicate resolve'1 (self : borrowed Closure'0.m_01_basic__move_closure__qyClosure0) =
-    [%#sresolve1] self.final = self.current
-  
-  predicate resolve'0 (_1 : borrowed Closure'0.m_01_basic__move_closure__qyClosure0) =
-    resolve'1 _1
-  
-  use prelude.prelude.Int
-  
-  use prelude.prelude.Int32
-  
-  meta "compute_max_steps" 1000000
-  
-  let rec m_01_basic__move_closure__qyClosure0 (_1:borrowed Closure'0.m_01_basic__move_closure__qyClosure0) (return'  (ret:()))= (! bb0
-    [ bb0 = s0
-      [ s0 = Closure'0.m_01_basic__move_closure__qyClosure0 {_1.current}
-          (fun (r'0:borrowed int32) ->
-            Int32.add {r'0.current} {[%#s01_basic0] (1 : int32)}
-              (fun (_ret':int32) ->
-                Closure'0.m_01_basic__move_closure__qyClosure0 {_1.current}
-                  (fun (r'1:borrowed int32) ->
-                    
-                    [ &_1 <- { _1 with current = Closure'0.M_01_basic__move_closure__qyClosure0 ({ r'1 with current = _ret' ; }) ; } ]
-                    
-                    s1)))
-      | s1 = -{resolve'0 _1}- s2
-      | s2 = return' {_0} ]
-       ]
-    ) [ & _0 : () = any_l () | & _1 : borrowed Closure'0.m_01_basic__move_closure__qyClosure0 = _1 ] 
-    [ return' (result:())-> {[@expl:postcondition] unnest'0 _1.current _1.final} (! return' {result}) ]
-    
-end
-module M_01_basic__move_closure [#"01_basic.rs" 18 0 18 21]
-  let%span s01_basic0 = "01_basic.rs" 19 17 19 21
-  let%span sresolve1 = "../../../../creusot-contracts/src/resolve.rs" 41 20 41 34
-  
-  use prelude.prelude.Intrinsic
-  
-  use prelude.prelude.Int32
-  
-  use prelude.prelude.Int
-  
-  use prelude.prelude.Borrow
-  
-  predicate resolve'3 (self : borrowed int32) =
-    [%#sresolve1] self.final = self.current
-  
-  predicate resolve'2 (_1 : borrowed int32) =
-    resolve'3 _1
-  
-  use T_01_basic__move_closure__qyClosure0 as Closure'0
-  
-  function field_0'0 [#"01_basic.rs" 21 16 21 23] (self : Closure'0.m_01_basic__move_closure__qyClosure0) : borrowed int32
-    
-   =
-    let Closure'0.M_01_basic__move_closure__qyClosure0 a = self in a
-  
-  predicate resolve'1 [#"01_basic.rs" 21 16 21 23] (_1 : Closure'0.m_01_basic__move_closure__qyClosure0) =
-    resolve'2 (field_0'0 _1)
-  
-  predicate resolve'0 (_1 : Closure'0.m_01_basic__move_closure__qyClosure0) =
-    resolve'1 _1
-  
-  predicate unnest'0 [#"01_basic.rs" 21 16 21 23] (self : Closure'0.m_01_basic__move_closure__qyClosure0) (_2 : Closure'0.m_01_basic__move_closure__qyClosure0)
-    
-   =
-    true
-  
-  let rec closure0'0 (_1:borrowed Closure'0.m_01_basic__move_closure__qyClosure0) (return'  (ret:()))= any
-    [ return' (result:())-> {unnest'0 _1.current _1.final} (! return' {result}) ]
-    
->>>>>>> dfce2a3a
   
   meta "compute_max_steps" 1000000
   
@@ -317,32 +115,15 @@
     [ bb0 = s0
       [ s0 =  [ &_2 <- [%#s01_basic0] (0 : int32) ] s1
       | s1 = Borrow.borrow_mut <int32> {_2} (fun (_ret':borrowed int32) ->  [ &a <- _ret' ]  [ &_2 <- _ret'.final ] s2)
-<<<<<<< HEAD
       | s2 =  [ &x <- { field_0'0 = a } ] s3
-      | s3 = Borrow.borrow_mut <m_01_basic__move_closure__qy123zclosureqy35z0qy125z'0> {x}
-          (fun (_ret':borrowed m_01_basic__move_closure__qy123zclosureqy35z0qy125z'0) ->
-=======
-      | s2 =  [ &x <- Closure'0.M_01_basic__move_closure__qyClosure0 a ] s3
-      | s3 = Borrow.borrow_mut <Closure'0.m_01_basic__move_closure__qyClosure0> {x}
-          (fun (_ret':borrowed Closure'0.m_01_basic__move_closure__qyClosure0) ->
->>>>>>> dfce2a3a
-             [ &_5 <- _ret' ] 
-             [ &x <- _ret'.final ] 
-            s4)
+      | s3 = Borrow.borrow_mut <closure0'1> {x}
+          (fun (_ret':borrowed closure0'1) ->  [ &_5 <- _ret' ]  [ &x <- _ret'.final ] s4)
       | s4 = closure0'0 {_5} (fun (_ret':()) ->  [ &_4 <- _ret' ] s5)
       | s5 = bb1 ]
       
     | bb1 = s0
-<<<<<<< HEAD
-      [ s0 = Borrow.borrow_mut <m_01_basic__move_closure__qy123zclosureqy35z0qy125z'0> {x}
-          (fun (_ret':borrowed m_01_basic__move_closure__qy123zclosureqy35z0qy125z'0) ->
-=======
-      [ s0 = Borrow.borrow_mut <Closure'0.m_01_basic__move_closure__qyClosure0> {x}
-          (fun (_ret':borrowed Closure'0.m_01_basic__move_closure__qyClosure0) ->
->>>>>>> dfce2a3a
-             [ &_8 <- _ret' ] 
-             [ &x <- _ret'.final ] 
-            s1)
+      [ s0 = Borrow.borrow_mut <closure0'1> {x}
+          (fun (_ret':borrowed closure0'1) ->  [ &_8 <- _ret' ]  [ &x <- _ret'.final ] s1)
       | s1 = closure0'0 {_8} (fun (_ret':()) ->  [ &_7 <- _ret' ] s2)
       | s2 = bb2 ]
       
@@ -351,13 +132,12 @@
     [ & _0 : () = any_l ()
     | & a : borrowed int32 = any_l ()
     | & _2 : int32 = any_l ()
-<<<<<<< HEAD
-    | & x : m_01_basic__move_closure__qy123zclosureqy35z0qy125z'0 = any_l ()
+    | & x : closure0'1 = any_l ()
     | & _4 : () = any_l ()
-    | & _5 : borrowed m_01_basic__move_closure__qy123zclosureqy35z0qy125z'0 = any_l ()
+    | & _5 : borrowed closure0'1 = any_l ()
     | & _6 : () = any_l ()
     | & _7 : () = any_l ()
-    | & _8 : borrowed m_01_basic__move_closure__qy123zclosureqy35z0qy125z'0 = any_l ()
+    | & _8 : borrowed closure0'1 = any_l ()
     | & _9 : () = any_l () ]
      [ return' (result:())-> (! return' {result}) ] 
 end
@@ -366,96 +146,45 @@
   let%span s01_basic1 = "01_basic.rs" 38 12 38 21
   let%span s01_basic2 = "01_basic.rs" 30 27 30 36
   let%span sresolve3 = "../../../../creusot-contracts/src/resolve.rs" 41 20 41 34
-=======
-    | & x : Closure'0.m_01_basic__move_closure__qyClosure0 = any_l ()
-    | & _4 : () = any_l ()
-    | & _5 : borrowed Closure'0.m_01_basic__move_closure__qyClosure0 = any_l ()
-    | & _6 : () = any_l ()
-    | & _7 : () = any_l ()
-    | & _8 : borrowed Closure'0.m_01_basic__move_closure__qyClosure0 = any_l ()
-    | & _9 : () = any_l () ]
-     [ return' (result:())-> (! return' {result}) ] 
-end
-module T_01_basic__move_mut__qyClosure0 [#"01_basic.rs" 37 16 37 23]
+  
   use prelude.prelude.UInt32
   
-  use prelude.prelude.Int
-  
-  use prelude.prelude.Borrow
-  
-  type m_01_basic__move_mut__qyClosure0  =
-    | M_01_basic__move_mut__qyClosure0 (borrowed uint32)
-  
-  let rec m_01_basic__move_mut__qyClosure0 (input:m_01_basic__move_mut__qyClosure0) (ret  (x:borrowed uint32))= any
-    [ good (x:borrowed uint32)-> {M_01_basic__move_mut__qyClosure0 x = input} (! ret {x}) ]
-    
-end
-module M_01_basic__move_mut__qyClosure0 [#"01_basic.rs" 37 16 37 23]
-  let%span s01_basic0 = "01_basic.rs" 38 12 38 21
-  let%span s01_basic1 = "01_basic.rs" 30 27 30 36
-  let%span sresolve2 = "../../../../creusot-contracts/src/resolve.rs" 41 20 41 34
->>>>>>> dfce2a3a
-  
-  use prelude.prelude.UInt32
-  
   use prelude.prelude.Borrow
   
   predicate inv'0 (_1 : borrowed uint32)
   
   axiom inv_axiom'0 [@rewrite] : forall x : borrowed uint32 [inv'0 x] . inv'0 x = true
   
-<<<<<<< HEAD
   let rec new_ref'0 (_1:()) (return'  (ret:borrowed uint32))= any
     [ return' (result:borrowed uint32)-> {[%#s01_basic2] inv'0 result} (! return' {result}) ]
-=======
-  use T_01_basic__move_mut__qyClosure0 as Closure'0
-  
-  predicate unnest'0 [#"01_basic.rs" 37 16 37 23] (self : Closure'0.m_01_basic__move_mut__qyClosure0) (_2 : Closure'0.m_01_basic__move_mut__qyClosure0)
->>>>>>> dfce2a3a
     
   
   predicate resolve'4 (self : borrowed uint32) =
     [%#sresolve3] self.final = self.current
   
-<<<<<<< HEAD
   predicate resolve'1 (_1 : borrowed uint32) =
     resolve'4 _1
   
-  type m_01_basic__move_mut__qy123zclosureqy35z0qy125z'0  =
+  type closure0'1  =
     { field_0'0: borrowed uint32 }
-=======
-  predicate resolve'3 (self : borrowed Closure'0.m_01_basic__move_mut__qyClosure0) =
-    [%#sresolve2] self.final = self.current
-  
-  predicate resolve'1 (_1 : borrowed Closure'0.m_01_basic__move_mut__qyClosure0) =
-    resolve'3 _1
->>>>>>> dfce2a3a
-  
-  predicate resolve'5 (self : borrowed m_01_basic__move_mut__qy123zclosureqy35z0qy125z'0) =
+  
+  predicate resolve'5 (self : borrowed closure0'1) =
     [%#sresolve3] self.final = self.current
   
-  predicate resolve'2 (_1 : borrowed m_01_basic__move_mut__qy123zclosureqy35z0qy125z'0) =
+  predicate resolve'2 (_1 : borrowed closure0'1) =
     resolve'5 _1
   
   use prelude.prelude.Intrinsic
   
-  predicate unnest'0 [#"01_basic.rs" 37 16 37 23] (self : m_01_basic__move_mut__qy123zclosureqy35z0qy125z'0) (_2 : m_01_basic__move_mut__qy123zclosureqy35z0qy125z'0)
-    
-   =
+  predicate unnest'0 [#"01_basic.rs" 37 16 37 23] (self : closure0'1) (_2 : closure0'1) =
     true
   
-<<<<<<< HEAD
-  let rec closure0'0 (_1:borrowed m_01_basic__move_mut__qy123zclosureqy35z0qy125z'0) (return'  (ret:()))= (! bb0
+  let rec closure0'0 (_1:borrowed closure0'1) (return'  (ret:()))= (! bb0
     [ bb0 = s0 [ s0 = new_ref'0 {[%#s01_basic1] ()} (fun (_ret':borrowed uint32) ->  [ &_3 <- _ret' ] s1) | s1 = bb1 ] 
-=======
-  let rec m_01_basic__move_mut__qyClosure0 (_1:borrowed Closure'0.m_01_basic__move_mut__qyClosure0) (return'  (ret:()))= (! bb0
-    [ bb0 = s0 [ s0 = new_ref'0 {[%#s01_basic0] ()} (fun (_ret':borrowed uint32) ->  [ &_3 <- _ret' ] s1) | s1 = bb1 ] 
->>>>>>> dfce2a3a
     | bb1 = s0
       [ s0 = Borrow.borrow_final <uint32> {_3.current} {Borrow.get_id _3}
           (fun (_ret':borrowed uint32) ->  [ &_2 <- _ret' ]  [ &_3 <- { _3 with current = _ret'.final } ] s1)
       | s1 = -{match _1 with
-<<<<<<< HEAD
           | {current = {field_0'0 = x'0}} -> resolve'1 x'0
           | _ -> true
           end}-
@@ -463,61 +192,21 @@
       | s2 =  [ &_1 <- { _1 with current = { field_0'0 = _2 } } ] s3
       | s3 = -{resolve'2 _1}- s4
       | s4 = -{resolve'1 _3}- s5
-=======
-          | {current = Closure'0.M_01_basic__move_mut__qyClosure0 x'0} -> resolve'0 x'0
-          | _ -> true
-          end}-
-        s2
-      | s2 = Closure'0.m_01_basic__move_mut__qyClosure0 {_1.current}
-          (fun (r'0:borrowed uint32) ->
-             [ &_1 <- { _1 with current = Closure'0.M_01_basic__move_mut__qyClosure0 _2 ; } ] 
-            s3)
-      | s3 = -{resolve'1 _1}- s4
-      | s4 = -{resolve'0 _3}- s5
->>>>>>> dfce2a3a
       | s5 = return' {_0} ]
        ]
     )
     [ & _0 : () = any_l ()
-<<<<<<< HEAD
-    | & _1 : borrowed m_01_basic__move_mut__qy123zclosureqy35z0qy125z'0 = _1
-=======
-    | & _1 : borrowed Closure'0.m_01_basic__move_mut__qyClosure0 = _1
->>>>>>> dfce2a3a
+    | & _1 : borrowed closure0'1 = _1
     | & _2 : borrowed uint32 = any_l ()
     | & _3 : borrowed uint32 = any_l () ]
      [ return' (result:())-> {[@expl:postcondition] unnest'0 _1.current _1.final} (! return' {result}) ] 
   
-  predicate resolve'3 [#"01_basic.rs" 37 16 37 23] (_1 : m_01_basic__move_mut__qy123zclosureqy35z0qy125z'0) =
+  predicate resolve'3 [#"01_basic.rs" 37 16 37 23] (_1 : closure0'1) =
     resolve'1 _1.field_0'0
   
-  predicate resolve'0 (_1 : m_01_basic__move_mut__qy123zclosureqy35z0qy125z'0) =
+  predicate resolve'0 (_1 : closure0'1) =
     resolve'3 _1
   
-<<<<<<< HEAD
-=======
-  use T_01_basic__move_mut__qyClosure0 as Closure'0
-  
-  function field_0'0 [#"01_basic.rs" 37 16 37 23] (self : Closure'0.m_01_basic__move_mut__qyClosure0) : borrowed uint32
-   =
-    let Closure'0.M_01_basic__move_mut__qyClosure0 a = self in a
-  
-  predicate resolve'1 [#"01_basic.rs" 37 16 37 23] (_1 : Closure'0.m_01_basic__move_mut__qyClosure0) =
-    resolve'2 (field_0'0 _1)
-  
-  predicate resolve'0 (_1 : Closure'0.m_01_basic__move_mut__qyClosure0) =
-    resolve'1 _1
-  
-  predicate unnest'0 [#"01_basic.rs" 37 16 37 23] (self : Closure'0.m_01_basic__move_mut__qyClosure0) (_2 : Closure'0.m_01_basic__move_mut__qyClosure0)
-    
-   =
-    true
-  
-  let rec closure0'0 (_1:borrowed Closure'0.m_01_basic__move_mut__qyClosure0) (return'  (ret:()))= any
-    [ return' (result:())-> {unnest'0 _1.current _1.final} (! return' {result}) ]
-    
-  
->>>>>>> dfce2a3a
   meta "compute_max_steps" 1000000
   
   let rec move_mut'0 (_1:()) (return'  (ret:()))= (! bb0
@@ -525,32 +214,15 @@
       [ s0 =  [ &_2 <- [%#s01_basic0] (0 : uint32) ] s1
       | s1 = Borrow.borrow_mut <uint32> {_2}
           (fun (_ret':borrowed uint32) ->  [ &x <- _ret' ]  [ &_2 <- _ret'.final ] s2)
-<<<<<<< HEAD
       | s2 =  [ &a <- { field_0'0 = x } ] s3
-      | s3 = Borrow.borrow_mut <m_01_basic__move_mut__qy123zclosureqy35z0qy125z'0> {a}
-          (fun (_ret':borrowed m_01_basic__move_mut__qy123zclosureqy35z0qy125z'0) ->
-=======
-      | s2 =  [ &a <- Closure'0.M_01_basic__move_mut__qyClosure0 x ] s3
-      | s3 = Borrow.borrow_mut <Closure'0.m_01_basic__move_mut__qyClosure0> {a}
-          (fun (_ret':borrowed Closure'0.m_01_basic__move_mut__qyClosure0) ->
->>>>>>> dfce2a3a
-             [ &_5 <- _ret' ] 
-             [ &a <- _ret'.final ] 
-            s4)
+      | s3 = Borrow.borrow_mut <closure0'1> {a}
+          (fun (_ret':borrowed closure0'1) ->  [ &_5 <- _ret' ]  [ &a <- _ret'.final ] s4)
       | s4 = closure0'0 {_5} (fun (_ret':()) ->  [ &_4 <- _ret' ] s5)
       | s5 = bb1 ]
       
     | bb1 = s0
-<<<<<<< HEAD
-      [ s0 = Borrow.borrow_mut <m_01_basic__move_mut__qy123zclosureqy35z0qy125z'0> {a}
-          (fun (_ret':borrowed m_01_basic__move_mut__qy123zclosureqy35z0qy125z'0) ->
-=======
-      [ s0 = Borrow.borrow_mut <Closure'0.m_01_basic__move_mut__qyClosure0> {a}
-          (fun (_ret':borrowed Closure'0.m_01_basic__move_mut__qyClosure0) ->
->>>>>>> dfce2a3a
-             [ &_8 <- _ret' ] 
-             [ &a <- _ret'.final ] 
-            s1)
+      [ s0 = Borrow.borrow_mut <closure0'1> {a}
+          (fun (_ret':borrowed closure0'1) ->  [ &_8 <- _ret' ]  [ &a <- _ret'.final ] s1)
       | s1 = closure0'0 {_8} (fun (_ret':()) ->  [ &_7 <- _ret' ] s2)
       | s2 = bb2 ]
       
@@ -559,21 +231,12 @@
     [ & _0 : () = any_l ()
     | & x : borrowed uint32 = any_l ()
     | & _2 : uint32 = any_l ()
-<<<<<<< HEAD
-    | & a : m_01_basic__move_mut__qy123zclosureqy35z0qy125z'0 = any_l ()
+    | & a : closure0'1 = any_l ()
     | & _4 : () = any_l ()
-    | & _5 : borrowed m_01_basic__move_mut__qy123zclosureqy35z0qy125z'0 = any_l ()
+    | & _5 : borrowed closure0'1 = any_l ()
     | & _6 : () = any_l ()
     | & _7 : () = any_l ()
-    | & _8 : borrowed m_01_basic__move_mut__qy123zclosureqy35z0qy125z'0 = any_l ()
-=======
-    | & a : Closure'0.m_01_basic__move_mut__qyClosure0 = any_l ()
-    | & _4 : () = any_l ()
-    | & _5 : borrowed Closure'0.m_01_basic__move_mut__qyClosure0 = any_l ()
-    | & _6 : () = any_l ()
-    | & _7 : () = any_l ()
-    | & _8 : borrowed Closure'0.m_01_basic__move_mut__qyClosure0 = any_l ()
->>>>>>> dfce2a3a
+    | & _8 : borrowed closure0'1 = any_l ()
     | & _9 : () = any_l () ]
      [ return' (result:())-> (! return' {result}) ] 
 end