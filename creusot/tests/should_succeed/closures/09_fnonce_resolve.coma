--- conflicted
+++ resolved
@@ -1,5 +1,3 @@
-<<<<<<< HEAD
-
 module M_09_fnonce_resolve__f [#"09_fnonce_resolve.rs" 4 0 4 17]
   let%span s09_fnonce_resolve0 = "09_fnonce_resolve.rs" 5 16 5 20
   let%span s09_fnonce_resolve1 = "09_fnonce_resolve.rs" 6 16 6 20
@@ -10,54 +8,11 @@
   let%span s09_fnonce_resolve6 = "09_fnonce_resolve.rs" 10 14 10 37
   let%span sresolve7 = "../../../../creusot-contracts/src/resolve.rs" 55 8 55 23
   let%span sresolve8 = "../../../../creusot-contracts/src/resolve.rs" 41 20 41 34
-=======
-module T_09_fnonce_resolve__f__qyClosure0 [#"09_fnonce_resolve.rs" 10 4 10 39]
-  use prelude.prelude.Int32
-  
-  use prelude.prelude.Int
-  
-  use prelude.prelude.Borrow
-  
-  type m_09_fnonce_resolve__f__qyClosure0  =
-    | M_09_fnonce_resolve__f__qyClosure0 bool (borrowed int32) (borrowed int32)
-  
-  let rec m_09_fnonce_resolve__f__qyClosure0 (input:m_09_fnonce_resolve__f__qyClosure0) (ret  (c:bool) (bx:borrowed int32) (by':borrowed int32))= any
-    [ good (c:bool) (bx:borrowed int32) (by':borrowed int32)-> {M_09_fnonce_resolve__f__qyClosure0 c bx by' = input}
-      (! ret {c} {bx} {by'}) ]
-    
-end
-module M_09_fnonce_resolve__f__qyClosure0 [#"09_fnonce_resolve.rs" 10 4 10 39]
-  let%span s09_fnonce_resolve0 = "09_fnonce_resolve.rs" 16 21 16 22
-  let%span s09_fnonce_resolve1 = "09_fnonce_resolve.rs" 22 22 22 23
-  let%span s09_fnonce_resolve2 = "09_fnonce_resolve.rs" 9 23 9 52
-  let%span s09_fnonce_resolve3 = "09_fnonce_resolve.rs" 10 14 10 37
-  let%span sresolve4 = "../../../../creusot-contracts/src/resolve.rs" 55 8 55 23
-  let%span sresolve5 = "../../../../creusot-contracts/src/resolve.rs" 41 20 41 34
->>>>>>> dfce2a3a
   
   use prelude.prelude.Int32
   
   use prelude.prelude.Borrow
   
-<<<<<<< HEAD
-=======
-  use T_09_fnonce_resolve__f__qyClosure0 as Closure'0
-  
-  function field_2'0 [#"09_fnonce_resolve.rs" 10 4 10 39] (self : Closure'0.m_09_fnonce_resolve__f__qyClosure0) : borrowed int32
-    
-   =
-    let Closure'0.M_09_fnonce_resolve__f__qyClosure0 _ _ a = self in a
-  
-  use prelude.prelude.Int32
-  
-  function field_1'0 [#"09_fnonce_resolve.rs" 10 4 10 39] (self : Closure'0.m_09_fnonce_resolve__f__qyClosure0) : borrowed int32
-    
-   =
-    let Closure'0.M_09_fnonce_resolve__f__qyClosure0 _ a _ = self in a
-  
-  use prelude.prelude.Intrinsic
-  
->>>>>>> dfce2a3a
   predicate resolve'4 (self : borrowed int32) =
     [%#sresolve8] self.final = self.current
   
@@ -78,22 +33,17 @@
   
   use prelude.prelude.Intrinsic
   
-  type m_09_fnonce_resolve__f__qy123zclosureqy35z0qy125z'0  =
+  type closure0'1  =
     { field_0'0: bool; field_1'0: borrowed int32; field_2'0: borrowed int32 }
   
   use prelude.prelude.Int32
   
   use prelude.prelude.Int
   
-<<<<<<< HEAD
-  let rec closure0'0 (_1:m_09_fnonce_resolve__f__qy123zclosureqy35z0qy125z'0) (return'  (ret:()))= {[%#s09_fnonce_resolve5] Int32.to_int (_1.field_1'0).current
-=======
-  let rec m_09_fnonce_resolve__f__qyClosure0 (_1:Closure'0.m_09_fnonce_resolve__f__qyClosure0) (return'  (ret:()))= {[%#s09_fnonce_resolve2] Int32.to_int (field_1'0 _1).current
->>>>>>> dfce2a3a
+  let rec closure0'0 (_1:closure0'1) (return'  (ret:()))= {[%#s09_fnonce_resolve5] Int32.to_int (_1.field_1'0).current
     = 1
     /\ Int32.to_int (_1.field_2'0).current = 1}
     (! bb0
-<<<<<<< HEAD
     [ bb0 = any [ br0 -> {_1.field_0'0 = false} (! bb3) | br1 -> {_1.field_0'0} (! bb1) ] 
     | bb1 = s0
       [ s0 = -{match _1 with
@@ -104,28 +54,12 @@
       | s1 =  [ &bx2 <- _1.field_1'0 ] s2
       | s2 = Int32.add {bx2.current} {[%#s09_fnonce_resolve3] (1 : int32)}
           (fun (_ret':int32) ->  [ &bx2 <- { bx2 with current = _ret' } ] s3)
-=======
-    [ bb0 = Closure'0.m_09_fnonce_resolve__f__qyClosure0 {_1}
-        (fun (r'0:bool) (r'1:borrowed int32) (r'2:borrowed int32) ->
-          any [ br0 -> {r'0 = false} (! bb3) | br1 -> {r'0} (! bb1) ] )
-    | bb1 = s0
-      [ s0 = -{match _1 with
-          | Closure'0.M_09_fnonce_resolve__f__qyClosure0 _ _ x'0 -> resolve'0 x'0
-          | _ -> true
-          end}-
-        s1
-      | s1 = Closure'0.m_09_fnonce_resolve__f__qyClosure0 {_1}
-          (fun (r'0:bool) (r'1:borrowed int32) (r'2:borrowed int32) ->  [ &bx2 <- r'1 ] s2)
-      | s2 = Int32.add {bx2.current} {[%#s09_fnonce_resolve0] (1 : int32)}
-          (fun (_ret':int32) ->  [ &bx2 <- { bx2 with current = _ret' ; } ] s3)
->>>>>>> dfce2a3a
       | s3 = -{resolve'1 bx2}- s4
       | s4 = bb2 ]
       
     | bb2 = bb5
     | bb3 = s0
       [ s0 = -{match _1 with
-<<<<<<< HEAD
           | {field_1'0 = x'0} -> resolve'2 x'0
           | _ -> true
           end}-
@@ -133,16 +67,6 @@
       | s1 =  [ &by2 <- _1.field_2'0 ] s2
       | s2 = Int32.add {by2.current} {[%#s09_fnonce_resolve4] (1 : int32)}
           (fun (_ret':int32) ->  [ &by2 <- { by2 with current = _ret' } ] s3)
-=======
-          | Closure'0.M_09_fnonce_resolve__f__qyClosure0 _ x'0 _ -> resolve'2 x'0
-          | _ -> true
-          end}-
-        s1
-      | s1 = Closure'0.m_09_fnonce_resolve__f__qyClosure0 {_1}
-          (fun (r'0:bool) (r'1:borrowed int32) (r'2:borrowed int32) ->  [ &by2 <- r'2 ] s2)
-      | s2 = Int32.add {by2.current} {[%#s09_fnonce_resolve1] (1 : int32)}
-          (fun (_ret':int32) ->  [ &by2 <- { by2 with current = _ret' ; } ] s3)
->>>>>>> dfce2a3a
       | s3 = -{resolve'1 by2}- s4
       | s4 = bb4 ]
       
@@ -151,60 +75,12 @@
     | bb6 = return' {_0} ]
     )
     [ & _0 : () = any_l ()
-<<<<<<< HEAD
-    | & _1 : m_09_fnonce_resolve__f__qy123zclosureqy35z0qy125z'0 = _1
+    | & _1 : closure0'1 = _1
     | & bx2 : borrowed int32 = any_l ()
     | & by2 : borrowed int32 = any_l () ]
     
     [ return' (result:())-> {[@expl:postcondition] [%#s09_fnonce_resolve6] Int32.to_int (_1.field_1'0).final
       + Int32.to_int (_1.field_2'0).final
-=======
-    | & _1 : Closure'0.m_09_fnonce_resolve__f__qyClosure0 = _1
-    | & bx2 : borrowed int32 = any_l ()
-    | & by2 : borrowed int32 = any_l () ]
-    
-    [ return' (result:())-> {[@expl:postcondition] [%#s09_fnonce_resolve3] Int32.to_int (field_1'0 _1).final
-      + Int32.to_int (field_2'0 _1).final
-      = 3}
-      (! return' {result}) ]
-    
-end
-module M_09_fnonce_resolve__f [#"09_fnonce_resolve.rs" 4 0 4 17]
-  let%span s09_fnonce_resolve0 = "09_fnonce_resolve.rs" 5 16 5 20
-  let%span s09_fnonce_resolve1 = "09_fnonce_resolve.rs" 6 16 6 20
-  let%span s09_fnonce_resolve2 = "09_fnonce_resolve.rs" 27 18 27 28
-  let%span s09_fnonce_resolve3 = "09_fnonce_resolve.rs" 9 23 9 52
-  let%span s09_fnonce_resolve4 = "09_fnonce_resolve.rs" 10 14 10 37
-  
-  use prelude.prelude.Intrinsic
-  
-  use prelude.prelude.Int32
-  
-  use T_09_fnonce_resolve__f__qyClosure0 as Closure'0
-  
-  use prelude.prelude.Int
-  
-  use prelude.prelude.Int32
-  
-  use prelude.prelude.Borrow
-  
-  function field_2'0 [#"09_fnonce_resolve.rs" 10 4 10 39] (self : Closure'0.m_09_fnonce_resolve__f__qyClosure0) : borrowed int32
-    
-   =
-    let Closure'0.M_09_fnonce_resolve__f__qyClosure0 _ _ a = self in a
-  
-  function field_1'0 [#"09_fnonce_resolve.rs" 10 4 10 39] (self : Closure'0.m_09_fnonce_resolve__f__qyClosure0) : borrowed int32
-    
-   =
-    let Closure'0.M_09_fnonce_resolve__f__qyClosure0 _ a _ = self in a
-  
-  let rec closure0'0 (_1:Closure'0.m_09_fnonce_resolve__f__qyClosure0) (return'  (ret:()))= {[@expl:precondition] [%#s09_fnonce_resolve3] Int32.to_int (field_1'0 _1).current
-    = 1
-    /\ Int32.to_int (field_2'0 _1).current = 1}
-    any
-    [ return' (result:())-> {[%#s09_fnonce_resolve4] Int32.to_int (field_1'0 _1).final
-      + Int32.to_int (field_2'0 _1).final
->>>>>>> dfce2a3a
       = 3}
       (! return' {result}) ]
     
@@ -225,11 +101,7 @@
       
     | bb2 = s0 [ s0 =  [ &by' <- _8 ] s1 | s1 = bb3 ] 
     | bb3 = s0
-<<<<<<< HEAD
       [ s0 =  [ &f <- { field_0'0 = c; field_1'0 = bx; field_2'0 = by' } ] s1
-=======
-      [ s0 =  [ &f <- Closure'0.M_09_fnonce_resolve__f__qyClosure0 c bx by' ] s1
->>>>>>> dfce2a3a
       | s1 = closure0'0 {f} (fun (_ret':()) ->  [ &_10 <- _ret' ] s2)
       | s2 = bb4 ]
       
@@ -246,11 +118,7 @@
     | & _5 : borrowed int32 = any_l ()
     | & by' : borrowed int32 = any_l ()
     | & _8 : borrowed int32 = any_l ()
-<<<<<<< HEAD
-    | & f : m_09_fnonce_resolve__f__qy123zclosureqy35z0qy125z'0 = any_l ()
-=======
-    | & f : Closure'0.m_09_fnonce_resolve__f__qyClosure0 = any_l ()
->>>>>>> dfce2a3a
+    | & f : closure0'1 = any_l ()
     | & _10 : () = any_l ()
     | & _12 : () = any_l () ]
      [ return' (result:())-> (! return' {result}) ] 
