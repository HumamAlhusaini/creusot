
module M_03_generic_bound__closure_param
  type f
  
  let%span s03_generic_bound0 = "../03_generic_bound.rs" 6 8 6 9
  
  let%span s03_generic_bound1 = "../03_generic_bound.rs" 5 29 5 30
  
  let%span span2 = "../../../../../creusot-contracts/src/std/ops.rs" 122 14 122 135
  
  let%span span3 = "../../../../../creusot-contracts/src/std/ops.rs" 114 15 114 29
  
  let%span span4 = "../../../../../creusot-contracts/src/std/ops.rs" 115 15 115 26
  
  let%span span5 = "../../../../../creusot-contracts/src/std/ops.rs" 116 14 116 28
  
  let%span span6 = "../../../../../creusot-contracts/src/std/ops.rs" 109 14 109 31
  
  let%span span7 = "../../../../../creusot-contracts/src/std/ops.rs" 103 15 103 48
  
  let%span span8 = "../../../../../creusot-contracts/src/std/ops.rs" 104 14 104 35
  
  let%span span9 = "../../../../../creusot-contracts/src/invariant.rs" 8 8 8 12
  
  let%span span10 = "../../../../../creusot-contracts/src/std/ops.rs" 144 14 144 101
  
  let%span span11 = "../../../../../creusot-contracts/src/resolve.rs" 26 20 26 34
  
  let%span span12 = "../../../../../creusot-contracts/src/std/ops.rs" 138 14 138 100
  
  let%span span13 = "../../../../../creusot-contracts/src/invariant.rs" 27 8 27 18
  
  let%span span14 = "../../../../../creusot-contracts/src/std/ops.rs" 166 27 166 52
  
  let%span span15 = "" 0 0 0 0
  
  let%span span16 = "" 0 0 0 0
  
  let%span span17 = "../../../../../creusot-contracts/src/std/ops.rs" 148 0 172 1
  
  let%span span18 = "" 0 0 0 0
  
  predicate resolve'0 (self : f)
  
  use prelude.prelude.Borrow
  
  use prelude.prelude.UInt32
  
  predicate postcondition_mut'0 (self : borrowed f) (_2 : uint32) (_3 : ())
  
  predicate postcondition_once'0 (self : f) (_2 : uint32) (_3 : ())
  
  function fn_mut_once'0 (self : f) (args : uint32) (res : ()) : ()
  
  axiom fn_mut_once'0_spec : forall self : f, args : uint32, res : () . [%#span2] postcondition_once'0 self args res
  = (exists s : borrowed f . s.current = self /\ postcondition_mut'0 s args res /\ resolve'0 s.final)
  
  predicate unnest'0 (self : f) (_2 : f)
  
  function unnest_trans'0 (self : f) (b : f) (c : f) : ()
  
  axiom unnest_trans'0_spec : forall self : f, b : f, c : f . ([%#span3] unnest'0 self b)
   -> ([%#span4] unnest'0 b c)  -> ([%#span5] unnest'0 self c)
  
  function unnest_refl'0 (self : f) : ()
  
  axiom unnest_refl'0_spec : forall self : f . [%#span6] unnest'0 self self
  
  function postcondition_mut_unnest'0 (self : borrowed f) (args : uint32) (res : ()) : ()
  
  axiom postcondition_mut_unnest'0_spec : forall self : borrowed f, args : uint32, res : () . ([%#span7] postcondition_mut'0 self args res)
   -> ([%#span8] unnest'0 self.current self.final)
  
  predicate invariant'3 (self : ()) =
    [%#span9] true
  
  predicate inv'3 (_1 : ())
  
  axiom inv'3 [@rewrite] : forall x : () . inv'3 x = true
  
  predicate postcondition'0 (self : f) (_2 : uint32) (_3 : ())
  
  function fn_once'0 (self : f) (args : uint32) (res : ()) : ()
  
  axiom fn_once'0_spec : forall self : f, args : uint32, res : () . [%#span10] postcondition_once'0 self args res
  = (resolve'0 self /\ postcondition'0 self args res)
  
  predicate resolve'1 (self : borrowed f) =
    [%#span11] self.final = self.current
  
  function fn_mut'0 (self : borrowed f) (args : uint32) (res : ()) : ()
  
  axiom fn_mut'0_spec : forall self : borrowed f, args : uint32, res : () . [%#span12] postcondition_mut'0 self args res
  = (resolve'1 self /\ postcondition'0 self.current args res)
  
  predicate invariant'2 (self : uint32) =
    [%#span9] true
  
  predicate inv'2 (_1 : uint32)
  
  axiom inv'2 [@rewrite] : forall x : uint32 . inv'2 x = true
  
  predicate inv'0 (_1 : f)
  
  predicate invariant'1 (self : f) =
    [%#span13] inv'0 self
  
  predicate inv'1 (_1 : f)
  
  axiom inv'1 [@rewrite] : forall x : f . inv'1 x = true
  
  predicate invariant'0 (self : f)
  
  axiom inv'0 [@rewrite] : forall x : f . inv'0 x = true
  
  use prelude.prelude.Intrinsic
  
  predicate precondition'0 (self : f) (_2 : uint32)
  
  let rec call'0 (self:f) (args:uint32) (return'  (ret:()))= {[@expl:precondition] [%#span16] inv'2 args}
    {[@expl:precondition] [%#span15] inv'1 self}
    {[@expl:precondition] [%#span14] precondition'0 self args}
    any
    [ return' (result:())-> {[%#span18] inv'3 result}
      {[%#span17] postcondition'0 self args result}
      (! return' {result}) ]
    
  
  use prelude.prelude.Int
  
  let rec closure_param (f:f) (return'  (ret:()))= {[%#s03_generic_bound1] inv'0 f}
    (! bb0
    [ bb0 = s0
      [ s0 =  [ &_3 <- (([%#s03_generic_bound0] (0 : uint32))) ] s1
      | s1 = call'0 {f} {_3} (fun (_ret':()) ->  [ &_0 <- _ret' ] s2)
      | s2 = bb1 ]
      
    | bb1 = s0 [ s0 = {[@expl:type invariant] inv'0 f} s1 | s1 = -{resolve'0 f}- s2 | s2 = bb2 ] 
    | bb2 = return' {_0} ]
    ) [ & _0 : () = any_l () | & f : f = f | & _3 : uint32 = any_l () ]  [ return' (result:())-> (! return' {result}) ] 
end
module M_03_generic_bound__caller__qy123zclosureqy35z0qy125z_Type
  use prelude.prelude.UInt32
  
  use prelude.prelude.Int8
  
  type m_03_generic_bound__caller__qy123zclosureqy35z0qy125z  =
    | M_03_generic_bound__caller__qy123zclosureqy35z0qy125z
  
  let rec m_03_generic_bound__caller__qy123zclosureqy35z0qy125z (input:m_03_generic_bound__caller__qy123zclosureqy35z0qy125z) (ret  )= any
    [ good -> {M_03_generic_bound__caller__qy123zclosureqy35z0qy125z  = input} (! ret)
    | bad -> {M_03_generic_bound__caller__qy123zclosureqy35z0qy125z  <> input} {false} any ]
    
end
module M_03_generic_bound__caller__qy123zclosureqy35z0qy125z
  use prelude.prelude.Int8
  
  use prelude.prelude.UInt32
  
  use prelude.prelude.Int
  
  use M_03_generic_bound__caller__qy123zclosureqy35z0qy125z_Type as Closure'0
  
  use prelude.prelude.Borrow
  
  use prelude.prelude.Intrinsic
  
  let rec m_03_generic_bound__caller__qy123zclosureqy35z0qy125z (_1:Closure'0.m_03_generic_bound__caller__qy123zclosureqy35z0qy125z) (_x:uint32) (return'  (ret:()))= (! bb0
    [ bb0 = return' {_0} ]
    ) [ & _0 : () = any_l () ]  [ return' (result:())-> (! return' {result}) ] 
end
module M_03_generic_bound__caller
  let%span span0 = "../../../../../creusot-contracts/src/invariant.rs" 8 8 8 12
  
  let%span span1 = "../03_generic_bound.rs" 5 29 5 30
  
  use prelude.prelude.UInt32
  
  use prelude.prelude.Int8
  
  use M_03_generic_bound__caller__qy123zclosureqy35z0qy125z_Type as Closure'0
  
  predicate invariant'0 (self : Closure'0.m_03_generic_bound__caller__qy123zclosureqy35z0qy125z) =
    [%#span0] true
  
  predicate inv'0 (_1 : Closure'0.m_03_generic_bound__caller__qy123zclosureqy35z0qy125z)
  
<<<<<<< HEAD
  axiom inv'0 [@rewrite] : forall x : Closure'0.c03genericbound_caller_closure0 . inv'0 x = true
=======
  axiom inv'0 : forall x : Closure'0.m_03_generic_bound__caller__qy123zclosureqy35z0qy125z . inv'0 x = true
>>>>>>> c3369865
  
  use prelude.prelude.Intrinsic
  
  let rec closure_param'0 (f:Closure'0.m_03_generic_bound__caller__qy123zclosureqy35z0qy125z) (return'  (ret:()))= {[@expl:precondition] [%#span1] inv'0 f}
    any [ return' (result:())-> (! return' {result}) ] 
  
  let rec caller (_1:()) (return'  (ret:()))= (! bb0
    [ bb0 = s0
      [ s0 =  [ &_1 <- Closure'0.M_03_generic_bound__caller__qy123zclosureqy35z0qy125z ] s1
      | s1 = closure_param'0 {_1} (fun (_ret':()) ->  [ &_0 <- _ret' ] s2)
      | s2 = bb1 ]
      
    | bb1 = return' {_0} ]
    ) [ & _0 : () = any_l () | & _1 : Closure'0.m_03_generic_bound__caller__qy123zclosureqy35z0qy125z = any_l () ] 
    [ return' (result:())-> (! return' {result}) ]
    
end<|MERGE_RESOLUTION|>--- conflicted
+++ resolved
@@ -185,11 +185,7 @@
   
   predicate inv'0 (_1 : Closure'0.m_03_generic_bound__caller__qy123zclosureqy35z0qy125z)
   
-<<<<<<< HEAD
-  axiom inv'0 [@rewrite] : forall x : Closure'0.c03genericbound_caller_closure0 . inv'0 x = true
-=======
-  axiom inv'0 : forall x : Closure'0.m_03_generic_bound__caller__qy123zclosureqy35z0qy125z . inv'0 x = true
->>>>>>> c3369865
+  axiom inv'0 [@rewrite] : forall x : Closure'0.m_03_generic_bound__caller__qy123zclosureqy35z0qy125z . inv'0 x = true
   
   use prelude.prelude.Intrinsic
   
