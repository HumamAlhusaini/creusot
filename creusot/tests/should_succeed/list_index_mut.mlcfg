
module Core_Option_Option_Type
  type t_option 't =
    | C_None
    | C_Some 't
    
end
module ListIndexMut_List_Type
  use Core_Option_Option_Type as Core_Option_Option_Type
  use prelude.UInt32
  use prelude.Int
  type t_list  =
    | C_List uint32 (Core_Option_Option_Type.t_option (t_list))
    
  let function list_0 (self : t_list) : uint32 = [@vc:do_not_keep_trace] [@vc:sp]
    match self with
      | C_List a _ -> a
      end
  let function list_1 (self : t_list) : Core_Option_Option_Type.t_option (t_list) = [@vc:do_not_keep_trace] [@vc:sp]
    match self with
      | C_List _ a -> a
      end
end
module ListIndexMut_IndexMut
  use ListIndexMut_List_Type as ListIndexMut_List_Type
  use prelude.Borrow
  use Core_Option_Option_Type as Core_Option_Option_Type
  predicate invariant2 (self : Core_Option_Option_Type.t_option (borrowed (ListIndexMut_List_Type.t_list))) =
    [#"../../../../creusot-contracts/src/invariant.rs" 8 8 8 12] true
  val invariant2 (self : Core_Option_Option_Type.t_option (borrowed (ListIndexMut_List_Type.t_list))) : bool
    ensures { result = invariant2 self }
    
  predicate inv2 (_x : Core_Option_Option_Type.t_option (borrowed (ListIndexMut_List_Type.t_list)))
  val inv2 (_x : Core_Option_Option_Type.t_option (borrowed (ListIndexMut_List_Type.t_list))) : bool
    ensures { result = inv2 _x }
    
  axiom inv2 : forall x : Core_Option_Option_Type.t_option (borrowed (ListIndexMut_List_Type.t_list)) . inv2 x = true
  predicate invariant1 (self : borrowed (ListIndexMut_List_Type.t_list)) =
    [#"../../../../creusot-contracts/src/invariant.rs" 8 8 8 12] true
  val invariant1 (self : borrowed (ListIndexMut_List_Type.t_list)) : bool
    ensures { result = invariant1 self }
    
  predicate inv1 (_x : borrowed (ListIndexMut_List_Type.t_list))
  val inv1 (_x : borrowed (ListIndexMut_List_Type.t_list)) : bool
    ensures { result = inv1 _x }
    
  axiom inv1 : forall x : borrowed (ListIndexMut_List_Type.t_list) . inv1 x = true
  predicate invariant0 (self : borrowed (Core_Option_Option_Type.t_option (ListIndexMut_List_Type.t_list))) =
    [#"../../../../creusot-contracts/src/invariant.rs" 8 8 8 12] true
  val invariant0 (self : borrowed (Core_Option_Option_Type.t_option (ListIndexMut_List_Type.t_list))) : bool
    ensures { result = invariant0 self }
    
  predicate inv0 (_x : borrowed (Core_Option_Option_Type.t_option (ListIndexMut_List_Type.t_list)))
  val inv0 (_x : borrowed (Core_Option_Option_Type.t_option (ListIndexMut_List_Type.t_list))) : bool
    ensures { result = inv0 _x }
    
  axiom inv0 : forall x : borrowed (Core_Option_Option_Type.t_option (ListIndexMut_List_Type.t_list)) . inv0 x = true
  use prelude.UInt32
  use prelude.UIntSize
  use prelude.Ghost
  predicate resolve2 (self : borrowed (ListIndexMut_List_Type.t_list)) =
    [#"../../../../creusot-contracts/src/resolve.rs" 25 20 25 34]  ^ self =  * self
  val resolve2 (self : borrowed (ListIndexMut_List_Type.t_list)) : bool
    ensures { result = resolve2 self }
    
  val unwrap0 (self : Core_Option_Option_Type.t_option (borrowed (ListIndexMut_List_Type.t_list))) : borrowed (ListIndexMut_List_Type.t_list)
    requires {[#"../../../../creusot-contracts/src/std/option.rs" 17 0 114 1] self <> Core_Option_Option_Type.C_None}
    requires {inv2 self}
    ensures { [#"../../../../creusot-contracts/src/std/option.rs" 17 0 114 1] Core_Option_Option_Type.C_Some result = self }
    ensures { inv1 result }
    
  val as_mut0 (self : borrowed (Core_Option_Option_Type.t_option (ListIndexMut_List_Type.t_list))) : Core_Option_Option_Type.t_option (borrowed (ListIndexMut_List_Type.t_list))
    requires {inv0 self}
    ensures { [#"../../../../creusot-contracts/src/std/option.rs" 39 16 39 77]  * self = Core_Option_Option_Type.C_None -> result = Core_Option_Option_Type.C_None /\  ^ self = Core_Option_Option_Type.C_None }
    ensures { [#"../../../../creusot-contracts/src/std/option.rs" 40 16 43 18]  * self = Core_Option_Option_Type.C_None \/ (exists r : borrowed (ListIndexMut_List_Type.t_list) . inv1 r /\ result = Core_Option_Option_Type.C_Some r /\  * self = Core_Option_Option_Type.C_Some ( * r) /\  ^ self = Core_Option_Option_Type.C_Some ( ^ r)) }
    ensures { inv2 result }
    
  predicate resolve1 (self : borrowed (ListIndexMut_List_Type.t_list)) =
    [#"../../../../creusot-contracts/src/resolve.rs" 25 20 25 34]  ^ self =  * self
  val resolve1 (self : borrowed (ListIndexMut_List_Type.t_list)) : bool
    ensures { result = resolve1 self }
    
  predicate resolve0 (self : borrowed uint32) =
    [#"../../../../creusot-contracts/src/resolve.rs" 25 20 25 34]  ^ self =  * self
  val resolve0 (self : borrowed uint32) : bool
    ensures { result = resolve0 self }
    
  use prelude.UIntSize
  use prelude.Int
  function shallow_model2 (self : usize) : int =
    [#"../../../../creusot-contracts/src/model.rs" 83 8 83 31] UIntSize.to_int self
  val shallow_model2 (self : usize) : int
    ensures { result = shallow_model2 self }
    
  use prelude.Ghost
  function shallow_model1 (self : Ghost.ghost_ty usize) : int =
    [#"../../../../creusot-contracts/src/ghost.rs" 27 20 27 48] shallow_model2 (Ghost.inner self)
  val shallow_model1 (self : Ghost.ghost_ty usize) : int
    ensures { result = shallow_model1 self }
    
  use prelude.Ghost
  use prelude.Int
  function get0 [#"../list_index_mut.rs" 18 4 18 46] (self : ListIndexMut_List_Type.t_list) (ix : int) : Core_Option_Option_Type.t_option uint32
    
   =
    [#"../list_index_mut.rs" 17 4 17 12] let ListIndexMut_List_Type.C_List i ls = self in if ix > 0 then
      match ls with
        | Core_Option_Option_Type.C_Some ls -> get0 ls (ix - 1)
        | Core_Option_Option_Type.C_None -> Core_Option_Option_Type.C_None
        end
    else
      Core_Option_Option_Type.C_Some i
    
  val get0 [#"../list_index_mut.rs" 18 4 18 46] (self : ListIndexMut_List_Type.t_list) (ix : int) : Core_Option_Option_Type.t_option uint32
    ensures { result = get0 self ix }
    
  function len0 [#"../list_index_mut.rs" 7 4 7 29] (self : ListIndexMut_List_Type.t_list) : int =
    [#"../list_index_mut.rs" 6 4 6 12] let ListIndexMut_List_Type.C_List _ ls = self in 1 + match ls with
      | Core_Option_Option_Type.C_Some ls -> len0 ls
      | Core_Option_Option_Type.C_None -> 0
      end
  val len0 [#"../list_index_mut.rs" 7 4 7 29] (self : ListIndexMut_List_Type.t_list) : int
    ensures { result = len0 self }
    
  use prelude.Ghost
  use prelude.Ghost
  let rec cfg index_mut [#"../list_index_mut.rs" 37 0 37 61] [@cfg:stackify] [@cfg:subregion_analysis] (l : borrowed (ListIndexMut_List_Type.t_list)) (ix : usize) : borrowed uint32
    requires {[#"../list_index_mut.rs" 32 11 32 24] UIntSize.to_int ix < len0 ( * l)}
    ensures { [#"../list_index_mut.rs" 33 10 33 37] Core_Option_Option_Type.C_Some ( * result) = get0 ( * l) (UIntSize.to_int ix) }
    ensures { [#"../list_index_mut.rs" 34 10 34 40] Core_Option_Option_Type.C_Some ( ^ result) = get0 ( ^ l) (UIntSize.to_int ix) }
    ensures { [#"../list_index_mut.rs" 35 10 35 34] len0 ( ^ l) = len0 ( * l) }
    ensures { [#"../list_index_mut.rs" 36 0 36 87] forall i : int . 0 <= i /\ i < len0 ( * l) /\ i <> UIntSize.to_int ix -> get0 ( * l) i = get0 ( ^ l) i }
    
   = [@vc:do_not_keep_trace] [@vc:sp]
  var _0 : borrowed uint32;
  var l : borrowed (ListIndexMut_List_Type.t_list) = l;
  var ix : usize = ix;
  var _3 : borrowed uint32;
  var old_l : Ghost.ghost_ty (borrowed (ListIndexMut_List_Type.t_list));
  var old_ix : Ghost.ghost_ty usize;
  var _22 : borrowed (ListIndexMut_List_Type.t_list);
  var _23 : borrowed (ListIndexMut_List_Type.t_list);
  var _24 : Core_Option_Option_Type.t_option (borrowed (ListIndexMut_List_Type.t_list));
  var _25 : borrowed (Core_Option_Option_Type.t_option (ListIndexMut_List_Type.t_list));
  var _29 : borrowed uint32;
  {
    goto BB0
  }
  BB0 {
    [#"../list_index_mut.rs" 38 16 38 25] old_l <- ([#"../list_index_mut.rs" 38 16 38 25] Ghost.new l);
    goto BB1
  }
  BB1 {
    [#"../list_index_mut.rs" 39 17 39 27] old_ix <- ([#"../list_index_mut.rs" 39 17 39 27] Ghost.new ix);
    goto BB2
  }
  BB2 {
    goto BB3
  }
  BB3 {
    invariant { [#"../list_index_mut.rs" 40 16 40 45] (0 : usize) <= ix /\ UIntSize.to_int ix < len0 ( * l) };
    invariant { [#"../list_index_mut.rs" 41 16 41 52] get0 ( * l) (UIntSize.to_int ix) = get0 ( * Ghost.inner old_l) (shallow_model1 old_ix) };
    invariant { [#"../list_index_mut.rs" 42 16 42 55] get0 ( ^ l) (UIntSize.to_int ix) = get0 ( ^ Ghost.inner old_l) (shallow_model1 old_ix) };
    invariant { [#"../list_index_mut.rs" 40 4 40 47] len0 ( ^ l) = len0 ( * l) -> len0 ( ^ Ghost.inner old_l) = len0 ( * Ghost.inner old_l) };
    invariant { [#"../list_index_mut.rs" 40 4 40 47] (forall i : int . 0 <= i /\ i < len0 ( * l) /\ i <> UIntSize.to_int ix -> get0 ( ^ l) i = get0 ( * l) i) -> (forall i : int . 0 <= i /\ i < len0 ( * Ghost.inner old_l) /\ i <> shallow_model1 old_ix -> get0 ( ^ Ghost.inner old_l) i = get0 ( * Ghost.inner old_l) i) };
    goto BB4
  }
  BB4 {
    switch ([#"../list_index_mut.rs" 49 10 49 16] ([#"../list_index_mut.rs" 49 10 49 12] ix) > ([#"../list_index_mut.rs" 49 15 49 16] [#"../list_index_mut.rs" 49 15 49 16] (0 : usize)))
      | False -> goto BB8
      | True -> goto BB5
      end
  }
  BB5 {
<<<<<<< HEAD
    [#"../list_index_mut.rs" 50 12 50 24] _25 <- Borrow.borrow_mut (ListIndexMut_List_Type.list_1 ( * l));
    [#"../list_index_mut.rs" 50 12 50 24] l <- { l with current = (let ListIndexMut_List_Type.C_List a b =  * l in ListIndexMut_List_Type.C_List a ( ^ _25)) };
    [#"../list_index_mut.rs" 50 12 50 24] _24 <- ([#"../list_index_mut.rs" 50 12 50 24] as_mut0 _25);
=======
    _25 <- Borrow.borrow_mut (ListIndexMut_List_Type.list_1 ( * l));
    l <- { l with current = (let ListIndexMut_List_Type.C_List x0 x1 =  * l in ListIndexMut_List_Type.C_List x0 ( ^ _25)) };
    _24 <- ([#"../list_index_mut.rs" 50 12 50 24] as_mut0 _25);
>>>>>>> aa6c5257
    _25 <- any borrowed (Core_Option_Option_Type.t_option (ListIndexMut_List_Type.t_list));
    goto BB6
  }
  BB6 {
    [#"../list_index_mut.rs" 50 12 50 33] _23 <- ([#"../list_index_mut.rs" 50 12 50 33] unwrap0 _24);
    _24 <- any Core_Option_Option_Type.t_option (borrowed (ListIndexMut_List_Type.t_list));
    goto BB7
  }
  BB7 {
<<<<<<< HEAD
    [#"../list_index_mut.rs" 50 12 50 33] _22 <- Borrow.borrow_mut ( * _23);
    [#"../list_index_mut.rs" 50 12 50 33] _23 <- { _23 with current = ( ^ _22) };
=======
    _22 <- Borrow.borrow_mut ( * _23);
    _23 <- { _23 with current =  ^ _22 };
>>>>>>> aa6c5257
    assume { resolve1 l };
    [#"../list_index_mut.rs" 50 8 50 33] l <- ([#"../list_index_mut.rs" 50 8 50 33] _22);
    [#"../list_index_mut.rs" 50 8 50 33] _22 <- any borrowed (ListIndexMut_List_Type.t_list);
    assume { resolve2 _23 };
    [#"../list_index_mut.rs" 52 8 52 15] ix <- ([#"../list_index_mut.rs" 52 8 52 15] ix - ([#"../list_index_mut.rs" 52 14 52 15] [#"../list_index_mut.rs" 52 14 52 15] (1 : usize)));
    goto BB3
  }
  BB8 {
<<<<<<< HEAD
    [#"../list_index_mut.rs" 55 4 55 12] _29 <- Borrow.borrow_mut (ListIndexMut_List_Type.list_0 ( * l));
    [#"../list_index_mut.rs" 55 4 55 12] l <- { l with current = (let ListIndexMut_List_Type.C_List a b =  * l in ListIndexMut_List_Type.C_List ( ^ _29) b) };
    [#"../list_index_mut.rs" 55 4 55 12] _3 <- Borrow.borrow_mut ( * _29);
    [#"../list_index_mut.rs" 55 4 55 12] _29 <- { _29 with current = ( ^ _3) };
    [#"../list_index_mut.rs" 55 4 55 12] _0 <- Borrow.borrow_mut ( * _3);
    [#"../list_index_mut.rs" 55 4 55 12] _3 <- { _3 with current = ( ^ _0) };
=======
    _29 <- Borrow.borrow_mut (ListIndexMut_List_Type.list_0 ( * l));
    l <- { l with current = (let ListIndexMut_List_Type.C_List x0 x1 =  * l in ListIndexMut_List_Type.C_List ( ^ _29) x1) };
    _3 <- Borrow.borrow_mut ( * _29);
    _29 <- { _29 with current =  ^ _3 };
    _0 <- Borrow.borrow_mut ( * _3);
    _3 <- { _3 with current =  ^ _0 };
>>>>>>> aa6c5257
    assume { resolve0 _29 };
    assume { resolve0 _3 };
    assume { resolve1 l };
    return _0
  }
  
end
module ListIndexMut_Write
  use ListIndexMut_List_Type as ListIndexMut_List_Type
  use Core_Option_Option_Type as Core_Option_Option_Type
  use prelude.UInt32
  use prelude.Int
  function get0 [#"../list_index_mut.rs" 18 4 18 46] (self : ListIndexMut_List_Type.t_list) (ix : int) : Core_Option_Option_Type.t_option uint32
    
   =
    [#"../list_index_mut.rs" 17 4 17 12] let ListIndexMut_List_Type.C_List i ls = self in if ix > 0 then
      match ls with
        | Core_Option_Option_Type.C_Some ls -> get0 ls (ix - 1)
        | Core_Option_Option_Type.C_None -> Core_Option_Option_Type.C_None
        end
    else
      Core_Option_Option_Type.C_Some i
    
  val get0 [#"../list_index_mut.rs" 18 4 18 46] (self : ListIndexMut_List_Type.t_list) (ix : int) : Core_Option_Option_Type.t_option uint32
    ensures { result = get0 self ix }
    
  function len0 [#"../list_index_mut.rs" 7 4 7 29] (self : ListIndexMut_List_Type.t_list) : int =
    [#"../list_index_mut.rs" 6 4 6 12] let ListIndexMut_List_Type.C_List _ ls = self in 1 + match ls with
      | Core_Option_Option_Type.C_Some ls -> len0 ls
      | Core_Option_Option_Type.C_None -> 0
      end
  val len0 [#"../list_index_mut.rs" 7 4 7 29] (self : ListIndexMut_List_Type.t_list) : int
    ensures { result = len0 self }
    
  use prelude.UIntSize
  use prelude.UIntSize
  use prelude.Borrow
  predicate resolve1 (self : borrowed (ListIndexMut_List_Type.t_list)) =
    [#"../../../../creusot-contracts/src/resolve.rs" 25 20 25 34]  ^ self =  * self
  val resolve1 (self : borrowed (ListIndexMut_List_Type.t_list)) : bool
    ensures { result = resolve1 self }
    
  predicate resolve0 (self : borrowed uint32) =
    [#"../../../../creusot-contracts/src/resolve.rs" 25 20 25 34]  ^ self =  * self
  val resolve0 (self : borrowed uint32) : bool
    ensures { result = resolve0 self }
    
  val index_mut0 [#"../list_index_mut.rs" 37 0 37 61] (l : borrowed (ListIndexMut_List_Type.t_list)) (ix : usize) : borrowed uint32
    requires {[#"../list_index_mut.rs" 32 11 32 24] UIntSize.to_int ix < len0 ( * l)}
    ensures { [#"../list_index_mut.rs" 33 10 33 37] Core_Option_Option_Type.C_Some ( * result) = get0 ( * l) (UIntSize.to_int ix) }
    ensures { [#"../list_index_mut.rs" 34 10 34 40] Core_Option_Option_Type.C_Some ( ^ result) = get0 ( ^ l) (UIntSize.to_int ix) }
    ensures { [#"../list_index_mut.rs" 35 10 35 34] len0 ( ^ l) = len0 ( * l) }
    ensures { [#"../list_index_mut.rs" 36 0 36 87] forall i : int . 0 <= i /\ i < len0 ( * l) /\ i <> UIntSize.to_int ix -> get0 ( * l) i = get0 ( ^ l) i }
    
  let rec cfg write [#"../list_index_mut.rs" 63 0 63 45] [@cfg:stackify] [@cfg:subregion_analysis] (l : borrowed (ListIndexMut_List_Type.t_list)) (ix : usize) (v : uint32) : ()
    requires {[#"../list_index_mut.rs" 59 11 59 24] UIntSize.to_int ix < len0 ( * l)}
    ensures { [#"../list_index_mut.rs" 60 10 60 34] Core_Option_Option_Type.C_Some v = get0 ( ^ l) (UIntSize.to_int ix) }
    ensures { [#"../list_index_mut.rs" 61 10 61 31] len0 ( ^ l) = len0 ( * l) }
    ensures { [#"../list_index_mut.rs" 62 0 62 87] forall i : int . 0 <= i /\ i < len0 ( * l) /\ i <> UIntSize.to_int ix -> get0 ( * l) i = get0 ( ^ l) i }
    
   = [@vc:do_not_keep_trace] [@vc:sp]
  var _0 : ();
  var l : borrowed (ListIndexMut_List_Type.t_list) = l;
  var ix : usize = ix;
  var v : uint32 = v;
  var _9 : borrowed uint32;
  var _10 : borrowed (ListIndexMut_List_Type.t_list);
  {
    goto BB0
  }
  BB0 {
<<<<<<< HEAD
    [#"../list_index_mut.rs" 64 15 64 16] _10 <- Borrow.borrow_mut ( * l);
    [#"../list_index_mut.rs" 64 15 64 16] l <- { l with current = ( ^ _10) };
    [#"../list_index_mut.rs" 64 5 64 21] _9 <- ([#"../list_index_mut.rs" 64 5 64 21] index_mut0 _10 ([#"../list_index_mut.rs" 64 18 64 20] ix));
=======
    _10 <- Borrow.borrow_mut ( * l);
    l <- { l with current =  ^ _10 };
    _9 <- ([#"../list_index_mut.rs" 64 5 64 21] index_mut0 _10 ix);
>>>>>>> aa6c5257
    _10 <- any borrowed (ListIndexMut_List_Type.t_list);
    goto BB1
  }
  BB1 {
    [#"../list_index_mut.rs" 64 4 64 25] _9 <- { _9 with current = ([#"../list_index_mut.rs" 64 24 64 25] v) };
    assume { resolve0 _9 };
    assume { resolve1 l };
    [#"../list_index_mut.rs" 63 46 65 1] _0 <- ([#"../list_index_mut.rs" 63 46 65 1] ());
    return _0
  }
  
end
module ListIndexMut_F
  use prelude.Borrow
  use ListIndexMut_List_Type as ListIndexMut_List_Type
  predicate resolve0 (self : borrowed (ListIndexMut_List_Type.t_list)) =
    [#"../../../../creusot-contracts/src/resolve.rs" 25 20 25 34]  ^ self =  * self
  val resolve0 (self : borrowed (ListIndexMut_List_Type.t_list)) : bool
    ensures { result = resolve0 self }
    
  use prelude.UInt32
  use prelude.UIntSize
  use Core_Option_Option_Type as Core_Option_Option_Type
  use prelude.Int
  function get0 [#"../list_index_mut.rs" 18 4 18 46] (self : ListIndexMut_List_Type.t_list) (ix : int) : Core_Option_Option_Type.t_option uint32
    
   =
    [#"../list_index_mut.rs" 17 4 17 12] let ListIndexMut_List_Type.C_List i ls = self in if ix > 0 then
      match ls with
        | Core_Option_Option_Type.C_Some ls -> get0 ls (ix - 1)
        | Core_Option_Option_Type.C_None -> Core_Option_Option_Type.C_None
        end
    else
      Core_Option_Option_Type.C_Some i
    
  val get0 [#"../list_index_mut.rs" 18 4 18 46] (self : ListIndexMut_List_Type.t_list) (ix : int) : Core_Option_Option_Type.t_option uint32
    ensures { result = get0 self ix }
    
  function len0 [#"../list_index_mut.rs" 7 4 7 29] (self : ListIndexMut_List_Type.t_list) : int =
    [#"../list_index_mut.rs" 6 4 6 12] let ListIndexMut_List_Type.C_List _ ls = self in 1 + match ls with
      | Core_Option_Option_Type.C_Some ls -> len0 ls
      | Core_Option_Option_Type.C_None -> 0
      end
  val len0 [#"../list_index_mut.rs" 7 4 7 29] (self : ListIndexMut_List_Type.t_list) : int
    ensures { result = len0 self }
    
  use prelude.UIntSize
  val write0 [#"../list_index_mut.rs" 63 0 63 45] (l : borrowed (ListIndexMut_List_Type.t_list)) (ix : usize) (v : uint32) : ()
    requires {[#"../list_index_mut.rs" 59 11 59 24] UIntSize.to_int ix < len0 ( * l)}
    ensures { [#"../list_index_mut.rs" 60 10 60 34] Core_Option_Option_Type.C_Some v = get0 ( ^ l) (UIntSize.to_int ix) }
    ensures { [#"../list_index_mut.rs" 61 10 61 31] len0 ( ^ l) = len0 ( * l) }
    ensures { [#"../list_index_mut.rs" 62 0 62 87] forall i : int . 0 <= i /\ i < len0 ( * l) /\ i <> UIntSize.to_int ix -> get0 ( * l) i = get0 ( ^ l) i }
    
  let rec cfg f [#"../list_index_mut.rs" 67 0 67 10] [@cfg:stackify] [@cfg:subregion_analysis] (_1 : ()) : ()
   = [@vc:do_not_keep_trace] [@vc:sp]
  var _0 : ();
  var l : ListIndexMut_List_Type.t_list;
  var _6 : ();
  var _7 : borrowed (ListIndexMut_List_Type.t_list);
  var _8 : borrowed (ListIndexMut_List_Type.t_list);
  {
    goto BB0
  }
  BB0 {
    goto BB1
  }
  BB1 {
    goto BB2
  }
  BB2 {
    goto BB3
  }
  BB3 {
    [#"../list_index_mut.rs" 68 16 68 55] l <- ([#"../list_index_mut.rs" 68 16 68 55] ListIndexMut_List_Type.C_List ([#"../list_index_mut.rs" 68 21 68 22] [#"../list_index_mut.rs" 68 21 68 22] (1 : uint32)) ([#"../list_index_mut.rs" 68 24 68 54] Core_Option_Option_Type.C_Some ([#"../list_index_mut.rs" 68 38 68 52] ListIndexMut_List_Type.C_List ([#"../list_index_mut.rs" 68 43 68 45] [#"../list_index_mut.rs" 68 43 68 45] (10 : uint32)) ([#"../list_index_mut.rs" 68 47 68 51] Core_Option_Option_Type.C_None))));
    goto BB4
  }
  BB4 {
<<<<<<< HEAD
    [#"../list_index_mut.rs" 69 10 69 16] _8 <- Borrow.borrow_mut l;
    [#"../list_index_mut.rs" 69 10 69 16] l <-  ^ _8;
    [#"../list_index_mut.rs" 69 10 69 16] _7 <- Borrow.borrow_mut ( * _8);
    [#"../list_index_mut.rs" 69 10 69 16] _8 <- { _8 with current = ( ^ _7) };
    [#"../list_index_mut.rs" 69 4 69 23] _6 <- ([#"../list_index_mut.rs" 69 4 69 23] write0 _7 ([#"../list_index_mut.rs" 69 18 69 19] [#"../list_index_mut.rs" 69 18 69 19] (0 : usize)) ([#"../list_index_mut.rs" 69 21 69 22] [#"../list_index_mut.rs" 69 21 69 22] (2 : uint32)));
=======
    _8 <- Borrow.borrow_mut l;
    l <-  ^ _8;
    _7 <- Borrow.borrow_mut ( * _8);
    _8 <- { _8 with current =  ^ _7 };
    _6 <- ([#"../list_index_mut.rs" 69 4 69 23] write0 _7 ([#"../list_index_mut.rs" 69 18 69 19] [#"../list_index_mut.rs" 69 18 69 19] (0 : usize)) ([#"../list_index_mut.rs" 69 21 69 22] [#"../list_index_mut.rs" 69 21 69 22] (2 : uint32)));
>>>>>>> aa6c5257
    _7 <- any borrowed (ListIndexMut_List_Type.t_list);
    goto BB5
  }
  BB5 {
    assume { resolve0 _8 };
    [#"../list_index_mut.rs" 67 11 72 1] _0 <- ([#"../list_index_mut.rs" 67 11 72 1] ());
    goto BB6
  }
  BB6 {
    return _0
  }
  
end<|MERGE_RESOLUTION|>--- conflicted
+++ resolved
@@ -34,7 +34,7 @@
   val inv2 (_x : Core_Option_Option_Type.t_option (borrowed (ListIndexMut_List_Type.t_list))) : bool
     ensures { result = inv2 _x }
     
-  axiom inv2 : forall x : Core_Option_Option_Type.t_option (borrowed (ListIndexMut_List_Type.t_list)) . inv2 x = true
+  axiom inv2 : [#"../list_index_mut.rs" 1 0 1 0] forall x : Core_Option_Option_Type.t_option (borrowed (ListIndexMut_List_Type.t_list)) . inv2 x = true
   predicate invariant1 (self : borrowed (ListIndexMut_List_Type.t_list)) =
     [#"../../../../creusot-contracts/src/invariant.rs" 8 8 8 12] true
   val invariant1 (self : borrowed (ListIndexMut_List_Type.t_list)) : bool
@@ -44,7 +44,7 @@
   val inv1 (_x : borrowed (ListIndexMut_List_Type.t_list)) : bool
     ensures { result = inv1 _x }
     
-  axiom inv1 : forall x : borrowed (ListIndexMut_List_Type.t_list) . inv1 x = true
+  axiom inv1 : [#"../list_index_mut.rs" 1 0 1 0] forall x : borrowed (ListIndexMut_List_Type.t_list) . inv1 x = true
   predicate invariant0 (self : borrowed (Core_Option_Option_Type.t_option (ListIndexMut_List_Type.t_list))) =
     [#"../../../../creusot-contracts/src/invariant.rs" 8 8 8 12] true
   val invariant0 (self : borrowed (Core_Option_Option_Type.t_option (ListIndexMut_List_Type.t_list))) : bool
@@ -54,7 +54,7 @@
   val inv0 (_x : borrowed (Core_Option_Option_Type.t_option (ListIndexMut_List_Type.t_list))) : bool
     ensures { result = inv0 _x }
     
-  axiom inv0 : forall x : borrowed (Core_Option_Option_Type.t_option (ListIndexMut_List_Type.t_list)) . inv0 x = true
+  axiom inv0 : [#"../list_index_mut.rs" 1 0 1 0] forall x : borrowed (Core_Option_Option_Type.t_option (ListIndexMut_List_Type.t_list)) . inv0 x = true
   use prelude.UInt32
   use prelude.UIntSize
   use prelude.Ghost
@@ -147,11 +147,11 @@
     goto BB0
   }
   BB0 {
-    [#"../list_index_mut.rs" 38 16 38 25] old_l <- ([#"../list_index_mut.rs" 38 16 38 25] Ghost.new l);
+    old_l <- ([#"../list_index_mut.rs" 38 16 38 25] Ghost.new l);
     goto BB1
   }
   BB1 {
-    [#"../list_index_mut.rs" 39 17 39 27] old_ix <- ([#"../list_index_mut.rs" 39 17 39 27] Ghost.new ix);
+    old_ix <- ([#"../list_index_mut.rs" 39 17 39 27] Ghost.new ix);
     goto BB2
   }
   BB2 {
@@ -166,60 +166,40 @@
     goto BB4
   }
   BB4 {
-    switch ([#"../list_index_mut.rs" 49 10 49 16] ([#"../list_index_mut.rs" 49 10 49 12] ix) > ([#"../list_index_mut.rs" 49 15 49 16] [#"../list_index_mut.rs" 49 15 49 16] (0 : usize)))
+    switch ([#"../list_index_mut.rs" 49 10 49 16] ix > ([#"../list_index_mut.rs" 49 15 49 16] [#"../list_index_mut.rs" 49 15 49 16] (0 : usize)))
       | False -> goto BB8
       | True -> goto BB5
       end
   }
   BB5 {
-<<<<<<< HEAD
-    [#"../list_index_mut.rs" 50 12 50 24] _25 <- Borrow.borrow_mut (ListIndexMut_List_Type.list_1 ( * l));
-    [#"../list_index_mut.rs" 50 12 50 24] l <- { l with current = (let ListIndexMut_List_Type.C_List a b =  * l in ListIndexMut_List_Type.C_List a ( ^ _25)) };
-    [#"../list_index_mut.rs" 50 12 50 24] _24 <- ([#"../list_index_mut.rs" 50 12 50 24] as_mut0 _25);
-=======
     _25 <- Borrow.borrow_mut (ListIndexMut_List_Type.list_1 ( * l));
     l <- { l with current = (let ListIndexMut_List_Type.C_List x0 x1 =  * l in ListIndexMut_List_Type.C_List x0 ( ^ _25)) };
     _24 <- ([#"../list_index_mut.rs" 50 12 50 24] as_mut0 _25);
->>>>>>> aa6c5257
     _25 <- any borrowed (Core_Option_Option_Type.t_option (ListIndexMut_List_Type.t_list));
     goto BB6
   }
   BB6 {
-    [#"../list_index_mut.rs" 50 12 50 33] _23 <- ([#"../list_index_mut.rs" 50 12 50 33] unwrap0 _24);
+    _23 <- ([#"../list_index_mut.rs" 50 12 50 33] unwrap0 _24);
     _24 <- any Core_Option_Option_Type.t_option (borrowed (ListIndexMut_List_Type.t_list));
     goto BB7
   }
   BB7 {
-<<<<<<< HEAD
-    [#"../list_index_mut.rs" 50 12 50 33] _22 <- Borrow.borrow_mut ( * _23);
-    [#"../list_index_mut.rs" 50 12 50 33] _23 <- { _23 with current = ( ^ _22) };
-=======
     _22 <- Borrow.borrow_mut ( * _23);
     _23 <- { _23 with current =  ^ _22 };
->>>>>>> aa6c5257
     assume { resolve1 l };
-    [#"../list_index_mut.rs" 50 8 50 33] l <- ([#"../list_index_mut.rs" 50 8 50 33] _22);
-    [#"../list_index_mut.rs" 50 8 50 33] _22 <- any borrowed (ListIndexMut_List_Type.t_list);
+    l <- _22;
+    _22 <- any borrowed (ListIndexMut_List_Type.t_list);
     assume { resolve2 _23 };
-    [#"../list_index_mut.rs" 52 8 52 15] ix <- ([#"../list_index_mut.rs" 52 8 52 15] ix - ([#"../list_index_mut.rs" 52 14 52 15] [#"../list_index_mut.rs" 52 14 52 15] (1 : usize)));
+    ix <- ([#"../list_index_mut.rs" 52 8 52 15] ix - ([#"../list_index_mut.rs" 52 14 52 15] [#"../list_index_mut.rs" 52 14 52 15] (1 : usize)));
     goto BB3
   }
   BB8 {
-<<<<<<< HEAD
-    [#"../list_index_mut.rs" 55 4 55 12] _29 <- Borrow.borrow_mut (ListIndexMut_List_Type.list_0 ( * l));
-    [#"../list_index_mut.rs" 55 4 55 12] l <- { l with current = (let ListIndexMut_List_Type.C_List a b =  * l in ListIndexMut_List_Type.C_List ( ^ _29) b) };
-    [#"../list_index_mut.rs" 55 4 55 12] _3 <- Borrow.borrow_mut ( * _29);
-    [#"../list_index_mut.rs" 55 4 55 12] _29 <- { _29 with current = ( ^ _3) };
-    [#"../list_index_mut.rs" 55 4 55 12] _0 <- Borrow.borrow_mut ( * _3);
-    [#"../list_index_mut.rs" 55 4 55 12] _3 <- { _3 with current = ( ^ _0) };
-=======
     _29 <- Borrow.borrow_mut (ListIndexMut_List_Type.list_0 ( * l));
     l <- { l with current = (let ListIndexMut_List_Type.C_List x0 x1 =  * l in ListIndexMut_List_Type.C_List ( ^ _29) x1) };
     _3 <- Borrow.borrow_mut ( * _29);
     _29 <- { _29 with current =  ^ _3 };
     _0 <- Borrow.borrow_mut ( * _3);
     _3 <- { _3 with current =  ^ _0 };
->>>>>>> aa6c5257
     assume { resolve0 _29 };
     assume { resolve0 _3 };
     assume { resolve1 l };
@@ -291,23 +271,17 @@
     goto BB0
   }
   BB0 {
-<<<<<<< HEAD
-    [#"../list_index_mut.rs" 64 15 64 16] _10 <- Borrow.borrow_mut ( * l);
-    [#"../list_index_mut.rs" 64 15 64 16] l <- { l with current = ( ^ _10) };
-    [#"../list_index_mut.rs" 64 5 64 21] _9 <- ([#"../list_index_mut.rs" 64 5 64 21] index_mut0 _10 ([#"../list_index_mut.rs" 64 18 64 20] ix));
-=======
     _10 <- Borrow.borrow_mut ( * l);
     l <- { l with current =  ^ _10 };
     _9 <- ([#"../list_index_mut.rs" 64 5 64 21] index_mut0 _10 ix);
->>>>>>> aa6c5257
     _10 <- any borrowed (ListIndexMut_List_Type.t_list);
     goto BB1
   }
   BB1 {
-    [#"../list_index_mut.rs" 64 4 64 25] _9 <- { _9 with current = ([#"../list_index_mut.rs" 64 24 64 25] v) };
+    _9 <- { _9 with current = v };
     assume { resolve0 _9 };
     assume { resolve1 l };
-    [#"../list_index_mut.rs" 63 46 65 1] _0 <- ([#"../list_index_mut.rs" 63 46 65 1] ());
+    _0 <- ([#"../list_index_mut.rs" 63 46 65 1] ());
     return _0
   }
   
@@ -373,29 +347,21 @@
     goto BB3
   }
   BB3 {
-    [#"../list_index_mut.rs" 68 16 68 55] l <- ([#"../list_index_mut.rs" 68 16 68 55] ListIndexMut_List_Type.C_List ([#"../list_index_mut.rs" 68 21 68 22] [#"../list_index_mut.rs" 68 21 68 22] (1 : uint32)) ([#"../list_index_mut.rs" 68 24 68 54] Core_Option_Option_Type.C_Some ([#"../list_index_mut.rs" 68 38 68 52] ListIndexMut_List_Type.C_List ([#"../list_index_mut.rs" 68 43 68 45] [#"../list_index_mut.rs" 68 43 68 45] (10 : uint32)) ([#"../list_index_mut.rs" 68 47 68 51] Core_Option_Option_Type.C_None))));
+    l <- ([#"../list_index_mut.rs" 68 16 68 55] ListIndexMut_List_Type.C_List ([#"../list_index_mut.rs" 68 21 68 22] [#"../list_index_mut.rs" 68 21 68 22] (1 : uint32)) ([#"../list_index_mut.rs" 68 24 68 54] Core_Option_Option_Type.C_Some ([#"../list_index_mut.rs" 68 38 68 52] ListIndexMut_List_Type.C_List ([#"../list_index_mut.rs" 68 43 68 45] [#"../list_index_mut.rs" 68 43 68 45] (10 : uint32)) ([#"../list_index_mut.rs" 68 47 68 51] Core_Option_Option_Type.C_None))));
     goto BB4
   }
   BB4 {
-<<<<<<< HEAD
-    [#"../list_index_mut.rs" 69 10 69 16] _8 <- Borrow.borrow_mut l;
-    [#"../list_index_mut.rs" 69 10 69 16] l <-  ^ _8;
-    [#"../list_index_mut.rs" 69 10 69 16] _7 <- Borrow.borrow_mut ( * _8);
-    [#"../list_index_mut.rs" 69 10 69 16] _8 <- { _8 with current = ( ^ _7) };
-    [#"../list_index_mut.rs" 69 4 69 23] _6 <- ([#"../list_index_mut.rs" 69 4 69 23] write0 _7 ([#"../list_index_mut.rs" 69 18 69 19] [#"../list_index_mut.rs" 69 18 69 19] (0 : usize)) ([#"../list_index_mut.rs" 69 21 69 22] [#"../list_index_mut.rs" 69 21 69 22] (2 : uint32)));
-=======
     _8 <- Borrow.borrow_mut l;
     l <-  ^ _8;
     _7 <- Borrow.borrow_mut ( * _8);
     _8 <- { _8 with current =  ^ _7 };
     _6 <- ([#"../list_index_mut.rs" 69 4 69 23] write0 _7 ([#"../list_index_mut.rs" 69 18 69 19] [#"../list_index_mut.rs" 69 18 69 19] (0 : usize)) ([#"../list_index_mut.rs" 69 21 69 22] [#"../list_index_mut.rs" 69 21 69 22] (2 : uint32)));
->>>>>>> aa6c5257
     _7 <- any borrowed (ListIndexMut_List_Type.t_list);
     goto BB5
   }
   BB5 {
     assume { resolve0 _8 };
-    [#"../list_index_mut.rs" 67 11 72 1] _0 <- ([#"../list_index_mut.rs" 67 11 72 1] ());
+    _0 <- ([#"../list_index_mut.rs" 67 11 72 1] ());
     goto BB6
   }
   BB6 {
