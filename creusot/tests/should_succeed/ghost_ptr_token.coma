--- conflicted
+++ resolved
@@ -2,9 +2,8 @@
   let%span sghost_ptr_token0 = "ghost_ptr_token.rs" 4 20 4 40
   let%span sghost_ptr_token1 = "ghost_ptr_token.rs" 5 43 5 44
   let%span sghost_ptr_token2 = "ghost_ptr_token.rs" 6 43 6 44
-<<<<<<< HEAD
-  let%span sghost_ptr3 = "../../../creusot-contracts/src/ghost_ptr.rs" 53 14 53 38
-  let%span sghost_ptr4 = "../../../creusot-contracts/src/ghost_ptr.rs" 54 4 54 24
+  let%span sghost_ptr3 = "../../../creusot-contracts/src/ghost_ptr.rs" 54 4 54 24
+  let%span sghost_ptr4 = "../../../creusot-contracts/src/ghost_ptr.rs" 53 14 53 38
   let%span sghost_ptr5 = "../../../creusot-contracts/src/ghost_ptr.rs" 83 29 83 33
   let%span sghost_ptr6 = "../../../creusot-contracts/src/ghost_ptr.rs" 83 35 83 38
   let%span sghost_ptr7 = "../../../creusot-contracts/src/ghost_ptr.rs" 79 14 79 40
@@ -13,48 +12,21 @@
   let%span sghost_ptr10 = "../../../creusot-contracts/src/ghost_ptr.rs" 137 14 137 38
   let%span sghost_ptr11 = "../../../creusot-contracts/src/ghost_ptr.rs" 138 14 138 38
   let%span sghost_ptr12 = "../../../creusot-contracts/src/ghost_ptr.rs" 254 15 254 42
-  let%span sghost_ptr13 = "../../../creusot-contracts/src/ghost_ptr.rs" 255 14 255 59
-  let%span sghost_ptr14 = "../../../creusot-contracts/src/ghost_ptr.rs" 256 14 256 56
-  let%span sghost_ptr15 = "../../../creusot-contracts/src/ghost_ptr.rs" 257 14 257 65
-  let%span sghost_ptr16 = "../../../creusot-contracts/src/ghost_ptr.rs" 258 14 258 42
-  let%span sghost_ptr17 = "../../../creusot-contracts/src/ghost_ptr.rs" 259 4 259 61
+  let%span sghost_ptr13 = "../../../creusot-contracts/src/ghost_ptr.rs" 259 4 259 61
+  let%span sghost_ptr14 = "../../../creusot-contracts/src/ghost_ptr.rs" 255 14 255 59
+  let%span sghost_ptr15 = "../../../creusot-contracts/src/ghost_ptr.rs" 256 14 256 56
+  let%span sghost_ptr16 = "../../../creusot-contracts/src/ghost_ptr.rs" 257 14 257 65
+  let%span sghost_ptr17 = "../../../creusot-contracts/src/ghost_ptr.rs" 258 14 258 42
   let%span sghost_ptr_token18 = "ghost_ptr_token.rs" 12 20 12 21
   let%span sghost_ptr_token19 = "ghost_ptr_token.rs" 13 20 13 21
   let%span smem20 = "../../../creusot-contracts/src/std/mem.rs" 13 22 13 30
   let%span smem21 = "../../../creusot-contracts/src/std/mem.rs" 14 22 14 30
-  let%span sghost_ptr22 = "../../../creusot-contracts/src/ghost_ptr.rs" 92 15 92 34
-  let%span sghost_ptr23 = "../../../creusot-contracts/src/ghost_ptr.rs" 94 23 94 27
-  let%span sghost_ptr24 = "../../../creusot-contracts/src/ghost_ptr.rs" 93 14 93 51
-  let%span sghost_ptr25 = "../../../creusot-contracts/src/ghost_ptr.rs" 94 4 94 52
+  let%span sghost_ptr22 = "../../../creusot-contracts/src/ghost_ptr.rs" 94 23 94 27
+  let%span sghost_ptr23 = "../../../creusot-contracts/src/ghost_ptr.rs" 92 15 92 34
+  let%span sghost_ptr24 = "../../../creusot-contracts/src/ghost_ptr.rs" 94 4 94 52
+  let%span sghost_ptr25 = "../../../creusot-contracts/src/ghost_ptr.rs" 93 14 93 51
   let%span sghost_ptr_token26 = "ghost_ptr_token.rs" 16 40 16 41
   let%span sghost_ptr_token27 = "ghost_ptr_token.rs" 17 40 17 41
-=======
-  let%span sghost_ptr_token3 = "ghost_ptr_token.rs" 17 40 17 41
-  let%span sghost_ptr_token4 = "ghost_ptr_token.rs" 16 40 16 41
-  let%span sghost_ptr_token5 = "ghost_ptr_token.rs" 13 20 13 21
-  let%span sghost_ptr_token6 = "ghost_ptr_token.rs" 12 20 12 21
-  let%span sghost_ptr7 = "../../../creusot-contracts/src/ghost_ptr.rs" 55 4 55 24
-  let%span sghost_ptr8 = "../../../creusot-contracts/src/ghost_ptr.rs" 54 14 54 38
-  let%span sghost_ptr9 = "../../../creusot-contracts/src/ghost_ptr.rs" 84 29 84 33
-  let%span sghost_ptr10 = "../../../creusot-contracts/src/ghost_ptr.rs" 84 35 84 38
-  let%span sghost_ptr11 = "../../../creusot-contracts/src/ghost_ptr.rs" 80 14 80 40
-  let%span sghost_ptr12 = "../../../creusot-contracts/src/ghost_ptr.rs" 83 14 83 55
-  let%span sghost_ptr13 = "../../../creusot-contracts/src/ghost_ptr.rs" 140 27 140 31
-  let%span sghost_ptr14 = "../../../creusot-contracts/src/ghost_ptr.rs" 138 14 138 38
-  let%span sghost_ptr15 = "../../../creusot-contracts/src/ghost_ptr.rs" 139 14 139 38
-  let%span sghost_ptr16 = "../../../creusot-contracts/src/ghost_ptr.rs" 260 15 260 42
-  let%span sghost_ptr17 = "../../../creusot-contracts/src/ghost_ptr.rs" 265 4 265 61
-  let%span sghost_ptr18 = "../../../creusot-contracts/src/ghost_ptr.rs" 261 14 261 59
-  let%span sghost_ptr19 = "../../../creusot-contracts/src/ghost_ptr.rs" 262 14 262 56
-  let%span sghost_ptr20 = "../../../creusot-contracts/src/ghost_ptr.rs" 263 14 263 65
-  let%span sghost_ptr21 = "../../../creusot-contracts/src/ghost_ptr.rs" 264 14 264 42
-  let%span smem22 = "../../../creusot-contracts/src/std/mem.rs" 13 22 13 30
-  let%span smem23 = "../../../creusot-contracts/src/std/mem.rs" 14 22 14 30
-  let%span sghost_ptr24 = "../../../creusot-contracts/src/ghost_ptr.rs" 95 23 95 27
-  let%span sghost_ptr25 = "../../../creusot-contracts/src/ghost_ptr.rs" 93 15 93 34
-  let%span sghost_ptr26 = "../../../creusot-contracts/src/ghost_ptr.rs" 95 4 95 52
-  let%span sghost_ptr27 = "../../../creusot-contracts/src/ghost_ptr.rs" 94 14 94 51
->>>>>>> 34cd6190
   let%span sghost_ptr28 = "../../../creusot-contracts/src/ghost_ptr.rs" 34 14 34 64
   let%span sfmap29 = "../../../creusot-contracts/src/logic/fmap.rs" 112 14 112 31
   let%span sfmap30 = "../../../creusot-contracts/src/logic/fmap.rs" 113 14 113 49
@@ -79,6 +51,10 @@
   let%span sutil49 = "../../../creusot-contracts/src/util.rs" 32 11 32 21
   let%span sutil50 = "../../../creusot-contracts/src/util.rs" 33 10 33 28
   
+  type t_GhostPtrToken'0
+  
+  predicate inv'0 (_1 : t_GhostPtrToken'0)
+  
   use prelude.prelude.Opaque
   
   use prelude.prelude.Int
@@ -87,9 +63,9 @@
   
   function null_logic'0 (_1 : ()) : opaque_ptr
   
-  axiom null_logic'0_spec : forall _1 : () . ([%#sghost_ptr44] forall ptr : opaque_ptr . addr_logic'0 ptr
-  = addr_logic'0 (null_logic'0 _1)  -> ptr = null_logic'0 _1)
-  && ([%#sghost_ptr43] addr_logic'0 (null_logic'0 _1) = 0)
+  axiom null_logic'0_spec : forall _1 : () . ([%#sghost_ptr43] addr_logic'0 (null_logic'0 _1) = 0)
+  && ([%#sghost_ptr44] forall ptr : opaque_ptr . addr_logic'0 ptr = addr_logic'0 (null_logic'0 _1)
+   -> ptr = null_logic'0 _1)
   
   type t_FMap'0
   
@@ -112,8 +88,6 @@
   function get_unsized'0 [@inline:trivial] (self : t_FMap'0) (k : opaque_ptr) : t_Option'0 =
     [%#sfmap45] Map.get (view'2 self) k
   
-  type t_GhostPtrToken'0
-  
   function view'0 (self : t_GhostPtrToken'0) : t_FMap'0
   
   axiom view'0_spec : forall self : t_GhostPtrToken'0 . [%#sghost_ptr28] get_unsized'0 (view'0 self) (null_logic'0 ())
@@ -127,10 +101,8 @@
   
   function empty'0 (_1 : ()) : t_FMap'0
   
-  axiom empty'0_spec : forall _1 : () . ([%#sfmap30] view'2 (empty'0 _1) = Const.const (C_None'0))
-  && ([%#sfmap29] len'0 (empty'0 _1) = 0)
-  
-  predicate inv'0 (_1 : t_GhostPtrToken'0)
+  axiom empty'0_spec : forall _1 : () . ([%#sfmap29] len'0 (empty'0 _1) = 0)
+  && ([%#sfmap30] view'2 (empty'0 _1) = Const.const (C_None'0))
   
   axiom inv_axiom'0 [@rewrite] : forall x : t_GhostPtrToken'0 [inv'0 x] . inv'0 x = true
   
@@ -148,13 +120,7 @@
   
   axiom inv_axiom'3 [@rewrite] : forall x : borrowed int32 [inv'3 x] . inv'3 x = true
   
-<<<<<<< HEAD
   predicate inv'4 (_1 : t_GhostPtrToken'0)
-=======
-  axiom null_logic'0_spec : forall _1 : () . ([%#sghost_ptr43] addr_logic'0 (null_logic'0 _1) = 0)
-  && ([%#sghost_ptr44] forall ptr : opaque_ptr . addr_logic'0 ptr = addr_logic'0 (null_logic'0 _1)
-   -> ptr = null_logic'0 _1)
->>>>>>> 34cd6190
   
   axiom inv_axiom'4 [@rewrite] : forall x : t_GhostPtrToken'0 [inv'4 x] . inv'4 x = true
   
@@ -162,153 +128,99 @@
   
   axiom inv_axiom'5 [@rewrite] : forall x : int32 [inv'5 x] . inv'5 x = true
   
-<<<<<<< HEAD
   let rec new'0 (_1:()) (return'  (ret:t_GhostPtrToken'0))= any
-    [ return' (result:t_GhostPtrToken'0)-> {[%#sghost_ptr4] inv'0 result}
-      {[%#sghost_ptr3] view'0 result = empty'0 ()}
-=======
-  let rec ptr_as_ref'0 (self:GhostPtrToken'0.t_GhostPtrToken int32) (ptr:opaque_ptr) (return'  (ret:int32))= {[@expl:ptr_as_ref 'self' type invariant] [%#sghost_ptr24] inv'4 self}
-    {[@expl:ptr_as_ref requires] [%#sghost_ptr25] contains'0 (view'1 self) ptr}
-    any
-    [ return' (result:int32)-> {[%#sghost_ptr26] inv'5 result}
-      {[%#sghost_ptr27] result = lookup_unsized'0 (view'1 self) ptr}
->>>>>>> 34cd6190
+    [ return' (result:t_GhostPtrToken'0)-> {[%#sghost_ptr3] inv'0 result}
+      {[%#sghost_ptr4] view'0 result = empty'0 ()}
       (! return' {result}) ]
     
   
   function contains'0 [@inline:trivial] (self : t_FMap'0) (k : opaque_ptr) : bool =
     [%#sfmap31] get_unsized'0 self k <> C_None'0
   
-<<<<<<< HEAD
   function make_sized'0 (self : int32) : int32
-=======
+  
+  axiom make_sized'0_spec : forall self : int32 . [%#sutil48] make_sized'0 self = self
+  
+  use map.Map
+  
+  function insert'0 (self : t_FMap'0) (k : opaque_ptr) (v : int32) : t_FMap'0
+  
+  axiom insert'0_spec : forall self : t_FMap'0, k : opaque_ptr, v : int32 . ([%#sfmap32] view'2 (insert'0 self k v)
+  = Map.set (view'2 self) k (C_Some'0 (make_sized'0 v)))
+  && ([%#sfmap33] contains'0 self k  -> len'0 (insert'0 self k v) = len'0 self)
+  && ([%#sfmap34] not contains'0 self k  -> len'0 (insert'0 self k v) = len'0 self + 1)
+  
+  let rec ptr_from_box'0 (self:borrowed (t_GhostPtrToken'0)) (val':int32) (return'  (ret:opaque_ptr))= {[@expl:ptr_from_box 'self' type invariant] [%#sghost_ptr5] inv'1 self}
+    {[@expl:ptr_from_box 'val' type invariant] [%#sghost_ptr6] inv'2 val'}
+    any
+    [ return' (result:opaque_ptr)-> {[%#sghost_ptr7] not contains'0 (view'0 self.current) result}
+      {[%#sghost_ptr8] view'0 self.final = insert'0 (view'0 self.current) result val'}
+      (! return' {result}) ]
+    
+  
+  type t_GhostPtrTokenMut'0
+  
+  function cur'0 (self : t_GhostPtrTokenMut'0) : t_FMap'0
+  
+  axiom cur'0_spec : forall self : t_GhostPtrTokenMut'0 . [%#sghost_ptr35] get_unsized'0 (cur'0 self) (null_logic'0 ())
+  = C_None'0
+  
+  function fin'0 (self : t_GhostPtrTokenMut'0) : t_FMap'0
+  
+  axiom fin'0_spec : forall self : t_GhostPtrTokenMut'0 . [%#sghost_ptr36] get_unsized'0 (fin'0 self) (null_logic'0 ())
+  = C_None'0
+  
+  let rec borrow_mut'0 (self:borrowed (t_GhostPtrToken'0)) (return'  (ret:t_GhostPtrTokenMut'0))= {[@expl:borrow_mut 'self' type invariant] [%#sghost_ptr9] inv'1 self}
+    any
+    [ return' (result:t_GhostPtrTokenMut'0)-> {[%#sghost_ptr10] cur'0 result = view'0 self.current}
+      {[%#sghost_ptr11] fin'0 result = view'0 self.final}
+      (! return' {result}) ]
+    
+  
+  function unwrap'0 (op : t_Option'0) : int32
+  
+  axiom unwrap'0_spec : forall op : t_Option'0 . ([%#sutil49] op <> C_None'0)
+   -> ([%#sutil50] C_Some'0 (unwrap'0 op) = op)
+  
+  function lookup_unsized'0 [@inline:trivial] (self : t_FMap'0) (k : opaque_ptr) : int32 =
+    [%#sfmap37] unwrap'0 (get_unsized'0 self k)
+  
+  function remove'0 (self : t_FMap'0) (k : opaque_ptr) : t_FMap'0
+  
+  axiom remove'0_spec : forall self : t_FMap'0, k : opaque_ptr . ([%#sfmap38] view'2 (remove'0 self k)
+  = Map.set (view'2 self) k (C_None'0))
+  && ([%#sfmap39] len'0 (remove'0 self k) = (if contains'0 self k then len'0 self - 1 else len'0 self))
+  
+  let rec take_mut'0 (self:borrowed (t_GhostPtrTokenMut'0)) (ptr:opaque_ptr) (return'  (ret:borrowed int32))= {[@expl:take_mut requires] [%#sghost_ptr12] contains'0 (cur'0 self.current) ptr}
+    any
+    [ return' (result:borrowed int32)-> {[%#sghost_ptr13] inv'3 result}
+      {[%#sghost_ptr14] result.current = lookup_unsized'0 (cur'0 self.current) ptr}
+      {[%#sghost_ptr15] cur'0 self.final = remove'0 (cur'0 self.current) ptr}
+      {[%#sghost_ptr16] fin'0 self.current = insert'0 (fin'0 self.final) ptr result.final}
+      {[%#sghost_ptr17] not contains'0 (fin'0 self.final) ptr}
+      (! return' {result}) ]
+    
+  
+  predicate resolve'2 (self : t_GhostPtrTokenMut'0) =
+    [%#sghost_ptr40] cur'0 self = fin'0 self
+  
+  predicate resolve'0 (_1 : t_GhostPtrTokenMut'0) =
+    resolve'2 _1
+  
+  use prelude.prelude.Intrinsic
+  
+  let rec promoted3__test'0 (return'  (ret:int32))= bb0
+    [ bb0 = s0 [ s0 =  [ &_0 <- [%#sghost_ptr_token18] (1 : int32) ] s1 | s1 = return' {_0} ]  ]
+     [ & _0 : int32 = any_l () ]  [ return' (result:int32)-> return' {result} ] 
+  
+  let rec promoted2__test'0 (return'  (ret:int32))= bb0
+    [ bb0 = s0 [ s0 =  [ &_0 <- [%#sghost_ptr_token19] (2 : int32) ] s1 | s1 = return' {_0} ]  ]
+     [ & _0 : int32 = any_l () ]  [ return' (result:int32)-> return' {result} ] 
+  
   let rec swap'0 (x:borrowed int32) (y:borrowed int32) (return'  (ret:()))= {[@expl:swap 'x' type invariant] inv'3 x}
     {[@expl:swap 'y' type invariant] inv'3 y}
     any
-    [ return' (result:())-> {[%#smem22] x.final = y.current} {[%#smem23] y.final = x.current} (! return' {result}) ]
-    
->>>>>>> 34cd6190
-  
-  axiom make_sized'0_spec : forall self : int32 . [%#sutil48] make_sized'0 self = self
-  
-  use map.Map
-  
-  function insert'0 (self : t_FMap'0) (k : opaque_ptr) (v : int32) : t_FMap'0
-  
-  axiom insert'0_spec : forall self : t_FMap'0, k : opaque_ptr, v : int32 . ([%#sfmap34] not contains'0 self k
-   -> len'0 (insert'0 self k v) = len'0 self + 1)
-  && ([%#sfmap33] contains'0 self k  -> len'0 (insert'0 self k v) = len'0 self)
-  && ([%#sfmap32] view'2 (insert'0 self k v) = Map.set (view'2 self) k (C_Some'0 (make_sized'0 v)))
-  
-  let rec ptr_from_box'0 (self:borrowed (t_GhostPtrToken'0)) (val':int32) (return'  (ret:opaque_ptr))= {[@expl:precondition] [%#sghost_ptr6] inv'2 val'}
-    {[@expl:precondition] [%#sghost_ptr5] inv'1 self}
-    any
-    [ return' (result:opaque_ptr)-> {[%#sghost_ptr8] view'0 self.final = insert'0 (view'0 self.current) result val'}
-      {[%#sghost_ptr7] not contains'0 (view'0 self.current) result}
-      (! return' {result}) ]
-    
-  
-  type t_GhostPtrTokenMut'0
-  
-  function cur'0 (self : t_GhostPtrTokenMut'0) : t_FMap'0
-  
-  axiom cur'0_spec : forall self : t_GhostPtrTokenMut'0 . [%#sghost_ptr35] get_unsized'0 (cur'0 self) (null_logic'0 ())
-  = C_None'0
-  
-  function fin'0 (self : t_GhostPtrTokenMut'0) : t_FMap'0
-  
-  axiom fin'0_spec : forall self : t_GhostPtrTokenMut'0 . [%#sghost_ptr36] get_unsized'0 (fin'0 self) (null_logic'0 ())
-  = C_None'0
-  
-  let rec borrow_mut'0 (self:borrowed (t_GhostPtrToken'0)) (return'  (ret:t_GhostPtrTokenMut'0))= {[@expl:precondition] [%#sghost_ptr9] inv'1 self}
-    any
-    [ return' (result:t_GhostPtrTokenMut'0)-> {[%#sghost_ptr11] fin'0 result = view'0 self.final}
-      {[%#sghost_ptr10] cur'0 result = view'0 self.current}
-      (! return' {result}) ]
-    
-  
-  function unwrap'0 (op : t_Option'0) : int32
-  
-  axiom unwrap'0_spec : forall op : t_Option'0 . ([%#sutil49] op <> C_None'0)
-   -> ([%#sutil50] C_Some'0 (unwrap'0 op) = op)
-  
-<<<<<<< HEAD
-  function lookup_unsized'0 [@inline:trivial] (self : t_FMap'0) (k : opaque_ptr) : int32 =
-    [%#sfmap37] unwrap'0 (get_unsized'0 self k)
-=======
-  axiom insert'0_spec : forall self : FMap'0.t_FMap opaque_ptr int32, k : opaque_ptr, v : int32 . ([%#sfmap32] view'2 (insert'0 self k v)
-  = Map.set (view'2 self) k (Option'0.C_Some (make_sized'0 v)))
-  && ([%#sfmap33] contains'0 self k  -> len'0 (insert'0 self k v) = len'0 self)
-  && ([%#sfmap34] not contains'0 self k  -> len'0 (insert'0 self k v) = len'0 self + 1)
->>>>>>> 34cd6190
-  
-  function remove'0 (self : t_FMap'0) (k : opaque_ptr) : t_FMap'0
-  
-<<<<<<< HEAD
-  axiom remove'0_spec : forall self : t_FMap'0, k : opaque_ptr . ([%#sfmap39] len'0 (remove'0 self k)
-  = (if contains'0 self k then len'0 self - 1 else len'0 self))
-  && ([%#sfmap38] view'2 (remove'0 self k) = Map.set (view'2 self) k (C_None'0))
-  
-  let rec take_mut'0 (self:borrowed (t_GhostPtrTokenMut'0)) (ptr:opaque_ptr) (return'  (ret:borrowed int32))= {[@expl:precondition] [%#sghost_ptr12] contains'0 (cur'0 self.current) ptr}
-    any
-    [ return' (result:borrowed int32)-> {[%#sghost_ptr17] inv'3 result}
-      {[%#sghost_ptr16] not contains'0 (fin'0 self.final) ptr}
-      {[%#sghost_ptr15] fin'0 self.current = insert'0 (fin'0 self.final) ptr result.final}
-      {[%#sghost_ptr14] cur'0 self.final = remove'0 (cur'0 self.current) ptr}
-      {[%#sghost_ptr13] result.current = lookup_unsized'0 (cur'0 self.current) ptr}
-      (! return' {result}) ]
-    
-  
-  predicate resolve'2 (self : t_GhostPtrTokenMut'0) =
-    [%#sghost_ptr40] cur'0 self = fin'0 self
-  
-  predicate resolve'0 (_1 : t_GhostPtrTokenMut'0) =
-    resolve'2 _1
-  
-  use prelude.prelude.Intrinsic
-  
-  let rec promoted3__test'0 (return'  (ret:int32))= bb0
-    [ bb0 = s0 [ s0 =  [ &_0 <- [%#sghost_ptr_token18] (1 : int32) ] s1 | s1 = return' {_0} ]  ]
-     [ & _0 : int32 = any_l () ]  [ return' (result:int32)-> return' {result} ] 
-  
-  let rec promoted2__test'0 (return'  (ret:int32))= bb0
-    [ bb0 = s0 [ s0 =  [ &_0 <- [%#sghost_ptr_token19] (2 : int32) ] s1 | s1 = return' {_0} ]  ]
-     [ & _0 : int32 = any_l () ]  [ return' (result:int32)-> return' {result} ] 
-  
-  let rec swap'0 (x:borrowed int32) (y:borrowed int32) (return'  (ret:()))= {[@expl:precondition] inv'3 y}
-    {[@expl:precondition] inv'3 x}
-    any
-    [ return' (result:())-> {[%#smem21] y.final = x.current} {[%#smem20] x.final = y.current} (! return' {result}) ]
-=======
-  axiom remove'0_spec : forall self : FMap'0.t_FMap opaque_ptr int32, k : opaque_ptr . ([%#sfmap38] view'2 (remove'0 self k)
-  = Map.set (view'2 self) k (Option'0.C_None))
-  && ([%#sfmap39] len'0 (remove'0 self k) = (if contains'0 self k then len'0 self - 1 else len'0 self))
-  
-  let rec take_mut'0 (self:borrowed (GhostPtrTokenMut'0.t_GhostPtrTokenMut int32)) (ptr:opaque_ptr) (return'  (ret:borrowed int32))= {[@expl:take_mut requires] [%#sghost_ptr16] contains'0 (cur'0 self.current) ptr}
-    any
-    [ return' (result:borrowed int32)-> {[%#sghost_ptr17] inv'3 result}
-      {[%#sghost_ptr18] result.current = lookup_unsized'0 (cur'0 self.current) ptr}
-      {[%#sghost_ptr19] cur'0 self.final = remove'0 (cur'0 self.current) ptr}
-      {[%#sghost_ptr20] fin'0 self.current = insert'0 (fin'0 self.final) ptr result.final}
-      {[%#sghost_ptr21] not contains'0 (fin'0 self.final) ptr}
-      (! return' {result}) ]
-    
-  
-  let rec borrow_mut'0 (self:borrowed (GhostPtrToken'0.t_GhostPtrToken int32)) (return'  (ret:GhostPtrTokenMut'0.t_GhostPtrTokenMut int32))= {[@expl:borrow_mut 'self' type invariant] [%#sghost_ptr13] inv'1 self}
-    any
-    [ return' (result:GhostPtrTokenMut'0.t_GhostPtrTokenMut int32)-> {[%#sghost_ptr14] cur'0 result
-      = view'0 self.current}
-      {[%#sghost_ptr15] fin'0 result = view'0 self.final}
-      (! return' {result}) ]
-    
-  
-  let rec ptr_from_box'0 (self:borrowed (GhostPtrToken'0.t_GhostPtrToken int32)) (val':int32) (return'  (ret:opaque_ptr))= {[@expl:ptr_from_box 'self' type invariant] [%#sghost_ptr9] inv'1 self}
-    {[@expl:ptr_from_box 'val' type invariant] [%#sghost_ptr10] inv'2 val'}
-    any
-    [ return' (result:opaque_ptr)-> {[%#sghost_ptr11] not contains'0 (view'0 self.current) result}
-      {[%#sghost_ptr12] view'0 self.final = insert'0 (view'0 self.current) result val'}
-      (! return' {result}) ]
->>>>>>> 34cd6190
+    [ return' (result:())-> {[%#smem20] x.final = y.current} {[%#smem21] y.final = x.current} (! return' {result}) ]
     
   
   predicate resolve'3 (self : borrowed int32) =
@@ -317,23 +229,14 @@
   predicate resolve'1 (_1 : borrowed int32) =
     resolve'3 _1
   
-<<<<<<< HEAD
   function view'1 (self : t_GhostPtrToken'0) : t_FMap'0 =
     [%#smodel42] view'0 self
   
-  let rec ptr_as_ref'0 (self:t_GhostPtrToken'0) (ptr:opaque_ptr) (return'  (ret:int32))= {[@expl:precondition] [%#sghost_ptr23] inv'4 self}
-    {[@expl:precondition] [%#sghost_ptr22] contains'0 (view'1 self) ptr}
+  let rec ptr_as_ref'0 (self:t_GhostPtrToken'0) (ptr:opaque_ptr) (return'  (ret:int32))= {[@expl:ptr_as_ref 'self' type invariant] [%#sghost_ptr22] inv'4 self}
+    {[@expl:ptr_as_ref requires] [%#sghost_ptr23] contains'0 (view'1 self) ptr}
     any
-    [ return' (result:int32)-> {[%#sghost_ptr25] inv'5 result}
-      {[%#sghost_ptr24] result = lookup_unsized'0 (view'1 self) ptr}
-=======
-  axiom empty'0_spec : forall _1 : () . ([%#sfmap29] len'0 (empty'0 _1) = 0)
-  && ([%#sfmap30] view'2 (empty'0 _1) = Const.const (Option'0.C_None))
-  
-  let rec new'0 (_1:()) (return'  (ret:GhostPtrToken'0.t_GhostPtrToken int32))= any
-    [ return' (result:GhostPtrToken'0.t_GhostPtrToken int32)-> {[%#sghost_ptr7] inv'0 result}
-      {[%#sghost_ptr8] view'0 result = empty'0 ()}
->>>>>>> 34cd6190
+    [ return' (result:int32)-> {[%#sghost_ptr24] inv'5 result}
+      {[%#sghost_ptr25] result = lookup_unsized'0 (view'1 self) ptr}
       (! return' {result}) ]
     
   
