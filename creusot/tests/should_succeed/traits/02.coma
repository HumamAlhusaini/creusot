--- conflicted
+++ resolved
@@ -18,11 +18,7 @@
   
   axiom inv_axiom'0 [@rewrite] : forall x : t_T'0 [inv'1 x] . inv'1 x = invariant'0 x
   
-<<<<<<< HEAD
-  let rec is_true'0 (self:t_T'0) (return'  (ret:bool))= {[@expl:precondition] [%#s022] inv'1 self}
-=======
-  let rec is_true'0 (self:t) (return'  (ret:bool))= {[@expl:is_true 'self' type invariant] [%#s022] inv'1 self}
->>>>>>> 34cd6190
+  let rec is_true'0 (self:t_T'0) (return'  (ret:bool))= {[@expl:is_true 'self' type invariant] [%#s022] inv'1 self}
     any [ return' (result:bool)-> {[%#s023] result = true} (! return' {result}) ] 
   
   predicate resolve'0 (_1 : t_T'0)
@@ -31,21 +27,12 @@
   
   meta "compute_max_steps" 1000000
   
-<<<<<<< HEAD
-  let rec omg'0 (a:t_T'0) (return'  (ret:bool))= {[%#s020] inv'0 a}
-=======
-  let rec omg (a:t) (return'  (ret:bool))= {[@expl:omg 'a' type invariant] [%#s020] inv'0 a}
->>>>>>> 34cd6190
+  let rec omg'0 (a:t_T'0) (return'  (ret:bool))= {[@expl:omg 'a' type invariant] [%#s020] inv'0 a}
     (! bb0
     [ bb0 = s0 [ s0 = is_true'0 {a} (fun (_ret':bool) ->  [ &_0 <- _ret' ] s1) | s1 = bb1 ] 
     | bb1 = s0 [ s0 = {[@expl:type invariant] inv'0 a} s1 | s1 = -{resolve'0 a}- s2 | s2 = bb2 ] 
     | bb2 = return' {_0} ]
-<<<<<<< HEAD
     ) [ & _0 : bool = any_l () | & a : t_T'0 = a ] 
-    [ return' (result:bool)-> {[@expl:postcondition] [%#s021] result = true} (! return' {result}) ]
-=======
-    ) [ & _0 : bool = any_l () | & a : t = a ] 
     [ return' (result:bool)-> {[@expl:omg ensures] [%#s021] result = true} (! return' {result}) ]
->>>>>>> 34cd6190
     
 end