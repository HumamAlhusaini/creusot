module M_16_impl_cloning__test [#"16_impl_cloning.rs" 16 0 16 30]
  let%span s16_impl_cloning0 = "16_impl_cloning.rs" 16 15 16 16
  let%span s16_impl_cloning1 = "16_impl_cloning.rs" 15 10 15 21
  let%span smodel2 = "../../../../creusot-contracts/src/model.rs" 106 8 106 22
  let%span sresolve3 = "../../../../creusot-contracts/src/resolve.rs" 41 20 41 34
  let%span sinvariant4 = "../../../../creusot-contracts/src/invariant.rs" 34 20 34 44
  let%span svec5 = "../../../../creusot-contracts/src/std/vec.rs" 65 20 65 41
  let%span svec6 = "../../../../creusot-contracts/src/std/vec.rs" 18 14 18 41
  let%span sseq7 = "../../../../creusot-contracts/src/logic/seq.rs" 444 8 444 97
  let%span sboxed8 = "../../../../creusot-contracts/src/std/boxed.rs" 28 8 28 18
  
  use prelude.prelude.Borrow
  
  use prelude.prelude.Opaque
  
  type t_NonNull'0  =
    { t_NonNull__pointer'0: opaque_ptr }
  
  type t_Unique'0  =
    { t_Unique__pointer'0: t_NonNull'0; t_Unique__qy95zmarker'0: () }
  
  use prelude.prelude.UIntSize
  
  type t_Cap'0  =
    { t_Cap__0'0: usize }
  
  type t_RawVec'0  =
    { t_RawVec__ptr'0: t_Unique'0; t_RawVec__cap'0: t_Cap'0; t_RawVec__alloc'0: () }
  
  type t_Vec'1  =
    { t_Vec__buf'0: t_RawVec'0; t_Vec__len'0: usize }
  
<<<<<<< HEAD
  type t_Vec'0  =
    { t_Vec__0'0: t_Vec'1 }
=======
  let%span s16_impl_cloning0 = "16_impl_cloning.rs" 17 15 17 16
  let%span s16_impl_cloning1 = "16_impl_cloning.rs" 16 10 16 21
  let%span smodel2 = "../../../../creusot-contracts/src/model.rs" 109 8 109 22
  let%span s16_impl_cloning3 = "16_impl_cloning.rs" 12 8 12 14
  let%span sresolve4 = "../../../../creusot-contracts/src/resolve.rs" 41 20 41 34
  let%span sinvariant5 = "../../../../creusot-contracts/src/invariant.rs" 34 20 34 44
  let%span svec6 = "../../../../creusot-contracts/src/std/vec.rs" 68 20 68 41
  let%span svec7 = "../../../../creusot-contracts/src/std/vec.rs" 19 14 19 41
  let%span sseq8 = "../../../../creusot-contracts/src/logic/seq.rs" 459 20 459 95
  let%span sboxed9 = "../../../../creusot-contracts/src/std/boxed.rs" 28 8 28 18
>>>>>>> 716d5822
  
  predicate inv'0 (_1 : borrowed (t_Vec'0))
  
  predicate resolve'1 (self : borrowed (t_Vec'0)) =
    [%#sresolve3] self.final = self.current
  
  predicate resolve'0 (_1 : borrowed (t_Vec'0)) =
    resolve'1 _1
  
  use prelude.prelude.Intrinsic
  
  type t_T'0
  
  use seq.Seq
  
  function view'1 [#"16_impl_cloning.rs" 10 4 10 33] (self : t_Vec'0) : Seq.seq t_T'0
  
  function view'0 (self : borrowed (t_Vec'0)) : Seq.seq t_T'0 =
    [%#smodel2] view'1 self.current
  
  predicate inv'1 (_1 : t_Vec'0)
  
  predicate invariant'0 (self : borrowed (t_Vec'0)) =
    [%#sinvariant4] inv'1 self.current /\ inv'1 self.final
  
  axiom inv_axiom'0 [@rewrite] : forall x : borrowed (t_Vec'0) [inv'0 x] . inv'0 x = invariant'0 x
  
  predicate inv'2 (_1 : t_Vec'1)
  
  axiom inv_axiom'1 [@rewrite] : forall x : t_Vec'0 [inv'1 x] . inv'1 x
  = match x with
    | {t_Vec__0'0 = a_0} -> inv'2 a_0
    end
  
  use seq.Seq
  
  constant v_MAX'0 : usize = (18446744073709551615 : usize)
  
  use prelude.prelude.UIntSize
  
  use prelude.prelude.Int
  
  function view'2 (self : t_Vec'1) : Seq.seq t_T'0
  
  axiom view'2_spec : forall self : t_Vec'1 . [%#svec6] Seq.length (view'2 self) <= UIntSize.to_int (v_MAX'0 : usize)
  
  predicate inv'3 (_1 : Seq.seq t_T'0)
  
  predicate invariant'1 (self : t_Vec'1) =
    [%#svec5] inv'3 (view'2 self)
  
  axiom inv_axiom'2 [@rewrite] : forall x : t_Vec'1 [inv'2 x] . inv'2 x = invariant'1 x
  
  use seq.Seq
  
  predicate inv'4 (_1 : t_T'0)
  
  predicate invariant'2 (self : Seq.seq t_T'0) =
    [%#sseq7] forall i : int . 0 <= i /\ i < Seq.length self  -> inv'4 (Seq.get self i)
  
  axiom inv_axiom'3 [@rewrite] : forall x : Seq.seq t_T'0 [inv'3 x] . inv'3 x = invariant'2 x
  
  predicate inv'5 (_1 : t_T'0)
  
  predicate invariant'3 (self : t_T'0) =
    [%#sboxed8] inv'5 self
  
  axiom inv_axiom'4 [@rewrite] : forall x : t_T'0 [inv'4 x] . inv'4 x = invariant'3 x
  
  meta "compute_max_steps" 1000000
  
  let rec test'0 (x:borrowed (t_Vec'0)) (return'  (ret:()))= {[%#s16_impl_cloning0] inv'0 x}
    (! bb0 [ bb0 = s0 [ s0 = {[@expl:type invariant] inv'0 x} s1 | s1 = -{resolve'0 x}- s2 | s2 = return' {_0} ]  ] )
    [ & _0 : () = any_l () | & x : borrowed (t_Vec'0) = x ]
    
    [ return' (result:())-> {[@expl:postcondition] [%#s16_impl_cloning1] view'0 x = view'1 x.current}
      (! return' {result}) ]
    
end<|MERGE_RESOLUTION|>--- conflicted
+++ resolved
@@ -6,7 +6,7 @@
   let%span sinvariant4 = "../../../../creusot-contracts/src/invariant.rs" 34 20 34 44
   let%span svec5 = "../../../../creusot-contracts/src/std/vec.rs" 65 20 65 41
   let%span svec6 = "../../../../creusot-contracts/src/std/vec.rs" 18 14 18 41
-  let%span sseq7 = "../../../../creusot-contracts/src/logic/seq.rs" 444 8 444 97
+  let%span sseq7 = "../../../../creusot-contracts/src/logic/seq.rs" 444 20 444 95
   let%span sboxed8 = "../../../../creusot-contracts/src/std/boxed.rs" 28 8 28 18
   
   use prelude.prelude.Borrow
@@ -30,21 +30,8 @@
   type t_Vec'1  =
     { t_Vec__buf'0: t_RawVec'0; t_Vec__len'0: usize }
   
-<<<<<<< HEAD
   type t_Vec'0  =
     { t_Vec__0'0: t_Vec'1 }
-=======
-  let%span s16_impl_cloning0 = "16_impl_cloning.rs" 17 15 17 16
-  let%span s16_impl_cloning1 = "16_impl_cloning.rs" 16 10 16 21
-  let%span smodel2 = "../../../../creusot-contracts/src/model.rs" 109 8 109 22
-  let%span s16_impl_cloning3 = "16_impl_cloning.rs" 12 8 12 14
-  let%span sresolve4 = "../../../../creusot-contracts/src/resolve.rs" 41 20 41 34
-  let%span sinvariant5 = "../../../../creusot-contracts/src/invariant.rs" 34 20 34 44
-  let%span svec6 = "../../../../creusot-contracts/src/std/vec.rs" 68 20 68 41
-  let%span svec7 = "../../../../creusot-contracts/src/std/vec.rs" 19 14 19 41
-  let%span sseq8 = "../../../../creusot-contracts/src/logic/seq.rs" 459 20 459 95
-  let%span sboxed9 = "../../../../creusot-contracts/src/std/boxed.rs" 28 8 28 18
->>>>>>> 716d5822
   
   predicate inv'0 (_1 : borrowed (t_Vec'0))
   
