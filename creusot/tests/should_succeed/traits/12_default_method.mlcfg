--- conflicted
+++ resolved
@@ -27,15 +27,9 @@
     goto BB0
   }
   BB0 {
-<<<<<<< HEAD
-    [#"../12_default_method.rs" 7 8 7 9] _0 <- ([#"../12_default_method.rs" 7 8 7 9] [#"../12_default_method.rs" 7 8 7 9] (0 : uint32));
-    assert { [@expl:type invariant] Inv0.inv self };
-    assume { Resolve0.resolve self };
-=======
     _0 <- ([#"../12_default_method.rs" 7 8 7 9] [#"../12_default_method.rs" 7 8 7 9] (0 : uint32));
     assert { [@expl:type invariant] inv0 self };
     assume { resolve0 self };
->>>>>>> 62b454c8
     return _0
   }
   
@@ -73,15 +67,11 @@
     goto BB0
   }
   BB0 {
-<<<<<<< HEAD
-    [#"../12_default_method.rs" 21 4 21 15] _3 <- ([#"../12_default_method.rs" 21 4 21 15] Default0.default ([#"../12_default_method.rs" 21 4 21 15] x));
-=======
     _3 <- ([#"../12_default_method.rs" 21 4 21 15] default0 ([#"../12_default_method.rs" 21 4 21 15] x));
->>>>>>> 62b454c8
     goto BB1
   }
   BB1 {
-    [#"../12_default_method.rs" 20 31 22 1] _0 <- ([#"../12_default_method.rs" 20 31 22 1] ());
+    _0 <- ([#"../12_default_method.rs" 20 31 22 1] ());
     return _0
   }
   
