--- conflicted
+++ resolved
@@ -11,11 +11,7 @@
   
   meta "compute_max_steps" 1000000
   
-<<<<<<< HEAD
-  let rec test'0 (_1:t_T'0) (return'  (ret:()))= {inv'0 _1}
-=======
-  let rec test (_1:t) (return'  (ret:()))= {[@expl:test '_1' type invariant] inv'0 _1}
->>>>>>> 34cd6190
+  let rec test'0 (_1:t_T'0) (return'  (ret:()))= {[@expl:test '_1' type invariant] inv'0 _1}
     (! bb0
     [ bb0 = s0 [ s0 = {[@expl:type invariant] inv'0 _1} s1 | s1 = -{resolve'0 _1}- s2 | s2 = bb1 ] 
     | bb1 = return' {_0} ]
