module M_hashmap__qyi9060063638777358169__hash [#"hashmap.rs" 60 4 60 25] (* <usize as Hash> *)
  let%span shashmap0 = "hashmap.rs" 59 14 59 58
  let%span smodel1 = "../../../creusot-contracts/src/model.rs" 79 8 79 28
  let%span shashmap2 = "hashmap.rs" 66 20 66 21
  let%span snum3 = "../../../creusot-contracts/src/std/num.rs" 21 16 21 35
  
  use prelude.prelude.UIntSize
  
  use prelude.prelude.UInt64
  
  use prelude.prelude.Intrinsic
  
  use prelude.prelude.Borrow
  
  use prelude.prelude.UInt64
  
  use prelude.prelude.Int
  
  use prelude.prelude.UIntSize
  
  function deep_model'1 (self : usize) : int =
    [%#snum3] UIntSize.to_int self
  
  function deep_model'0 (self : usize) : int =
    [%#smodel1] deep_model'1 self
  
  function hash_log'0 [#"hashmap.rs" 65 4 65 30] (x : int) : int =
    [%#shashmap2] x
  
  meta "compute_max_steps" 1000000
  
  let rec hash'0 (self:usize) (return'  (ret:uint64))= (! bb0
    [ bb0 = s0
      [ s0 = UInt64.of_int {UIntSize.to_int self} (fun (_res:uint64) ->  [ &_0 <- _res ] s1) | s1 = return' {_0} ]
       ]
    ) [ & _0 : uint64 = any_l () | & self : usize = self ] 
    [ return' (result:uint64)-> {[@expl:postcondition] [%#shashmap0] UInt64.to_int result
      = hash_log'0 (deep_model'0 self)}
      (! return' {result}) ]
    
end
module M_hashmap__qyi7664122466964245986__new [#"hashmap.rs" 116 4 116 46] (* MyHashMap<K, V> *)
  let%span shashmap0 = "hashmap.rs" 114 15 114 24
  let%span shashmap1 = "hashmap.rs" 115 4 115 64
  let%span shashmap2 = "hashmap.rs" 116 31 116 46
  let%span svec3 = "../../../creusot-contracts/src/std/vec.rs" 181 22 181 41
  let%span svec4 = "../../../creusot-contracts/src/std/vec.rs" 182 12 182 78
  let%span shashmap5 = "hashmap.rs" 80 8 80 33
  let%span svec6 = "../../../creusot-contracts/src/std/vec.rs" 18 14 18 41
  let%span sops7 = "../../../creusot-contracts/src/logic/ops.rs" 20 8 20 31
  let%span shashmap8 = "hashmap.rs" 86 8 86 53
  let%span shashmap9 = "hashmap.rs" 31 12 34 13
  let%span shashmap10 = "hashmap.rs" 91 20 91 66
  let%span shashmap11 = "hashmap.rs" 106 8 109 9
  let%span svec12 = "../../../creusot-contracts/src/std/vec.rs" 66 20 66 41
  let%span shashmap13 = "hashmap.rs" 96 8 98 9
  let%span shashmap14 = "hashmap.rs" 41 12 44 13
  let%span sboxed15 = "../../../creusot-contracts/src/std/boxed.rs" 28 8 28 18
<<<<<<< HEAD
  let%span sseq16 = "../../../creusot-contracts/src/logic/seq.rs" 388 8 388 97
=======
  let%span sseq16 = "../../../creusot-contracts/src/logic/seq.rs" 459 8 459 97
>>>>>>> 2c8506fb
  
  type t_K'0
  
  type t_V'0
  
  type t_List'0  =
    | C_Nil'0
    | C_Cons'0 (t_K'0, t_V'0) (t_List'0)
  
  predicate inv'1 (_1 : t_List'0)
  
  use seq.Seq
  
  use prelude.prelude.UIntSize
  
  constant v_MAX'0 : usize = (18446744073709551615 : usize)
  
  use prelude.prelude.UIntSize
  
  use prelude.prelude.Int
  
  use prelude.prelude.Opaque
  
  type t_NonNull'0  =
    { t_NonNull__pointer'0: opaque_ptr }
  
  type t_Unique'0  =
    { t_Unique__pointer'0: t_NonNull'0; t_Unique__qy95zmarker'0: () }
  
  type t_Cap'0  =
    { t_Cap__0'0: usize }
  
  type t_RawVec'0  =
    { t_RawVec__ptr'0: t_Unique'0; t_RawVec__cap'0: t_Cap'0; t_RawVec__alloc'0: () }
  
  type t_Vec'0  =
    { t_Vec__buf'0: t_RawVec'0; t_Vec__len'0: usize }
  
  use seq.Seq
  
  function view'1 (self : t_Vec'0) : Seq.seq (t_List'0)
  
  axiom view'1_spec : forall self : t_Vec'0 . [%#svec6] Seq.length (view'1 self) <= UIntSize.to_int (v_MAX'0 : usize)
  
  use seq.Seq
  
  function index_logic'0 [@inline:trivial] (self : t_Vec'0) (ix : int) : t_List'0 =
    [%#sops7] Seq.get (view'1 self) ix
  
  predicate inv'2 (_1 : t_Vec'0)
  
  type t_MyHashMap'0  =
    { t_MyHashMap__buckets'0: t_Vec'0 }
  
  predicate inv'0 (_1 : t_MyHashMap'0)
  
  type t_DeepModelTy'0
  
  type t_Option'0  =
    | C_None'0
    | C_Some'0 t_V'0
  
  function deep_model'0 (self : t_K'0) : t_DeepModelTy'0
  
  function get'0 [#"hashmap.rs" 29 4 29 56] (self : t_List'0) (index : t_DeepModelTy'0) : t_Option'0 =
    [%#shashmap9] match self with
      | C_Nil'0 -> C_None'0
      | C_Cons'0 (k, v) tl -> if deep_model'0 k = index then C_Some'0 v else get'0 tl index
      end
  
  function hash_log'0 [#"hashmap.rs" 55 4 55 45] (_1 : t_DeepModelTy'0) : int
  
  use int.EuclideanDivision
  
  function bucket_ix'0 [#"hashmap.rs" 90 4 90 48] (self : t_MyHashMap'0) (k : t_DeepModelTy'0) : int =
    [%#shashmap10] EuclideanDivision.mod (hash_log'0 k) (Seq.length (view'1 self.t_MyHashMap__buckets'0))
  
  predicate good_bucket'0 [#"hashmap.rs" 95 4 95 57] (self : t_MyHashMap'0) (l : t_List'0) (h : int) =
    [%#shashmap13] forall k : t_DeepModelTy'0, v : t_V'0 . get'0 l k = C_Some'0 v  -> bucket_ix'0 self k = h
  
  predicate no_double_binding'0 [#"hashmap.rs" 39 4 39 38] (self : t_List'0) =
    [%#shashmap14] match self with
      | C_Nil'0 -> true
      | C_Cons'0 (k, _) tl -> get'0 tl (deep_model'0 k) = C_None'0 /\ no_double_binding'0 tl
      end
  
  predicate invariant'0 [#"hashmap.rs" 105 4 105 30] (self : t_MyHashMap'0) =
    [%#shashmap11] 0 < Seq.length (view'1 self.t_MyHashMap__buckets'0)
    /\ (forall i : int . 0 <= i /\ i < Seq.length (view'1 self.t_MyHashMap__buckets'0)
     -> good_bucket'0 self (index_logic'0 self.t_MyHashMap__buckets'0 i) i
    /\ no_double_binding'0 (index_logic'0 self.t_MyHashMap__buckets'0 i))
  
  axiom inv_axiom'0 [@rewrite] : forall x : t_MyHashMap'0 [inv'0 x] . inv'0 x
  = (invariant'0 x
  /\ match x with
    | {t_MyHashMap__buckets'0 = buckets} -> inv'2 buckets
    end)
  
  predicate inv'3 (_1 : (t_K'0, t_V'0))
  
  predicate inv'4 (_1 : t_List'0)
  
  axiom inv_axiom'1 [@rewrite] : forall x : t_List'0 [inv'1 x] . inv'1 x
  = match x with
    | C_Nil'0 -> true
    | C_Cons'0 a_0 a_1 -> inv'3 a_0 /\ inv'4 a_1
    end
  
  predicate inv'5 (_1 : Seq.seq (t_List'0))
  
  predicate invariant'1 (self : t_Vec'0) =
    [%#svec12] inv'5 (view'1 self)
  
  axiom inv_axiom'2 [@rewrite] : forall x : t_Vec'0 [inv'2 x] . inv'2 x = invariant'1 x
  
  predicate inv'6 (_1 : t_K'0)
  
  predicate inv'7 (_1 : t_V'0)
  
  axiom inv_axiom'3 [@rewrite] : forall x : (t_K'0, t_V'0) [inv'3 x] . inv'3 x
  = (let (x0, x1) = x in inv'6 x0 /\ inv'7 x1)
  
  predicate invariant'2 (self : t_List'0) =
    [%#sboxed15] inv'1 self
  
  axiom inv_axiom'4 [@rewrite] : forall x : t_List'0 [inv'4 x] . inv'4 x = invariant'2 x
  
  use seq.Seq
  
  predicate invariant'3 (self : Seq.seq (t_List'0)) =
    [%#sseq16] forall i : int . 0 <= i /\ i < Seq.length self  -> inv'4 (Seq.get self i)
  
  axiom inv_axiom'5 [@rewrite] : forall x : Seq.seq (t_List'0) [inv'5 x] . inv'5 x = invariant'3 x
  
  let rec from_elem'0 (elem:t_List'0) (n:usize) (return'  (ret:t_Vec'0))= {[@expl:precondition] inv'1 elem}
    any
    [ return' (result:t_Vec'0)-> {inv'2 result}
      {[%#svec4] forall i : int . 0 <= i /\ i < UIntSize.to_int n  -> index_logic'0 result i = elem}
      {[%#svec3] Seq.length (view'1 result) = UIntSize.to_int n}
      (! return' {result}) ]
    
  
  use prelude.prelude.Intrinsic
  
  use map.Map
  
  function bucket'0 [#"hashmap.rs" 85 4 85 54] (self : t_MyHashMap'0) (k : t_DeepModelTy'0) : t_List'0 =
    [%#shashmap8] index_logic'0 self.t_MyHashMap__buckets'0 (bucket_ix'0 self k)
  
  use prelude.prelude.Mapping
  
  function view'0 [#"hashmap.rs" 79 4 79 33] (self : t_MyHashMap'0) : Map.map t_DeepModelTy'0 (t_Option'0) =
    [%#shashmap5] Mapping.from_fn (fun (k : t_DeepModelTy'0) -> get'0 (bucket'0 self k) k)
  
  use map.Map
  
  meta "compute_max_steps" 1000000
  
  let rec new'0 (size:usize) (return'  (ret:t_MyHashMap'0))= {[%#shashmap0] 0 < UIntSize.to_int size}
    (! bb0
    [ bb0 = s0
      [ s0 =  [ &_6 <- C_Nil'0 ] s1
      | s1 = from_elem'0 {_6} {size} (fun (_ret':t_Vec'0) ->  [ &_5 <- _ret' ] s2)
      | s2 = bb1 ]
      
    | bb1 = s0 [ s0 =  [ &res <- { t_MyHashMap__buckets'0 = _5 } ] s1 | s1 = bb2 ] 
    | bb2 = s0 [ s0 =  [ &_0 <- res ] s1 | s1 = bb3 ] 
    | bb3 = return' {_0} ]
    )
    [ & _0 : t_MyHashMap'0 = any_l ()
    | & size : usize = size
    | & res : t_MyHashMap'0 = any_l ()
    | & _5 : t_Vec'0 = any_l ()
    | & _6 : t_List'0 = any_l () ]
    
    [ return' (result:t_MyHashMap'0)-> {[@expl:postcondition] [%#shashmap2] inv'0 result}
      {[@expl:postcondition] [%#shashmap1] forall i : t_DeepModelTy'0 . Map.get (view'0 result) i = C_None'0}
      (! return' {result}) ]
    
end
module M_hashmap__qyi7664122466964245986__add [#"hashmap.rs" 122 4 122 41] (* MyHashMap<K, V> *)
  let%span shashmap0 = "hashmap.rs" 124 23 124 41
  let%span shashmap1 = "hashmap.rs" 126 27 126 55
  let%span shashmap2 = "hashmap.rs" 128 20 128 35
  let%span shashmap3 = "hashmap.rs" 130 20 130 26
  let%span shashmap4 = "hashmap.rs" 131 20 131 52
  let%span shashmap5 = "hashmap.rs" 130 8 130 28
  let%span shashmap6 = "hashmap.rs" 135 20 135 44
  let%span shashmap7 = "hashmap.rs" 122 20 122 24
  let%span shashmap8 = "hashmap.rs" 122 26 122 29
  let%span shashmap9 = "hashmap.rs" 122 34 122 37
  let%span shashmap10 = "hashmap.rs" 121 4 121 124
  let%span svec11 = "../../../creusot-contracts/src/std/vec.rs" 84 26 84 48
  let%span shashmap12 = "hashmap.rs" 52 13 52 17
  let%span shashmap13 = "hashmap.rs" 51 14 51 58
  let%span svec14 = "../../../creusot-contracts/src/std/vec.rs" 153 27 153 46
  let%span svec15 = "../../../creusot-contracts/src/std/vec.rs" 154 26 154 54
  let%span svec16 = "../../../creusot-contracts/src/std/vec.rs" 155 26 155 57
  let%span svec17 = "../../../creusot-contracts/src/std/vec.rs" 156 26 156 62
  let%span svec18 = "../../../creusot-contracts/src/std/vec.rs" 157 26 157 55
  let%span shashmap19 = "hashmap.rs" 96 8 98 9
  let%span shashmap20 = "hashmap.rs" 31 12 34 13
  let%span shashmap21 = "hashmap.rs" 41 12 44 13
  let%span scmp22 = "../../../creusot-contracts/src/std/cmp.rs" 11 26 11 75
  let%span shashmap23 = "hashmap.rs" 80 8 80 33
  let%span smodel24 = "../../../creusot-contracts/src/model.rs" 106 8 106 22
  let%span smodel25 = "../../../creusot-contracts/src/model.rs" 88 8 88 22
  let%span smodel26 = "../../../creusot-contracts/src/model.rs" 79 8 79 28
  let%span sslice27 = "../../../creusot-contracts/src/std/slice.rs" 122 20 122 37
  let%span sslice28 = "../../../creusot-contracts/src/std/slice.rs" 129 20 129 37
  let%span svec29 = "../../../creusot-contracts/src/std/vec.rs" 18 14 18 41
  let%span sslice30 = "../../../creusot-contracts/src/std/slice.rs" 136 8 136 96
  let%span sresolve31 = "../../../creusot-contracts/src/resolve.rs" 41 20 41 34
  let%span shashmap32 = "hashmap.rs" 91 20 91 66
  let%span shashmap33 = "hashmap.rs" 86 8 86 53
  let%span svec34 = "../../../creusot-contracts/src/std/vec.rs" 66 20 66 41
  let%span sinvariant35 = "../../../creusot-contracts/src/invariant.rs" 34 20 34 44
  let%span sboxed36 = "../../../creusot-contracts/src/std/boxed.rs" 28 8 28 18
  let%span sops37 = "../../../creusot-contracts/src/logic/ops.rs" 20 8 20 31
  let%span sinvariant38 = "../../../creusot-contracts/src/invariant.rs" 24 8 24 18
<<<<<<< HEAD
  let%span sseq39 = "../../../creusot-contracts/src/logic/seq.rs" 388 8 388 97
=======
  let%span sseq39 = "../../../creusot-contracts/src/logic/seq.rs" 459 8 459 97
>>>>>>> 2c8506fb
  let%span shashmap40 = "hashmap.rs" 106 8 109 9
  
  use prelude.prelude.Snapshot
  
  use prelude.prelude.Opaque
  
  type t_NonNull'0  =
    { t_NonNull__pointer'0: opaque_ptr }
  
  type t_Unique'0  =
    { t_Unique__pointer'0: t_NonNull'0; t_Unique__qy95zmarker'0: () }
  
  use prelude.prelude.UIntSize
  
  type t_Cap'0  =
    { t_Cap__0'0: usize }
  
  type t_RawVec'0  =
    { t_RawVec__ptr'0: t_Unique'0; t_RawVec__cap'0: t_Cap'0; t_RawVec__alloc'0: () }
  
  type t_Vec'0  =
    { t_Vec__buf'0: t_RawVec'0; t_Vec__len'0: usize }
  
  type t_MyHashMap'0  =
    { t_MyHashMap__buckets'0: t_Vec'0 }
  
  use prelude.prelude.Borrow
  
  predicate inv'10 (_1 : t_Vec'0)
  
  use prelude.prelude.UIntSize
  
  type t_K'0
  
  type t_V'0
  
  type t_List'0  =
    | C_Nil'0
    | C_Cons'0 (t_K'0, t_V'0) (t_List'0)
  
  use seq.Seq
  
  use seq.Seq
  
  constant v_MAX'0 : usize = (18446744073709551615 : usize)
  
  use prelude.prelude.Int
  
  function view'4 (self : t_Vec'0) : Seq.seq (t_List'0)
  
  axiom view'4_spec : forall self : t_Vec'0 . [%#svec29] Seq.length (view'4 self) <= UIntSize.to_int (v_MAX'0 : usize)
  
  function view'2 (self : t_Vec'0) : Seq.seq (t_List'0) =
    [%#smodel25] view'4 self
  
  predicate inv'0 (_1 : t_Vec'0)
  
  predicate inv'15 (_1 : Seq.seq (t_List'0))
  
  predicate invariant'0 (self : t_Vec'0) =
    [%#svec34] inv'15 (view'4 self)
  
  axiom inv_axiom'0 [@rewrite] : forall x : t_Vec'0 [inv'0 x] . inv'0 x = invariant'0 x
  
  predicate inv'1 (_1 : t_List'0)
  
  predicate inv'14 (_1 : (t_K'0, t_V'0))
  
  predicate inv'5 (_1 : t_List'0)
  
  axiom inv_axiom'1 [@rewrite] : forall x : t_List'0 [inv'1 x] . inv'1 x
  = match x with
    | C_Nil'0 -> true
    | C_Cons'0 a_0 a_1 -> inv'14 a_0 /\ inv'5 a_1
    end
  
  predicate inv'2 (_1 : borrowed (t_List'0))
  
  predicate invariant'1 (self : borrowed (t_List'0)) =
    [%#sinvariant35] inv'1 self.current /\ inv'1 self.final
  
  axiom inv_axiom'2 [@rewrite] : forall x : borrowed (t_List'0) [inv'2 x] . inv'2 x = invariant'1 x
  
  predicate invariant'2 (self : t_List'0) =
    [%#sboxed36] inv'1 self
  
  axiom inv_axiom'3 [@rewrite] : forall x : t_List'0 [inv'5 x] . inv'5 x = invariant'2 x
  
  predicate inv'6 (_1 : borrowed t_K'0)
  
  predicate inv'3 (_1 : t_K'0)
  
  predicate invariant'3 (self : borrowed t_K'0) =
    [%#sinvariant35] inv'3 self.current /\ inv'3 self.final
  
  axiom inv_axiom'4 [@rewrite] : forall x : borrowed t_K'0 [inv'6 x] . inv'6 x = invariant'3 x
  
  predicate inv'7 (_1 : borrowed t_V'0)
  
  predicate inv'4 (_1 : t_V'0)
  
  predicate invariant'4 (self : borrowed t_V'0) =
    [%#sinvariant35] inv'4 self.current /\ inv'4 self.final
  
  axiom inv_axiom'5 [@rewrite] : forall x : borrowed t_V'0 [inv'7 x] . inv'7 x = invariant'4 x
  
  predicate inv'8 (_1 : borrowed (t_List'0))
  
  predicate invariant'5 (self : borrowed (t_List'0)) =
    [%#sinvariant35] inv'5 self.current /\ inv'5 self.final
  
  axiom inv_axiom'6 [@rewrite] : forall x : borrowed (t_List'0) [inv'8 x] . inv'8 x = invariant'5 x
  
  predicate inv'9 (_1 : borrowed (t_MyHashMap'0))
  
  predicate inv'16 (_1 : t_MyHashMap'0)
  
  predicate invariant'6 (self : borrowed (t_MyHashMap'0)) =
    [%#sinvariant35] inv'16 self.current /\ inv'16 self.final
  
  axiom inv_axiom'7 [@rewrite] : forall x : borrowed (t_MyHashMap'0) [inv'9 x] . inv'9 x = invariant'6 x
  
  predicate invariant'7 (self : t_Vec'0) =
    [%#sinvariant38] inv'0 self
  
  axiom inv_axiom'8 [@rewrite] : forall x : t_Vec'0 [inv'10 x] . inv'10 x = invariant'7 x
  
  predicate inv'11 (_1 : t_K'0)
  
  predicate invariant'8 (self : t_K'0) =
    [%#sinvariant38] inv'3 self
  
  axiom inv_axiom'9 [@rewrite] : forall x : t_K'0 [inv'11 x] . inv'11 x = invariant'8 x
  
  predicate inv'12 (_1 : borrowed (t_Vec'0))
  
  predicate invariant'9 (self : borrowed (t_Vec'0)) =
    [%#sinvariant35] inv'0 self.current /\ inv'0 self.final
  
  axiom inv_axiom'10 [@rewrite] : forall x : borrowed (t_Vec'0) [inv'12 x] . inv'12 x = invariant'9 x
  
  predicate inv'13 (_1 : usize)
  
  axiom inv_axiom'11 [@rewrite] : forall x : usize [inv'13 x] . inv'13 x = true
  
  axiom inv_axiom'12 [@rewrite] : forall x : (t_K'0, t_V'0) [inv'14 x] . inv'14 x
  = (let (x0, x1) = x in inv'3 x0 /\ inv'4 x1)
  
  use seq.Seq
  
  predicate invariant'10 (self : Seq.seq (t_List'0)) =
    [%#sseq39] forall i : int . 0 <= i /\ i < Seq.length self  -> inv'5 (Seq.get self i)
  
  axiom inv_axiom'13 [@rewrite] : forall x : Seq.seq (t_List'0) [inv'15 x] . inv'15 x = invariant'10 x
  
  use seq.Seq
  
  function index_logic'0 [@inline:trivial] (self : t_Vec'0) (ix : int) : t_List'0 =
    [%#sops37] Seq.get (view'4 self) ix
  
  type t_DeepModelTy'0
  
  type t_Option'0  =
    | C_None'0
    | C_Some'0 t_V'0
  
  function deep_model'0 (self : t_K'0) : t_DeepModelTy'0
  
  function get'0 [#"hashmap.rs" 29 4 29 56] (self : t_List'0) (index : t_DeepModelTy'0) : t_Option'0 =
    [%#shashmap20] match self with
      | C_Nil'0 -> C_None'0
      | C_Cons'0 (k, v) tl -> if deep_model'0 k = index then C_Some'0 v else get'0 tl index
      end
  
  function hash_log'0 [#"hashmap.rs" 55 4 55 45] (_1 : t_DeepModelTy'0) : int
  
  use int.EuclideanDivision
  
  function bucket_ix'0 [#"hashmap.rs" 90 4 90 48] (self : t_MyHashMap'0) (k : t_DeepModelTy'0) : int =
    [%#shashmap32] EuclideanDivision.mod (hash_log'0 k) (Seq.length (view'4 self.t_MyHashMap__buckets'0))
  
  predicate good_bucket'0 [#"hashmap.rs" 95 4 95 57] (self : t_MyHashMap'0) (l : t_List'0) (h : int) =
    [%#shashmap19] forall k : t_DeepModelTy'0, v : t_V'0 . get'0 l k = C_Some'0 v  -> bucket_ix'0 self k = h
  
  predicate no_double_binding'0 [#"hashmap.rs" 39 4 39 38] (self : t_List'0) =
    [%#shashmap21] match self with
      | C_Nil'0 -> true
      | C_Cons'0 (k, _) tl -> get'0 tl (deep_model'0 k) = C_None'0 /\ no_double_binding'0 tl
      end
  
  predicate invariant'11 [#"hashmap.rs" 105 4 105 30] (self : t_MyHashMap'0) =
    [%#shashmap40] 0 < Seq.length (view'4 self.t_MyHashMap__buckets'0)
    /\ (forall i : int . 0 <= i /\ i < Seq.length (view'4 self.t_MyHashMap__buckets'0)
     -> good_bucket'0 self (index_logic'0 self.t_MyHashMap__buckets'0 i) i
    /\ no_double_binding'0 (index_logic'0 self.t_MyHashMap__buckets'0 i))
  
  axiom inv_axiom'14 [@rewrite] : forall x : t_MyHashMap'0 [inv'16 x] . inv'16 x
  = (invariant'11 x
  /\ match x with
    | {t_MyHashMap__buckets'0 = buckets} -> inv'0 buckets
    end)
  
  let rec len'0 (self:t_Vec'0) (return'  (ret:usize))= {[@expl:precondition] inv'10 self}
    any
    [ return' (result:usize)-> {[%#svec11] UIntSize.to_int result = Seq.length (view'2 self)} (! return' {result}) ]
    
  
  use prelude.prelude.UInt64
  
  function deep_model'1 (self : t_K'0) : t_DeepModelTy'0 =
    [%#smodel26] deep_model'0 self
  
  use prelude.prelude.UInt64
  
  let rec hash'0 (self:t_K'0) (return'  (ret:uint64))= {[@expl:precondition] [%#shashmap12] inv'11 self}
    any
    [ return' (result:uint64)-> {[%#shashmap13] UInt64.to_int result = hash_log'0 (deep_model'1 self)}
      (! return' {result}) ]
    
  
  function view'3 (self : borrowed (t_Vec'0)) : Seq.seq (t_List'0) =
    [%#smodel24] view'4 self.current
  
  predicate in_bounds'0 [@inline:trivial] (self : usize) (seq : Seq.seq (t_List'0)) =
    [%#sslice27] UIntSize.to_int self < Seq.length seq
  
  predicate has_value'0 [@inline:trivial] (self : usize) (seq : Seq.seq (t_List'0)) (out : t_List'0) =
    [%#sslice28] Seq.get seq (UIntSize.to_int self) = out
  
  predicate resolve_elswhere'0 [@inline:trivial] (self : usize) (old' : Seq.seq (t_List'0)) (fin : Seq.seq (t_List'0)) =
    [%#sslice30] forall i : int . 0 <= i /\ i <> UIntSize.to_int self /\ i < Seq.length old'
     -> Seq.get old' i = Seq.get fin i
  
  let rec index_mut'0 (self:borrowed (t_Vec'0)) (index:usize) (return'  (ret:borrowed (t_List'0)))= {[@expl:precondition] inv'13 index}
    {[@expl:precondition] inv'12 self}
    {[@expl:precondition] [%#svec14] in_bounds'0 index (view'3 self)}
    any
    [ return' (result:borrowed (t_List'0))-> {inv'2 result}
      {[%#svec18] Seq.length (view'4 self.final) = Seq.length (view'3 self)}
      {[%#svec17] resolve_elswhere'0 index (view'3 self) (view'4 self.final)}
      {[%#svec16] has_value'0 index (view'4 self.final) result.final}
      {[%#svec15] has_value'0 index (view'3 self) result.current}
      (! return' {result}) ]
    
  
  predicate resolve'5 (self : borrowed (t_List'0)) =
    [%#sresolve31] self.final = self.current
  
  predicate resolve'0 (_1 : borrowed (t_List'0)) =
    resolve'5 _1
  
  use prelude.prelude.Snapshot
  
  use prelude.prelude.Snapshot
  
  use prelude.prelude.Snapshot
  
  use prelude.prelude.Snapshot
  
  let rec v_Cons'0 (input:t_List'0) (ret  (field_0:(t_K'0, t_V'0)) (field_1:t_List'0))= any
    [ good (field_0:(t_K'0, t_V'0)) (field_1:t_List'0)-> {C_Cons'0 field_0 field_1 = input} (! ret {field_0} {field_1})
    | bad -> {forall field_0 : (t_K'0, t_V'0), field_1 : t_List'0 [C_Cons'0 field_0 field_1 : t_List'0] . C_Cons'0 field_0 field_1
      <> input}
      (! {false}
      any) ]
    
  
  let rec eq'0 (self:t_K'0) (other:t_K'0) (return'  (ret:bool))= {[@expl:precondition] inv'11 other}
    {[@expl:precondition] inv'11 self}
    any [ return' (result:bool)-> {[%#scmp22] result = (deep_model'1 self = deep_model'1 other)} (! return' {result}) ] 
  
  predicate resolve'6 (self : borrowed t_K'0) =
    [%#sresolve31] self.final = self.current
  
  predicate resolve'1 (_1 : borrowed t_K'0) =
    resolve'6 _1
  
  predicate resolve'7 (self : borrowed t_V'0) =
    [%#sresolve31] self.final = self.current
  
  predicate resolve'2 (_1 : borrowed t_V'0) =
    resolve'7 _1
  
  predicate resolve'8 (self : borrowed (t_List'0)) =
    [%#sresolve31] self.final = self.current
  
  predicate resolve'3 (_1 : borrowed (t_List'0)) =
    resolve'8 _1
  
  predicate resolve'9 (self : borrowed (t_MyHashMap'0)) =
    [%#sresolve31] self.final = self.current
  
  predicate resolve'4 (_1 : borrowed (t_MyHashMap'0)) =
    resolve'9 _1
  
  use prelude.prelude.Intrinsic
  
  use prelude.prelude.Snapshot
  
  use prelude.prelude.Snapshot
  
  use map.Map
  
  function bucket'0 [#"hashmap.rs" 85 4 85 54] (self : t_MyHashMap'0) (k : t_DeepModelTy'0) : t_List'0 =
    [%#shashmap33] index_logic'0 self.t_MyHashMap__buckets'0 (bucket_ix'0 self k)
  
  use prelude.prelude.Mapping
  
  function view'0 [#"hashmap.rs" 79 4 79 33] (self : t_MyHashMap'0) : Map.map t_DeepModelTy'0 (t_Option'0) =
    [%#shashmap23] Mapping.from_fn (fun (k : t_DeepModelTy'0) -> get'0 (bucket'0 self k) k)
  
  use map.Map
  
  function view'1 (self : borrowed (t_MyHashMap'0)) : Map.map t_DeepModelTy'0 (t_Option'0) =
    [%#smodel24] view'0 self.current
  
  meta "compute_max_steps" 1000000
  
  let rec add'0 (self:borrowed (t_MyHashMap'0)) (key:t_K'0) (val':t_V'0) (return'  (ret:()))= {[%#shashmap9] inv'4 val'}
    {[%#shashmap8] inv'3 key}
    {[%#shashmap7] inv'9 self}
    (! bb0
    [ bb0 = s0 [ s0 =  [ &old_self <- [%#shashmap0] Snapshot.new self ] s1 | s1 = bb1 ] 
    | bb1 = s0
      [ s0 = len'0 {(self.current).t_MyHashMap__buckets'0} (fun (_ret':usize) ->  [ &length <- _ret' ] s1) | s1 = bb2 ]
      
    | bb2 = s0 [ s0 = hash'0 {key} (fun (_ret':uint64) ->  [ &_11 <- _ret' ] s1) | s1 = bb3 ] 
    | bb3 = s0
      [ s0 = UIntSize.of_int {UInt64.to_int _11} (fun (_res:usize) ->  [ &_10 <- _res ] s1)
      | s1 =  [ &_13 <- length ] s2
      | s2 = UIntSize.eq {_13} {[%#shashmap1] (0 : usize)} (fun (_ret':bool) ->  [ &_14 <- _ret' ] s3)
      | s3 = {[@expl:remainder by zero] [%#shashmap1] not _14} s4
      | s4 = bb4 ]
      
    | bb4 = s0
      [ s0 = UIntSize.rem {_10} {_13} (fun (_ret':usize) ->  [ &index <- _ret' ] s1)
      | s1 = {inv'0 (self.current).t_MyHashMap__buckets'0}
        Borrow.borrow_final <t_Vec'0> {(self.current).t_MyHashMap__buckets'0} {Borrow.inherit_id (Borrow.get_id self) 1}
          (fun (_ret':borrowed (t_Vec'0)) ->
             [ &_18 <- _ret' ] 
            -{inv'0 _ret'.final}-
             [ &self <- { self with current = { t_MyHashMap__buckets'0 = _ret'.final } } ] 
            s2)
      | s2 = index_mut'0 {_18} {index} (fun (_ret':borrowed (t_List'0)) ->  [ &_17 <- _ret' ] s3)
      | s3 = bb5 ]
      
    | bb5 = s0
      [ s0 = {inv'1 _17.current}
        Borrow.borrow_final <t_List'0> {_17.current} {Borrow.get_id _17}
          (fun (_ret':borrowed (t_List'0)) ->
             [ &_16 <- _ret' ] 
            -{inv'1 _ret'.final}-
             [ &_17 <- { _17 with current = _ret'.final } ] 
            s1)
      | s1 = {inv'1 _16.current}
        Borrow.borrow_final <t_List'0> {_16.current} {Borrow.get_id _16}
          (fun (_ret':borrowed (t_List'0)) ->
             [ &l <- _ret' ] 
            -{inv'1 _ret'.final}-
             [ &_16 <- { _16 with current = _ret'.final } ] 
            s2)
      | s2 = {[@expl:type invariant] inv'2 _16} s3
      | s3 = -{resolve'0 _16}- s4
      | s4 =  [ &old_l <- [%#shashmap2] Snapshot.new l ] s5
      | s5 = bb6 ]
      
    | bb6 = bb7
    | bb7 = bb7
      [ bb7 = {[@expl:loop invariant] [%#shashmap5] (forall i : t_DeepModelTy'0 . get'0 l.current i = get'0 l.final i
        \/ i = deep_model'0 key)
        /\ no_double_binding'0 l.final  -> no_double_binding'0 (Snapshot.inner old_l).final}
        {[@expl:loop invariant] [%#shashmap6] no_double_binding'0 l.current}
        {[@expl:loop invariant] [%#shashmap5] forall i : t_DeepModelTy'0 . get'0 l.final i = get'0 l.current i
         -> get'0 (Snapshot.inner old_l).final i = get'0 (Snapshot.inner old_l).current i}
        {[@expl:loop invariant] [%#shashmap5] get'0 l.final (deep_model'0 key) = C_Some'0 val'
         -> get'0 (Snapshot.inner old_l).final (deep_model'0 key) = C_Some'0 val'}
        {[@expl:loop invariant] [%#shashmap5] good_bucket'0 (Snapshot.inner old_self).current l.final (UIntSize.to_int index)
         -> good_bucket'0 (Snapshot.inner old_self).current (Snapshot.inner old_l).final (UIntSize.to_int index)}
        {[@expl:loop invariant] [%#shashmap4] good_bucket'0 (Snapshot.inner old_self).current l.current (UIntSize.to_int index)}
        {[@expl:loop invariant] [%#shashmap3] inv'2 l}
        (! s0) [ s0 = bb8 ] 
        [ bb8 = any
          [ br0 -> {l.current = C_Nil'0 } (! bb14)
          | br1 (x0:(t_K'0, t_V'0)) (x1:t_List'0)-> {l.current = C_Cons'0 x0 x1} (! bb9) ]
          
        | bb9 = bb10
        | bb10 = s0
          [ s0 = v_Cons'0 {l.current}
              (fun (r0'0:(t_K'0, t_V'0)) (r1'0:t_List'0) ->
                {inv'3 (let (r'0, _) = r0'0 in r'0)}
                Borrow.borrow_final
                  <t_K'0>
                  {let (r'0, _) = r0'0 in r'0}
                  {Borrow.inherit_id (Borrow.inherit_id (Borrow.get_id l) 1) 1}
                  (fun (_ret':borrowed t_K'0) ->
                     [ &k <- _ret' ] 
                    -{inv'3 _ret'.final}-
                     [ &l <- { l with current = C_Cons'0 (let (_, r'2) = r0'0 in (_ret'.final, r'2)) r1'0 } ] 
                    s1))
          | s1 = v_Cons'0 {l.current}
              (fun (r0'1:(t_K'0, t_V'0)) (r1'1:t_List'0) ->
                {inv'4 (let (_, r'3) = r0'1 in r'3)}
                Borrow.borrow_final
                  <t_V'0>
                  {let (_, r'3) = r0'1 in r'3}
                  {Borrow.inherit_id (Borrow.inherit_id (Borrow.get_id l) 1) 2}
                  (fun (_ret':borrowed t_V'0) ->
                     [ &v <- _ret' ] 
                    -{inv'4 _ret'.final}-
                     [ &l <- { l with current = C_Cons'0 (let (r'4, _) = r0'1 in (r'4, _ret'.final)) r1'1 } ] 
                    s2))
          | s2 = v_Cons'0 {l.current}
              (fun (r0'2:(t_K'0, t_V'0)) (r1'2:t_List'0) ->
                {inv'5 r1'2}
                Borrow.borrow_final <t_List'0> {r1'2} {Borrow.inherit_id (Borrow.get_id l) 2}
                  (fun (_ret':borrowed (t_List'0)) ->
                     [ &tl <- _ret' ] 
                    -{inv'5 _ret'.final}-
                     [ &l <- { l with current = C_Cons'0 r0'2 _ret'.final } ] 
                    s3))
          | s3 =  [ &tl1 <- tl ] s4
          | s4 = eq'0 {k.current} {key} (fun (_ret':bool) ->  [ &_37 <- _ret' ] s5)
          | s5 = bb11 ]
          
        | bb11 = s0
          [ s0 = {[@expl:type invariant] inv'6 k} s1
          | s1 = -{resolve'1 k}- s2
          | s2 = any [ br0 -> {_37 = false} (! bb13) | br1 -> {_37} (! bb12) ]  ]
          
        | bb13 = s0
          [ s0 = {[@expl:type invariant] inv'7 v} s1
          | s1 = -{resolve'2 v}- s2
          | s2 = {inv'1 tl1.current}
            Borrow.borrow_final <t_List'0> {tl1.current} {Borrow.get_id tl1}
              (fun (_ret':borrowed (t_List'0)) ->
                 [ &_43 <- _ret' ] 
                -{inv'1 _ret'.final}-
                 [ &tl1 <- { tl1 with current = _ret'.final } ] 
                s3)
          | s3 = {inv'1 _43.current}
            Borrow.borrow_final <t_List'0> {_43.current} {Borrow.get_id _43}
              (fun (_ret':borrowed (t_List'0)) ->
                 [ &_42 <- _ret' ] 
                -{inv'1 _ret'.final}-
                 [ &_43 <- { _43 with current = _ret'.final } ] 
                s4)
          | s4 = {[@expl:type invariant] inv'2 l} s5
          | s5 = -{resolve'0 l}- s6
          | s6 =  [ &l <- _42 ] s7
          | s7 = {[@expl:type invariant] inv'2 _43} s8
          | s8 = -{resolve'0 _43}- s9
          | s9 = {[@expl:type invariant] inv'8 tl1} s10
          | s10 = -{resolve'3 tl1}- s11
          | s11 = bb7 ]
           ]
         ]
      
    | bb14 = s0 [ s0 =  [ &_48 <- (key, val') ] s1 | s1 =  [ &_52 <- C_Nil'0 ] s2 | s2 = bb15 ] 
    | bb15 = s0 [ s0 =  [ &_47 <- C_Cons'0 _48 _52 ] s1 | s1 = bb16 ] 
    | bb16 = bb17
    | bb17 = s0
      [ s0 = {[@expl:type invariant] match l with
          | {current = x'0} -> inv'1 x'0
          | _ -> true
          end}
        s1
      | s1 =  [ &l <- { l with current = _47 } ] s2
      | s2 = {[@expl:type invariant] inv'2 l} s3
      | s3 = -{resolve'0 l}- s4
      | s4 = {[@expl:type invariant] inv'2 _17} s5
      | s5 = -{resolve'0 _17}- s6
      | s6 = {[@expl:type invariant] inv'9 self} s7
      | s7 = -{resolve'4 self}- s8
      | s8 = bb19 ]
      
    | bb19 = bb20
    | bb12 = s0
      [ s0 = {[@expl:type invariant] inv'8 tl1} s1
      | s1 = -{resolve'3 tl1}- s2
      | s2 =  [ &v <- { v with current = val' } ] s3
      | s3 = {[@expl:type invariant] inv'7 v} s4
      | s4 = -{resolve'2 v}- s5
      | s5 = {[@expl:type invariant] inv'2 _17} s6
      | s6 = -{resolve'0 _17}- s7
      | s7 = {[@expl:type invariant] inv'2 l} s8
      | s8 = -{resolve'0 l}- s9
      | s9 = {[@expl:type invariant] inv'9 self} s10
      | s10 = -{resolve'4 self}- s11
      | s11 = bb20 ]
      
    | bb20 = return' {_0} ]
    )
    [ & _0 : () = any_l ()
    | & self : borrowed (t_MyHashMap'0) = self
    | & key : t_K'0 = key
    | & val' : t_V'0 = val'
    | & old_self : Snapshot.snap_ty (borrowed (t_MyHashMap'0)) = any_l ()
    | & length : usize = any_l ()
    | & index : usize = any_l ()
    | & _10 : usize = any_l ()
    | & _11 : uint64 = any_l ()
    | & _13 : usize = any_l ()
    | & _14 : bool = any_l ()
    | & l : borrowed (t_List'0) = any_l ()
    | & _16 : borrowed (t_List'0) = any_l ()
    | & _17 : borrowed (t_List'0) = any_l ()
    | & _18 : borrowed (t_Vec'0) = any_l ()
    | & old_l : Snapshot.snap_ty (borrowed (t_List'0)) = any_l ()
    | & k : borrowed t_K'0 = any_l ()
    | & v : borrowed t_V'0 = any_l ()
    | & tl : borrowed (t_List'0) = any_l ()
    | & tl1 : borrowed (t_List'0) = any_l ()
    | & _37 : bool = any_l ()
    | & _42 : borrowed (t_List'0) = any_l ()
    | & _43 : borrowed (t_List'0) = any_l ()
    | & _47 : t_List'0 = any_l ()
    | & _48 : (t_K'0, t_V'0) = any_l ()
    | & _52 : t_List'0 = any_l () ]
    
    [ return' (result:())-> {[@expl:postcondition] [%#shashmap10] forall i : t_DeepModelTy'0 . Map.get (view'0 self.final) i
      = (if i = deep_model'0 key then C_Some'0 val' else Map.get (view'1 self) i)}
      (! return' {result}) ]
    
end
module M_hashmap__qyi7664122466964245986__get [#"hashmap.rs" 154 4 154 43] (* MyHashMap<K, V> *)
  let%span shashmap0 = "hashmap.rs" 155 27 155 67
  let%span shashmap1 = "hashmap.rs" 158 20 158 26
  let%span shashmap2 = "hashmap.rs" 159 20 159 101
  let%span shashmap3 = "hashmap.rs" 154 16 154 20
  let%span shashmap4 = "hashmap.rs" 154 22 154 25
  let%span shashmap5 = "hashmap.rs" 150 14 153 5
  let%span shashmap6 = "hashmap.rs" 154 33 154 43
  let%span shashmap7 = "hashmap.rs" 52 13 52 17
  let%span shashmap8 = "hashmap.rs" 51 14 51 58
  let%span svec9 = "../../../creusot-contracts/src/std/vec.rs" 84 26 84 48
  let%span svec10 = "../../../creusot-contracts/src/std/vec.rs" 163 27 163 46
  let%span svec11 = "../../../creusot-contracts/src/std/vec.rs" 164 26 164 54
  let%span shashmap12 = "hashmap.rs" 86 8 86 53
  let%span shashmap13 = "hashmap.rs" 31 12 34 13
  let%span scmp14 = "../../../creusot-contracts/src/std/cmp.rs" 11 26 11 75
  let%span smodel15 = "../../../creusot-contracts/src/model.rs" 88 8 88 22
  let%span smodel16 = "../../../creusot-contracts/src/model.rs" 79 8 79 28
  let%span sslice17 = "../../../creusot-contracts/src/std/slice.rs" 122 20 122 37
  let%span sslice18 = "../../../creusot-contracts/src/std/slice.rs" 129 20 129 37
  let%span shashmap19 = "hashmap.rs" 91 20 91 66
  let%span sops20 = "../../../creusot-contracts/src/logic/ops.rs" 20 8 20 31
  let%span shashmap21 = "hashmap.rs" 80 8 80 33
  let%span svec22 = "../../../creusot-contracts/src/std/vec.rs" 18 14 18 41
  let%span sinvariant23 = "../../../creusot-contracts/src/invariant.rs" 24 8 24 18
  let%span shashmap24 = "hashmap.rs" 106 8 109 9
  let%span svec25 = "../../../creusot-contracts/src/std/vec.rs" 66 20 66 41
  let%span shashmap26 = "hashmap.rs" 96 8 98 9
  let%span shashmap27 = "hashmap.rs" 41 12 44 13
  let%span sboxed28 = "../../../creusot-contracts/src/std/boxed.rs" 28 8 28 18
<<<<<<< HEAD
  let%span sseq29 = "../../../creusot-contracts/src/logic/seq.rs" 388 8 388 97
=======
  let%span sseq29 = "../../../creusot-contracts/src/logic/seq.rs" 459 8 459 97
>>>>>>> 2c8506fb
  
  use prelude.prelude.Borrow
  
  type t_K'0
  
  predicate inv'4 (_1 : t_K'0)
  
  use prelude.prelude.UInt64
  
  type t_DeepModelTy'0
  
  function deep_model'0 (self : t_K'0) : t_DeepModelTy'0
  
  function deep_model'1 (self : t_K'0) : t_DeepModelTy'0 =
    [%#smodel16] deep_model'0 self
  
  use prelude.prelude.Int
  
  function hash_log'0 [#"hashmap.rs" 55 4 55 45] (_1 : t_DeepModelTy'0) : int
  
  use prelude.prelude.UInt64
  
  type t_V'0
  
  type t_List'0  =
    | C_Nil'0
    | C_Cons'0 (t_K'0, t_V'0) (t_List'0)
  
  predicate inv'0 (_1 : t_List'0)
  
  predicate inv'8 (_1 : t_List'0)
  
  predicate invariant'0 (self : t_List'0) =
    [%#sinvariant23] inv'8 self
  
  axiom inv_axiom'0 [@rewrite] : forall x : t_List'0 [inv'0 x] . inv'0 x = invariant'0 x
  
  use prelude.prelude.Opaque
  
  type t_NonNull'0  =
    { t_NonNull__pointer'0: opaque_ptr }
  
  type t_Unique'0  =
    { t_Unique__pointer'0: t_NonNull'0; t_Unique__qy95zmarker'0: () }
  
  use prelude.prelude.UIntSize
  
  type t_Cap'0  =
    { t_Cap__0'0: usize }
  
  type t_RawVec'0  =
    { t_RawVec__ptr'0: t_Unique'0; t_RawVec__cap'0: t_Cap'0; t_RawVec__alloc'0: () }
  
  type t_Vec'0  =
    { t_Vec__buf'0: t_RawVec'0; t_Vec__len'0: usize }
  
  type t_MyHashMap'0  =
    { t_MyHashMap__buckets'0: t_Vec'0 }
  
  predicate inv'1 (_1 : t_MyHashMap'0)
  
  predicate inv'9 (_1 : t_MyHashMap'0)
  
  predicate invariant'1 (self : t_MyHashMap'0) =
    [%#sinvariant23] inv'9 self
  
  axiom inv_axiom'1 [@rewrite] : forall x : t_MyHashMap'0 [inv'1 x] . inv'1 x = invariant'1 x
  
  type t_Option'0  =
    | C_None'0
    | C_Some'0 t_V'0
  
  predicate inv'3 (_1 : t_Option'0)
  
  predicate inv'7 (_1 : t_V'0)
  
  axiom inv_axiom'2 [@rewrite] : forall x : t_Option'0 [inv'3 x] . inv'3 x
  = match x with
    | C_None'0 -> true
    | C_Some'0 a_0 -> inv'7 a_0
    end
  
  predicate inv'2 (_1 : t_K'0)
  
  predicate invariant'2 (self : t_K'0) =
    [%#sinvariant23] inv'2 self
  
  axiom inv_axiom'3 [@rewrite] : forall x : t_K'0 [inv'4 x] . inv'4 x = invariant'2 x
  
  predicate inv'5 (_1 : t_Vec'0)
  
  predicate inv'10 (_1 : t_Vec'0)
  
  predicate invariant'3 (self : t_Vec'0) =
    [%#sinvariant23] inv'10 self
  
  axiom inv_axiom'4 [@rewrite] : forall x : t_Vec'0 [inv'5 x] . inv'5 x = invariant'3 x
  
  predicate inv'6 (_1 : usize)
  
  axiom inv_axiom'5 [@rewrite] : forall x : usize [inv'6 x] . inv'6 x = true
  
  predicate inv'13 (_1 : t_V'0)
  
  predicate invariant'4 (self : t_V'0) =
    [%#sinvariant23] inv'13 self
  
  axiom inv_axiom'6 [@rewrite] : forall x : t_V'0 [inv'7 x] . inv'7 x = invariant'4 x
  
  predicate inv'11 (_1 : (t_K'0, t_V'0))
  
  predicate inv'12 (_1 : t_List'0)
  
  axiom inv_axiom'7 [@rewrite] : forall x : t_List'0 [inv'8 x] . inv'8 x
  = match x with
    | C_Nil'0 -> true
    | C_Cons'0 a_0 a_1 -> inv'11 a_0 /\ inv'12 a_1
    end
  
  use seq.Seq
  
  constant v_MAX'0 : usize = (18446744073709551615 : usize)
  
  use prelude.prelude.UIntSize
  
  use seq.Seq
  
  function view'3 (self : t_Vec'0) : Seq.seq (t_List'0)
  
  axiom view'3_spec : forall self : t_Vec'0 . [%#svec22] Seq.length (view'3 self) <= UIntSize.to_int (v_MAX'0 : usize)
  
  use seq.Seq
  
  function index_logic'0 [@inline:trivial] (self : t_Vec'0) (ix : int) : t_List'0 =
    [%#sops20] Seq.get (view'3 self) ix
  
  type t_Option'1  =
    | C_None'1
    | C_Some'1 t_V'0
  
  function get'1 [#"hashmap.rs" 29 4 29 56] (self : t_List'0) (index : t_DeepModelTy'0) : t_Option'1 =
    [%#shashmap13] match self with
      | C_Nil'0 -> C_None'1
      | C_Cons'0 (k, v) tl -> if deep_model'0 k = index then C_Some'1 v else get'1 tl index
      end
  
  use int.EuclideanDivision
  
  function bucket_ix'0 [#"hashmap.rs" 90 4 90 48] (self : t_MyHashMap'0) (k : t_DeepModelTy'0) : int =
    [%#shashmap19] EuclideanDivision.mod (hash_log'0 k) (Seq.length (view'3 self.t_MyHashMap__buckets'0))
  
  predicate good_bucket'0 [#"hashmap.rs" 95 4 95 57] (self : t_MyHashMap'0) (l : t_List'0) (h : int) =
    [%#shashmap26] forall k : t_DeepModelTy'0, v : t_V'0 . get'1 l k = C_Some'1 v  -> bucket_ix'0 self k = h
  
  predicate no_double_binding'0 [#"hashmap.rs" 39 4 39 38] (self : t_List'0) =
    [%#shashmap27] match self with
      | C_Nil'0 -> true
      | C_Cons'0 (k, _) tl -> get'1 tl (deep_model'0 k) = C_None'1 /\ no_double_binding'0 tl
      end
  
  predicate invariant'5 [#"hashmap.rs" 105 4 105 30] (self : t_MyHashMap'0) =
    [%#shashmap24] 0 < Seq.length (view'3 self.t_MyHashMap__buckets'0)
    /\ (forall i : int . 0 <= i /\ i < Seq.length (view'3 self.t_MyHashMap__buckets'0)
     -> good_bucket'0 self (index_logic'0 self.t_MyHashMap__buckets'0 i) i
    /\ no_double_binding'0 (index_logic'0 self.t_MyHashMap__buckets'0 i))
  
  axiom inv_axiom'8 [@rewrite] : forall x : t_MyHashMap'0 [inv'9 x] . inv'9 x
  = (invariant'5 x
  /\ match x with
    | {t_MyHashMap__buckets'0 = buckets} -> inv'10 buckets
    end)
  
  predicate inv'14 (_1 : Seq.seq (t_List'0))
  
  predicate invariant'6 (self : t_Vec'0) =
    [%#svec25] inv'14 (view'3 self)
  
  axiom inv_axiom'9 [@rewrite] : forall x : t_Vec'0 [inv'10 x] . inv'10 x = invariant'6 x
  
  axiom inv_axiom'10 [@rewrite] : forall x : (t_K'0, t_V'0) [inv'11 x] . inv'11 x
  = (let (x0, x1) = x in inv'2 x0 /\ inv'13 x1)
  
  predicate invariant'7 (self : t_List'0) =
    [%#sboxed28] inv'8 self
  
  axiom inv_axiom'11 [@rewrite] : forall x : t_List'0 [inv'12 x] . inv'12 x = invariant'7 x
  
  use seq.Seq
  
  predicate invariant'8 (self : Seq.seq (t_List'0)) =
    [%#sseq29] forall i : int . 0 <= i /\ i < Seq.length self  -> inv'12 (Seq.get self i)
  
  axiom inv_axiom'12 [@rewrite] : forall x : Seq.seq (t_List'0) [inv'14 x] . inv'14 x = invariant'8 x
  
  let rec hash'0 (self:t_K'0) (return'  (ret:uint64))= {[@expl:precondition] [%#shashmap7] inv'4 self}
    any
    [ return' (result:uint64)-> {[%#shashmap8] UInt64.to_int result = hash_log'0 (deep_model'1 self)}
      (! return' {result}) ]
    
  
  function view'1 (self : t_Vec'0) : Seq.seq (t_List'0) =
    [%#smodel15] view'3 self
  
  let rec len'0 (self:t_Vec'0) (return'  (ret:usize))= {[@expl:precondition] inv'5 self}
    any [ return' (result:usize)-> {[%#svec9] UIntSize.to_int result = Seq.length (view'1 self)} (! return' {result}) ] 
  
  predicate in_bounds'0 [@inline:trivial] (self : usize) (seq : Seq.seq (t_List'0)) =
    [%#sslice17] UIntSize.to_int self < Seq.length seq
  
  predicate has_value'0 [@inline:trivial] (self : usize) (seq : Seq.seq (t_List'0)) (out : t_List'0) =
    [%#sslice18] Seq.get seq (UIntSize.to_int self) = out
  
  let rec index'0 (self:t_Vec'0) (index:usize) (return'  (ret:t_List'0))= {[@expl:precondition] inv'6 index}
    {[@expl:precondition] inv'5 self}
    {[@expl:precondition] [%#svec10] in_bounds'0 index (view'1 self)}
    any
    [ return' (result:t_List'0)-> {inv'0 result}
      {[%#svec11] has_value'0 index (view'1 self) result}
      (! return' {result}) ]
    
  
  function bucket'0 [#"hashmap.rs" 85 4 85 54] (self : t_MyHashMap'0) (k : t_DeepModelTy'0) : t_List'0 =
    [%#shashmap12] index_logic'0 self.t_MyHashMap__buckets'0 (bucket_ix'0 self k)
  
  let rec v_Cons'0 (input:t_List'0) (ret  (field_0:(t_K'0, t_V'0)) (field_1:t_List'0))= any
    [ good (field_0:(t_K'0, t_V'0)) (field_1:t_List'0)-> {C_Cons'0 field_0 field_1 = input} (! ret {field_0} {field_1})
    | bad -> {forall field_0 : (t_K'0, t_V'0), field_1 : t_List'0 [C_Cons'0 field_0 field_1 : t_List'0] . C_Cons'0 field_0 field_1
      <> input}
      (! {false}
      any) ]
    
  
  let rec eq'0 (self:t_K'0) (other:t_K'0) (return'  (ret:bool))= {[@expl:precondition] inv'4 other}
    {[@expl:precondition] inv'4 self}
    any [ return' (result:bool)-> {[%#scmp14] result = (deep_model'1 self = deep_model'1 other)} (! return' {result}) ] 
  
  use prelude.prelude.Intrinsic
  
  use map.Map
  
  use prelude.prelude.Mapping
  
  function view'2 [#"hashmap.rs" 79 4 79 33] (self : t_MyHashMap'0) : Map.map t_DeepModelTy'0 (t_Option'1) =
    [%#shashmap21] Mapping.from_fn (fun (k : t_DeepModelTy'0) -> get'1 (bucket'0 self k) k)
  
  function view'0 (self : t_MyHashMap'0) : Map.map t_DeepModelTy'0 (t_Option'1) =
    [%#smodel15] view'2 self
  
  use map.Map
  
  meta "compute_max_steps" 1000000
  
  let rec get'0 (self:t_MyHashMap'0) (key:t_K'0) (return'  (ret:t_Option'0))= {[%#shashmap4] inv'2 key}
    {[%#shashmap3] inv'1 self}
    (! bb0
    [ bb0 = s0 [ s0 = hash'0 {key} (fun (_ret':uint64) ->  [ &_7 <- _ret' ] s1) | s1 = bb1 ] 
    | bb1 = s0
      [ s0 = UIntSize.of_int {UInt64.to_int _7} (fun (_res:usize) ->  [ &_6 <- _res ] s1)
      | s1 = len'0 {self.t_MyHashMap__buckets'0} (fun (_ret':usize) ->  [ &_9 <- _ret' ] s2)
      | s2 = bb2 ]
      
    | bb2 = s0
      [ s0 = UIntSize.eq {_9} {[%#shashmap0] (0 : usize)} (fun (_ret':bool) ->  [ &_11 <- _ret' ] s1)
      | s1 = {[@expl:remainder by zero] [%#shashmap0] not _11} s2
      | s2 = bb3 ]
      
    | bb3 = s0
      [ s0 = UIntSize.rem {_6} {_9} (fun (_ret':usize) ->  [ &index <- _ret' ] s1)
      | s1 = index'0 {self.t_MyHashMap__buckets'0} {index} (fun (_ret':t_List'0) ->  [ &_13 <- _ret' ] s2)
      | s2 = bb4 ]
      
    | bb4 = s0 [ s0 =  [ &l <- _13 ] s1 | s1 = bb5 ] 
    | bb5 = bb5
      [ bb5 = {[@expl:loop invariant] [%#shashmap2] get'1 (bucket'0 self (deep_model'0 key)) (deep_model'0 key)
        = get'1 l (deep_model'0 key)}
        {[@expl:loop invariant] [%#shashmap1] inv'0 l}
        (! s0) [ s0 = bb6 ] 
        [ bb6 = any
          [ br0 -> {l = C_Nil'0 } (! bb12) | br1 (x0:(t_K'0, t_V'0)) (x1:t_List'0)-> {l = C_Cons'0 x0 x1} (! bb7) ]
          
        | bb7 = bb8
        | bb8 = s0
          [ s0 = v_Cons'0 {l} (fun (r0'0:(t_K'0, t_V'0)) (r1'0:t_List'0) ->  [ &k <- let (r'0, _) = r0'0 in r'0 ] s1)
          | s1 = v_Cons'0 {l} (fun (r0'1:(t_K'0, t_V'0)) (r1'1:t_List'0) ->  [ &v <- let (_, r'1) = r0'1 in r'1 ] s2)
          | s2 = v_Cons'0 {l} (fun (r0'2:(t_K'0, t_V'0)) (r1'2:t_List'0) ->  [ &tl <- r1'2 ] s3)
          | s3 = eq'0 {k} {key} (fun (_ret':bool) ->  [ &_25 <- _ret' ] s4)
          | s4 = bb9 ]
          
        | bb9 = any [ br0 -> {_25 = false} (! bb11) | br1 -> {_25} (! bb10) ] 
        | bb11 = s0 [ s0 =  [ &_31 <- tl ] s1 | s1 =  [ &l <- _31 ] s2 | s2 = bb5 ]  ]
         ]
      
    | bb12 = s0 [ s0 =  [ &_0 <- C_None'0 ] s1 | s1 = bb13 ] 
    | bb10 = s0 [ s0 =  [ &_0 <- C_Some'0 v ] s1 | s1 = bb13 ] 
    | bb13 = return' {_0} ]
    )
    [ & _0 : t_Option'0 = any_l ()
    | & self : t_MyHashMap'0 = self
    | & key : t_K'0 = key
    | & index : usize = any_l ()
    | & _6 : usize = any_l ()
    | & _7 : uint64 = any_l ()
    | & _9 : usize = any_l ()
    | & _11 : bool = any_l ()
    | & l : t_List'0 = any_l ()
    | & _13 : t_List'0 = any_l ()
    | & k : t_K'0 = any_l ()
    | & v : t_V'0 = any_l ()
    | & tl : t_List'0 = any_l ()
    | & _25 : bool = any_l ()
    | & _31 : t_List'0 = any_l () ]
    
    [ return' (result:t_Option'0)-> {[@expl:postcondition] [%#shashmap6] inv'3 result}
      {[@expl:postcondition] [%#shashmap5] match result with
        | C_Some'0 v -> Map.get (view'0 self) (deep_model'0 key) = C_Some'1 v
        | C_None'0 -> Map.get (view'0 self) (deep_model'0 key) = C_None'1
        end}
      (! return' {result}) ]
    
end
module M_hashmap__qyi7664122466964245986__resize [#"hashmap.rs" 173 4 173 24] (* MyHashMap<K, V> *)
  let%span shashmap0 = "hashmap.rs" 174 23 174 41
  let%span shashmap1 = "hashmap.rs" 175 53 175 54
  let%span shashmap2 = "hashmap.rs" 177 27 177 28
  let%span shashmap3 = "hashmap.rs" 178 20 178 29
  let%span shashmap4 = "hashmap.rs" 179 20 179 28
  let%span shashmap5 = "hashmap.rs" 178 8 178 31
  let%span shashmap6 = "hashmap.rs" 186 20 186 66
  let%span shashmap7 = "hashmap.rs" 187 20 187 45
  let%span shashmap8 = "hashmap.rs" 191 24 191 32
  let%span shashmap9 = "hashmap.rs" 192 24 192 30
  let%span shashmap10 = "hashmap.rs" 191 12 191 34
  let%span shashmap11 = "hashmap.rs" 199 24 199 45
  let%span shashmap12 = "hashmap.rs" 200 24 200 51
  let%span shashmap13 = "hashmap.rs" 205 12 205 121
  let%span shashmap14 = "hashmap.rs" 206 17 206 18
  let%span shashmap15 = "hashmap.rs" 170 15 170 41
  let%span shashmap16 = "hashmap.rs" 173 19 173 23
  let%span shashmap17 = "hashmap.rs" 171 4 171 74
  let%span svec18 = "../../../creusot-contracts/src/std/vec.rs" 84 26 84 48
  let%span shashmap19 = "hashmap.rs" 114 15 114 24
  let%span shashmap20 = "hashmap.rs" 115 4 115 64
  let%span shashmap21 = "hashmap.rs" 116 31 116 46
  let%span shashmap22 = "hashmap.rs" 91 20 91 66
  let%span ssnapshot23 = "../../../creusot-contracts/src/snapshot.rs" 26 20 26 39
  let%span shashmap24 = "hashmap.rs" 80 8 80 33
  let%span svec25 = "../../../creusot-contracts/src/std/vec.rs" 18 14 18 41
  let%span sops26 = "../../../creusot-contracts/src/logic/ops.rs" 20 8 20 31
  let%span svec27 = "../../../creusot-contracts/src/std/vec.rs" 153 27 153 46
  let%span svec28 = "../../../creusot-contracts/src/std/vec.rs" 154 26 154 54
  let%span svec29 = "../../../creusot-contracts/src/std/vec.rs" 155 26 155 57
  let%span svec30 = "../../../creusot-contracts/src/std/vec.rs" 156 26 156 62
  let%span svec31 = "../../../creusot-contracts/src/std/vec.rs" 157 26 157 55
  let%span smem32 = "../../../creusot-contracts/src/std/mem.rs" 8 22 8 34
  let%span smem33 = "../../../creusot-contracts/src/std/mem.rs" 9 22 9 37
  let%span shashmap34 = "hashmap.rs" 31 12 34 13
  let%span shashmap35 = "hashmap.rs" 41 12 44 13
  let%span shashmap36 = "hashmap.rs" 96 8 98 9
  let%span shashmap37 = "hashmap.rs" 122 20 122 24
  let%span shashmap38 = "hashmap.rs" 122 26 122 29
  let%span shashmap39 = "hashmap.rs" 122 34 122 37
  let%span shashmap40 = "hashmap.rs" 121 4 121 124
  let%span smodel41 = "../../../creusot-contracts/src/model.rs" 106 8 106 22
  let%span smodel42 = "../../../creusot-contracts/src/model.rs" 88 8 88 22
  let%span shashmap43 = "hashmap.rs" 86 8 86 53
  let%span sslice44 = "../../../creusot-contracts/src/std/slice.rs" 122 20 122 37
  let%span sslice45 = "../../../creusot-contracts/src/std/slice.rs" 129 20 129 37
  let%span sslice46 = "../../../creusot-contracts/src/std/slice.rs" 136 8 136 96
  let%span sresolve47 = "../../../creusot-contracts/src/resolve.rs" 41 20 41 34
  let%span sinvariant48 = "../../../creusot-contracts/src/invariant.rs" 34 20 34 44
  let%span shashmap49 = "hashmap.rs" 106 8 109 9
  let%span svec50 = "../../../creusot-contracts/src/std/vec.rs" 66 20 66 41
  let%span sinvariant51 = "../../../creusot-contracts/src/invariant.rs" 24 8 24 18
  let%span sboxed52 = "../../../creusot-contracts/src/std/boxed.rs" 28 8 28 18
<<<<<<< HEAD
  let%span sseq53 = "../../../creusot-contracts/src/logic/seq.rs" 388 8 388 97
  
  use prelude.prelude.Snapshot
  
  use prelude.prelude.Opaque
=======
  let%span sseq53 = "../../../creusot-contracts/src/logic/seq.rs" 459 8 459 97
>>>>>>> 2c8506fb
  
  type t_NonNull'0  =
    { t_NonNull__pointer'0: opaque_ptr }
  
  type t_Unique'0  =
    { t_Unique__pointer'0: t_NonNull'0; t_Unique__qy95zmarker'0: () }
  
  use prelude.prelude.UIntSize
  
  type t_Cap'0  =
    { t_Cap__0'0: usize }
  
  type t_RawVec'0  =
    { t_RawVec__ptr'0: t_Unique'0; t_RawVec__cap'0: t_Cap'0; t_RawVec__alloc'0: () }
  
  type t_Vec'0  =
    { t_Vec__buf'0: t_RawVec'0; t_Vec__len'0: usize }
  
  type t_MyHashMap'0  =
    { t_MyHashMap__buckets'0: t_Vec'0 }
  
  use prelude.prelude.Borrow
  
  predicate inv'5 (_1 : t_Vec'0)
  
  use prelude.prelude.UIntSize
  
  type t_K'0
  
  type t_V'0
  
  type t_List'0  =
    | C_Nil'0
    | C_Cons'0 (t_K'0, t_V'0) (t_List'0)
  
  use seq.Seq
  
  use seq.Seq
  
  constant v_MAX'0 : usize = (18446744073709551615 : usize)
  
  use prelude.prelude.Int
  
  function view'2 (self : t_Vec'0) : Seq.seq (t_List'0)
  
  axiom view'2_spec : forall self : t_Vec'0 . [%#svec25] Seq.length (view'2 self) <= UIntSize.to_int (v_MAX'0 : usize)
  
  function view'4 (self : t_Vec'0) : Seq.seq (t_List'0) =
    [%#smodel42] view'2 self
  
  predicate inv'0 (_1 : borrowed (t_MyHashMap'0))
  
  predicate inv'1 (_1 : t_MyHashMap'0)
  
  predicate invariant'0 (self : borrowed (t_MyHashMap'0)) =
    [%#sinvariant48] inv'1 self.current /\ inv'1 self.final
  
  axiom inv_axiom'0 [@rewrite] : forall x : borrowed (t_MyHashMap'0) [inv'0 x] . inv'0 x = invariant'0 x
  
  use seq.Seq
  
  function index_logic'0 [@inline:trivial] (self : t_Vec'0) (ix : int) : t_List'0 =
    [%#sops26] Seq.get (view'2 self) ix
  
  type t_DeepModelTy'0
  
  type t_Option'0  =
    | C_None'0
    | C_Some'0 t_V'0
  
  function deep_model'0 (self : t_K'0) : t_DeepModelTy'0
  
  function get'0 [#"hashmap.rs" 29 4 29 56] (self : t_List'0) (index : t_DeepModelTy'0) : t_Option'0 =
    [%#shashmap34] match self with
      | C_Nil'0 -> C_None'0
      | C_Cons'0 (k, v) tl -> if deep_model'0 k = index then C_Some'0 v else get'0 tl index
      end
  
  function hash_log'0 [#"hashmap.rs" 55 4 55 45] (_1 : t_DeepModelTy'0) : int
  
  use int.EuclideanDivision
  
  function bucket_ix'0 [#"hashmap.rs" 90 4 90 48] (self : t_MyHashMap'0) (k : t_DeepModelTy'0) : int =
    [%#shashmap22] EuclideanDivision.mod (hash_log'0 k) (Seq.length (view'2 self.t_MyHashMap__buckets'0))
  
  predicate good_bucket'0 [#"hashmap.rs" 95 4 95 57] (self : t_MyHashMap'0) (l : t_List'0) (h : int) =
    [%#shashmap36] forall k : t_DeepModelTy'0, v : t_V'0 . get'0 l k = C_Some'0 v  -> bucket_ix'0 self k = h
  
  predicate no_double_binding'0 [#"hashmap.rs" 39 4 39 38] (self : t_List'0) =
    [%#shashmap35] match self with
      | C_Nil'0 -> true
      | C_Cons'0 (k, _) tl -> get'0 tl (deep_model'0 k) = C_None'0 /\ no_double_binding'0 tl
      end
  
  predicate invariant'1 [#"hashmap.rs" 105 4 105 30] (self : t_MyHashMap'0) =
    [%#shashmap49] 0 < Seq.length (view'2 self.t_MyHashMap__buckets'0)
    /\ (forall i : int . 0 <= i /\ i < Seq.length (view'2 self.t_MyHashMap__buckets'0)
     -> good_bucket'0 self (index_logic'0 self.t_MyHashMap__buckets'0 i) i
    /\ no_double_binding'0 (index_logic'0 self.t_MyHashMap__buckets'0 i))
  
  predicate inv'2 (_1 : t_Vec'0)
  
  axiom inv_axiom'1 [@rewrite] : forall x : t_MyHashMap'0 [inv'1 x] . inv'1 x
  = (invariant'1 x
  /\ match x with
    | {t_MyHashMap__buckets'0 = buckets} -> inv'2 buckets
    end)
  
  predicate inv'12 (_1 : Seq.seq (t_List'0))
  
  predicate invariant'2 (self : t_Vec'0) =
    [%#svec50] inv'12 (view'2 self)
  
  axiom inv_axiom'2 [@rewrite] : forall x : t_Vec'0 [inv'2 x] . inv'2 x = invariant'2 x
  
  predicate inv'3 (_1 : t_List'0)
  
  predicate inv'10 (_1 : (t_K'0, t_V'0))
  
  predicate inv'11 (_1 : t_List'0)
  
  axiom inv_axiom'3 [@rewrite] : forall x : t_List'0 [inv'3 x] . inv'3 x
  = match x with
    | C_Nil'0 -> true
    | C_Cons'0 a_0 a_1 -> inv'10 a_0 /\ inv'11 a_1
    end
  
  predicate inv'4 (_1 : borrowed (t_List'0))
  
  predicate invariant'3 (self : borrowed (t_List'0)) =
    [%#sinvariant48] inv'3 self.current /\ inv'3 self.final
  
  axiom inv_axiom'4 [@rewrite] : forall x : borrowed (t_List'0) [inv'4 x] . inv'4 x = invariant'3 x
  
  predicate invariant'4 (self : t_Vec'0) =
    [%#sinvariant51] inv'2 self
  
  axiom inv_axiom'5 [@rewrite] : forall x : t_Vec'0 [inv'5 x] . inv'5 x = invariant'4 x
  
  predicate inv'6 (_1 : borrowed (t_Vec'0))
  
  predicate invariant'5 (self : borrowed (t_Vec'0)) =
    [%#sinvariant48] inv'2 self.current /\ inv'2 self.final
  
  axiom inv_axiom'6 [@rewrite] : forall x : borrowed (t_Vec'0) [inv'6 x] . inv'6 x = invariant'5 x
  
  predicate inv'7 (_1 : usize)
  
  axiom inv_axiom'7 [@rewrite] : forall x : usize [inv'7 x] . inv'7 x = true
  
  predicate inv'8 (_1 : t_K'0)
  
  predicate inv'9 (_1 : t_V'0)
  
  axiom inv_axiom'8 [@rewrite] : forall x : (t_K'0, t_V'0) [inv'10 x] . inv'10 x
  = (let (x0, x1) = x in inv'8 x0 /\ inv'9 x1)
  
  predicate invariant'6 (self : t_List'0) =
    [%#sboxed52] inv'3 self
  
  axiom inv_axiom'9 [@rewrite] : forall x : t_List'0 [inv'11 x] . inv'11 x = invariant'6 x
  
  use seq.Seq
  
  predicate invariant'7 (self : Seq.seq (t_List'0)) =
    [%#sseq53] forall i : int . 0 <= i /\ i < Seq.length self  -> inv'11 (Seq.get self i)
  
  axiom inv_axiom'10 [@rewrite] : forall x : Seq.seq (t_List'0) [inv'12 x] . inv'12 x = invariant'7 x
  
  let rec len'0 (self:t_Vec'0) (return'  (ret:usize))= {[@expl:precondition] inv'5 self}
    any
    [ return' (result:usize)-> {[%#svec18] UIntSize.to_int result = Seq.length (view'4 self)} (! return' {result}) ]
    
  
  use map.Map
  
  function bucket'0 [#"hashmap.rs" 85 4 85 54] (self : t_MyHashMap'0) (k : t_DeepModelTy'0) : t_List'0 =
    [%#shashmap43] index_logic'0 self.t_MyHashMap__buckets'0 (bucket_ix'0 self k)
  
  use prelude.prelude.Mapping
  
  function view'1 [#"hashmap.rs" 79 4 79 33] (self : t_MyHashMap'0) : Map.map t_DeepModelTy'0 (t_Option'0) =
    [%#shashmap24] Mapping.from_fn (fun (k : t_DeepModelTy'0) -> get'0 (bucket'0 self k) k)
  
  use map.Map
  
  let rec new'0 (size:usize) (return'  (ret:t_MyHashMap'0))= {[@expl:precondition] [%#shashmap19] 0
    < UIntSize.to_int size}
    any
    [ return' (result:t_MyHashMap'0)-> {[%#shashmap21] inv'1 result}
      {[%#shashmap20] forall i : t_DeepModelTy'0 . Map.get (view'1 result) i = C_None'0}
      (! return' {result}) ]
    
  
  use prelude.prelude.Snapshot
  
  use prelude.prelude.Snapshot
  
  function view'3 (self : borrowed (t_MyHashMap'0)) : Map.map t_DeepModelTy'0 (t_Option'0) =
    [%#smodel41] view'1 self.current
  
  function view'5 (self : borrowed (t_MyHashMap'0)) : Map.map t_DeepModelTy'0 (t_Option'0) =
    [%#smodel42] view'3 self
  
  function view'0 (self : Snapshot.snap_ty (borrowed (t_MyHashMap'0))) : Map.map t_DeepModelTy'0 (t_Option'0) =
    [%#ssnapshot23] view'5 (Snapshot.inner self)
  
  function view'6 (self : borrowed (t_Vec'0)) : Seq.seq (t_List'0) =
    [%#smodel41] view'2 self.current
  
  predicate in_bounds'0 [@inline:trivial] (self : usize) (seq : Seq.seq (t_List'0)) =
    [%#sslice44] UIntSize.to_int self < Seq.length seq
  
  predicate has_value'0 [@inline:trivial] (self : usize) (seq : Seq.seq (t_List'0)) (out : t_List'0) =
    [%#sslice45] Seq.get seq (UIntSize.to_int self) = out
  
  predicate resolve_elswhere'0 [@inline:trivial] (self : usize) (old' : Seq.seq (t_List'0)) (fin : Seq.seq (t_List'0)) =
    [%#sslice46] forall i : int . 0 <= i /\ i <> UIntSize.to_int self /\ i < Seq.length old'
     -> Seq.get old' i = Seq.get fin i
  
  let rec index_mut'0 (self:borrowed (t_Vec'0)) (index:usize) (return'  (ret:borrowed (t_List'0)))= {[@expl:precondition] inv'7 index}
    {[@expl:precondition] inv'6 self}
    {[@expl:precondition] [%#svec27] in_bounds'0 index (view'6 self)}
    any
    [ return' (result:borrowed (t_List'0))-> {inv'4 result}
      {[%#svec31] Seq.length (view'2 self.final) = Seq.length (view'6 self)}
      {[%#svec30] resolve_elswhere'0 index (view'6 self) (view'2 self.final)}
      {[%#svec29] has_value'0 index (view'2 self.final) result.final}
      {[%#svec28] has_value'0 index (view'6 self) result.current}
      (! return' {result}) ]
    
  
  let rec replace'0 (dest:borrowed (t_List'0)) (src:t_List'0) (return'  (ret:t_List'0))= {[@expl:precondition] inv'3 src}
    {[@expl:precondition] inv'4 dest}
    any
    [ return' (result:t_List'0)-> {inv'3 result}
      {[%#smem33] result = dest.current}
      {[%#smem32] dest.final = src}
      (! return' {result}) ]
    
  
  predicate resolve'2 (self : borrowed (t_List'0)) =
    [%#sresolve47] self.final = self.current
  
  predicate resolve'0 (_1 : borrowed (t_List'0)) =
    resolve'2 _1
  
  let rec v_Cons'0 (input:t_List'0) (ret  (field_0:(t_K'0, t_V'0)) (field_1:t_List'0))= any
    [ good (field_0:(t_K'0, t_V'0)) (field_1:t_List'0)-> {C_Cons'0 field_0 field_1 = input} (! ret {field_0} {field_1})
    | bad -> {forall field_0 : (t_K'0, t_V'0), field_1 : t_List'0 [C_Cons'0 field_0 field_1 : t_List'0] . C_Cons'0 field_0 field_1
      <> input}
      (! {false}
      any) ]
    
  
  let rec add'0 (self:borrowed (t_MyHashMap'0)) (key:t_K'0) (val':t_V'0) (return'  (ret:()))= {[@expl:precondition] [%#shashmap39] inv'9 val'}
    {[@expl:precondition] [%#shashmap38] inv'8 key}
    {[@expl:precondition] [%#shashmap37] inv'0 self}
    any
    [ return' (result:())-> {[%#shashmap40] forall i : t_DeepModelTy'0 . Map.get (view'1 self.final) i
      = (if i = deep_model'0 key then C_Some'0 val' else Map.get (view'3 self) i)}
      (! return' {result}) ]
    
  
  predicate resolve'3 (self : borrowed (t_MyHashMap'0)) =
    [%#sresolve47] self.final = self.current
  
  predicate resolve'1 (_1 : borrowed (t_MyHashMap'0)) =
    resolve'3 _1
  
  use prelude.prelude.Intrinsic
  
  meta "compute_max_steps" 1000000
  
  let rec resize'0 (self:borrowed (t_MyHashMap'0)) (return'  (ret:()))= {[%#shashmap16] inv'0 self}
    {[%#shashmap15] Seq.length (view'2 (self.current).t_MyHashMap__buckets'0) < 1000}
    (! bb0
    [ bb0 = s0 [ s0 =  [ &old_self <- [%#shashmap0] Snapshot.new self ] s1 | s1 = bb1 ] 
    | bb1 = s0
      [ s0 = len'0 {(self.current).t_MyHashMap__buckets'0} (fun (_ret':usize) ->  [ &_8 <- _ret' ] s1) | s1 = bb2 ]
      
    | bb2 = s0
      [ s0 = UIntSize.mul {_8} {[%#shashmap1] (2 : usize)} (fun (_ret':usize) ->  [ &_7 <- _ret' ] s1)
      | s1 = new'0 {_7} (fun (_ret':t_MyHashMap'0) ->  [ &new <- _ret' ] s2)
      | s2 = bb3 ]
      
    | bb3 = s0 [ s0 =  [ &i <- [%#shashmap2] (0 : usize) ] s1 | s1 = bb4 ] 
    | bb4 = bb5
    | bb5 = bb6
    | bb6 = s0 [ s0 =  [ &old_7_0 <- Snapshot.new self ] s1 | s1 = bb7 ] 
    | bb7 = bb7
      [ bb7 = {[@expl:loop invariant] (Snapshot.inner old_7_0).final = self.final}
        {[@expl:loop invariant] [%#shashmap7] UIntSize.to_int i
        <= Seq.length (view'2 (self.current).t_MyHashMap__buckets'0)}
        {[@expl:loop invariant] [%#shashmap6] Seq.length (view'2 ((Snapshot.inner old_self).current).t_MyHashMap__buckets'0)
        = Seq.length (view'2 (self.current).t_MyHashMap__buckets'0)}
        {[@expl:loop invariant] [%#shashmap5] forall j : int . UIntSize.to_int i <= j
        /\ j < Seq.length (view'2 ((Snapshot.inner old_self).current).t_MyHashMap__buckets'0)
         -> index_logic'0 (self.current).t_MyHashMap__buckets'0 j
        = index_logic'0 ((Snapshot.inner old_self).current).t_MyHashMap__buckets'0 j}
        {[@expl:loop invariant] [%#shashmap5] forall k : t_DeepModelTy'0 . UIntSize.to_int i
        <= bucket_ix'0 (Snapshot.inner old_self).current k
        /\ bucket_ix'0 (Snapshot.inner old_self).current k
        <= Seq.length (view'2 ((Snapshot.inner old_self).current).t_MyHashMap__buckets'0)
         -> Map.get (view'1 new) k = C_None'0}
        {[@expl:loop invariant] [%#shashmap5] forall k : t_DeepModelTy'0 . bucket_ix'0 (Snapshot.inner old_self).current k
        < UIntSize.to_int i  -> Map.get (view'0 old_self) k = Map.get (view'1 new) k}
        {[@expl:loop invariant] [%#shashmap4] inv'1 new}
        {[@expl:loop invariant] [%#shashmap3] inv'0 self}
        (! s0) [ s0 = bb8 ] 
        [ bb8 = s0
          [ s0 = len'0 {(self.current).t_MyHashMap__buckets'0} (fun (_ret':usize) ->  [ &_22 <- _ret' ] s1) | s1 = bb9 ]
          
        | bb9 = s0
          [ s0 = UIntSize.lt {i} {_22} (fun (_ret':bool) ->  [ &_20 <- _ret' ] s1)
          | s1 = any [ br0 -> {_20 = false} (! bb32) | br1 -> {_20} (! bb10) ]  ]
          
        | bb10 = s0
          [ s0 = {inv'2 (self.current).t_MyHashMap__buckets'0}
            Borrow.borrow_mut <t_Vec'0> {(self.current).t_MyHashMap__buckets'0}
              (fun (_ret':borrowed (t_Vec'0)) ->
                 [ &_28 <- _ret' ] 
                -{inv'2 _ret'.final}-
                 [ &self <- { self with current = { t_MyHashMap__buckets'0 = _ret'.final } } ] 
                s1)
          | s1 = index_mut'0 {_28} {i} (fun (_ret':borrowed (t_List'0)) ->  [ &_27 <- _ret' ] s2)
          | s2 = bb11 ]
          
        | bb11 = s0
          [ s0 = {inv'3 _27.current}
            Borrow.borrow_final <t_List'0> {_27.current} {Borrow.get_id _27}
              (fun (_ret':borrowed (t_List'0)) ->
                 [ &_26 <- _ret' ] 
                -{inv'3 _ret'.final}-
                 [ &_27 <- { _27 with current = _ret'.final } ] 
                s1)
          | s1 = {inv'3 _26.current}
            Borrow.borrow_final <t_List'0> {_26.current} {Borrow.get_id _26}
              (fun (_ret':borrowed (t_List'0)) ->
                 [ &_25 <- _ret' ] 
                -{inv'3 _ret'.final}-
                 [ &_26 <- { _26 with current = _ret'.final } ] 
                s2)
          | s2 =  [ &_30 <- C_Nil'0 ] s3
          | s3 = replace'0 {_25} {_30} (fun (_ret':t_List'0) ->  [ &l <- _ret' ] s4)
          | s4 = bb12 ]
          
        | bb12 = s0
          [ s0 = {[@expl:type invariant] inv'4 _27} s1
          | s1 = -{resolve'0 _27}- s2
          | s2 = {[@expl:type invariant] inv'4 _26} s3
          | s3 = -{resolve'0 _26}- s4
          | s4 = bb13 ]
          
        | bb13 = bb14
        | bb14 = bb15
        | bb15 = bb16
        | bb16 = bb17
        | bb17 = bb18
        | bb18 = bb19
        | bb19 = bb20
        | bb20 = bb20
          [ bb20 = {[@expl:loop invariant] [%#shashmap12] good_bucket'0 (Snapshot.inner old_self).current l (UIntSize.to_int i)}
            {[@expl:loop invariant] [%#shashmap11] no_double_binding'0 l}
            {[@expl:loop invariant] [%#shashmap10] forall k : t_DeepModelTy'0 . bucket_ix'0 (Snapshot.inner old_self).current k
            = UIntSize.to_int i
             -> Map.get (view'0 old_self) k
            = match get'0 l k with
              | C_None'0 -> Map.get (view'1 new) k
              | C_Some'0 v -> C_Some'0 v
              end}
            {[@expl:loop invariant] [%#shashmap10] forall k : t_DeepModelTy'0 . UIntSize.to_int i
            < bucket_ix'0 (Snapshot.inner old_self).current k
            /\ bucket_ix'0 (Snapshot.inner old_self).current k
            <= Seq.length (view'2 ((Snapshot.inner old_self).current).t_MyHashMap__buckets'0)
             -> Map.get (view'1 new) k = C_None'0}
            {[@expl:loop invariant] [%#shashmap10] forall k : t_DeepModelTy'0 . bucket_ix'0 (Snapshot.inner old_self).current k
            < UIntSize.to_int i  -> Map.get (view'0 old_self) k = Map.get (view'1 new) k}
            {[@expl:loop invariant] [%#shashmap9] inv'3 l}
            {[@expl:loop invariant] [%#shashmap8] inv'1 new}
            (! s0) [ s0 = bb21 ] 
            [ bb21 = any
              [ br0 -> {l = C_Nil'0 } (! bb28) | br1 (x0:(t_K'0, t_V'0)) (x1:t_List'0)-> {l = C_Cons'0 x0 x1} (! bb22) ]
              
            | bb22 = bb23
            | bb23 = s0
              [ s0 = v_Cons'0 {l}
                  (fun (r0'0:(t_K'0, t_V'0)) (r1'0:t_List'0) ->  [ &k <- let (r'0, _) = r0'0 in r'0 ] s1)
              | s1 = v_Cons'0 {l}
                  (fun (r0'1:(t_K'0, t_V'0)) (r1'1:t_List'0) ->  [ &v <- let (_, r'1) = r0'1 in r'1 ] s2)
              | s2 = v_Cons'0 {l} (fun (r0'2:(t_K'0, t_V'0)) (r1'2:t_List'0) ->  [ &tl <- r1'2 ] s3)
              | s3 = {inv'1 new}
                Borrow.borrow_mut <t_MyHashMap'0> {new}
                  (fun (_ret':borrowed (t_MyHashMap'0)) ->
                     [ &_44 <- _ret' ] 
                    -{inv'1 _ret'.final}-
                     [ &new <- _ret'.final ] 
                    s4)
              | s4 = add'0 {_44} {k} {v} (fun (_ret':()) ->  [ &_43 <- _ret' ] s5)
              | s5 = bb24 ]
              
            | bb24 = bb25
            | bb25 = s0 [ s0 =  [ &l <- tl ] s1 | s1 = bb27 ] 
            | bb27 = bb29
            | bb29 = bb20 ]
             ]
          
        | bb28 = s0
          [ s0 = {[@expl:type invariant] inv'3 l} s1
          | s1 = {[@expl:assertion] [%#shashmap13] forall k : t_DeepModelTy'0 . bucket_ix'0 (Snapshot.inner old_self).current k
            = UIntSize.to_int i  -> Map.get (view'0 old_self) k = Map.get (view'1 new) k}
            s2
          | s2 = bb30 ]
          
        | bb30 = s0
          [ s0 = UIntSize.add {i} {[%#shashmap14] (1 : usize)} (fun (_ret':usize) ->  [ &i <- _ret' ] s1) | s1 = bb31 ]
          
        | bb31 = bb7 ]
         ]
      
    | bb32 = bb33
    | bb33 = s0
      [ s0 = {[@expl:type invariant] match self with
          | {current = x'0} -> inv'1 x'0
          | _ -> true
          end}
        s1
      | s1 =  [ &self <- { self with current = new } ] s2
      | s2 = {[@expl:type invariant] inv'0 self} s3
      | s3 = -{resolve'1 self}- s4
      | s4 = bb35 ]
      
    | bb35 = bb36
    | bb36 = return' {_0} ]
    )
    [ & _0 : () = any_l ()
    | & self : borrowed (t_MyHashMap'0) = self
    | & old_self : Snapshot.snap_ty (borrowed (t_MyHashMap'0)) = any_l ()
    | & new : t_MyHashMap'0 = any_l ()
    | & _7 : usize = any_l ()
    | & _8 : usize = any_l ()
    | & i : usize = any_l ()
    | & _20 : bool = any_l ()
    | & _22 : usize = any_l ()
    | & l : t_List'0 = any_l ()
    | & _25 : borrowed (t_List'0) = any_l ()
    | & _26 : borrowed (t_List'0) = any_l ()
    | & _27 : borrowed (t_List'0) = any_l ()
    | & _28 : borrowed (t_Vec'0) = any_l ()
    | & _30 : t_List'0 = any_l ()
    | & k : t_K'0 = any_l ()
    | & v : t_V'0 = any_l ()
    | & tl : t_List'0 = any_l ()
    | & _43 : () = any_l ()
    | & _44 : borrowed (t_MyHashMap'0) = any_l ()
    | & old_7_0 : Snapshot.snap_ty (borrowed (t_MyHashMap'0)) = any_l () ]
    
    [ return' (result:())-> {[@expl:postcondition] [%#shashmap17] forall k : t_DeepModelTy'0 . Map.get (view'1 self.final) k
      = Map.get (view'3 self) k}
      (! return' {result}) ]
    
end
module M_hashmap__main [#"hashmap.rs" 213 0 213 13]
  let%span shashmap0 = "hashmap.rs" 220 57 220 59
  let%span shashmap1 = "hashmap.rs" 221 57 221 59
  let%span shashmap2 = "hashmap.rs" 222 24 222 25
  let%span shashmap3 = "hashmap.rs" 223 24 223 25
  let%span shashmap4 = "hashmap.rs" 224 24 224 25
  let%span shashmap5 = "hashmap.rs" 225 24 225 25
  let%span shashmap6 = "hashmap.rs" 229 11 229 12
  let%span shashmap7 = "hashmap.rs" 229 14 229 16
  let%span shashmap8 = "hashmap.rs" 230 16 230 17
  let%span shashmap9 = "hashmap.rs" 231 16 231 17
  let%span shashmap10 = "hashmap.rs" 232 16 232 17
  let%span shashmap11 = "hashmap.rs" 233 16 233 17
  let%span shashmap12 = "hashmap.rs" 236 11 236 12
  let%span shashmap13 = "hashmap.rs" 236 14 236 16
  let%span shashmap14 = "hashmap.rs" 237 16 237 17
  let%span shashmap15 = "hashmap.rs" 238 16 238 17
  let%span shashmap16 = "hashmap.rs" 239 16 239 17
  let%span shashmap17 = "hashmap.rs" 240 16 240 17
  let%span shashmap18 = "hashmap.rs" 114 15 114 24
  let%span shashmap19 = "hashmap.rs" 115 4 115 64
  let%span shashmap20 = "hashmap.rs" 116 31 116 46
  let%span shashmap21 = "hashmap.rs" 154 16 154 20
  let%span shashmap22 = "hashmap.rs" 154 22 154 25
  let%span shashmap23 = "hashmap.rs" 150 14 153 5
  let%span shashmap24 = "hashmap.rs" 154 33 154 43
  let%span shashmap25 = "hashmap.rs" 122 20 122 24
  let%span shashmap26 = "hashmap.rs" 122 26 122 29
  let%span shashmap27 = "hashmap.rs" 122 34 122 37
  let%span shashmap28 = "hashmap.rs" 121 4 121 124
  let%span shashmap29 = "hashmap.rs" 80 8 80 33
  let%span smodel30 = "../../../creusot-contracts/src/model.rs" 88 8 88 22
  let%span snum31 = "../../../creusot-contracts/src/std/num.rs" 21 16 21 35
  let%span smodel32 = "../../../creusot-contracts/src/model.rs" 106 8 106 22
  let%span shashmap33 = "hashmap.rs" 86 8 86 53
  let%span shashmap34 = "hashmap.rs" 31 12 34 13
  let%span shashmap35 = "hashmap.rs" 106 8 109 9
  let%span shashmap36 = "hashmap.rs" 91 20 91 66
  let%span sops37 = "../../../creusot-contracts/src/logic/ops.rs" 20 8 20 31
  let%span sinvariant38 = "../../../creusot-contracts/src/invariant.rs" 24 8 24 18
  let%span svec39 = "../../../creusot-contracts/src/std/vec.rs" 18 14 18 41
  let%span shashmap40 = "hashmap.rs" 96 8 98 9
  let%span shashmap41 = "hashmap.rs" 41 12 44 13
  let%span sinvariant42 = "../../../creusot-contracts/src/invariant.rs" 34 20 34 44
  let%span shashmap43 = "hashmap.rs" 66 20 66 21
  
  use prelude.prelude.UIntSize
  
  use prelude.prelude.UIntSize
  
  use prelude.prelude.Int
  
  use prelude.prelude.Opaque
  
  type t_NonNull'0  =
    { t_NonNull__pointer'0: opaque_ptr }
  
  type t_Unique'0  =
    { t_Unique__pointer'0: t_NonNull'0; t_Unique__qy95zmarker'0: () }
  
  type t_Cap'0  =
    { t_Cap__0'0: usize }
  
  type t_RawVec'0  =
    { t_RawVec__ptr'0: t_Unique'0; t_RawVec__cap'0: t_Cap'0; t_RawVec__alloc'0: () }
  
  type t_Vec'0  =
    { t_Vec__buf'0: t_RawVec'0; t_Vec__len'0: usize }
  
  type t_MyHashMap'0  =
    { t_MyHashMap__buckets'0: t_Vec'0 }
  
  use prelude.prelude.IntSize
  
  type t_Option'1  =
    | C_None'0
    | C_Some'1 isize
  
  use map.Map
  
  type t_List'0  =
    | C_Nil'0
    | C_Cons'0 (usize, isize) (t_List'0)
  
  function hash_log'0 [#"hashmap.rs" 65 4 65 30] (x : int) : int =
    [%#shashmap43] x
  
  use seq.Seq
  
  constant v_MAX'0 : usize = (18446744073709551615 : usize)
  
  use seq.Seq
  
  function view'3 (self : t_Vec'0) : Seq.seq (t_List'0)
  
  axiom view'3_spec : forall self : t_Vec'0 . [%#svec39] Seq.length (view'3 self) <= UIntSize.to_int (v_MAX'0 : usize)
  
  use int.EuclideanDivision
  
  function bucket_ix'0 [#"hashmap.rs" 90 4 90 48] (self : t_MyHashMap'0) (k : int) : int =
    [%#shashmap36] EuclideanDivision.mod (hash_log'0 k) (Seq.length (view'3 self.t_MyHashMap__buckets'0))
  
  use seq.Seq
  
  function index_logic'0 [@inline:trivial] (self : t_Vec'0) (ix : int) : t_List'0 =
    [%#sops37] Seq.get (view'3 self) ix
  
  function bucket'0 [#"hashmap.rs" 85 4 85 54] (self : t_MyHashMap'0) (k : int) : t_List'0 =
    [%#shashmap33] index_logic'0 self.t_MyHashMap__buckets'0 (bucket_ix'0 self k)
  
  function deep_model'0 (self : usize) : int =
    [%#snum31] UIntSize.to_int self
  
  function get'1 [#"hashmap.rs" 29 4 29 56] (self : t_List'0) (index : int) : t_Option'1 =
    [%#shashmap34] match self with
      | C_Nil'0 -> C_None'0
      | C_Cons'0 (k, v) tl -> if deep_model'0 k = index then C_Some'1 v else get'1 tl index
      end
  
  use prelude.prelude.Mapping
  
  function view'0 [#"hashmap.rs" 79 4 79 33] (self : t_MyHashMap'0) : Map.map int (t_Option'1) =
    [%#shashmap29] Mapping.from_fn (fun (k : int) -> get'1 (bucket'0 self k) k)
  
  use map.Map
  
  predicate inv'0 (_1 : t_MyHashMap'0)
  
  predicate good_bucket'0 [#"hashmap.rs" 95 4 95 57] (self : t_MyHashMap'0) (l : t_List'0) (h : int) =
    [%#shashmap40] forall k : int, v : isize . get'1 l k = C_Some'1 v  -> bucket_ix'0 self k = h
  
  predicate no_double_binding'0 [#"hashmap.rs" 39 4 39 38] (self : t_List'0) =
    [%#shashmap41] match self with
      | C_Nil'0 -> true
      | C_Cons'0 (k, _) tl -> get'1 tl (deep_model'0 k) = C_None'0 /\ no_double_binding'0 tl
      end
  
  predicate invariant'0 [#"hashmap.rs" 105 4 105 30] (self : t_MyHashMap'0) =
    [%#shashmap35] 0 < Seq.length (view'3 self.t_MyHashMap__buckets'0)
    /\ (forall i : int . 0 <= i /\ i < Seq.length (view'3 self.t_MyHashMap__buckets'0)
     -> good_bucket'0 self (index_logic'0 self.t_MyHashMap__buckets'0 i) i
    /\ no_double_binding'0 (index_logic'0 self.t_MyHashMap__buckets'0 i))
  
  axiom inv_axiom'0 [@rewrite] : forall x : t_MyHashMap'0 [inv'0 x] . inv'0 x
  = (invariant'0 x
  /\ match x with
    | {t_MyHashMap__buckets'0 = buckets} -> true
    end)
  
  use prelude.prelude.Borrow
  
  predicate inv'1 (_1 : t_MyHashMap'0)
  
  predicate invariant'1 (self : t_MyHashMap'0) =
    [%#sinvariant38] inv'0 self
  
  axiom inv_axiom'1 [@rewrite] : forall x : t_MyHashMap'0 [inv'1 x] . inv'1 x = invariant'1 x
  
  predicate inv'2 (_1 : usize)
  
  axiom inv_axiom'2 [@rewrite] : forall x : usize [inv'2 x] . inv'2 x = true
  
  type t_Option'0  =
    | C_None'1
    | C_Some'0 isize
  
  predicate inv'3 (_1 : t_Option'0)
  
  axiom inv_axiom'3 [@rewrite] : forall x : t_Option'0 [inv'3 x] . inv'3 x = true
  
  predicate inv'4 (_1 : borrowed (t_MyHashMap'0))
  
  predicate invariant'2 (self : borrowed (t_MyHashMap'0)) =
    [%#sinvariant42] inv'0 self.current /\ inv'0 self.final
  
  axiom inv_axiom'4 [@rewrite] : forall x : borrowed (t_MyHashMap'0) [inv'4 x] . inv'4 x = invariant'2 x
  
  predicate inv'5 (_1 : isize)
  
  axiom inv_axiom'5 [@rewrite] : forall x : isize [inv'5 x] . inv'5 x = true
  
  let rec new'0 (size:usize) (return'  (ret:t_MyHashMap'0))= {[@expl:precondition] [%#shashmap18] 0
    < UIntSize.to_int size}
    any
    [ return' (result:t_MyHashMap'0)-> {[%#shashmap20] inv'0 result}
      {[%#shashmap19] forall i : int . Map.get (view'0 result) i = C_None'0}
      (! return' {result}) ]
    
  
  function view'1 (self : t_MyHashMap'0) : Map.map int (t_Option'1) =
    [%#smodel30] view'0 self
  
  let rec get'0 (self:t_MyHashMap'0) (key:usize) (return'  (ret:t_Option'0))= {[@expl:precondition] [%#shashmap22] inv'2 key}
    {[@expl:precondition] [%#shashmap21] inv'1 self}
    any
    [ return' (result:t_Option'0)-> {[%#shashmap24] inv'3 result}
      {[%#shashmap23] match result with
        | C_Some'0 v -> Map.get (view'1 self) (deep_model'0 key) = C_Some'1 v
        | C_None'1 -> Map.get (view'1 self) (deep_model'0 key) = C_None'0
        end}
      (! return' {result}) ]
    
  
  function view'2 (self : borrowed (t_MyHashMap'0)) : Map.map int (t_Option'1) =
    [%#smodel32] view'0 self.current
  
  let rec add'0 (self:borrowed (t_MyHashMap'0)) (key:usize) (val':isize) (return'  (ret:()))= {[@expl:precondition] [%#shashmap27] inv'5 val'}
    {[@expl:precondition] [%#shashmap26] inv'2 key}
    {[@expl:precondition] [%#shashmap25] inv'4 self}
    any
    [ return' (result:())-> {[%#shashmap28] forall i : int . Map.get (view'0 self.final) i
      = (if i = deep_model'0 key then C_Some'1 val' else Map.get (view'2 self) i)}
      (! return' {result}) ]
    
  
  use prelude.prelude.Intrinsic
  
  meta "compute_max_steps" 1000000
  
  let rec main'0 (_1:()) (return'  (ret:()))= (! bb0
    [ bb0 = s0
      [ s0 = new'0 {[%#shashmap0] (17 : usize)} (fun (_ret':t_MyHashMap'0) ->  [ &h1 <- _ret' ] s1) | s1 = bb1 ]
      
    | bb1 = s0
      [ s0 = new'0 {[%#shashmap1] (42 : usize)} (fun (_ret':t_MyHashMap'0) ->  [ &h2 <- _ret' ] s1) | s1 = bb2 ]
      
    | bb2 = s0
      [ s0 = get'0 {h1} {[%#shashmap2] (1 : usize)} (fun (_ret':t_Option'0) ->  [ &_x <- _ret' ] s1) | s1 = bb3 ]
      
    | bb3 = s0
      [ s0 = get'0 {h1} {[%#shashmap3] (2 : usize)} (fun (_ret':t_Option'0) ->  [ &_y <- _ret' ] s1) | s1 = bb4 ]
      
    | bb4 = s0
      [ s0 = get'0 {h2} {[%#shashmap4] (1 : usize)} (fun (_ret':t_Option'0) ->  [ &_z <- _ret' ] s1) | s1 = bb5 ]
      
    | bb5 = s0
      [ s0 = get'0 {h2} {[%#shashmap5] (2 : usize)} (fun (_ret':t_Option'0) ->  [ &_t <- _ret' ] s1) | s1 = bb6 ]
      
    | bb6 = s0
      [ s0 = {inv'0 h1}
        Borrow.borrow_mut <t_MyHashMap'0> {h1}
          (fun (_ret':borrowed (t_MyHashMap'0)) ->  [ &_12 <- _ret' ] -{inv'0 _ret'.final}-  [ &h1 <- _ret'.final ] s1)
      | s1 = add'0 {_12} {[%#shashmap6] (1 : usize)} {[%#shashmap7] (17 : isize)}
          (fun (_ret':()) ->  [ &_11 <- _ret' ] s2)
      | s2 = bb7 ]
      
    | bb7 = s0
      [ s0 = get'0 {h1} {[%#shashmap8] (1 : usize)} (fun (_ret':t_Option'0) ->  [ &_13 <- _ret' ] s1) | s1 = bb8 ]
      
    | bb8 = s0
      [ s0 =  [ &_x <- _13 ] s1
      | s1 = get'0 {h1} {[%#shashmap9] (2 : usize)} (fun (_ret':t_Option'0) ->  [ &_15 <- _ret' ] s2)
      | s2 = bb9 ]
      
    | bb9 = s0
      [ s0 =  [ &_y <- _15 ] s1
      | s1 = get'0 {h2} {[%#shashmap10] (1 : usize)} (fun (_ret':t_Option'0) ->  [ &_17 <- _ret' ] s2)
      | s2 = bb10 ]
      
    | bb10 = s0
      [ s0 =  [ &_z <- _17 ] s1
      | s1 = get'0 {h2} {[%#shashmap11] (2 : usize)} (fun (_ret':t_Option'0) ->  [ &_19 <- _ret' ] s2)
      | s2 = bb11 ]
      
    | bb11 = s0
      [ s0 =  [ &_t <- _19 ] s1
      | s1 = {inv'0 h2}
        Borrow.borrow_mut <t_MyHashMap'0> {h2}
          (fun (_ret':borrowed (t_MyHashMap'0)) ->  [ &_22 <- _ret' ] -{inv'0 _ret'.final}-  [ &h2 <- _ret'.final ] s2)
      | s2 = add'0 {_22} {[%#shashmap12] (1 : usize)} {[%#shashmap13] (42 : isize)}
          (fun (_ret':()) ->  [ &_21 <- _ret' ] s3)
      | s3 = bb12 ]
      
    | bb12 = s0
      [ s0 = get'0 {h1} {[%#shashmap14] (1 : usize)} (fun (_ret':t_Option'0) ->  [ &_23 <- _ret' ] s1) | s1 = bb13 ]
      
    | bb13 = s0
      [ s0 =  [ &_x <- _23 ] s1
      | s1 = get'0 {h1} {[%#shashmap15] (2 : usize)} (fun (_ret':t_Option'0) ->  [ &_25 <- _ret' ] s2)
      | s2 = bb14 ]
      
    | bb14 = s0
      [ s0 =  [ &_y <- _25 ] s1
      | s1 = get'0 {h2} {[%#shashmap16] (1 : usize)} (fun (_ret':t_Option'0) ->  [ &_27 <- _ret' ] s2)
      | s2 = bb15 ]
      
    | bb15 = s0
      [ s0 =  [ &_z <- _27 ] s1
      | s1 = get'0 {h2} {[%#shashmap17] (2 : usize)} (fun (_ret':t_Option'0) ->  [ &_29 <- _ret' ] s2)
      | s2 = bb16 ]
      
    | bb16 = s0 [ s0 =  [ &_t <- _29 ] s1 | s1 = bb17 ] 
    | bb17 = bb18
    | bb18 = return' {_0} ]
    )
    [ & _0 : () = any_l ()
    | & h1 : t_MyHashMap'0 = any_l ()
    | & h2 : t_MyHashMap'0 = any_l ()
    | & _x : t_Option'0 = any_l ()
    | & _y : t_Option'0 = any_l ()
    | & _z : t_Option'0 = any_l ()
    | & _t : t_Option'0 = any_l ()
    | & _11 : () = any_l ()
    | & _12 : borrowed (t_MyHashMap'0) = any_l ()
    | & _13 : t_Option'0 = any_l ()
    | & _15 : t_Option'0 = any_l ()
    | & _17 : t_Option'0 = any_l ()
    | & _19 : t_Option'0 = any_l ()
    | & _21 : () = any_l ()
    | & _22 : borrowed (t_MyHashMap'0) = any_l ()
    | & _23 : t_Option'0 = any_l ()
    | & _25 : t_Option'0 = any_l ()
    | & _27 : t_Option'0 = any_l ()
    | & _29 : t_Option'0 = any_l () ]
     [ return' (result:())-> (! return' {result}) ] 
end
module M_hashmap__qyi11479661188956547742__clone__refines [#"hashmap.rs" 17 4 17 27] (* <List<T> as creusot_contracts::Clone> *)
  let%span shashmap0 = "hashmap.rs" 17 4 17 27
  let%span sinvariant1 = "../../../creusot-contracts/src/invariant.rs" 24 8 24 18
  let%span sboxed2 = "../../../creusot-contracts/src/std/boxed.rs" 28 8 28 18
  
  use prelude.prelude.Borrow
  
  type t_T'0
  
  type t_List'0  =
    | C_Nil'0
    | C_Cons'0 t_T'0 (t_List'0)
  
  predicate inv'0 (_1 : t_List'0)
  
  predicate inv'1 (_1 : t_List'0)
  
  predicate invariant'0 (self : t_List'0) =
    [%#sinvariant1] inv'1 self
  
  axiom inv_axiom'0 [@rewrite] : forall x : t_List'0 [inv'0 x] . inv'0 x = invariant'0 x
  
  predicate inv'2 (_1 : t_T'0)
  
  predicate inv'3 (_1 : t_List'0)
  
  axiom inv_axiom'1 [@rewrite] : forall x : t_List'0 [inv'1 x] . inv'1 x
  = match x with
    | C_Nil'0 -> true
    | C_Cons'0 a_0 a_1 -> inv'2 a_0 /\ inv'3 a_1
    end
  
  predicate invariant'1 (self : t_List'0) =
    [%#sboxed2] inv'1 self
  
  axiom inv_axiom'2 [@rewrite] : forall x : t_List'0 [inv'3 x] . inv'3 x = invariant'1 x
  
  goal refines : [%#shashmap0] forall self : t_List'0 . inv'0 self
   -> inv'0 self /\ (forall result : t_List'0 . inv'1 result /\ result = self  -> inv'1 result /\ result = self)
end
module M_hashmap__qyi9060063638777358169__hash__refines [#"hashmap.rs" 60 4 60 25] (* <usize as Hash> *)
  let%span shashmap0 = "hashmap.rs" 60 4 60 25
  let%span smodel1 = "../../../creusot-contracts/src/model.rs" 79 8 79 28
  let%span shashmap2 = "hashmap.rs" 66 20 66 21
  let%span snum3 = "../../../creusot-contracts/src/std/num.rs" 21 16 21 35
  
  use prelude.prelude.Borrow
  
  use prelude.prelude.UIntSize
  
  predicate inv'0 (_1 : usize)
  
  use prelude.prelude.UInt64
  
  use prelude.prelude.UInt64
  
  use prelude.prelude.Int
  
  use prelude.prelude.UIntSize
  
  function deep_model'1 (self : usize) : int =
    [%#snum3] UIntSize.to_int self
  
  function deep_model'0 (self : usize) : int =
    [%#smodel1] deep_model'1 self
  
  function hash_log'0 [#"hashmap.rs" 65 4 65 30] (x : int) : int =
    [%#shashmap2] x
  
  axiom inv_axiom'0 [@rewrite] : forall x : usize [inv'0 x] . inv'0 x = true
  
  goal refines : [%#shashmap0] forall self : usize . inv'0 self
   -> (forall result : uint64 . UInt64.to_int result = hash_log'0 (deep_model'0 self)
   -> UInt64.to_int result = hash_log'0 (deep_model'0 self))
end<|MERGE_RESOLUTION|>--- conflicted
+++ resolved
@@ -43,8 +43,8 @@
   let%span shashmap0 = "hashmap.rs" 114 15 114 24
   let%span shashmap1 = "hashmap.rs" 115 4 115 64
   let%span shashmap2 = "hashmap.rs" 116 31 116 46
-  let%span svec3 = "../../../creusot-contracts/src/std/vec.rs" 181 22 181 41
-  let%span svec4 = "../../../creusot-contracts/src/std/vec.rs" 182 12 182 78
+  let%span svec3 = "../../../creusot-contracts/src/std/vec.rs" 180 22 180 41
+  let%span svec4 = "../../../creusot-contracts/src/std/vec.rs" 181 12 181 78
   let%span shashmap5 = "hashmap.rs" 80 8 80 33
   let%span svec6 = "../../../creusot-contracts/src/std/vec.rs" 18 14 18 41
   let%span sops7 = "../../../creusot-contracts/src/logic/ops.rs" 20 8 20 31
@@ -52,15 +52,11 @@
   let%span shashmap9 = "hashmap.rs" 31 12 34 13
   let%span shashmap10 = "hashmap.rs" 91 20 91 66
   let%span shashmap11 = "hashmap.rs" 106 8 109 9
-  let%span svec12 = "../../../creusot-contracts/src/std/vec.rs" 66 20 66 41
+  let%span svec12 = "../../../creusot-contracts/src/std/vec.rs" 65 20 65 41
   let%span shashmap13 = "hashmap.rs" 96 8 98 9
   let%span shashmap14 = "hashmap.rs" 41 12 44 13
   let%span sboxed15 = "../../../creusot-contracts/src/std/boxed.rs" 28 8 28 18
-<<<<<<< HEAD
-  let%span sseq16 = "../../../creusot-contracts/src/logic/seq.rs" 388 8 388 97
-=======
-  let%span sseq16 = "../../../creusot-contracts/src/logic/seq.rs" 459 8 459 97
->>>>>>> 2c8506fb
+  let%span sseq16 = "../../../creusot-contracts/src/logic/seq.rs" 444 8 444 97
   
   type t_K'0
   
@@ -253,14 +249,14 @@
   let%span shashmap8 = "hashmap.rs" 122 26 122 29
   let%span shashmap9 = "hashmap.rs" 122 34 122 37
   let%span shashmap10 = "hashmap.rs" 121 4 121 124
-  let%span svec11 = "../../../creusot-contracts/src/std/vec.rs" 84 26 84 48
+  let%span svec11 = "../../../creusot-contracts/src/std/vec.rs" 83 26 83 48
   let%span shashmap12 = "hashmap.rs" 52 13 52 17
   let%span shashmap13 = "hashmap.rs" 51 14 51 58
-  let%span svec14 = "../../../creusot-contracts/src/std/vec.rs" 153 27 153 46
-  let%span svec15 = "../../../creusot-contracts/src/std/vec.rs" 154 26 154 54
-  let%span svec16 = "../../../creusot-contracts/src/std/vec.rs" 155 26 155 57
-  let%span svec17 = "../../../creusot-contracts/src/std/vec.rs" 156 26 156 62
-  let%span svec18 = "../../../creusot-contracts/src/std/vec.rs" 157 26 157 55
+  let%span svec14 = "../../../creusot-contracts/src/std/vec.rs" 152 27 152 46
+  let%span svec15 = "../../../creusot-contracts/src/std/vec.rs" 153 26 153 54
+  let%span svec16 = "../../../creusot-contracts/src/std/vec.rs" 154 26 154 57
+  let%span svec17 = "../../../creusot-contracts/src/std/vec.rs" 155 26 155 62
+  let%span svec18 = "../../../creusot-contracts/src/std/vec.rs" 156 26 156 55
   let%span shashmap19 = "hashmap.rs" 96 8 98 9
   let%span shashmap20 = "hashmap.rs" 31 12 34 13
   let%span shashmap21 = "hashmap.rs" 41 12 44 13
@@ -276,16 +272,12 @@
   let%span sresolve31 = "../../../creusot-contracts/src/resolve.rs" 41 20 41 34
   let%span shashmap32 = "hashmap.rs" 91 20 91 66
   let%span shashmap33 = "hashmap.rs" 86 8 86 53
-  let%span svec34 = "../../../creusot-contracts/src/std/vec.rs" 66 20 66 41
+  let%span svec34 = "../../../creusot-contracts/src/std/vec.rs" 65 20 65 41
   let%span sinvariant35 = "../../../creusot-contracts/src/invariant.rs" 34 20 34 44
   let%span sboxed36 = "../../../creusot-contracts/src/std/boxed.rs" 28 8 28 18
   let%span sops37 = "../../../creusot-contracts/src/logic/ops.rs" 20 8 20 31
   let%span sinvariant38 = "../../../creusot-contracts/src/invariant.rs" 24 8 24 18
-<<<<<<< HEAD
-  let%span sseq39 = "../../../creusot-contracts/src/logic/seq.rs" 388 8 388 97
-=======
-  let%span sseq39 = "../../../creusot-contracts/src/logic/seq.rs" 459 8 459 97
->>>>>>> 2c8506fb
+  let%span sseq39 = "../../../creusot-contracts/src/logic/seq.rs" 444 8 444 97
   let%span shashmap40 = "hashmap.rs" 106 8 109 9
   
   use prelude.prelude.Snapshot
@@ -820,9 +812,9 @@
   let%span shashmap6 = "hashmap.rs" 154 33 154 43
   let%span shashmap7 = "hashmap.rs" 52 13 52 17
   let%span shashmap8 = "hashmap.rs" 51 14 51 58
-  let%span svec9 = "../../../creusot-contracts/src/std/vec.rs" 84 26 84 48
-  let%span svec10 = "../../../creusot-contracts/src/std/vec.rs" 163 27 163 46
-  let%span svec11 = "../../../creusot-contracts/src/std/vec.rs" 164 26 164 54
+  let%span svec9 = "../../../creusot-contracts/src/std/vec.rs" 83 26 83 48
+  let%span svec10 = "../../../creusot-contracts/src/std/vec.rs" 162 27 162 46
+  let%span svec11 = "../../../creusot-contracts/src/std/vec.rs" 163 26 163 54
   let%span shashmap12 = "hashmap.rs" 86 8 86 53
   let%span shashmap13 = "hashmap.rs" 31 12 34 13
   let%span scmp14 = "../../../creusot-contracts/src/std/cmp.rs" 11 26 11 75
@@ -836,15 +828,11 @@
   let%span svec22 = "../../../creusot-contracts/src/std/vec.rs" 18 14 18 41
   let%span sinvariant23 = "../../../creusot-contracts/src/invariant.rs" 24 8 24 18
   let%span shashmap24 = "hashmap.rs" 106 8 109 9
-  let%span svec25 = "../../../creusot-contracts/src/std/vec.rs" 66 20 66 41
+  let%span svec25 = "../../../creusot-contracts/src/std/vec.rs" 65 20 65 41
   let%span shashmap26 = "hashmap.rs" 96 8 98 9
   let%span shashmap27 = "hashmap.rs" 41 12 44 13
   let%span sboxed28 = "../../../creusot-contracts/src/std/boxed.rs" 28 8 28 18
-<<<<<<< HEAD
-  let%span sseq29 = "../../../creusot-contracts/src/logic/seq.rs" 388 8 388 97
-=======
-  let%span sseq29 = "../../../creusot-contracts/src/logic/seq.rs" 459 8 459 97
->>>>>>> 2c8506fb
+  let%span sseq29 = "../../../creusot-contracts/src/logic/seq.rs" 444 8 444 97
   
   use prelude.prelude.Borrow
   
@@ -1184,7 +1172,7 @@
   let%span shashmap15 = "hashmap.rs" 170 15 170 41
   let%span shashmap16 = "hashmap.rs" 173 19 173 23
   let%span shashmap17 = "hashmap.rs" 171 4 171 74
-  let%span svec18 = "../../../creusot-contracts/src/std/vec.rs" 84 26 84 48
+  let%span svec18 = "../../../creusot-contracts/src/std/vec.rs" 83 26 83 48
   let%span shashmap19 = "hashmap.rs" 114 15 114 24
   let%span shashmap20 = "hashmap.rs" 115 4 115 64
   let%span shashmap21 = "hashmap.rs" 116 31 116 46
@@ -1193,11 +1181,11 @@
   let%span shashmap24 = "hashmap.rs" 80 8 80 33
   let%span svec25 = "../../../creusot-contracts/src/std/vec.rs" 18 14 18 41
   let%span sops26 = "../../../creusot-contracts/src/logic/ops.rs" 20 8 20 31
-  let%span svec27 = "../../../creusot-contracts/src/std/vec.rs" 153 27 153 46
-  let%span svec28 = "../../../creusot-contracts/src/std/vec.rs" 154 26 154 54
-  let%span svec29 = "../../../creusot-contracts/src/std/vec.rs" 155 26 155 57
-  let%span svec30 = "../../../creusot-contracts/src/std/vec.rs" 156 26 156 62
-  let%span svec31 = "../../../creusot-contracts/src/std/vec.rs" 157 26 157 55
+  let%span svec27 = "../../../creusot-contracts/src/std/vec.rs" 152 27 152 46
+  let%span svec28 = "../../../creusot-contracts/src/std/vec.rs" 153 26 153 54
+  let%span svec29 = "../../../creusot-contracts/src/std/vec.rs" 154 26 154 57
+  let%span svec30 = "../../../creusot-contracts/src/std/vec.rs" 155 26 155 62
+  let%span svec31 = "../../../creusot-contracts/src/std/vec.rs" 156 26 156 55
   let%span smem32 = "../../../creusot-contracts/src/std/mem.rs" 8 22 8 34
   let%span smem33 = "../../../creusot-contracts/src/std/mem.rs" 9 22 9 37
   let%span shashmap34 = "hashmap.rs" 31 12 34 13
@@ -1216,18 +1204,14 @@
   let%span sresolve47 = "../../../creusot-contracts/src/resolve.rs" 41 20 41 34
   let%span sinvariant48 = "../../../creusot-contracts/src/invariant.rs" 34 20 34 44
   let%span shashmap49 = "hashmap.rs" 106 8 109 9
-  let%span svec50 = "../../../creusot-contracts/src/std/vec.rs" 66 20 66 41
+  let%span svec50 = "../../../creusot-contracts/src/std/vec.rs" 65 20 65 41
   let%span sinvariant51 = "../../../creusot-contracts/src/invariant.rs" 24 8 24 18
   let%span sboxed52 = "../../../creusot-contracts/src/std/boxed.rs" 28 8 28 18
-<<<<<<< HEAD
-  let%span sseq53 = "../../../creusot-contracts/src/logic/seq.rs" 388 8 388 97
+  let%span sseq53 = "../../../creusot-contracts/src/logic/seq.rs" 444 8 444 97
   
   use prelude.prelude.Snapshot
   
   use prelude.prelude.Opaque
-=======
-  let%span sseq53 = "../../../creusot-contracts/src/logic/seq.rs" 459 8 459 97
->>>>>>> 2c8506fb
   
   type t_NonNull'0  =
     { t_NonNull__pointer'0: opaque_ptr }
