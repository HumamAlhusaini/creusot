<<<<<<< HEAD

=======
module T_hashmap__List [#"hashmap.rs" 9 0 9 12]
  type t_List 't =
    | C_Nil
    | C_Cons 't (t_List 't)
  
  let rec v_Nil < 't > (input:t_List 't) (ret  )= any
    [ good -> {C_Nil  = input} (! ret) | bad -> {C_Nil  <> input} (! {false} any) ]
    
  
  let rec v_Cons < 't > (input:t_List 't) (ret  (field_0:'t) (field_1:t_List 't))= any
    [ good (field_0:'t) (field_1:t_List 't)-> {C_Cons field_0 field_1 = input} (! ret {field_0} {field_1})
    | bad -> {forall field_0 : 't, field_1 : t_List 't [C_Cons field_0 field_1 : t_List 't] . C_Cons field_0 field_1
      <> input}
      (! {false}
      any) ]
    
end
module T_core__option__Option
  type t_Option 't =
    | C_None
    | C_Some 't
  
  let rec v_None < 't > (input:t_Option 't) (ret  )= any
    [ good -> {C_None  = input} (! ret) | bad -> {C_None  <> input} (! {false} any) ]
    
  
  let rec v_Some < 't > (input:t_Option 't) (ret  (field_0:'t))= any
    [ good (field_0:'t)-> {C_Some field_0 = input} (! ret {field_0})
    | bad -> {forall field_0 : 't [C_Some field_0 : t_Option 't] . C_Some field_0 <> input} (! {false} any) ]
    
end
>>>>>>> dfce2a3a
module M_hashmap__qyi9060063638777358169__hash [#"hashmap.rs" 60 4 60 25] (* <usize as Hash> *)
  let%span shashmap0 = "hashmap.rs" 59 14 59 58
  let%span smodel1 = "../../../creusot-contracts/src/model.rs" 79 8 79 28
  let%span shashmap2 = "hashmap.rs" 66 20 66 21
  let%span snum3 = "../../../creusot-contracts/src/std/num.rs" 21 16 21 35
  
  use prelude.prelude.UIntSize
  
  use prelude.prelude.UInt64
  
  use prelude.prelude.Intrinsic
  
  use prelude.prelude.Borrow
  
  use prelude.prelude.UInt64
  
  use prelude.prelude.Int
  
  use prelude.prelude.UIntSize
  
  function deep_model'1 (self : usize) : int =
    [%#snum3] UIntSize.to_int self
  
  function deep_model'0 (self : usize) : int =
    [%#smodel1] deep_model'1 self
  
  function hash_log'0 [#"hashmap.rs" 65 4 65 30] (x : int) : int =
    [%#shashmap2] x
  
  meta "compute_max_steps" 1000000
  
  let rec hash'0 (self:usize) (return'  (ret:uint64))= (! bb0
    [ bb0 = s0
      [ s0 = UInt64.of_int {UIntSize.to_int self} (fun (_res:uint64) ->  [ &_0 <- _res ] s1) | s1 = return' {_0} ]
       ]
    ) [ & _0 : uint64 = any_l () | & self : usize = self ] 
    [ return' (result:uint64)-> {[@expl:postcondition] [%#shashmap0] UInt64.to_int result
      = hash_log'0 (deep_model'0 self)}
      (! return' {result}) ]
    
end
module M_hashmap__qyi7664122466964245986__new [#"hashmap.rs" 116 4 116 46] (* MyHashMap<K, V> *)
  let%span shashmap0 = "hashmap.rs" 114 15 114 24
  let%span shashmap1 = "hashmap.rs" 115 4 115 64
  let%span shashmap2 = "hashmap.rs" 116 31 116 46
  let%span svec3 = "../../../creusot-contracts/src/std/vec.rs" 181 22 181 41
  let%span svec4 = "../../../creusot-contracts/src/std/vec.rs" 182 12 182 78
  let%span shashmap5 = "hashmap.rs" 80 8 80 33
  let%span svec6 = "../../../creusot-contracts/src/std/vec.rs" 18 14 18 41
  let%span sops7 = "../../../creusot-contracts/src/logic/ops.rs" 20 8 20 31
  let%span shashmap8 = "hashmap.rs" 86 8 86 53
  let%span shashmap9 = "hashmap.rs" 31 12 34 13
  let%span shashmap10 = "hashmap.rs" 91 20 91 66
  let%span shashmap11 = "hashmap.rs" 106 8 109 9
  let%span svec12 = "../../../creusot-contracts/src/std/vec.rs" 66 20 66 41
  let%span shashmap13 = "hashmap.rs" 96 8 98 9
  let%span shashmap14 = "hashmap.rs" 41 12 44 13
  let%span sboxed15 = "../../../creusot-contracts/src/std/boxed.rs" 28 8 28 18
<<<<<<< HEAD
  let%span sseq16 = "../../../creusot-contracts/src/logic/seq.rs" 184 8 184 97
=======
  let%span sseq16 = "../../../creusot-contracts/src/logic/seq.rs" 402 8 402 97
>>>>>>> dfce2a3a
  
  type t_K'0
  
  type t_V'0
  
  type t_List'0  =
    | C_Nil'0
    | C_Cons'0 (t_K'0, t_V'0) (t_List'0)
  
  predicate inv'1 (_1 : t_List'0)
  
  use seq.Seq
  
  use prelude.prelude.UIntSize
  
  constant v_MAX'0 : usize = (18446744073709551615 : usize)
  
  use prelude.prelude.UIntSize
  
  use prelude.prelude.Int
  
  use prelude.prelude.Opaque
  
  type t_NonNull'0  =
    { t_NonNull__pointer'0: opaque_ptr }
  
  type t_Unique'0  =
    { t_Unique__pointer'0: t_NonNull'0; t_Unique__qy95zmarker'0: () }
  
  type t_Cap'0  =
    { t_Cap__0'0: usize }
  
  type t_RawVec'0  =
    { t_RawVec__ptr'0: t_Unique'0; t_RawVec__cap'0: t_Cap'0; t_RawVec__alloc'0: () }
  
  type t_Vec'0  =
    { t_Vec__buf'0: t_RawVec'0; t_Vec__len'0: usize }
  
  use seq.Seq
  
  function view'1 (self : t_Vec'0) : Seq.seq (t_List'0)
  
  axiom view'1_spec : forall self : t_Vec'0 . [%#svec6] Seq.length (view'1 self) <= UIntSize.to_int (v_MAX'0 : usize)
  
  use seq.Seq
  
  function index_logic'0 [@inline:trivial] (self : t_Vec'0) (ix : int) : t_List'0 =
    [%#sops7] Seq.get (view'1 self) ix
  
  predicate inv'2 (_1 : t_Vec'0)
  
  type t_MyHashMap'0  =
    { t_MyHashMap__buckets'0: t_Vec'0 }
  
  predicate inv'0 (_1 : t_MyHashMap'0)
  
  type t_DeepModelTy'0
  
  type t_Option'0  =
    | C_None'0
    | C_Some'0 t_V'0
  
  function deep_model'0 (self : t_K'0) : t_DeepModelTy'0
  
  function get'0 [#"hashmap.rs" 29 4 29 56] (self : t_List'0) (index : t_DeepModelTy'0) : t_Option'0 =
    [%#shashmap9] match self with
      | C_Nil'0 -> C_None'0
      | C_Cons'0 (k, v) tl -> if deep_model'0 k = index then C_Some'0 v else get'0 tl index
      end
  
  function hash_log'0 [#"hashmap.rs" 55 4 55 45] (_1 : t_DeepModelTy'0) : int
  
  use int.EuclideanDivision
  
  function bucket_ix'0 [#"hashmap.rs" 90 4 90 48] (self : t_MyHashMap'0) (k : t_DeepModelTy'0) : int =
    [%#shashmap10] EuclideanDivision.mod (hash_log'0 k) (Seq.length (view'1 self.t_MyHashMap__buckets'0))
  
  predicate good_bucket'0 [#"hashmap.rs" 95 4 95 57] (self : t_MyHashMap'0) (l : t_List'0) (h : int) =
    [%#shashmap13] forall k : t_DeepModelTy'0, v : t_V'0 . get'0 l k = C_Some'0 v  -> bucket_ix'0 self k = h
  
  predicate no_double_binding'0 [#"hashmap.rs" 39 4 39 38] (self : t_List'0) =
    [%#shashmap14] match self with
      | C_Nil'0 -> true
      | C_Cons'0 (k, _) tl -> get'0 tl (deep_model'0 k) = C_None'0 /\ no_double_binding'0 tl
      end
  
  predicate invariant'0 [#"hashmap.rs" 105 4 105 30] (self : t_MyHashMap'0) =
    [%#shashmap11] 0 < Seq.length (view'1 self.t_MyHashMap__buckets'0)
    /\ (forall i : int . 0 <= i /\ i < Seq.length (view'1 self.t_MyHashMap__buckets'0)
     -> good_bucket'0 self (index_logic'0 self.t_MyHashMap__buckets'0 i) i
    /\ no_double_binding'0 (index_logic'0 self.t_MyHashMap__buckets'0 i))
  
  axiom inv_axiom'0 [@rewrite] : forall x : t_MyHashMap'0 [inv'0 x] . inv'0 x
  = (invariant'0 x
  /\ match x with
    | {t_MyHashMap__buckets'0 = buckets} -> inv'2 buckets
    end)
  
  predicate inv'3 (_1 : (t_K'0, t_V'0))
  
  predicate inv'4 (_1 : t_List'0)
  
  axiom inv_axiom'1 [@rewrite] : forall x : t_List'0 [inv'1 x] . inv'1 x
  = match x with
    | C_Nil'0 -> true
    | C_Cons'0 a_0 a_1 -> inv'3 a_0 /\ inv'4 a_1
    end
  
  predicate inv'5 (_1 : Seq.seq (t_List'0))
  
  predicate invariant'1 (self : t_Vec'0) =
    [%#svec12] inv'5 (view'1 self)
  
  axiom inv_axiom'2 [@rewrite] : forall x : t_Vec'0 [inv'2 x] . inv'2 x = invariant'1 x
  
  predicate inv'6 (_1 : t_K'0)
  
  predicate inv'7 (_1 : t_V'0)
  
  axiom inv_axiom'3 [@rewrite] : forall x : (t_K'0, t_V'0) [inv'3 x] . inv'3 x
  = (let (x0, x1) = x in inv'6 x0 /\ inv'7 x1)
  
  predicate invariant'2 (self : t_List'0) =
    [%#sboxed15] inv'1 self
  
  axiom inv_axiom'4 [@rewrite] : forall x : t_List'0 [inv'4 x] . inv'4 x = invariant'2 x
  
  use seq.Seq
  
  predicate invariant'3 (self : Seq.seq (t_List'0)) =
    [%#sseq16] forall i : int . 0 <= i /\ i < Seq.length self  -> inv'4 (Seq.get self i)
  
  axiom inv_axiom'5 [@rewrite] : forall x : Seq.seq (t_List'0) [inv'5 x] . inv'5 x = invariant'3 x
  
  let rec from_elem'0 (elem:t_List'0) (n:usize) (return'  (ret:t_Vec'0))= {[@expl:precondition] inv'1 elem}
    any
    [ return' (result:t_Vec'0)-> {inv'2 result}
      {[%#svec4] forall i : int . 0 <= i /\ i < UIntSize.to_int n  -> index_logic'0 result i = elem}
      {[%#svec3] Seq.length (view'1 result) = UIntSize.to_int n}
      (! return' {result}) ]
    
  
  use prelude.prelude.Intrinsic
  
  use map.Map
  
  function bucket'0 [#"hashmap.rs" 85 4 85 54] (self : t_MyHashMap'0) (k : t_DeepModelTy'0) : t_List'0 =
    [%#shashmap8] index_logic'0 self.t_MyHashMap__buckets'0 (bucket_ix'0 self k)
  
  use prelude.prelude.Mapping
  
  function view'0 [#"hashmap.rs" 79 4 79 33] (self : t_MyHashMap'0) : Map.map t_DeepModelTy'0 (t_Option'0) =
    [%#shashmap5] Mapping.from_fn (fun (k : t_DeepModelTy'0) -> get'0 (bucket'0 self k) k)
  
  use map.Map
  
  meta "compute_max_steps" 1000000
  
  let rec new'0 (size:usize) (return'  (ret:t_MyHashMap'0))= {[%#shashmap0] 0 < UIntSize.to_int size}
    (! bb0
    [ bb0 = s0
      [ s0 =  [ &_6 <- C_Nil'0 ] s1
      | s1 = from_elem'0 {_6} {size} (fun (_ret':t_Vec'0) ->  [ &_5 <- _ret' ] s2)
      | s2 = bb1 ]
      
    | bb1 = s0 [ s0 =  [ &res <- { t_MyHashMap__buckets'0 = _5 } ] s1 | s1 = bb2 ] 
    | bb2 = s0 [ s0 =  [ &_0 <- res ] s1 | s1 = bb3 ] 
    | bb3 = return' {_0} ]
    )
    [ & _0 : t_MyHashMap'0 = any_l ()
    | & size : usize = size
    | & res : t_MyHashMap'0 = any_l ()
    | & _5 : t_Vec'0 = any_l ()
    | & _6 : t_List'0 = any_l () ]
    
    [ return' (result:t_MyHashMap'0)-> {[@expl:postcondition] [%#shashmap2] inv'0 result}
      {[@expl:postcondition] [%#shashmap1] forall i : t_DeepModelTy'0 . Map.get (view'0 result) i = C_None'0}
      (! return' {result}) ]
    
end
module M_hashmap__qyi7664122466964245986__add [#"hashmap.rs" 122 4 122 41] (* MyHashMap<K, V> *)
  let%span shashmap0 = "hashmap.rs" 124 23 124 41
  let%span shashmap1 = "hashmap.rs" 126 27 126 55
  let%span shashmap2 = "hashmap.rs" 128 20 128 35
  let%span shashmap3 = "hashmap.rs" 130 20 130 26
  let%span shashmap4 = "hashmap.rs" 131 20 131 52
  let%span shashmap5 = "hashmap.rs" 130 8 130 28
  let%span shashmap6 = "hashmap.rs" 135 20 135 44
  let%span shashmap7 = "hashmap.rs" 122 20 122 24
  let%span shashmap8 = "hashmap.rs" 122 26 122 29
  let%span shashmap9 = "hashmap.rs" 122 34 122 37
  let%span shashmap10 = "hashmap.rs" 121 4 121 124
  let%span svec11 = "../../../creusot-contracts/src/std/vec.rs" 84 26 84 48
  let%span shashmap12 = "hashmap.rs" 52 13 52 17
  let%span shashmap13 = "hashmap.rs" 51 14 51 58
  let%span svec14 = "../../../creusot-contracts/src/std/vec.rs" 153 27 153 46
  let%span svec15 = "../../../creusot-contracts/src/std/vec.rs" 154 26 154 54
  let%span svec16 = "../../../creusot-contracts/src/std/vec.rs" 155 26 155 57
  let%span svec17 = "../../../creusot-contracts/src/std/vec.rs" 156 26 156 62
  let%span svec18 = "../../../creusot-contracts/src/std/vec.rs" 157 26 157 55
  let%span shashmap19 = "hashmap.rs" 96 8 98 9
  let%span shashmap20 = "hashmap.rs" 31 12 34 13
  let%span shashmap21 = "hashmap.rs" 41 12 44 13
  let%span scmp22 = "../../../creusot-contracts/src/std/cmp.rs" 11 26 11 75
  let%span shashmap23 = "hashmap.rs" 80 8 80 33
  let%span smodel24 = "../../../creusot-contracts/src/model.rs" 106 8 106 22
  let%span smodel25 = "../../../creusot-contracts/src/model.rs" 88 8 88 22
  let%span smodel26 = "../../../creusot-contracts/src/model.rs" 79 8 79 28
  let%span sslice27 = "../../../creusot-contracts/src/std/slice.rs" 122 20 122 37
  let%span sslice28 = "../../../creusot-contracts/src/std/slice.rs" 129 20 129 37
  let%span svec29 = "../../../creusot-contracts/src/std/vec.rs" 18 14 18 41
  let%span sslice30 = "../../../creusot-contracts/src/std/slice.rs" 136 8 136 96
  let%span sresolve31 = "../../../creusot-contracts/src/resolve.rs" 41 20 41 34
  let%span shashmap32 = "hashmap.rs" 91 20 91 66
  let%span shashmap33 = "hashmap.rs" 86 8 86 53
  let%span svec34 = "../../../creusot-contracts/src/std/vec.rs" 66 20 66 41
  let%span sinvariant35 = "../../../creusot-contracts/src/invariant.rs" 34 20 34 44
  let%span sboxed36 = "../../../creusot-contracts/src/std/boxed.rs" 28 8 28 18
  let%span sops37 = "../../../creusot-contracts/src/logic/ops.rs" 20 8 20 31
  let%span sinvariant38 = "../../../creusot-contracts/src/invariant.rs" 24 8 24 18
<<<<<<< HEAD
  let%span sseq39 = "../../../creusot-contracts/src/logic/seq.rs" 184 8 184 97
=======
  let%span sseq39 = "../../../creusot-contracts/src/logic/seq.rs" 402 8 402 97
>>>>>>> dfce2a3a
  let%span shashmap40 = "hashmap.rs" 106 8 109 9
  
  use prelude.prelude.Snapshot
  
  use prelude.prelude.Opaque
  
  type t_NonNull'0  =
    { t_NonNull__pointer'0: opaque_ptr }
  
  type t_Unique'0  =
    { t_Unique__pointer'0: t_NonNull'0; t_Unique__qy95zmarker'0: () }
  
  use prelude.prelude.UIntSize
  
  type t_Cap'0  =
    { t_Cap__0'0: usize }
  
  type t_RawVec'0  =
    { t_RawVec__ptr'0: t_Unique'0; t_RawVec__cap'0: t_Cap'0; t_RawVec__alloc'0: () }
  
  type t_Vec'0  =
    { t_Vec__buf'0: t_RawVec'0; t_Vec__len'0: usize }
  
  type t_MyHashMap'0  =
    { t_MyHashMap__buckets'0: t_Vec'0 }
  
  use prelude.prelude.Borrow
  
  predicate inv'10 (_1 : t_Vec'0)
  
  use prelude.prelude.UIntSize
  
  type t_K'0
  
  type t_V'0
  
  type t_List'0  =
    | C_Nil'0
    | C_Cons'0 (t_K'0, t_V'0) (t_List'0)
  
  use seq.Seq
  
  use seq.Seq
  
  constant v_MAX'0 : usize = (18446744073709551615 : usize)
  
  use prelude.prelude.Int
  
  function view'4 (self : t_Vec'0) : Seq.seq (t_List'0)
  
  axiom view'4_spec : forall self : t_Vec'0 . [%#svec29] Seq.length (view'4 self) <= UIntSize.to_int (v_MAX'0 : usize)
  
  function view'2 (self : t_Vec'0) : Seq.seq (t_List'0) =
    [%#smodel25] view'4 self
  
  predicate inv'0 (_1 : t_Vec'0)
  
  predicate inv'15 (_1 : Seq.seq (t_List'0))
  
  predicate invariant'0 (self : t_Vec'0) =
    [%#svec34] inv'15 (view'4 self)
  
  axiom inv_axiom'0 [@rewrite] : forall x : t_Vec'0 [inv'0 x] . inv'0 x = invariant'0 x
  
  predicate inv'1 (_1 : t_List'0)
  
  predicate inv'14 (_1 : (t_K'0, t_V'0))
  
  predicate inv'5 (_1 : t_List'0)
  
  axiom inv_axiom'1 [@rewrite] : forall x : t_List'0 [inv'1 x] . inv'1 x
  = match x with
    | C_Nil'0 -> true
    | C_Cons'0 a_0 a_1 -> inv'14 a_0 /\ inv'5 a_1
    end
  
  predicate inv'2 (_1 : borrowed (t_List'0))
  
  predicate invariant'1 (self : borrowed (t_List'0)) =
    [%#sinvariant35] inv'1 self.current /\ inv'1 self.final
  
  axiom inv_axiom'2 [@rewrite] : forall x : borrowed (t_List'0) [inv'2 x] . inv'2 x = invariant'1 x
  
  predicate invariant'2 (self : t_List'0) =
    [%#sboxed36] inv'1 self
  
  axiom inv_axiom'3 [@rewrite] : forall x : t_List'0 [inv'5 x] . inv'5 x = invariant'2 x
  
  predicate inv'6 (_1 : borrowed t_K'0)
  
  predicate inv'3 (_1 : t_K'0)
  
  predicate invariant'3 (self : borrowed t_K'0) =
    [%#sinvariant35] inv'3 self.current /\ inv'3 self.final
  
  axiom inv_axiom'4 [@rewrite] : forall x : borrowed t_K'0 [inv'6 x] . inv'6 x = invariant'3 x
  
  predicate inv'7 (_1 : borrowed t_V'0)
  
  predicate inv'4 (_1 : t_V'0)
  
  predicate invariant'4 (self : borrowed t_V'0) =
    [%#sinvariant35] inv'4 self.current /\ inv'4 self.final
  
  axiom inv_axiom'5 [@rewrite] : forall x : borrowed t_V'0 [inv'7 x] . inv'7 x = invariant'4 x
  
  predicate inv'8 (_1 : borrowed (t_List'0))
  
  predicate invariant'5 (self : borrowed (t_List'0)) =
    [%#sinvariant35] inv'5 self.current /\ inv'5 self.final
  
  axiom inv_axiom'6 [@rewrite] : forall x : borrowed (t_List'0) [inv'8 x] . inv'8 x = invariant'5 x
  
  predicate inv'9 (_1 : borrowed (t_MyHashMap'0))
  
  predicate inv'16 (_1 : t_MyHashMap'0)
  
  predicate invariant'6 (self : borrowed (t_MyHashMap'0)) =
    [%#sinvariant35] inv'16 self.current /\ inv'16 self.final
  
  axiom inv_axiom'7 [@rewrite] : forall x : borrowed (t_MyHashMap'0) [inv'9 x] . inv'9 x = invariant'6 x
  
  predicate invariant'7 (self : t_Vec'0) =
    [%#sinvariant38] inv'0 self
  
  axiom inv_axiom'8 [@rewrite] : forall x : t_Vec'0 [inv'10 x] . inv'10 x = invariant'7 x
  
  predicate inv'11 (_1 : t_K'0)
  
  predicate invariant'8 (self : t_K'0) =
    [%#sinvariant38] inv'3 self
  
  axiom inv_axiom'9 [@rewrite] : forall x : t_K'0 [inv'11 x] . inv'11 x = invariant'8 x
  
  predicate inv'12 (_1 : borrowed (t_Vec'0))
  
  predicate invariant'9 (self : borrowed (t_Vec'0)) =
    [%#sinvariant35] inv'0 self.current /\ inv'0 self.final
  
  axiom inv_axiom'10 [@rewrite] : forall x : borrowed (t_Vec'0) [inv'12 x] . inv'12 x = invariant'9 x
  
  predicate inv'13 (_1 : usize)
  
  axiom inv_axiom'11 [@rewrite] : forall x : usize [inv'13 x] . inv'13 x = true
  
  axiom inv_axiom'12 [@rewrite] : forall x : (t_K'0, t_V'0) [inv'14 x] . inv'14 x
  = (let (x0, x1) = x in inv'3 x0 /\ inv'4 x1)
  
  use seq.Seq
  
  predicate invariant'10 (self : Seq.seq (t_List'0)) =
    [%#sseq39] forall i : int . 0 <= i /\ i < Seq.length self  -> inv'5 (Seq.get self i)
  
  axiom inv_axiom'13 [@rewrite] : forall x : Seq.seq (t_List'0) [inv'15 x] . inv'15 x = invariant'10 x
  
  use seq.Seq
  
  function index_logic'0 [@inline:trivial] (self : t_Vec'0) (ix : int) : t_List'0 =
    [%#sops37] Seq.get (view'4 self) ix
  
  type t_DeepModelTy'0
  
  type t_Option'0  =
    | C_None'0
    | C_Some'0 t_V'0
  
  function deep_model'0 (self : t_K'0) : t_DeepModelTy'0
  
  function get'0 [#"hashmap.rs" 29 4 29 56] (self : t_List'0) (index : t_DeepModelTy'0) : t_Option'0 =
    [%#shashmap20] match self with
      | C_Nil'0 -> C_None'0
      | C_Cons'0 (k, v) tl -> if deep_model'0 k = index then C_Some'0 v else get'0 tl index
      end
  
  function hash_log'0 [#"hashmap.rs" 55 4 55 45] (_1 : t_DeepModelTy'0) : int
  
  use int.EuclideanDivision
  
  function bucket_ix'0 [#"hashmap.rs" 90 4 90 48] (self : t_MyHashMap'0) (k : t_DeepModelTy'0) : int =
    [%#shashmap32] EuclideanDivision.mod (hash_log'0 k) (Seq.length (view'4 self.t_MyHashMap__buckets'0))
  
  predicate good_bucket'0 [#"hashmap.rs" 95 4 95 57] (self : t_MyHashMap'0) (l : t_List'0) (h : int) =
    [%#shashmap19] forall k : t_DeepModelTy'0, v : t_V'0 . get'0 l k = C_Some'0 v  -> bucket_ix'0 self k = h
  
  predicate no_double_binding'0 [#"hashmap.rs" 39 4 39 38] (self : t_List'0) =
    [%#shashmap21] match self with
      | C_Nil'0 -> true
      | C_Cons'0 (k, _) tl -> get'0 tl (deep_model'0 k) = C_None'0 /\ no_double_binding'0 tl
      end
  
  predicate invariant'11 [#"hashmap.rs" 105 4 105 30] (self : t_MyHashMap'0) =
    [%#shashmap40] 0 < Seq.length (view'4 self.t_MyHashMap__buckets'0)
    /\ (forall i : int . 0 <= i /\ i < Seq.length (view'4 self.t_MyHashMap__buckets'0)
     -> good_bucket'0 self (index_logic'0 self.t_MyHashMap__buckets'0 i) i
    /\ no_double_binding'0 (index_logic'0 self.t_MyHashMap__buckets'0 i))
  
  axiom inv_axiom'14 [@rewrite] : forall x : t_MyHashMap'0 [inv'16 x] . inv'16 x
  = (invariant'11 x
  /\ match x with
    | {t_MyHashMap__buckets'0 = buckets} -> inv'0 buckets
    end)
  
  let rec len'0 (self:t_Vec'0) (return'  (ret:usize))= {[@expl:precondition] inv'10 self}
    any
    [ return' (result:usize)-> {[%#svec11] UIntSize.to_int result = Seq.length (view'2 self)} (! return' {result}) ]
    
  
  use prelude.prelude.UInt64
  
  function deep_model'1 (self : t_K'0) : t_DeepModelTy'0 =
    [%#smodel26] deep_model'0 self
  
  use prelude.prelude.UInt64
  
  let rec hash'0 (self:t_K'0) (return'  (ret:uint64))= {[@expl:precondition] [%#shashmap12] inv'11 self}
    any
    [ return' (result:uint64)-> {[%#shashmap13] UInt64.to_int result = hash_log'0 (deep_model'1 self)}
      (! return' {result}) ]
    
  
  function view'3 (self : borrowed (t_Vec'0)) : Seq.seq (t_List'0) =
    [%#smodel24] view'4 self.current
  
  predicate in_bounds'0 [@inline:trivial] (self : usize) (seq : Seq.seq (t_List'0)) =
    [%#sslice27] UIntSize.to_int self < Seq.length seq
  
  predicate has_value'0 [@inline:trivial] (self : usize) (seq : Seq.seq (t_List'0)) (out : t_List'0) =
    [%#sslice28] Seq.get seq (UIntSize.to_int self) = out
  
  predicate resolve_elswhere'0 [@inline:trivial] (self : usize) (old' : Seq.seq (t_List'0)) (fin : Seq.seq (t_List'0)) =
    [%#sslice30] forall i : int . 0 <= i /\ i <> UIntSize.to_int self /\ i < Seq.length old'
     -> Seq.get old' i = Seq.get fin i
  
  let rec index_mut'0 (self:borrowed (t_Vec'0)) (index:usize) (return'  (ret:borrowed (t_List'0)))= {[@expl:precondition] inv'13 index}
    {[@expl:precondition] inv'12 self}
    {[@expl:precondition] [%#svec14] in_bounds'0 index (view'3 self)}
    any
    [ return' (result:borrowed (t_List'0))-> {inv'2 result}
      {[%#svec18] Seq.length (view'4 self.final) = Seq.length (view'3 self)}
      {[%#svec17] resolve_elswhere'0 index (view'3 self) (view'4 self.final)}
      {[%#svec16] has_value'0 index (view'4 self.final) result.final}
      {[%#svec15] has_value'0 index (view'3 self) result.current}
      (! return' {result}) ]
    
  
  predicate resolve'5 (self : borrowed (t_List'0)) =
    [%#sresolve31] self.final = self.current
  
  predicate resolve'0 (_1 : borrowed (t_List'0)) =
    resolve'5 _1
  
  use prelude.prelude.Snapshot
  
  use prelude.prelude.Snapshot
  
  use prelude.prelude.Snapshot
  
  use prelude.prelude.Snapshot
  
  let rec v_Cons'0 (input:t_List'0) (ret  (field_0:(t_K'0, t_V'0)) (field_1:t_List'0))= any
    [ good (field_0:(t_K'0, t_V'0)) (field_1:t_List'0)-> {C_Cons'0 field_0 field_1 = input} (! ret {field_0} {field_1})
    | bad -> {forall field_0 : (t_K'0, t_V'0), field_1 : t_List'0 [C_Cons'0 field_0 field_1 : t_List'0] . C_Cons'0 field_0 field_1
      <> input}
      (! {false}
      any) ]
    
  
  let rec eq'0 (self:t_K'0) (other:t_K'0) (return'  (ret:bool))= {[@expl:precondition] inv'11 other}
    {[@expl:precondition] inv'11 self}
    any [ return' (result:bool)-> {[%#scmp22] result = (deep_model'1 self = deep_model'1 other)} (! return' {result}) ] 
  
  predicate resolve'6 (self : borrowed t_K'0) =
    [%#sresolve31] self.final = self.current
  
  predicate resolve'1 (_1 : borrowed t_K'0) =
    resolve'6 _1
  
  predicate resolve'7 (self : borrowed t_V'0) =
    [%#sresolve31] self.final = self.current
  
  predicate resolve'2 (_1 : borrowed t_V'0) =
    resolve'7 _1
  
  predicate resolve'8 (self : borrowed (t_List'0)) =
    [%#sresolve31] self.final = self.current
  
  predicate resolve'3 (_1 : borrowed (t_List'0)) =
    resolve'8 _1
  
  predicate resolve'9 (self : borrowed (t_MyHashMap'0)) =
    [%#sresolve31] self.final = self.current
  
  predicate resolve'4 (_1 : borrowed (t_MyHashMap'0)) =
    resolve'9 _1
  
  use prelude.prelude.Intrinsic
  
  use prelude.prelude.Snapshot
  
  use prelude.prelude.Snapshot
  
  use map.Map
  
  function bucket'0 [#"hashmap.rs" 85 4 85 54] (self : t_MyHashMap'0) (k : t_DeepModelTy'0) : t_List'0 =
    [%#shashmap33] index_logic'0 self.t_MyHashMap__buckets'0 (bucket_ix'0 self k)
  
  use prelude.prelude.Mapping
  
  function view'0 [#"hashmap.rs" 79 4 79 33] (self : t_MyHashMap'0) : Map.map t_DeepModelTy'0 (t_Option'0) =
    [%#shashmap23] Mapping.from_fn (fun (k : t_DeepModelTy'0) -> get'0 (bucket'0 self k) k)
  
  use map.Map
  
  function view'1 (self : borrowed (t_MyHashMap'0)) : Map.map t_DeepModelTy'0 (t_Option'0) =
    [%#smodel24] view'0 self.current
  
  meta "compute_max_steps" 1000000
  
  let rec add'0 (self:borrowed (t_MyHashMap'0)) (key:t_K'0) (val':t_V'0) (return'  (ret:()))= {[%#shashmap9] inv'4 val'}
    {[%#shashmap8] inv'3 key}
    {[%#shashmap7] inv'9 self}
    (! bb0
    [ bb0 = s0 [ s0 =  [ &old_self <- [%#shashmap0] Snapshot.new self ] s1 | s1 = bb1 ] 
    | bb1 = s0
      [ s0 = len'0 {(self.current).t_MyHashMap__buckets'0} (fun (_ret':usize) ->  [ &length <- _ret' ] s1) | s1 = bb2 ]
      
    | bb2 = s0 [ s0 = hash'0 {key} (fun (_ret':uint64) ->  [ &_11 <- _ret' ] s1) | s1 = bb3 ] 
    | bb3 = s0
      [ s0 = UIntSize.of_int {UInt64.to_int _11} (fun (_res:usize) ->  [ &_10 <- _res ] s1)
      | s1 =  [ &_13 <- length ] s2
      | s2 = UIntSize.eq {_13} {[%#shashmap1] (0 : usize)} (fun (_ret':bool) ->  [ &_14 <- _ret' ] s3)
      | s3 = {[@expl:remainder by zero] [%#shashmap1] not _14} s4
      | s4 = bb4 ]
      
    | bb4 = s0
      [ s0 = UIntSize.rem {_10} {_13} (fun (_ret':usize) ->  [ &index <- _ret' ] s1)
      | s1 = {inv'0 (self.current).t_MyHashMap__buckets'0}
        Borrow.borrow_final <t_Vec'0> {(self.current).t_MyHashMap__buckets'0} {Borrow.inherit_id (Borrow.get_id self) 1}
          (fun (_ret':borrowed (t_Vec'0)) ->
             [ &_18 <- _ret' ] 
            -{inv'0 _ret'.final}-
             [ &self <- { self with current = { t_MyHashMap__buckets'0 = _ret'.final } } ] 
            s2)
      | s2 = index_mut'0 {_18} {index} (fun (_ret':borrowed (t_List'0)) ->  [ &_17 <- _ret' ] s3)
      | s3 = bb5 ]
      
    | bb5 = s0
      [ s0 = {inv'1 _17.current}
        Borrow.borrow_final <t_List'0> {_17.current} {Borrow.get_id _17}
          (fun (_ret':borrowed (t_List'0)) ->
             [ &_16 <- _ret' ] 
            -{inv'1 _ret'.final}-
             [ &_17 <- { _17 with current = _ret'.final } ] 
            s1)
      | s1 = {inv'1 _16.current}
        Borrow.borrow_final <t_List'0> {_16.current} {Borrow.get_id _16}
          (fun (_ret':borrowed (t_List'0)) ->
             [ &l <- _ret' ] 
            -{inv'1 _ret'.final}-
             [ &_16 <- { _16 with current = _ret'.final } ] 
            s2)
      | s2 = {[@expl:type invariant] inv'2 _16} s3
      | s3 = -{resolve'0 _16}- s4
      | s4 =  [ &old_l <- [%#shashmap2] Snapshot.new l ] s5
      | s5 = bb6 ]
      
    | bb6 = bb7
    | bb7 = bb7
      [ bb7 = {[@expl:loop invariant] [%#shashmap5] (forall i : t_DeepModelTy'0 . get'0 l.current i = get'0 l.final i
        \/ i = deep_model'0 key)
        /\ no_double_binding'0 l.final  -> no_double_binding'0 (Snapshot.inner old_l).final}
        {[@expl:loop invariant] [%#shashmap6] no_double_binding'0 l.current}
        {[@expl:loop invariant] [%#shashmap5] forall i : t_DeepModelTy'0 . get'0 l.final i = get'0 l.current i
         -> get'0 (Snapshot.inner old_l).final i = get'0 (Snapshot.inner old_l).current i}
        {[@expl:loop invariant] [%#shashmap5] get'0 l.final (deep_model'0 key) = C_Some'0 val'
         -> get'0 (Snapshot.inner old_l).final (deep_model'0 key) = C_Some'0 val'}
        {[@expl:loop invariant] [%#shashmap5] good_bucket'0 (Snapshot.inner old_self).current l.final (UIntSize.to_int index)
         -> good_bucket'0 (Snapshot.inner old_self).current (Snapshot.inner old_l).final (UIntSize.to_int index)}
        {[@expl:loop invariant] [%#shashmap4] good_bucket'0 (Snapshot.inner old_self).current l.current (UIntSize.to_int index)}
        {[@expl:loop invariant] [%#shashmap3] inv'2 l}
        (! s0) [ s0 = bb8 ] 
        [ bb8 = any
          [ br0 -> {l.current = C_Nil'0 } (! bb14)
          | br1 (x0:(t_K'0, t_V'0)) (x1:t_List'0)-> {l.current = C_Cons'0 x0 x1} (! bb9) ]
          
        | bb9 = bb10
        | bb10 = s0
          [ s0 = v_Cons'0 {l.current}
              (fun (r0'0:(t_K'0, t_V'0)) (r1'0:t_List'0) ->
                {inv'3 (let (r'0, _) = r0'0 in r'0)}
                Borrow.borrow_final
                  <t_K'0>
                  {let (r'0, _) = r0'0 in r'0}
                  {Borrow.inherit_id (Borrow.inherit_id (Borrow.get_id l) 1) 1}
                  (fun (_ret':borrowed t_K'0) ->
                     [ &k <- _ret' ] 
                    -{inv'3 _ret'.final}-
                     [ &l <- { l with current = C_Cons'0 (let (_, r'2) = r0'0 in (_ret'.final, r'2)) r1'0 } ] 
                    s1))
          | s1 = v_Cons'0 {l.current}
              (fun (r0'1:(t_K'0, t_V'0)) (r1'1:t_List'0) ->
                {inv'4 (let (_, r'3) = r0'1 in r'3)}
                Borrow.borrow_final
                  <t_V'0>
                  {let (_, r'3) = r0'1 in r'3}
                  {Borrow.inherit_id (Borrow.inherit_id (Borrow.get_id l) 1) 2}
                  (fun (_ret':borrowed t_V'0) ->
                     [ &v <- _ret' ] 
                    -{inv'4 _ret'.final}-
                     [ &l <- { l with current = C_Cons'0 (let (r'4, _) = r0'1 in (r'4, _ret'.final)) r1'1 } ] 
                    s2))
          | s2 = v_Cons'0 {l.current}
              (fun (r0'2:(t_K'0, t_V'0)) (r1'2:t_List'0) ->
                {inv'5 r1'2}
                Borrow.borrow_final <t_List'0> {r1'2} {Borrow.inherit_id (Borrow.get_id l) 2}
                  (fun (_ret':borrowed (t_List'0)) ->
                     [ &tl <- _ret' ] 
                    -{inv'5 _ret'.final}-
                     [ &l <- { l with current = C_Cons'0 r0'2 _ret'.final } ] 
                    s3))
          | s3 =  [ &tl1 <- tl ] s4
          | s4 = eq'0 {k.current} {key} (fun (_ret':bool) ->  [ &_37 <- _ret' ] s5)
          | s5 = bb11 ]
          
        | bb11 = s0
          [ s0 = {[@expl:type invariant] inv'6 k} s1
          | s1 = -{resolve'1 k}- s2
          | s2 = any [ br0 -> {_37 = false} (! bb13) | br1 -> {_37} (! bb12) ]  ]
          
        | bb13 = s0
          [ s0 = {[@expl:type invariant] inv'7 v} s1
          | s1 = -{resolve'2 v}- s2
          | s2 = {inv'1 tl1.current}
            Borrow.borrow_final <t_List'0> {tl1.current} {Borrow.get_id tl1}
              (fun (_ret':borrowed (t_List'0)) ->
                 [ &_43 <- _ret' ] 
                -{inv'1 _ret'.final}-
                 [ &tl1 <- { tl1 with current = _ret'.final } ] 
                s3)
          | s3 = {inv'1 _43.current}
            Borrow.borrow_final <t_List'0> {_43.current} {Borrow.get_id _43}
              (fun (_ret':borrowed (t_List'0)) ->
                 [ &_42 <- _ret' ] 
                -{inv'1 _ret'.final}-
                 [ &_43 <- { _43 with current = _ret'.final } ] 
                s4)
          | s4 = {[@expl:type invariant] inv'2 l} s5
          | s5 = -{resolve'0 l}- s6
          | s6 =  [ &l <- _42 ] s7
          | s7 = {[@expl:type invariant] inv'2 _43} s8
          | s8 = -{resolve'0 _43}- s9
          | s9 = {[@expl:type invariant] inv'8 tl1} s10
          | s10 = -{resolve'3 tl1}- s11
          | s11 = bb7 ]
           ]
         ]
      
    | bb14 = s0 [ s0 =  [ &_48 <- (key, val') ] s1 | s1 =  [ &_52 <- C_Nil'0 ] s2 | s2 = bb15 ] 
    | bb15 = s0 [ s0 =  [ &_47 <- C_Cons'0 _48 _52 ] s1 | s1 = bb16 ] 
    | bb16 = bb17
    | bb17 = s0
      [ s0 = {[@expl:type invariant] match l with
          | {current = x'0} -> inv'1 x'0
          | _ -> true
          end}
        s1
      | s1 =  [ &l <- { l with current = _47 } ] s2
      | s2 = {[@expl:type invariant] inv'2 l} s3
      | s3 = -{resolve'0 l}- s4
      | s4 = {[@expl:type invariant] inv'2 _17} s5
      | s5 = -{resolve'0 _17}- s6
      | s6 = {[@expl:type invariant] inv'9 self} s7
      | s7 = -{resolve'4 self}- s8
      | s8 = bb19 ]
      
    | bb19 = bb20
    | bb12 = s0
      [ s0 = {[@expl:type invariant] inv'8 tl1} s1
      | s1 = -{resolve'3 tl1}- s2
      | s2 =  [ &v <- { v with current = val' } ] s3
      | s3 = {[@expl:type invariant] inv'7 v} s4
      | s4 = -{resolve'2 v}- s5
      | s5 = {[@expl:type invariant] inv'2 _17} s6
      | s6 = -{resolve'0 _17}- s7
      | s7 = {[@expl:type invariant] inv'2 l} s8
      | s8 = -{resolve'0 l}- s9
      | s9 = {[@expl:type invariant] inv'9 self} s10
      | s10 = -{resolve'4 self}- s11
      | s11 = bb20 ]
      
    | bb20 = return' {_0} ]
    )
    [ & _0 : () = any_l ()
    | & self : borrowed (t_MyHashMap'0) = self
    | & key : t_K'0 = key
    | & val' : t_V'0 = val'
    | & old_self : Snapshot.snap_ty (borrowed (t_MyHashMap'0)) = any_l ()
    | & length : usize = any_l ()
    | & index : usize = any_l ()
    | & _10 : usize = any_l ()
    | & _11 : uint64 = any_l ()
    | & _13 : usize = any_l ()
    | & _14 : bool = any_l ()
    | & l : borrowed (t_List'0) = any_l ()
    | & _16 : borrowed (t_List'0) = any_l ()
    | & _17 : borrowed (t_List'0) = any_l ()
    | & _18 : borrowed (t_Vec'0) = any_l ()
    | & old_l : Snapshot.snap_ty (borrowed (t_List'0)) = any_l ()
    | & k : borrowed t_K'0 = any_l ()
    | & v : borrowed t_V'0 = any_l ()
    | & tl : borrowed (t_List'0) = any_l ()
    | & tl1 : borrowed (t_List'0) = any_l ()
    | & _37 : bool = any_l ()
    | & _42 : borrowed (t_List'0) = any_l ()
    | & _43 : borrowed (t_List'0) = any_l ()
    | & _47 : t_List'0 = any_l ()
    | & _48 : (t_K'0, t_V'0) = any_l ()
    | & _52 : t_List'0 = any_l () ]
    
    [ return' (result:())-> {[@expl:postcondition] [%#shashmap10] forall i : t_DeepModelTy'0 . Map.get (view'0 self.final) i
      = (if i = deep_model'0 key then C_Some'0 val' else Map.get (view'1 self) i)}
      (! return' {result}) ]
    
end
module M_hashmap__qyi7664122466964245986__get [#"hashmap.rs" 154 4 154 43] (* MyHashMap<K, V> *)
  let%span shashmap0 = "hashmap.rs" 155 27 155 67
  let%span shashmap1 = "hashmap.rs" 158 20 158 26
  let%span shashmap2 = "hashmap.rs" 159 20 159 101
  let%span shashmap3 = "hashmap.rs" 154 16 154 20
  let%span shashmap4 = "hashmap.rs" 154 22 154 25
  let%span shashmap5 = "hashmap.rs" 150 14 153 5
  let%span shashmap6 = "hashmap.rs" 154 33 154 43
  let%span shashmap7 = "hashmap.rs" 52 13 52 17
  let%span shashmap8 = "hashmap.rs" 51 14 51 58
  let%span svec9 = "../../../creusot-contracts/src/std/vec.rs" 84 26 84 48
  let%span svec10 = "../../../creusot-contracts/src/std/vec.rs" 163 27 163 46
  let%span svec11 = "../../../creusot-contracts/src/std/vec.rs" 164 26 164 54
  let%span shashmap12 = "hashmap.rs" 86 8 86 53
  let%span shashmap13 = "hashmap.rs" 31 12 34 13
  let%span scmp14 = "../../../creusot-contracts/src/std/cmp.rs" 11 26 11 75
  let%span smodel15 = "../../../creusot-contracts/src/model.rs" 88 8 88 22
  let%span smodel16 = "../../../creusot-contracts/src/model.rs" 79 8 79 28
  let%span sslice17 = "../../../creusot-contracts/src/std/slice.rs" 122 20 122 37
  let%span sslice18 = "../../../creusot-contracts/src/std/slice.rs" 129 20 129 37
  let%span shashmap19 = "hashmap.rs" 91 20 91 66
  let%span sops20 = "../../../creusot-contracts/src/logic/ops.rs" 20 8 20 31
  let%span shashmap21 = "hashmap.rs" 80 8 80 33
  let%span svec22 = "../../../creusot-contracts/src/std/vec.rs" 18 14 18 41
  let%span sinvariant23 = "../../../creusot-contracts/src/invariant.rs" 24 8 24 18
  let%span shashmap24 = "hashmap.rs" 106 8 109 9
  let%span svec25 = "../../../creusot-contracts/src/std/vec.rs" 66 20 66 41
  let%span shashmap26 = "hashmap.rs" 96 8 98 9
  let%span shashmap27 = "hashmap.rs" 41 12 44 13
  let%span sboxed28 = "../../../creusot-contracts/src/std/boxed.rs" 28 8 28 18
<<<<<<< HEAD
  let%span sseq29 = "../../../creusot-contracts/src/logic/seq.rs" 184 8 184 97
=======
  let%span sseq29 = "../../../creusot-contracts/src/logic/seq.rs" 402 8 402 97
>>>>>>> dfce2a3a
  
  use prelude.prelude.Borrow
  
  type t_K'0
  
  predicate inv'4 (_1 : t_K'0)
  
  use prelude.prelude.UInt64
  
  type t_DeepModelTy'0
  
  function deep_model'0 (self : t_K'0) : t_DeepModelTy'0
  
  function deep_model'1 (self : t_K'0) : t_DeepModelTy'0 =
    [%#smodel16] deep_model'0 self
  
  use prelude.prelude.Int
  
  function hash_log'0 [#"hashmap.rs" 55 4 55 45] (_1 : t_DeepModelTy'0) : int
  
  use prelude.prelude.UInt64
  
  type t_V'0
  
  type t_List'0  =
    | C_Nil'0
    | C_Cons'0 (t_K'0, t_V'0) (t_List'0)
  
  predicate inv'0 (_1 : t_List'0)
  
  predicate inv'8 (_1 : t_List'0)
  
  predicate invariant'0 (self : t_List'0) =
    [%#sinvariant23] inv'8 self
  
  axiom inv_axiom'0 [@rewrite] : forall x : t_List'0 [inv'0 x] . inv'0 x = invariant'0 x
  
  use prelude.prelude.Opaque
  
  type t_NonNull'0  =
    { t_NonNull__pointer'0: opaque_ptr }
  
  type t_Unique'0  =
    { t_Unique__pointer'0: t_NonNull'0; t_Unique__qy95zmarker'0: () }
  
  use prelude.prelude.UIntSize
  
  type t_Cap'0  =
    { t_Cap__0'0: usize }
  
  type t_RawVec'0  =
    { t_RawVec__ptr'0: t_Unique'0; t_RawVec__cap'0: t_Cap'0; t_RawVec__alloc'0: () }
  
  type t_Vec'0  =
    { t_Vec__buf'0: t_RawVec'0; t_Vec__len'0: usize }
  
  type t_MyHashMap'0  =
    { t_MyHashMap__buckets'0: t_Vec'0 }
  
  predicate inv'1 (_1 : t_MyHashMap'0)
  
  predicate inv'9 (_1 : t_MyHashMap'0)
  
  predicate invariant'1 (self : t_MyHashMap'0) =
    [%#sinvariant23] inv'9 self
  
  axiom inv_axiom'1 [@rewrite] : forall x : t_MyHashMap'0 [inv'1 x] . inv'1 x = invariant'1 x
  
  type t_Option'0  =
    | C_None'0
    | C_Some'0 t_V'0
  
  predicate inv'3 (_1 : t_Option'0)
  
  predicate inv'7 (_1 : t_V'0)
  
  axiom inv_axiom'2 [@rewrite] : forall x : t_Option'0 [inv'3 x] . inv'3 x
  = match x with
    | C_None'0 -> true
    | C_Some'0 a_0 -> inv'7 a_0
    end
  
  predicate inv'2 (_1 : t_K'0)
  
  predicate invariant'2 (self : t_K'0) =
    [%#sinvariant23] inv'2 self
  
  axiom inv_axiom'3 [@rewrite] : forall x : t_K'0 [inv'4 x] . inv'4 x = invariant'2 x
  
  predicate inv'5 (_1 : t_Vec'0)
  
  predicate inv'10 (_1 : t_Vec'0)
  
  predicate invariant'3 (self : t_Vec'0) =
    [%#sinvariant23] inv'10 self
  
  axiom inv_axiom'4 [@rewrite] : forall x : t_Vec'0 [inv'5 x] . inv'5 x = invariant'3 x
  
  predicate inv'6 (_1 : usize)
  
  axiom inv_axiom'5 [@rewrite] : forall x : usize [inv'6 x] . inv'6 x = true
  
  predicate inv'13 (_1 : t_V'0)
  
  predicate invariant'4 (self : t_V'0) =
    [%#sinvariant23] inv'13 self
  
  axiom inv_axiom'6 [@rewrite] : forall x : t_V'0 [inv'7 x] . inv'7 x = invariant'4 x
  
  predicate inv'11 (_1 : (t_K'0, t_V'0))
  
  predicate inv'12 (_1 : t_List'0)
  
  axiom inv_axiom'7 [@rewrite] : forall x : t_List'0 [inv'8 x] . inv'8 x
  = match x with
    | C_Nil'0 -> true
    | C_Cons'0 a_0 a_1 -> inv'11 a_0 /\ inv'12 a_1
    end
  
  use seq.Seq
  
  constant v_MAX'0 : usize = (18446744073709551615 : usize)
  
  use prelude.prelude.UIntSize
  
  use seq.Seq
  
  function view'3 (self : t_Vec'0) : Seq.seq (t_List'0)
  
  axiom view'3_spec : forall self : t_Vec'0 . [%#svec22] Seq.length (view'3 self) <= UIntSize.to_int (v_MAX'0 : usize)
  
  use seq.Seq
  
  function index_logic'0 [@inline:trivial] (self : t_Vec'0) (ix : int) : t_List'0 =
    [%#sops20] Seq.get (view'3 self) ix
  
  type t_Option'1  =
    | C_None'1
    | C_Some'1 t_V'0
  
  function get'1 [#"hashmap.rs" 29 4 29 56] (self : t_List'0) (index : t_DeepModelTy'0) : t_Option'1 =
    [%#shashmap13] match self with
      | C_Nil'0 -> C_None'1
      | C_Cons'0 (k, v) tl -> if deep_model'0 k = index then C_Some'1 v else get'1 tl index
      end
  
  use int.EuclideanDivision
  
  function bucket_ix'0 [#"hashmap.rs" 90 4 90 48] (self : t_MyHashMap'0) (k : t_DeepModelTy'0) : int =
    [%#shashmap19] EuclideanDivision.mod (hash_log'0 k) (Seq.length (view'3 self.t_MyHashMap__buckets'0))
  
  predicate good_bucket'0 [#"hashmap.rs" 95 4 95 57] (self : t_MyHashMap'0) (l : t_List'0) (h : int) =
    [%#shashmap26] forall k : t_DeepModelTy'0, v : t_V'0 . get'1 l k = C_Some'1 v  -> bucket_ix'0 self k = h
  
  predicate no_double_binding'0 [#"hashmap.rs" 39 4 39 38] (self : t_List'0) =
    [%#shashmap27] match self with
      | C_Nil'0 -> true
      | C_Cons'0 (k, _) tl -> get'1 tl (deep_model'0 k) = C_None'1 /\ no_double_binding'0 tl
      end
  
  predicate invariant'5 [#"hashmap.rs" 105 4 105 30] (self : t_MyHashMap'0) =
    [%#shashmap24] 0 < Seq.length (view'3 self.t_MyHashMap__buckets'0)
    /\ (forall i : int . 0 <= i /\ i < Seq.length (view'3 self.t_MyHashMap__buckets'0)
     -> good_bucket'0 self (index_logic'0 self.t_MyHashMap__buckets'0 i) i
    /\ no_double_binding'0 (index_logic'0 self.t_MyHashMap__buckets'0 i))
  
  axiom inv_axiom'8 [@rewrite] : forall x : t_MyHashMap'0 [inv'9 x] . inv'9 x
  = (invariant'5 x
  /\ match x with
    | {t_MyHashMap__buckets'0 = buckets} -> inv'10 buckets
    end)
  
  predicate inv'14 (_1 : Seq.seq (t_List'0))
  
  predicate invariant'6 (self : t_Vec'0) =
    [%#svec25] inv'14 (view'3 self)
  
  axiom inv_axiom'9 [@rewrite] : forall x : t_Vec'0 [inv'10 x] . inv'10 x = invariant'6 x
  
  axiom inv_axiom'10 [@rewrite] : forall x : (t_K'0, t_V'0) [inv'11 x] . inv'11 x
  = (let (x0, x1) = x in inv'2 x0 /\ inv'13 x1)
  
  predicate invariant'7 (self : t_List'0) =
    [%#sboxed28] inv'8 self
  
  axiom inv_axiom'11 [@rewrite] : forall x : t_List'0 [inv'12 x] . inv'12 x = invariant'7 x
  
  use seq.Seq
  
  predicate invariant'8 (self : Seq.seq (t_List'0)) =
    [%#sseq29] forall i : int . 0 <= i /\ i < Seq.length self  -> inv'12 (Seq.get self i)
  
  axiom inv_axiom'12 [@rewrite] : forall x : Seq.seq (t_List'0) [inv'14 x] . inv'14 x = invariant'8 x
  
  let rec hash'0 (self:t_K'0) (return'  (ret:uint64))= {[@expl:precondition] [%#shashmap7] inv'4 self}
    any
    [ return' (result:uint64)-> {[%#shashmap8] UInt64.to_int result = hash_log'0 (deep_model'1 self)}
      (! return' {result}) ]
    
  
  function view'1 (self : t_Vec'0) : Seq.seq (t_List'0) =
    [%#smodel15] view'3 self
  
  let rec len'0 (self:t_Vec'0) (return'  (ret:usize))= {[@expl:precondition] inv'5 self}
    any [ return' (result:usize)-> {[%#svec9] UIntSize.to_int result = Seq.length (view'1 self)} (! return' {result}) ] 
  
  predicate in_bounds'0 [@inline:trivial] (self : usize) (seq : Seq.seq (t_List'0)) =
    [%#sslice17] UIntSize.to_int self < Seq.length seq
  
  predicate has_value'0 [@inline:trivial] (self : usize) (seq : Seq.seq (t_List'0)) (out : t_List'0) =
    [%#sslice18] Seq.get seq (UIntSize.to_int self) = out
  
  let rec index'0 (self:t_Vec'0) (index:usize) (return'  (ret:t_List'0))= {[@expl:precondition] inv'6 index}
    {[@expl:precondition] inv'5 self}
    {[@expl:precondition] [%#svec10] in_bounds'0 index (view'1 self)}
    any
    [ return' (result:t_List'0)-> {inv'0 result}
      {[%#svec11] has_value'0 index (view'1 self) result}
      (! return' {result}) ]
    
  
  function bucket'0 [#"hashmap.rs" 85 4 85 54] (self : t_MyHashMap'0) (k : t_DeepModelTy'0) : t_List'0 =
    [%#shashmap12] index_logic'0 self.t_MyHashMap__buckets'0 (bucket_ix'0 self k)
  
  let rec v_Cons'0 (input:t_List'0) (ret  (field_0:(t_K'0, t_V'0)) (field_1:t_List'0))= any
    [ good (field_0:(t_K'0, t_V'0)) (field_1:t_List'0)-> {C_Cons'0 field_0 field_1 = input} (! ret {field_0} {field_1})
    | bad -> {forall field_0 : (t_K'0, t_V'0), field_1 : t_List'0 [C_Cons'0 field_0 field_1 : t_List'0] . C_Cons'0 field_0 field_1
      <> input}
      (! {false}
      any) ]
    
  
  let rec eq'0 (self:t_K'0) (other:t_K'0) (return'  (ret:bool))= {[@expl:precondition] inv'4 other}
    {[@expl:precondition] inv'4 self}
    any [ return' (result:bool)-> {[%#scmp14] result = (deep_model'1 self = deep_model'1 other)} (! return' {result}) ] 
  
  use prelude.prelude.Intrinsic
  
  use map.Map
  
  use prelude.prelude.Mapping
  
  function view'2 [#"hashmap.rs" 79 4 79 33] (self : t_MyHashMap'0) : Map.map t_DeepModelTy'0 (t_Option'1) =
    [%#shashmap21] Mapping.from_fn (fun (k : t_DeepModelTy'0) -> get'1 (bucket'0 self k) k)
  
  function view'0 (self : t_MyHashMap'0) : Map.map t_DeepModelTy'0 (t_Option'1) =
    [%#smodel15] view'2 self
  
  use map.Map
  
  meta "compute_max_steps" 1000000
  
  let rec get'0 (self:t_MyHashMap'0) (key:t_K'0) (return'  (ret:t_Option'0))= {[%#shashmap4] inv'2 key}
    {[%#shashmap3] inv'1 self}
    (! bb0
    [ bb0 = s0 [ s0 = hash'0 {key} (fun (_ret':uint64) ->  [ &_7 <- _ret' ] s1) | s1 = bb1 ] 
    | bb1 = s0
      [ s0 = UIntSize.of_int {UInt64.to_int _7} (fun (_res:usize) ->  [ &_6 <- _res ] s1)
      | s1 = len'0 {self.t_MyHashMap__buckets'0} (fun (_ret':usize) ->  [ &_9 <- _ret' ] s2)
      | s2 = bb2 ]
      
    | bb2 = s0
      [ s0 = UIntSize.eq {_9} {[%#shashmap0] (0 : usize)} (fun (_ret':bool) ->  [ &_11 <- _ret' ] s1)
      | s1 = {[@expl:remainder by zero] [%#shashmap0] not _11} s2
      | s2 = bb3 ]
      
    | bb3 = s0
      [ s0 = UIntSize.rem {_6} {_9} (fun (_ret':usize) ->  [ &index <- _ret' ] s1)
      | s1 = index'0 {self.t_MyHashMap__buckets'0} {index} (fun (_ret':t_List'0) ->  [ &_13 <- _ret' ] s2)
      | s2 = bb4 ]
      
    | bb4 = s0 [ s0 =  [ &l <- _13 ] s1 | s1 = bb5 ] 
    | bb5 = bb5
      [ bb5 = {[@expl:loop invariant] [%#shashmap2] get'1 (bucket'0 self (deep_model'0 key)) (deep_model'0 key)
        = get'1 l (deep_model'0 key)}
        {[@expl:loop invariant] [%#shashmap1] inv'0 l}
        (! s0) [ s0 = bb6 ] 
        [ bb6 = any
          [ br0 -> {l = C_Nil'0 } (! bb12) | br1 (x0:(t_K'0, t_V'0)) (x1:t_List'0)-> {l = C_Cons'0 x0 x1} (! bb7) ]
          
        | bb7 = bb8
        | bb8 = s0
          [ s0 = v_Cons'0 {l} (fun (r0'0:(t_K'0, t_V'0)) (r1'0:t_List'0) ->  [ &k <- let (r'0, _) = r0'0 in r'0 ] s1)
          | s1 = v_Cons'0 {l} (fun (r0'1:(t_K'0, t_V'0)) (r1'1:t_List'0) ->  [ &v <- let (_, r'1) = r0'1 in r'1 ] s2)
          | s2 = v_Cons'0 {l} (fun (r0'2:(t_K'0, t_V'0)) (r1'2:t_List'0) ->  [ &tl <- r1'2 ] s3)
          | s3 = eq'0 {k} {key} (fun (_ret':bool) ->  [ &_25 <- _ret' ] s4)
          | s4 = bb9 ]
          
        | bb9 = any [ br0 -> {_25 = false} (! bb11) | br1 -> {_25} (! bb10) ] 
        | bb11 = s0 [ s0 =  [ &_31 <- tl ] s1 | s1 =  [ &l <- _31 ] s2 | s2 = bb5 ]  ]
         ]
      
    | bb12 = s0 [ s0 =  [ &_0 <- C_None'0 ] s1 | s1 = bb13 ] 
    | bb10 = s0 [ s0 =  [ &_0 <- C_Some'0 v ] s1 | s1 = bb13 ] 
    | bb13 = return' {_0} ]
    )
    [ & _0 : t_Option'0 = any_l ()
    | & self : t_MyHashMap'0 = self
    | & key : t_K'0 = key
    | & index : usize = any_l ()
    | & _6 : usize = any_l ()
    | & _7 : uint64 = any_l ()
    | & _9 : usize = any_l ()
    | & _11 : bool = any_l ()
    | & l : t_List'0 = any_l ()
    | & _13 : t_List'0 = any_l ()
    | & k : t_K'0 = any_l ()
    | & v : t_V'0 = any_l ()
    | & tl : t_List'0 = any_l ()
    | & _25 : bool = any_l ()
    | & _31 : t_List'0 = any_l () ]
    
    [ return' (result:t_Option'0)-> {[@expl:postcondition] [%#shashmap6] inv'3 result}
      {[@expl:postcondition] [%#shashmap5] match result with
        | C_Some'0 v -> Map.get (view'0 self) (deep_model'0 key) = C_Some'1 v
        | C_None'0 -> Map.get (view'0 self) (deep_model'0 key) = C_None'1
        end}
      (! return' {result}) ]
    
end
module M_hashmap__qyi7664122466964245986__resize [#"hashmap.rs" 173 4 173 24] (* MyHashMap<K, V> *)
  let%span shashmap0 = "hashmap.rs" 174 23 174 41
  let%span shashmap1 = "hashmap.rs" 175 53 175 54
  let%span shashmap2 = "hashmap.rs" 177 27 177 28
  let%span shashmap3 = "hashmap.rs" 178 20 178 29
  let%span shashmap4 = "hashmap.rs" 179 20 179 28
  let%span shashmap5 = "hashmap.rs" 178 8 178 31
  let%span shashmap6 = "hashmap.rs" 186 20 186 66
  let%span shashmap7 = "hashmap.rs" 187 20 187 45
  let%span shashmap8 = "hashmap.rs" 191 24 191 32
  let%span shashmap9 = "hashmap.rs" 192 24 192 30
  let%span shashmap10 = "hashmap.rs" 191 12 191 34
  let%span shashmap11 = "hashmap.rs" 199 24 199 45
  let%span shashmap12 = "hashmap.rs" 200 24 200 51
  let%span shashmap13 = "hashmap.rs" 205 12 205 121
  let%span shashmap14 = "hashmap.rs" 206 17 206 18
  let%span shashmap15 = "hashmap.rs" 170 15 170 41
  let%span shashmap16 = "hashmap.rs" 173 19 173 23
  let%span shashmap17 = "hashmap.rs" 171 4 171 74
  let%span svec18 = "../../../creusot-contracts/src/std/vec.rs" 84 26 84 48
  let%span shashmap19 = "hashmap.rs" 114 15 114 24
  let%span shashmap20 = "hashmap.rs" 115 4 115 64
  let%span shashmap21 = "hashmap.rs" 116 31 116 46
  let%span shashmap22 = "hashmap.rs" 91 20 91 66
  let%span ssnapshot23 = "../../../creusot-contracts/src/snapshot.rs" 26 20 26 39
  let%span shashmap24 = "hashmap.rs" 80 8 80 33
  let%span svec25 = "../../../creusot-contracts/src/std/vec.rs" 18 14 18 41
  let%span sops26 = "../../../creusot-contracts/src/logic/ops.rs" 20 8 20 31
  let%span svec27 = "../../../creusot-contracts/src/std/vec.rs" 153 27 153 46
  let%span svec28 = "../../../creusot-contracts/src/std/vec.rs" 154 26 154 54
  let%span svec29 = "../../../creusot-contracts/src/std/vec.rs" 155 26 155 57
  let%span svec30 = "../../../creusot-contracts/src/std/vec.rs" 156 26 156 62
  let%span svec31 = "../../../creusot-contracts/src/std/vec.rs" 157 26 157 55
  let%span smem32 = "../../../creusot-contracts/src/std/mem.rs" 8 22 8 34
  let%span smem33 = "../../../creusot-contracts/src/std/mem.rs" 9 22 9 37
  let%span shashmap34 = "hashmap.rs" 31 12 34 13
  let%span shashmap35 = "hashmap.rs" 41 12 44 13
  let%span shashmap36 = "hashmap.rs" 96 8 98 9
  let%span shashmap37 = "hashmap.rs" 122 20 122 24
  let%span shashmap38 = "hashmap.rs" 122 26 122 29
  let%span shashmap39 = "hashmap.rs" 122 34 122 37
  let%span shashmap40 = "hashmap.rs" 121 4 121 124
  let%span smodel41 = "../../../creusot-contracts/src/model.rs" 106 8 106 22
  let%span smodel42 = "../../../creusot-contracts/src/model.rs" 88 8 88 22
  let%span shashmap43 = "hashmap.rs" 86 8 86 53
  let%span sslice44 = "../../../creusot-contracts/src/std/slice.rs" 122 20 122 37
  let%span sslice45 = "../../../creusot-contracts/src/std/slice.rs" 129 20 129 37
  let%span sslice46 = "../../../creusot-contracts/src/std/slice.rs" 136 8 136 96
  let%span sresolve47 = "../../../creusot-contracts/src/resolve.rs" 41 20 41 34
  let%span sinvariant48 = "../../../creusot-contracts/src/invariant.rs" 34 20 34 44
  let%span shashmap49 = "hashmap.rs" 106 8 109 9
  let%span svec50 = "../../../creusot-contracts/src/std/vec.rs" 66 20 66 41
  let%span sinvariant51 = "../../../creusot-contracts/src/invariant.rs" 24 8 24 18
  let%span sboxed52 = "../../../creusot-contracts/src/std/boxed.rs" 28 8 28 18
<<<<<<< HEAD
  let%span sseq53 = "../../../creusot-contracts/src/logic/seq.rs" 184 8 184 97
  
  use prelude.prelude.Snapshot
  
  use prelude.prelude.Opaque
=======
  let%span sseq53 = "../../../creusot-contracts/src/logic/seq.rs" 402 8 402 97
>>>>>>> dfce2a3a
  
  type t_NonNull'0  =
    { t_NonNull__pointer'0: opaque_ptr }
  
  type t_Unique'0  =
    { t_Unique__pointer'0: t_NonNull'0; t_Unique__qy95zmarker'0: () }
  
  use prelude.prelude.UIntSize
  
  type t_Cap'0  =
    { t_Cap__0'0: usize }
  
  type t_RawVec'0  =
    { t_RawVec__ptr'0: t_Unique'0; t_RawVec__cap'0: t_Cap'0; t_RawVec__alloc'0: () }
  
  type t_Vec'0  =
    { t_Vec__buf'0: t_RawVec'0; t_Vec__len'0: usize }
  
  type t_MyHashMap'0  =
    { t_MyHashMap__buckets'0: t_Vec'0 }
  
  use prelude.prelude.Borrow
  
  predicate inv'5 (_1 : t_Vec'0)
  
  use prelude.prelude.UIntSize
  
  type t_K'0
  
  type t_V'0
  
  type t_List'0  =
    | C_Nil'0
    | C_Cons'0 (t_K'0, t_V'0) (t_List'0)
  
  use seq.Seq
  
  use seq.Seq
  
  constant v_MAX'0 : usize = (18446744073709551615 : usize)
  
  use prelude.prelude.Int
  
  function view'2 (self : t_Vec'0) : Seq.seq (t_List'0)
  
  axiom view'2_spec : forall self : t_Vec'0 . [%#svec25] Seq.length (view'2 self) <= UIntSize.to_int (v_MAX'0 : usize)
  
  function view'4 (self : t_Vec'0) : Seq.seq (t_List'0) =
    [%#smodel42] view'2 self
  
  predicate inv'0 (_1 : borrowed (t_MyHashMap'0))
  
  predicate inv'1 (_1 : t_MyHashMap'0)
  
  predicate invariant'0 (self : borrowed (t_MyHashMap'0)) =
    [%#sinvariant48] inv'1 self.current /\ inv'1 self.final
  
  axiom inv_axiom'0 [@rewrite] : forall x : borrowed (t_MyHashMap'0) [inv'0 x] . inv'0 x = invariant'0 x
  
  use seq.Seq
  
  function index_logic'0 [@inline:trivial] (self : t_Vec'0) (ix : int) : t_List'0 =
    [%#sops26] Seq.get (view'2 self) ix
  
  type t_DeepModelTy'0
  
  type t_Option'0  =
    | C_None'0
    | C_Some'0 t_V'0
  
  function deep_model'0 (self : t_K'0) : t_DeepModelTy'0
  
  function get'0 [#"hashmap.rs" 29 4 29 56] (self : t_List'0) (index : t_DeepModelTy'0) : t_Option'0 =
    [%#shashmap34] match self with
      | C_Nil'0 -> C_None'0
      | C_Cons'0 (k, v) tl -> if deep_model'0 k = index then C_Some'0 v else get'0 tl index
      end
  
  function hash_log'0 [#"hashmap.rs" 55 4 55 45] (_1 : t_DeepModelTy'0) : int
  
  use int.EuclideanDivision
  
  function bucket_ix'0 [#"hashmap.rs" 90 4 90 48] (self : t_MyHashMap'0) (k : t_DeepModelTy'0) : int =
    [%#shashmap22] EuclideanDivision.mod (hash_log'0 k) (Seq.length (view'2 self.t_MyHashMap__buckets'0))
  
  predicate good_bucket'0 [#"hashmap.rs" 95 4 95 57] (self : t_MyHashMap'0) (l : t_List'0) (h : int) =
    [%#shashmap36] forall k : t_DeepModelTy'0, v : t_V'0 . get'0 l k = C_Some'0 v  -> bucket_ix'0 self k = h
  
  predicate no_double_binding'0 [#"hashmap.rs" 39 4 39 38] (self : t_List'0) =
    [%#shashmap35] match self with
      | C_Nil'0 -> true
      | C_Cons'0 (k, _) tl -> get'0 tl (deep_model'0 k) = C_None'0 /\ no_double_binding'0 tl
      end
  
  predicate invariant'1 [#"hashmap.rs" 105 4 105 30] (self : t_MyHashMap'0) =
    [%#shashmap49] 0 < Seq.length (view'2 self.t_MyHashMap__buckets'0)
    /\ (forall i : int . 0 <= i /\ i < Seq.length (view'2 self.t_MyHashMap__buckets'0)
     -> good_bucket'0 self (index_logic'0 self.t_MyHashMap__buckets'0 i) i
    /\ no_double_binding'0 (index_logic'0 self.t_MyHashMap__buckets'0 i))
  
  predicate inv'2 (_1 : t_Vec'0)
  
  axiom inv_axiom'1 [@rewrite] : forall x : t_MyHashMap'0 [inv'1 x] . inv'1 x
  = (invariant'1 x
  /\ match x with
    | {t_MyHashMap__buckets'0 = buckets} -> inv'2 buckets
    end)
  
  predicate inv'12 (_1 : Seq.seq (t_List'0))
  
  predicate invariant'2 (self : t_Vec'0) =
    [%#svec50] inv'12 (view'2 self)
  
  axiom inv_axiom'2 [@rewrite] : forall x : t_Vec'0 [inv'2 x] . inv'2 x = invariant'2 x
  
  predicate inv'3 (_1 : t_List'0)
  
  predicate inv'10 (_1 : (t_K'0, t_V'0))
  
  predicate inv'11 (_1 : t_List'0)
  
  axiom inv_axiom'3 [@rewrite] : forall x : t_List'0 [inv'3 x] . inv'3 x
  = match x with
    | C_Nil'0 -> true
    | C_Cons'0 a_0 a_1 -> inv'10 a_0 /\ inv'11 a_1
    end
  
  predicate inv'4 (_1 : borrowed (t_List'0))
  
  predicate invariant'3 (self : borrowed (t_List'0)) =
    [%#sinvariant48] inv'3 self.current /\ inv'3 self.final
  
  axiom inv_axiom'4 [@rewrite] : forall x : borrowed (t_List'0) [inv'4 x] . inv'4 x = invariant'3 x
  
  predicate invariant'4 (self : t_Vec'0) =
    [%#sinvariant51] inv'2 self
  
  axiom inv_axiom'5 [@rewrite] : forall x : t_Vec'0 [inv'5 x] . inv'5 x = invariant'4 x
  
  predicate inv'6 (_1 : borrowed (t_Vec'0))
  
  predicate invariant'5 (self : borrowed (t_Vec'0)) =
    [%#sinvariant48] inv'2 self.current /\ inv'2 self.final
  
  axiom inv_axiom'6 [@rewrite] : forall x : borrowed (t_Vec'0) [inv'6 x] . inv'6 x = invariant'5 x
  
  predicate inv'7 (_1 : usize)
  
  axiom inv_axiom'7 [@rewrite] : forall x : usize [inv'7 x] . inv'7 x = true
  
  predicate inv'8 (_1 : t_K'0)
  
  predicate inv'9 (_1 : t_V'0)
  
  axiom inv_axiom'8 [@rewrite] : forall x : (t_K'0, t_V'0) [inv'10 x] . inv'10 x
  = (let (x0, x1) = x in inv'8 x0 /\ inv'9 x1)
  
  predicate invariant'6 (self : t_List'0) =
    [%#sboxed52] inv'3 self
  
  axiom inv_axiom'9 [@rewrite] : forall x : t_List'0 [inv'11 x] . inv'11 x = invariant'6 x
  
  use seq.Seq
  
  predicate invariant'7 (self : Seq.seq (t_List'0)) =
    [%#sseq53] forall i : int . 0 <= i /\ i < Seq.length self  -> inv'11 (Seq.get self i)
  
  axiom inv_axiom'10 [@rewrite] : forall x : Seq.seq (t_List'0) [inv'12 x] . inv'12 x = invariant'7 x
  
  let rec len'0 (self:t_Vec'0) (return'  (ret:usize))= {[@expl:precondition] inv'5 self}
    any
    [ return' (result:usize)-> {[%#svec18] UIntSize.to_int result = Seq.length (view'4 self)} (! return' {result}) ]
    
  
  use map.Map
  
  function bucket'0 [#"hashmap.rs" 85 4 85 54] (self : t_MyHashMap'0) (k : t_DeepModelTy'0) : t_List'0 =
    [%#shashmap43] index_logic'0 self.t_MyHashMap__buckets'0 (bucket_ix'0 self k)
  
  use prelude.prelude.Mapping
  
  function view'1 [#"hashmap.rs" 79 4 79 33] (self : t_MyHashMap'0) : Map.map t_DeepModelTy'0 (t_Option'0) =
    [%#shashmap24] Mapping.from_fn (fun (k : t_DeepModelTy'0) -> get'0 (bucket'0 self k) k)
  
  use map.Map
  
  let rec new'0 (size:usize) (return'  (ret:t_MyHashMap'0))= {[@expl:precondition] [%#shashmap19] 0
    < UIntSize.to_int size}
    any
    [ return' (result:t_MyHashMap'0)-> {[%#shashmap21] inv'1 result}
      {[%#shashmap20] forall i : t_DeepModelTy'0 . Map.get (view'1 result) i = C_None'0}
      (! return' {result}) ]
    
  
  use prelude.prelude.Snapshot
  
  use prelude.prelude.Snapshot
  
  function view'3 (self : borrowed (t_MyHashMap'0)) : Map.map t_DeepModelTy'0 (t_Option'0) =
    [%#smodel41] view'1 self.current
  
  function view'5 (self : borrowed (t_MyHashMap'0)) : Map.map t_DeepModelTy'0 (t_Option'0) =
    [%#smodel42] view'3 self
  
  function view'0 (self : Snapshot.snap_ty (borrowed (t_MyHashMap'0))) : Map.map t_DeepModelTy'0 (t_Option'0) =
    [%#ssnapshot23] view'5 (Snapshot.inner self)
  
  function view'6 (self : borrowed (t_Vec'0)) : Seq.seq (t_List'0) =
    [%#smodel41] view'2 self.current
  
  predicate in_bounds'0 [@inline:trivial] (self : usize) (seq : Seq.seq (t_List'0)) =
    [%#sslice44] UIntSize.to_int self < Seq.length seq
  
  predicate has_value'0 [@inline:trivial] (self : usize) (seq : Seq.seq (t_List'0)) (out : t_List'0) =
    [%#sslice45] Seq.get seq (UIntSize.to_int self) = out
  
  predicate resolve_elswhere'0 [@inline:trivial] (self : usize) (old' : Seq.seq (t_List'0)) (fin : Seq.seq (t_List'0)) =
    [%#sslice46] forall i : int . 0 <= i /\ i <> UIntSize.to_int self /\ i < Seq.length old'
     -> Seq.get old' i = Seq.get fin i
  
  let rec index_mut'0 (self:borrowed (t_Vec'0)) (index:usize) (return'  (ret:borrowed (t_List'0)))= {[@expl:precondition] inv'7 index}
    {[@expl:precondition] inv'6 self}
    {[@expl:precondition] [%#svec27] in_bounds'0 index (view'6 self)}
    any
    [ return' (result:borrowed (t_List'0))-> {inv'4 result}
      {[%#svec31] Seq.length (view'2 self.final) = Seq.length (view'6 self)}
      {[%#svec30] resolve_elswhere'0 index (view'6 self) (view'2 self.final)}
      {[%#svec29] has_value'0 index (view'2 self.final) result.final}
      {[%#svec28] has_value'0 index (view'6 self) result.current}
      (! return' {result}) ]
    
  
  let rec replace'0 (dest:borrowed (t_List'0)) (src:t_List'0) (return'  (ret:t_List'0))= {[@expl:precondition] inv'3 src}
    {[@expl:precondition] inv'4 dest}
    any
    [ return' (result:t_List'0)-> {inv'3 result}
      {[%#smem33] result = dest.current}
      {[%#smem32] dest.final = src}
      (! return' {result}) ]
    
  
  predicate resolve'2 (self : borrowed (t_List'0)) =
    [%#sresolve47] self.final = self.current
  
  predicate resolve'0 (_1 : borrowed (t_List'0)) =
    resolve'2 _1
  
  let rec v_Cons'0 (input:t_List'0) (ret  (field_0:(t_K'0, t_V'0)) (field_1:t_List'0))= any
    [ good (field_0:(t_K'0, t_V'0)) (field_1:t_List'0)-> {C_Cons'0 field_0 field_1 = input} (! ret {field_0} {field_1})
    | bad -> {forall field_0 : (t_K'0, t_V'0), field_1 : t_List'0 [C_Cons'0 field_0 field_1 : t_List'0] . C_Cons'0 field_0 field_1
      <> input}
      (! {false}
      any) ]
    
  
  let rec add'0 (self:borrowed (t_MyHashMap'0)) (key:t_K'0) (val':t_V'0) (return'  (ret:()))= {[@expl:precondition] [%#shashmap39] inv'9 val'}
    {[@expl:precondition] [%#shashmap38] inv'8 key}
    {[@expl:precondition] [%#shashmap37] inv'0 self}
    any
    [ return' (result:())-> {[%#shashmap40] forall i : t_DeepModelTy'0 . Map.get (view'1 self.final) i
      = (if i = deep_model'0 key then C_Some'0 val' else Map.get (view'3 self) i)}
      (! return' {result}) ]
    
  
  predicate resolve'3 (self : borrowed (t_MyHashMap'0)) =
    [%#sresolve47] self.final = self.current
  
  predicate resolve'1 (_1 : borrowed (t_MyHashMap'0)) =
    resolve'3 _1
  
  use prelude.prelude.Intrinsic
  
  meta "compute_max_steps" 1000000
  
  let rec resize'0 (self:borrowed (t_MyHashMap'0)) (return'  (ret:()))= {[%#shashmap16] inv'0 self}
    {[%#shashmap15] Seq.length (view'2 (self.current).t_MyHashMap__buckets'0) < 1000}
    (! bb0
    [ bb0 = s0 [ s0 =  [ &old_self <- [%#shashmap0] Snapshot.new self ] s1 | s1 = bb1 ] 
    | bb1 = s0
      [ s0 = len'0 {(self.current).t_MyHashMap__buckets'0} (fun (_ret':usize) ->  [ &_8 <- _ret' ] s1) | s1 = bb2 ]
      
    | bb2 = s0
      [ s0 = UIntSize.mul {_8} {[%#shashmap1] (2 : usize)} (fun (_ret':usize) ->  [ &_7 <- _ret' ] s1)
      | s1 = new'0 {_7} (fun (_ret':t_MyHashMap'0) ->  [ &new <- _ret' ] s2)
      | s2 = bb3 ]
      
    | bb3 = s0 [ s0 =  [ &i <- [%#shashmap2] (0 : usize) ] s1 | s1 = bb4 ] 
    | bb4 = bb5
    | bb5 = bb6
    | bb6 = s0 [ s0 =  [ &old_7_0 <- Snapshot.new self ] s1 | s1 = bb7 ] 
    | bb7 = bb7
      [ bb7 = {[@expl:loop invariant] (Snapshot.inner old_7_0).final = self.final}
        {[@expl:loop invariant] [%#shashmap7] UIntSize.to_int i
        <= Seq.length (view'2 (self.current).t_MyHashMap__buckets'0)}
        {[@expl:loop invariant] [%#shashmap6] Seq.length (view'2 ((Snapshot.inner old_self).current).t_MyHashMap__buckets'0)
        = Seq.length (view'2 (self.current).t_MyHashMap__buckets'0)}
        {[@expl:loop invariant] [%#shashmap5] forall j : int . UIntSize.to_int i <= j
        /\ j < Seq.length (view'2 ((Snapshot.inner old_self).current).t_MyHashMap__buckets'0)
         -> index_logic'0 (self.current).t_MyHashMap__buckets'0 j
        = index_logic'0 ((Snapshot.inner old_self).current).t_MyHashMap__buckets'0 j}
        {[@expl:loop invariant] [%#shashmap5] forall k : t_DeepModelTy'0 . UIntSize.to_int i
        <= bucket_ix'0 (Snapshot.inner old_self).current k
        /\ bucket_ix'0 (Snapshot.inner old_self).current k
        <= Seq.length (view'2 ((Snapshot.inner old_self).current).t_MyHashMap__buckets'0)
         -> Map.get (view'1 new) k = C_None'0}
        {[@expl:loop invariant] [%#shashmap5] forall k : t_DeepModelTy'0 . bucket_ix'0 (Snapshot.inner old_self).current k
        < UIntSize.to_int i  -> Map.get (view'0 old_self) k = Map.get (view'1 new) k}
        {[@expl:loop invariant] [%#shashmap4] inv'1 new}
        {[@expl:loop invariant] [%#shashmap3] inv'0 self}
        (! s0) [ s0 = bb8 ] 
        [ bb8 = s0
          [ s0 = len'0 {(self.current).t_MyHashMap__buckets'0} (fun (_ret':usize) ->  [ &_22 <- _ret' ] s1) | s1 = bb9 ]
          
        | bb9 = s0
          [ s0 = UIntSize.lt {i} {_22} (fun (_ret':bool) ->  [ &_20 <- _ret' ] s1)
          | s1 = any [ br0 -> {_20 = false} (! bb32) | br1 -> {_20} (! bb10) ]  ]
          
        | bb10 = s0
          [ s0 = {inv'2 (self.current).t_MyHashMap__buckets'0}
            Borrow.borrow_mut <t_Vec'0> {(self.current).t_MyHashMap__buckets'0}
              (fun (_ret':borrowed (t_Vec'0)) ->
                 [ &_28 <- _ret' ] 
                -{inv'2 _ret'.final}-
                 [ &self <- { self with current = { t_MyHashMap__buckets'0 = _ret'.final } } ] 
                s1)
          | s1 = index_mut'0 {_28} {i} (fun (_ret':borrowed (t_List'0)) ->  [ &_27 <- _ret' ] s2)
          | s2 = bb11 ]
          
        | bb11 = s0
          [ s0 = {inv'3 _27.current}
            Borrow.borrow_final <t_List'0> {_27.current} {Borrow.get_id _27}
              (fun (_ret':borrowed (t_List'0)) ->
                 [ &_26 <- _ret' ] 
                -{inv'3 _ret'.final}-
                 [ &_27 <- { _27 with current = _ret'.final } ] 
                s1)
          | s1 = {inv'3 _26.current}
            Borrow.borrow_final <t_List'0> {_26.current} {Borrow.get_id _26}
              (fun (_ret':borrowed (t_List'0)) ->
                 [ &_25 <- _ret' ] 
                -{inv'3 _ret'.final}-
                 [ &_26 <- { _26 with current = _ret'.final } ] 
                s2)
          | s2 =  [ &_30 <- C_Nil'0 ] s3
          | s3 = replace'0 {_25} {_30} (fun (_ret':t_List'0) ->  [ &l <- _ret' ] s4)
          | s4 = bb12 ]
          
        | bb12 = s0
          [ s0 = {[@expl:type invariant] inv'4 _27} s1
          | s1 = -{resolve'0 _27}- s2
          | s2 = {[@expl:type invariant] inv'4 _26} s3
          | s3 = -{resolve'0 _26}- s4
          | s4 = bb13 ]
          
        | bb13 = bb14
        | bb14 = bb15
        | bb15 = bb16
        | bb16 = bb17
        | bb17 = bb18
        | bb18 = bb19
        | bb19 = bb20
        | bb20 = bb20
          [ bb20 = {[@expl:loop invariant] [%#shashmap12] good_bucket'0 (Snapshot.inner old_self).current l (UIntSize.to_int i)}
            {[@expl:loop invariant] [%#shashmap11] no_double_binding'0 l}
            {[@expl:loop invariant] [%#shashmap10] forall k : t_DeepModelTy'0 . bucket_ix'0 (Snapshot.inner old_self).current k
            = UIntSize.to_int i
             -> Map.get (view'0 old_self) k
            = match get'0 l k with
              | C_None'0 -> Map.get (view'1 new) k
              | C_Some'0 v -> C_Some'0 v
              end}
            {[@expl:loop invariant] [%#shashmap10] forall k : t_DeepModelTy'0 . UIntSize.to_int i
            < bucket_ix'0 (Snapshot.inner old_self).current k
            /\ bucket_ix'0 (Snapshot.inner old_self).current k
            <= Seq.length (view'2 ((Snapshot.inner old_self).current).t_MyHashMap__buckets'0)
             -> Map.get (view'1 new) k = C_None'0}
            {[@expl:loop invariant] [%#shashmap10] forall k : t_DeepModelTy'0 . bucket_ix'0 (Snapshot.inner old_self).current k
            < UIntSize.to_int i  -> Map.get (view'0 old_self) k = Map.get (view'1 new) k}
            {[@expl:loop invariant] [%#shashmap9] inv'3 l}
            {[@expl:loop invariant] [%#shashmap8] inv'1 new}
            (! s0) [ s0 = bb21 ] 
            [ bb21 = any
              [ br0 -> {l = C_Nil'0 } (! bb28) | br1 (x0:(t_K'0, t_V'0)) (x1:t_List'0)-> {l = C_Cons'0 x0 x1} (! bb22) ]
              
            | bb22 = bb23
            | bb23 = s0
              [ s0 = v_Cons'0 {l}
                  (fun (r0'0:(t_K'0, t_V'0)) (r1'0:t_List'0) ->  [ &k <- let (r'0, _) = r0'0 in r'0 ] s1)
              | s1 = v_Cons'0 {l}
                  (fun (r0'1:(t_K'0, t_V'0)) (r1'1:t_List'0) ->  [ &v <- let (_, r'1) = r0'1 in r'1 ] s2)
              | s2 = v_Cons'0 {l} (fun (r0'2:(t_K'0, t_V'0)) (r1'2:t_List'0) ->  [ &tl <- r1'2 ] s3)
              | s3 = {inv'1 new}
                Borrow.borrow_mut <t_MyHashMap'0> {new}
                  (fun (_ret':borrowed (t_MyHashMap'0)) ->
                     [ &_44 <- _ret' ] 
                    -{inv'1 _ret'.final}-
                     [ &new <- _ret'.final ] 
                    s4)
              | s4 = add'0 {_44} {k} {v} (fun (_ret':()) ->  [ &_43 <- _ret' ] s5)
              | s5 = bb24 ]
              
            | bb24 = bb25
            | bb25 = s0 [ s0 =  [ &l <- tl ] s1 | s1 = bb27 ] 
            | bb27 = bb29
            | bb29 = bb20 ]
             ]
          
        | bb28 = s0
          [ s0 = {[@expl:type invariant] inv'3 l} s1
          | s1 = {[@expl:assertion] [%#shashmap13] forall k : t_DeepModelTy'0 . bucket_ix'0 (Snapshot.inner old_self).current k
            = UIntSize.to_int i  -> Map.get (view'0 old_self) k = Map.get (view'1 new) k}
            s2
          | s2 = bb30 ]
          
        | bb30 = s0
          [ s0 = UIntSize.add {i} {[%#shashmap14] (1 : usize)} (fun (_ret':usize) ->  [ &i <- _ret' ] s1) | s1 = bb31 ]
          
        | bb31 = bb7 ]
         ]
      
    | bb32 = bb33
    | bb33 = s0
      [ s0 = {[@expl:type invariant] match self with
          | {current = x'0} -> inv'1 x'0
          | _ -> true
          end}
        s1
      | s1 =  [ &self <- { self with current = new } ] s2
      | s2 = {[@expl:type invariant] inv'0 self} s3
      | s3 = -{resolve'1 self}- s4
      | s4 = bb35 ]
      
    | bb35 = bb36
    | bb36 = return' {_0} ]
    )
    [ & _0 : () = any_l ()
    | & self : borrowed (t_MyHashMap'0) = self
    | & old_self : Snapshot.snap_ty (borrowed (t_MyHashMap'0)) = any_l ()
    | & new : t_MyHashMap'0 = any_l ()
    | & _7 : usize = any_l ()
    | & _8 : usize = any_l ()
    | & i : usize = any_l ()
    | & _20 : bool = any_l ()
    | & _22 : usize = any_l ()
    | & l : t_List'0 = any_l ()
    | & _25 : borrowed (t_List'0) = any_l ()
    | & _26 : borrowed (t_List'0) = any_l ()
    | & _27 : borrowed (t_List'0) = any_l ()
    | & _28 : borrowed (t_Vec'0) = any_l ()
    | & _30 : t_List'0 = any_l ()
    | & k : t_K'0 = any_l ()
    | & v : t_V'0 = any_l ()
    | & tl : t_List'0 = any_l ()
    | & _43 : () = any_l ()
    | & _44 : borrowed (t_MyHashMap'0) = any_l ()
    | & old_7_0 : Snapshot.snap_ty (borrowed (t_MyHashMap'0)) = any_l () ]
    
    [ return' (result:())-> {[@expl:postcondition] [%#shashmap17] forall k : t_DeepModelTy'0 . Map.get (view'1 self.final) k
      = Map.get (view'3 self) k}
      (! return' {result}) ]
    
end
module M_hashmap__main [#"hashmap.rs" 213 0 213 13]
  let%span shashmap0 = "hashmap.rs" 220 57 220 59
  let%span shashmap1 = "hashmap.rs" 221 57 221 59
  let%span shashmap2 = "hashmap.rs" 222 24 222 25
  let%span shashmap3 = "hashmap.rs" 223 24 223 25
  let%span shashmap4 = "hashmap.rs" 224 24 224 25
  let%span shashmap5 = "hashmap.rs" 225 24 225 25
  let%span shashmap6 = "hashmap.rs" 229 11 229 12
  let%span shashmap7 = "hashmap.rs" 229 14 229 16
  let%span shashmap8 = "hashmap.rs" 230 16 230 17
  let%span shashmap9 = "hashmap.rs" 231 16 231 17
  let%span shashmap10 = "hashmap.rs" 232 16 232 17
  let%span shashmap11 = "hashmap.rs" 233 16 233 17
  let%span shashmap12 = "hashmap.rs" 236 11 236 12
  let%span shashmap13 = "hashmap.rs" 236 14 236 16
  let%span shashmap14 = "hashmap.rs" 237 16 237 17
  let%span shashmap15 = "hashmap.rs" 238 16 238 17
  let%span shashmap16 = "hashmap.rs" 239 16 239 17
  let%span shashmap17 = "hashmap.rs" 240 16 240 17
  let%span shashmap18 = "hashmap.rs" 114 15 114 24
  let%span shashmap19 = "hashmap.rs" 115 4 115 64
  let%span shashmap20 = "hashmap.rs" 116 31 116 46
  let%span shashmap21 = "hashmap.rs" 154 16 154 20
  let%span shashmap22 = "hashmap.rs" 154 22 154 25
  let%span shashmap23 = "hashmap.rs" 150 14 153 5
  let%span shashmap24 = "hashmap.rs" 154 33 154 43
  let%span shashmap25 = "hashmap.rs" 122 20 122 24
  let%span shashmap26 = "hashmap.rs" 122 26 122 29
  let%span shashmap27 = "hashmap.rs" 122 34 122 37
  let%span shashmap28 = "hashmap.rs" 121 4 121 124
  let%span shashmap29 = "hashmap.rs" 80 8 80 33
  let%span smodel30 = "../../../creusot-contracts/src/model.rs" 88 8 88 22
  let%span snum31 = "../../../creusot-contracts/src/std/num.rs" 21 16 21 35
  let%span smodel32 = "../../../creusot-contracts/src/model.rs" 106 8 106 22
  let%span shashmap33 = "hashmap.rs" 86 8 86 53
  let%span shashmap34 = "hashmap.rs" 31 12 34 13
  let%span shashmap35 = "hashmap.rs" 106 8 109 9
  let%span shashmap36 = "hashmap.rs" 91 20 91 66
  let%span sops37 = "../../../creusot-contracts/src/logic/ops.rs" 20 8 20 31
  let%span sinvariant38 = "../../../creusot-contracts/src/invariant.rs" 24 8 24 18
  let%span svec39 = "../../../creusot-contracts/src/std/vec.rs" 18 14 18 41
  let%span shashmap40 = "hashmap.rs" 96 8 98 9
  let%span shashmap41 = "hashmap.rs" 41 12 44 13
  let%span sinvariant42 = "../../../creusot-contracts/src/invariant.rs" 34 20 34 44
  let%span shashmap43 = "hashmap.rs" 66 20 66 21
  
  use prelude.prelude.UIntSize
  
  use prelude.prelude.UIntSize
  
  use prelude.prelude.Int
  
  use prelude.prelude.Opaque
  
  type t_NonNull'0  =
    { t_NonNull__pointer'0: opaque_ptr }
  
  type t_Unique'0  =
    { t_Unique__pointer'0: t_NonNull'0; t_Unique__qy95zmarker'0: () }
  
  type t_Cap'0  =
    { t_Cap__0'0: usize }
  
  type t_RawVec'0  =
    { t_RawVec__ptr'0: t_Unique'0; t_RawVec__cap'0: t_Cap'0; t_RawVec__alloc'0: () }
  
  type t_Vec'0  =
    { t_Vec__buf'0: t_RawVec'0; t_Vec__len'0: usize }
  
  type t_MyHashMap'0  =
    { t_MyHashMap__buckets'0: t_Vec'0 }
  
  use prelude.prelude.IntSize
  
  type t_Option'1  =
    | C_None'0
    | C_Some'1 isize
  
  use map.Map
  
  type t_List'0  =
    | C_Nil'0
    | C_Cons'0 (usize, isize) (t_List'0)
  
  function hash_log'0 [#"hashmap.rs" 65 4 65 30] (x : int) : int =
    [%#shashmap43] x
  
  use seq.Seq
  
  constant v_MAX'0 : usize = (18446744073709551615 : usize)
  
  use seq.Seq
  
  function view'3 (self : t_Vec'0) : Seq.seq (t_List'0)
  
  axiom view'3_spec : forall self : t_Vec'0 . [%#svec39] Seq.length (view'3 self) <= UIntSize.to_int (v_MAX'0 : usize)
  
  use int.EuclideanDivision
  
  function bucket_ix'0 [#"hashmap.rs" 90 4 90 48] (self : t_MyHashMap'0) (k : int) : int =
    [%#shashmap36] EuclideanDivision.mod (hash_log'0 k) (Seq.length (view'3 self.t_MyHashMap__buckets'0))
  
  use seq.Seq
  
  function index_logic'0 [@inline:trivial] (self : t_Vec'0) (ix : int) : t_List'0 =
    [%#sops37] Seq.get (view'3 self) ix
  
  function bucket'0 [#"hashmap.rs" 85 4 85 54] (self : t_MyHashMap'0) (k : int) : t_List'0 =
    [%#shashmap33] index_logic'0 self.t_MyHashMap__buckets'0 (bucket_ix'0 self k)
  
  function deep_model'0 (self : usize) : int =
    [%#snum31] UIntSize.to_int self
  
  function get'1 [#"hashmap.rs" 29 4 29 56] (self : t_List'0) (index : int) : t_Option'1 =
    [%#shashmap34] match self with
      | C_Nil'0 -> C_None'0
      | C_Cons'0 (k, v) tl -> if deep_model'0 k = index then C_Some'1 v else get'1 tl index
      end
  
  use prelude.prelude.Mapping
  
  function view'0 [#"hashmap.rs" 79 4 79 33] (self : t_MyHashMap'0) : Map.map int (t_Option'1) =
    [%#shashmap29] Mapping.from_fn (fun (k : int) -> get'1 (bucket'0 self k) k)
  
  use map.Map
  
  predicate inv'0 (_1 : t_MyHashMap'0)
  
  predicate good_bucket'0 [#"hashmap.rs" 95 4 95 57] (self : t_MyHashMap'0) (l : t_List'0) (h : int) =
    [%#shashmap40] forall k : int, v : isize . get'1 l k = C_Some'1 v  -> bucket_ix'0 self k = h
  
  predicate no_double_binding'0 [#"hashmap.rs" 39 4 39 38] (self : t_List'0) =
    [%#shashmap41] match self with
      | C_Nil'0 -> true
      | C_Cons'0 (k, _) tl -> get'1 tl (deep_model'0 k) = C_None'0 /\ no_double_binding'0 tl
      end
  
  predicate invariant'0 [#"hashmap.rs" 105 4 105 30] (self : t_MyHashMap'0) =
    [%#shashmap35] 0 < Seq.length (view'3 self.t_MyHashMap__buckets'0)
    /\ (forall i : int . 0 <= i /\ i < Seq.length (view'3 self.t_MyHashMap__buckets'0)
     -> good_bucket'0 self (index_logic'0 self.t_MyHashMap__buckets'0 i) i
    /\ no_double_binding'0 (index_logic'0 self.t_MyHashMap__buckets'0 i))
  
  axiom inv_axiom'0 [@rewrite] : forall x : t_MyHashMap'0 [inv'0 x] . inv'0 x
  = (invariant'0 x
  /\ match x with
    | {t_MyHashMap__buckets'0 = buckets} -> true
    end)
  
  use prelude.prelude.Borrow
  
  predicate inv'1 (_1 : t_MyHashMap'0)
  
  predicate invariant'1 (self : t_MyHashMap'0) =
    [%#sinvariant38] inv'0 self
  
  axiom inv_axiom'1 [@rewrite] : forall x : t_MyHashMap'0 [inv'1 x] . inv'1 x = invariant'1 x
  
  predicate inv'2 (_1 : usize)
  
  axiom inv_axiom'2 [@rewrite] : forall x : usize [inv'2 x] . inv'2 x = true
  
  type t_Option'0  =
    | C_None'1
    | C_Some'0 isize
  
  predicate inv'3 (_1 : t_Option'0)
  
  axiom inv_axiom'3 [@rewrite] : forall x : t_Option'0 [inv'3 x] . inv'3 x = true
  
  predicate inv'4 (_1 : borrowed (t_MyHashMap'0))
  
  predicate invariant'2 (self : borrowed (t_MyHashMap'0)) =
    [%#sinvariant42] inv'0 self.current /\ inv'0 self.final
  
  axiom inv_axiom'4 [@rewrite] : forall x : borrowed (t_MyHashMap'0) [inv'4 x] . inv'4 x = invariant'2 x
  
  predicate inv'5 (_1 : isize)
  
  axiom inv_axiom'5 [@rewrite] : forall x : isize [inv'5 x] . inv'5 x = true
  
  let rec new'0 (size:usize) (return'  (ret:t_MyHashMap'0))= {[@expl:precondition] [%#shashmap18] 0
    < UIntSize.to_int size}
    any
    [ return' (result:t_MyHashMap'0)-> {[%#shashmap20] inv'0 result}
      {[%#shashmap19] forall i : int . Map.get (view'0 result) i = C_None'0}
      (! return' {result}) ]
    
  
  function view'1 (self : t_MyHashMap'0) : Map.map int (t_Option'1) =
    [%#smodel30] view'0 self
  
  let rec get'0 (self:t_MyHashMap'0) (key:usize) (return'  (ret:t_Option'0))= {[@expl:precondition] [%#shashmap22] inv'2 key}
    {[@expl:precondition] [%#shashmap21] inv'1 self}
    any
    [ return' (result:t_Option'0)-> {[%#shashmap24] inv'3 result}
      {[%#shashmap23] match result with
        | C_Some'0 v -> Map.get (view'1 self) (deep_model'0 key) = C_Some'1 v
        | C_None'1 -> Map.get (view'1 self) (deep_model'0 key) = C_None'0
        end}
      (! return' {result}) ]
    
  
  function view'2 (self : borrowed (t_MyHashMap'0)) : Map.map int (t_Option'1) =
    [%#smodel32] view'0 self.current
  
  let rec add'0 (self:borrowed (t_MyHashMap'0)) (key:usize) (val':isize) (return'  (ret:()))= {[@expl:precondition] [%#shashmap27] inv'5 val'}
    {[@expl:precondition] [%#shashmap26] inv'2 key}
    {[@expl:precondition] [%#shashmap25] inv'4 self}
    any
    [ return' (result:())-> {[%#shashmap28] forall i : int . Map.get (view'0 self.final) i
      = (if i = deep_model'0 key then C_Some'1 val' else Map.get (view'2 self) i)}
      (! return' {result}) ]
    
  
  use prelude.prelude.Intrinsic
  
  meta "compute_max_steps" 1000000
  
  let rec main'0 (_1:()) (return'  (ret:()))= (! bb0
    [ bb0 = s0
      [ s0 = new'0 {[%#shashmap0] (17 : usize)} (fun (_ret':t_MyHashMap'0) ->  [ &h1 <- _ret' ] s1) | s1 = bb1 ]
      
    | bb1 = s0
      [ s0 = new'0 {[%#shashmap1] (42 : usize)} (fun (_ret':t_MyHashMap'0) ->  [ &h2 <- _ret' ] s1) | s1 = bb2 ]
      
    | bb2 = s0
      [ s0 = get'0 {h1} {[%#shashmap2] (1 : usize)} (fun (_ret':t_Option'0) ->  [ &_x <- _ret' ] s1) | s1 = bb3 ]
      
    | bb3 = s0
      [ s0 = get'0 {h1} {[%#shashmap3] (2 : usize)} (fun (_ret':t_Option'0) ->  [ &_y <- _ret' ] s1) | s1 = bb4 ]
      
    | bb4 = s0
      [ s0 = get'0 {h2} {[%#shashmap4] (1 : usize)} (fun (_ret':t_Option'0) ->  [ &_z <- _ret' ] s1) | s1 = bb5 ]
      
    | bb5 = s0
      [ s0 = get'0 {h2} {[%#shashmap5] (2 : usize)} (fun (_ret':t_Option'0) ->  [ &_t <- _ret' ] s1) | s1 = bb6 ]
      
    | bb6 = s0
      [ s0 = {inv'0 h1}
        Borrow.borrow_mut <t_MyHashMap'0> {h1}
          (fun (_ret':borrowed (t_MyHashMap'0)) ->  [ &_12 <- _ret' ] -{inv'0 _ret'.final}-  [ &h1 <- _ret'.final ] s1)
      | s1 = add'0 {_12} {[%#shashmap6] (1 : usize)} {[%#shashmap7] (17 : isize)}
          (fun (_ret':()) ->  [ &_11 <- _ret' ] s2)
      | s2 = bb7 ]
      
    | bb7 = s0
      [ s0 = get'0 {h1} {[%#shashmap8] (1 : usize)} (fun (_ret':t_Option'0) ->  [ &_13 <- _ret' ] s1) | s1 = bb8 ]
      
    | bb8 = s0
      [ s0 =  [ &_x <- _13 ] s1
      | s1 = get'0 {h1} {[%#shashmap9] (2 : usize)} (fun (_ret':t_Option'0) ->  [ &_15 <- _ret' ] s2)
      | s2 = bb9 ]
      
    | bb9 = s0
      [ s0 =  [ &_y <- _15 ] s1
      | s1 = get'0 {h2} {[%#shashmap10] (1 : usize)} (fun (_ret':t_Option'0) ->  [ &_17 <- _ret' ] s2)
      | s2 = bb10 ]
      
    | bb10 = s0
      [ s0 =  [ &_z <- _17 ] s1
      | s1 = get'0 {h2} {[%#shashmap11] (2 : usize)} (fun (_ret':t_Option'0) ->  [ &_19 <- _ret' ] s2)
      | s2 = bb11 ]
      
    | bb11 = s0
      [ s0 =  [ &_t <- _19 ] s1
      | s1 = {inv'0 h2}
        Borrow.borrow_mut <t_MyHashMap'0> {h2}
          (fun (_ret':borrowed (t_MyHashMap'0)) ->  [ &_22 <- _ret' ] -{inv'0 _ret'.final}-  [ &h2 <- _ret'.final ] s2)
      | s2 = add'0 {_22} {[%#shashmap12] (1 : usize)} {[%#shashmap13] (42 : isize)}
          (fun (_ret':()) ->  [ &_21 <- _ret' ] s3)
      | s3 = bb12 ]
      
    | bb12 = s0
      [ s0 = get'0 {h1} {[%#shashmap14] (1 : usize)} (fun (_ret':t_Option'0) ->  [ &_23 <- _ret' ] s1) | s1 = bb13 ]
      
    | bb13 = s0
      [ s0 =  [ &_x <- _23 ] s1
      | s1 = get'0 {h1} {[%#shashmap15] (2 : usize)} (fun (_ret':t_Option'0) ->  [ &_25 <- _ret' ] s2)
      | s2 = bb14 ]
      
    | bb14 = s0
      [ s0 =  [ &_y <- _25 ] s1
      | s1 = get'0 {h2} {[%#shashmap16] (1 : usize)} (fun (_ret':t_Option'0) ->  [ &_27 <- _ret' ] s2)
      | s2 = bb15 ]
      
    | bb15 = s0
      [ s0 =  [ &_z <- _27 ] s1
      | s1 = get'0 {h2} {[%#shashmap17] (2 : usize)} (fun (_ret':t_Option'0) ->  [ &_29 <- _ret' ] s2)
      | s2 = bb16 ]
      
    | bb16 = s0 [ s0 =  [ &_t <- _29 ] s1 | s1 = bb17 ] 
    | bb17 = bb18
    | bb18 = return' {_0} ]
    )
    [ & _0 : () = any_l ()
    | & h1 : t_MyHashMap'0 = any_l ()
    | & h2 : t_MyHashMap'0 = any_l ()
    | & _x : t_Option'0 = any_l ()
    | & _y : t_Option'0 = any_l ()
    | & _z : t_Option'0 = any_l ()
    | & _t : t_Option'0 = any_l ()
    | & _11 : () = any_l ()
    | & _12 : borrowed (t_MyHashMap'0) = any_l ()
    | & _13 : t_Option'0 = any_l ()
    | & _15 : t_Option'0 = any_l ()
    | & _17 : t_Option'0 = any_l ()
    | & _19 : t_Option'0 = any_l ()
    | & _21 : () = any_l ()
    | & _22 : borrowed (t_MyHashMap'0) = any_l ()
    | & _23 : t_Option'0 = any_l ()
    | & _25 : t_Option'0 = any_l ()
    | & _27 : t_Option'0 = any_l ()
    | & _29 : t_Option'0 = any_l () ]
     [ return' (result:())-> (! return' {result}) ] 
end
module M_hashmap__qyi11479661188956547742__clone__refines [#"hashmap.rs" 17 4 17 27] (* <List<T> as creusot_contracts::Clone> *)
  let%span shashmap0 = "hashmap.rs" 17 4 17 27
  let%span sinvariant1 = "../../../creusot-contracts/src/invariant.rs" 24 8 24 18
  let%span sboxed2 = "../../../creusot-contracts/src/std/boxed.rs" 28 8 28 18
  
  use prelude.prelude.Borrow
  
  type t_T'0
  
  type t_List'0  =
    | C_Nil'0
    | C_Cons'0 t_T'0 (t_List'0)
  
  predicate inv'0 (_1 : t_List'0)
  
  predicate inv'1 (_1 : t_List'0)
  
  predicate invariant'0 (self : t_List'0) =
    [%#sinvariant1] inv'1 self
  
  axiom inv_axiom'0 [@rewrite] : forall x : t_List'0 [inv'0 x] . inv'0 x = invariant'0 x
  
  predicate inv'2 (_1 : t_T'0)
  
  predicate inv'3 (_1 : t_List'0)
  
  axiom inv_axiom'1 [@rewrite] : forall x : t_List'0 [inv'1 x] . inv'1 x
  = match x with
    | C_Nil'0 -> true
    | C_Cons'0 a_0 a_1 -> inv'2 a_0 /\ inv'3 a_1
    end
  
  predicate invariant'1 (self : t_List'0) =
    [%#sboxed2] inv'1 self
  
  axiom inv_axiom'2 [@rewrite] : forall x : t_List'0 [inv'3 x] . inv'3 x = invariant'1 x
  
  goal refines : [%#shashmap0] forall self : t_List'0 . inv'0 self
   -> inv'0 self /\ (forall result : t_List'0 . inv'1 result /\ result = self  -> inv'1 result /\ result = self)
end
module M_hashmap__qyi9060063638777358169__hash__refines [#"hashmap.rs" 60 4 60 25] (* <usize as Hash> *)
  let%span shashmap0 = "hashmap.rs" 60 4 60 25
  let%span smodel1 = "../../../creusot-contracts/src/model.rs" 79 8 79 28
  let%span shashmap2 = "hashmap.rs" 66 20 66 21
  let%span snum3 = "../../../creusot-contracts/src/std/num.rs" 21 16 21 35
  
  use prelude.prelude.Borrow
  
  use prelude.prelude.UIntSize
  
  predicate inv'0 (_1 : usize)
  
  use prelude.prelude.UInt64
  
  use prelude.prelude.UInt64
  
  use prelude.prelude.Int
  
  use prelude.prelude.UIntSize
  
  function deep_model'1 (self : usize) : int =
    [%#snum3] UIntSize.to_int self
  
  function deep_model'0 (self : usize) : int =
    [%#smodel1] deep_model'1 self
  
  function hash_log'0 [#"hashmap.rs" 65 4 65 30] (x : int) : int =
    [%#shashmap2] x
  
  axiom inv_axiom'0 [@rewrite] : forall x : usize [inv'0 x] . inv'0 x = true
  
  goal refines : [%#shashmap0] forall self : usize . inv'0 self
   -> (forall result : uint64 . UInt64.to_int result = hash_log'0 (deep_model'0 self)
   -> UInt64.to_int result = hash_log'0 (deep_model'0 self))
end<|MERGE_RESOLUTION|>--- conflicted
+++ resolved
@@ -1,38 +1,3 @@
-<<<<<<< HEAD
-
-=======
-module T_hashmap__List [#"hashmap.rs" 9 0 9 12]
-  type t_List 't =
-    | C_Nil
-    | C_Cons 't (t_List 't)
-  
-  let rec v_Nil < 't > (input:t_List 't) (ret  )= any
-    [ good -> {C_Nil  = input} (! ret) | bad -> {C_Nil  <> input} (! {false} any) ]
-    
-  
-  let rec v_Cons < 't > (input:t_List 't) (ret  (field_0:'t) (field_1:t_List 't))= any
-    [ good (field_0:'t) (field_1:t_List 't)-> {C_Cons field_0 field_1 = input} (! ret {field_0} {field_1})
-    | bad -> {forall field_0 : 't, field_1 : t_List 't [C_Cons field_0 field_1 : t_List 't] . C_Cons field_0 field_1
-      <> input}
-      (! {false}
-      any) ]
-    
-end
-module T_core__option__Option
-  type t_Option 't =
-    | C_None
-    | C_Some 't
-  
-  let rec v_None < 't > (input:t_Option 't) (ret  )= any
-    [ good -> {C_None  = input} (! ret) | bad -> {C_None  <> input} (! {false} any) ]
-    
-  
-  let rec v_Some < 't > (input:t_Option 't) (ret  (field_0:'t))= any
-    [ good (field_0:'t)-> {C_Some field_0 = input} (! ret {field_0})
-    | bad -> {forall field_0 : 't [C_Some field_0 : t_Option 't] . C_Some field_0 <> input} (! {false} any) ]
-    
-end
->>>>>>> dfce2a3a
 module M_hashmap__qyi9060063638777358169__hash [#"hashmap.rs" 60 4 60 25] (* <usize as Hash> *)
   let%span shashmap0 = "hashmap.rs" 59 14 59 58
   let%span smodel1 = "../../../creusot-contracts/src/model.rs" 79 8 79 28
@@ -91,11 +56,7 @@
   let%span shashmap13 = "hashmap.rs" 96 8 98 9
   let%span shashmap14 = "hashmap.rs" 41 12 44 13
   let%span sboxed15 = "../../../creusot-contracts/src/std/boxed.rs" 28 8 28 18
-<<<<<<< HEAD
-  let%span sseq16 = "../../../creusot-contracts/src/logic/seq.rs" 184 8 184 97
-=======
-  let%span sseq16 = "../../../creusot-contracts/src/logic/seq.rs" 402 8 402 97
->>>>>>> dfce2a3a
+  let%span sseq16 = "../../../creusot-contracts/src/logic/seq.rs" 388 8 388 97
   
   type t_K'0
   
@@ -316,11 +277,7 @@
   let%span sboxed36 = "../../../creusot-contracts/src/std/boxed.rs" 28 8 28 18
   let%span sops37 = "../../../creusot-contracts/src/logic/ops.rs" 20 8 20 31
   let%span sinvariant38 = "../../../creusot-contracts/src/invariant.rs" 24 8 24 18
-<<<<<<< HEAD
-  let%span sseq39 = "../../../creusot-contracts/src/logic/seq.rs" 184 8 184 97
-=======
-  let%span sseq39 = "../../../creusot-contracts/src/logic/seq.rs" 402 8 402 97
->>>>>>> dfce2a3a
+  let%span sseq39 = "../../../creusot-contracts/src/logic/seq.rs" 388 8 388 97
   let%span shashmap40 = "hashmap.rs" 106 8 109 9
   
   use prelude.prelude.Snapshot
@@ -875,11 +832,7 @@
   let%span shashmap26 = "hashmap.rs" 96 8 98 9
   let%span shashmap27 = "hashmap.rs" 41 12 44 13
   let%span sboxed28 = "../../../creusot-contracts/src/std/boxed.rs" 28 8 28 18
-<<<<<<< HEAD
-  let%span sseq29 = "../../../creusot-contracts/src/logic/seq.rs" 184 8 184 97
-=======
-  let%span sseq29 = "../../../creusot-contracts/src/logic/seq.rs" 402 8 402 97
->>>>>>> dfce2a3a
+  let%span sseq29 = "../../../creusot-contracts/src/logic/seq.rs" 388 8 388 97
   
   use prelude.prelude.Borrow
   
@@ -1254,15 +1207,11 @@
   let%span svec50 = "../../../creusot-contracts/src/std/vec.rs" 66 20 66 41
   let%span sinvariant51 = "../../../creusot-contracts/src/invariant.rs" 24 8 24 18
   let%span sboxed52 = "../../../creusot-contracts/src/std/boxed.rs" 28 8 28 18
-<<<<<<< HEAD
-  let%span sseq53 = "../../../creusot-contracts/src/logic/seq.rs" 184 8 184 97
+  let%span sseq53 = "../../../creusot-contracts/src/logic/seq.rs" 388 8 388 97
   
   use prelude.prelude.Snapshot
   
   use prelude.prelude.Opaque
-=======
-  let%span sseq53 = "../../../creusot-contracts/src/logic/seq.rs" 402 8 402 97
->>>>>>> dfce2a3a
   
   type t_NonNull'0  =
     { t_NonNull__pointer'0: opaque_ptr }
