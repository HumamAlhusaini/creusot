--- conflicted
+++ resolved
@@ -13,11 +13,7 @@
   
   meta "compute_max_steps" 1000000
   
-<<<<<<< HEAD
-  let rec uses_custom'0 (_t:t_T'0) (return'  (ret:()))= {[%#strait0] inv'0 _t}
-=======
-  let rec uses_custom (_t:t) (return'  (ret:()))= {[@expl:uses_custom '_t' type invariant] [%#strait0] inv'0 _t}
->>>>>>> 34cd6190
+  let rec uses_custom'0 (_t:t_T'0) (return'  (ret:()))= {[@expl:uses_custom '_t' type invariant] [%#strait0] inv'0 _t}
     (! bb0
     [ bb0 = s0 [ s0 = {[@expl:type invariant] inv'0 _t} s1 | s1 = -{resolve'0 _t}- s2 | s2 = bb1 ] 
     | bb1 = return' {_0} ]
@@ -38,11 +34,7 @@
   
   meta "compute_max_steps" 1000000
   
-<<<<<<< HEAD
-  let rec uses_custom2'0 (_t:t_T'0) (return'  (ret:()))= {[%#strait0] inv'0 _t}
-=======
-  let rec uses_custom2 (_t:t) (return'  (ret:()))= {[@expl:uses_custom2 '_t' type invariant] [%#strait0] inv'0 _t}
->>>>>>> 34cd6190
+  let rec uses_custom2'0 (_t:t_T'0) (return'  (ret:()))= {[@expl:uses_custom2 '_t' type invariant] [%#strait0] inv'0 _t}
     (! bb0
     [ bb0 = s0 [ s0 = {[@expl:type invariant] inv'0 _t} s1 | s1 = -{resolve'0 _t}- s2 | s2 = bb1 ] 
     | bb1 = return' {_0} ]
