--- conflicted
+++ resolved
@@ -100,21 +100,21 @@
   type t_Range'0  =
     { t_Range__start'0: uint32; t_Range__end'0: uint32 }
   
+  predicate inv'0 (_1 : t_Range'0)
+  
   predicate into_iter_pre'0 (self : t_Range'0) =
     [%#siter14] true
   
-  predicate inv'1 (_1 : t_Range'0)
-  
   predicate into_iter_post'0 (self : t_Range'0) (res : t_Range'0) =
     [%#siter15] self = res
   
-  use seq.Seq
-  
-  predicate inv'0 (_1 : Seq.seq uint32)
-  
-  axiom inv_axiom'0 [@rewrite] : forall x : Seq.seq uint32 [inv'0 x] . inv'0 x = true
-  
-  axiom inv_axiom'1 [@rewrite] : forall x : t_Range'0 [inv'1 x] . inv'1 x = true
+  axiom inv_axiom'0 [@rewrite] : forall x : t_Range'0 [inv'0 x] . inv'0 x = true
+  
+  use seq.Seq
+  
+  predicate inv'1 (_1 : Seq.seq uint32)
+  
+  axiom inv_axiom'1 [@rewrite] : forall x : Seq.seq uint32 [inv'1 x] . inv'1 x = true
   
   use prelude.prelude.Borrow
   
@@ -126,59 +126,35 @@
     | C_None'0
     | C_Some'0 uint32
   
-<<<<<<< HEAD
   predicate inv'3 (_1 : t_Option'0)
-=======
-  predicate inv'1 (_1 : Seq.seq uint32)
-  
-  axiom inv_axiom'1 [@rewrite] : forall x : Seq.seq uint32 [inv'1 x] . inv'1 x = true
-  
-  predicate inv'0 (_1 : Range'0.t_Range uint32)
-  
-  axiom inv_axiom'0 [@rewrite] : forall x : Range'0.t_Range uint32 [inv'0 x] . inv'0 x = true
-  
-  use seq.Seq
->>>>>>> 34cd6190
   
   axiom inv_axiom'3 [@rewrite] : forall x : t_Option'0 [inv'3 x] . inv'3 x = true
   
-  let rec into_iter'0 (self:t_Range'0) (return'  (ret:t_Range'0))= {[@expl:precondition] inv'1 self}
-    {[@expl:precondition] [%#siter10] into_iter_pre'0 self}
-    any [ return' (result:t_Range'0)-> {inv'1 result} {[%#siter10] into_iter_post'0 self result} (! return' {result}) ] 
-  
-  use prelude.prelude.Snapshot
-  
-  use seq.Seq
-  
-  use prelude.prelude.Snapshot
-  
-  use prelude.prelude.Snapshot
-  
-  use prelude.prelude.Snapshot
-  
-<<<<<<< HEAD
-  use prelude.prelude.Snapshot
+  let rec into_iter'0 (self:t_Range'0) (return'  (ret:t_Range'0))= {[@expl:into_iter 'self' type invariant] inv'0 self}
+    {[@expl:into_iter requires] [%#siter10] into_iter_pre'0 self}
+    any [ return' (result:t_Range'0)-> {inv'0 result} {[%#siter10] into_iter_post'0 self result} (! return' {result}) ] 
+  
+  use prelude.prelude.Snapshot
+  
+  use seq.Seq
+  
+  use prelude.prelude.Snapshot
+  
+  use prelude.prelude.UInt32
+  
+  use prelude.prelude.Snapshot
+  
+  use seq.Seq
   
   use prelude.prelude.Int
   
-  use prelude.prelude.UInt32
-=======
-  function produces_trans'0 (a : Range'0.t_Range uint32) (ab : Seq.seq uint32) (b : Range'0.t_Range uint32) (bc : Seq.seq uint32) (c : Range'0.t_Range uint32) : ()
-    
-  
-  axiom produces_trans'0_spec : forall a : Range'0.t_Range uint32, ab : Seq.seq uint32, b : Range'0.t_Range uint32, bc : Seq.seq uint32, c : Range'0.t_Range uint32 . ([%#srange18] inv'0 a)
-   -> ([%#srange19] inv'0 b)
-   -> ([%#srange20] inv'0 c)
-   -> ([%#srange21] produces'0 a ab b)
-   -> ([%#srange22] produces'0 b bc c)  -> ([%#srange23] produces'0 a (Seq.(++) ab bc) c)
->>>>>>> 34cd6190
+  use prelude.prelude.Snapshot
+  
+  use prelude.prelude.Snapshot
   
   function deep_model'0 (self : uint32) : int =
     [%#snum24] UInt32.to_int self
   
-  use seq.Seq
-  
-<<<<<<< HEAD
   use seq.Seq
   
   predicate produces'0 (self : t_Range'0) (visited : Seq.seq uint32) (o : t_Range'0) =
@@ -197,14 +173,8 @@
     /\ deep_model'0 (self.current).t_Range__start'0 >= deep_model'0 (self.current).t_Range__end'0
   
   use seq.Seq
-=======
-  axiom produces_refl'0_spec : forall self : Range'0.t_Range uint32 . ([%#srange16] inv'0 self)
-   -> ([%#srange17] produces'0 self (Seq.empty  : Seq.seq uint32) self)
-  
-  use prelude.prelude.Snapshot
->>>>>>> 34cd6190
-  
-  let rec next'0 (self:borrowed (t_Range'0)) (return'  (ret:t_Option'0))= {[@expl:precondition] inv'2 self}
+  
+  let rec next'0 (self:borrowed (t_Range'0)) (return'  (ret:t_Option'0))= {[@expl:next 'self' type invariant] inv'2 self}
     any
     [ return' (result:t_Option'0)-> {inv'3 result}
       {[%#siter12] match result with
@@ -236,32 +206,8 @@
   predicate resolve'3 (self : borrowed uint32) =
     [%#sresolve26] self.final = self.current
   
-<<<<<<< HEAD
   predicate resolve'1 (_1 : borrowed uint32) =
     resolve'3 _1
-=======
-  predicate resolve'0 (_1 : borrowed (Range'0.t_Range uint32)) =
-    resolve'2 _1
-  
-  predicate completed'0 (self : borrowed (Range'0.t_Range uint32)) =
-    [%#srange25] resolve'2 self
-    /\ deep_model'0 (T_core__ops__range__Range.t_Range__start self.current)
-    >= deep_model'0 (T_core__ops__range__Range.t_Range__end self.current)
-  
-  let rec next'0 (self:borrowed (Range'0.t_Range uint32)) (return'  (ret:Option'0.t_Option uint32))= {[@expl:next 'self' type invariant] inv'2 self}
-    any
-    [ return' (result:Option'0.t_Option uint32)-> {inv'3 result}
-      {[%#siter12] match result with
-        | Option'0.C_None -> completed'0 self
-        | Option'0.C_Some v -> produces'0 self.current (Seq.singleton v) self.final
-        end}
-      (! return' {result}) ]
-    
-  
-  use prelude.prelude.Snapshot
-  
-  use prelude.prelude.Snapshot
->>>>>>> 34cd6190
   
   use prelude.prelude.Intrinsic
   
@@ -271,34 +217,21 @@
   
   function produces_refl'0 (self : t_Range'0) : ()
   
-  axiom produces_refl'0_spec : forall self : t_Range'0 . ([%#srange16] inv'1 self)
+  axiom produces_refl'0_spec : forall self : t_Range'0 . ([%#srange16] inv'0 self)
    -> ([%#srange17] produces'0 self (Seq.empty  : Seq.seq uint32) self)
   
-<<<<<<< HEAD
   function produces_trans'0 (a : t_Range'0) (ab : Seq.seq uint32) (b : t_Range'0) (bc : Seq.seq uint32) (c : t_Range'0) : ()
-=======
-  let rec into_iter'0 (self:Range'0.t_Range uint32) (return'  (ret:Range'0.t_Range uint32))= {[@expl:into_iter 'self' type invariant] inv'0 self}
-    {[@expl:into_iter requires] [%#siter10] into_iter_pre'0 self}
-    any
-    [ return' (result:Range'0.t_Range uint32)-> {inv'0 result}
-      {[%#siter10] into_iter_post'0 self result}
-      (! return' {result}) ]
->>>>>>> 34cd6190
-    
-  
-  axiom produces_trans'0_spec : forall a : t_Range'0, ab : Seq.seq uint32, b : t_Range'0, bc : Seq.seq uint32, c : t_Range'0 . ([%#srange18] inv'1 a)
-   -> ([%#srange19] inv'1 b)
-   -> ([%#srange20] inv'1 c)
+    
+  
+  axiom produces_trans'0_spec : forall a : t_Range'0, ab : Seq.seq uint32, b : t_Range'0, bc : Seq.seq uint32, c : t_Range'0 . ([%#srange18] inv'0 a)
+   -> ([%#srange19] inv'0 b)
+   -> ([%#srange20] inv'0 c)
    -> ([%#srange21] produces'0 a ab b)
    -> ([%#srange22] produces'0 b bc c)  -> ([%#srange23] produces'0 a (Seq.(++) ab bc) c)
   
   meta "compute_max_steps" 1000000
   
-<<<<<<< HEAD
-  let rec inc_max_repeat'0 (a:uint32) (b:uint32) (n:uint32) (return'  (ret:()))= {[%#sinc_max_repeat9] a
-=======
-  let rec inc_max_repeat (a:uint32) (b:uint32) (n:uint32) (return'  (ret:()))= {[@expl:inc_max_repeat requires] [%#sinc_max_repeat9] a
->>>>>>> 34cd6190
+  let rec inc_max_repeat'0 (a:uint32) (b:uint32) (n:uint32) (return'  (ret:()))= {[@expl:inc_max_repeat requires] [%#sinc_max_repeat9] a
     <= (1000000 : uint32)
     /\ b <= (1000000 : uint32) /\ n <= (1000000 : uint32)}
     (! bb0
