
module IncMax_TakeMax
  use prelude.Borrow
  use prelude.UInt32
  predicate resolve0 (self : borrowed uint32) =
    [#"../../../../../creusot-contracts/src/resolve.rs" 25 20 25 34]  ^ self =  * self
  val resolve0 (self : borrowed uint32) : bool
    ensures { result = resolve0 self }
    
  use prelude.Int
  let rec cfg take_max [#"../inc_max.rs" 6 0 6 64] [@cfg:stackify] [@cfg:subregion_analysis] (ma : borrowed uint32) (mb : borrowed uint32) : borrowed uint32
    ensures { [#"../inc_max.rs" 4 0 5 56] if  * ma >=  * mb then
       * mb =  ^ mb /\ result = ma
    else
       * ma =  ^ ma /\ result = mb
     }
    
   = [@vc:do_not_keep_trace] [@vc:sp]
  var _0 : borrowed uint32;
  var ma : borrowed uint32 = ma;
  var mb : borrowed uint32 = mb;
  var _3 : borrowed uint32;
  var _5 : borrowed uint32;
  var _9 : borrowed uint32;
  {
    goto BB0
  }
  BB0 {
    switch ([#"../inc_max.rs" 7 7 7 17] ([#"../inc_max.rs" 7 7 7 10]  * ma) >= ([#"../inc_max.rs" 7 14 7 17]  * mb))
      | False -> goto BB2
      | True -> goto BB1
      end
  }
  BB1 {
    assume { resolve0 mb };
<<<<<<< HEAD
    [#"../inc_max.rs" 8 8 8 10] _9 <- Borrow.borrow_mut ( * ma);
    [#"../inc_max.rs" 8 8 8 10] ma <- { ma with current = ( ^ _9) };
    [#"../inc_max.rs" 8 8 8 10] _5 <- Borrow.borrow_mut ( * _9);
    [#"../inc_max.rs" 8 8 8 10] _9 <- { _9 with current = ( ^ _5) };
=======
    _9 <- Borrow.borrow_mut ( * ma);
    ma <- { ma with current =  ^ _9 };
    _5 <- Borrow.borrow_mut ( * _9);
    _9 <- { _9 with current =  ^ _5 };
>>>>>>> aa6c5257
    assume { resolve0 _9 };
    goto BB3
  }
  BB2 {
    assume { resolve0 ma };
<<<<<<< HEAD
    [#"../inc_max.rs" 10 8 10 10] _5 <- Borrow.borrow_mut ( * mb);
    [#"../inc_max.rs" 10 8 10 10] mb <- { mb with current = ( ^ _5) };
    goto BB3
  }
  BB3 {
    [#"../inc_max.rs" 7 4 11 5] _3 <- Borrow.borrow_mut ( * _5);
    [#"../inc_max.rs" 7 4 11 5] _5 <- { _5 with current = ( ^ _3) };
    [#"../inc_max.rs" 7 4 11 5] _0 <- Borrow.borrow_mut ( * _3);
    [#"../inc_max.rs" 7 4 11 5] _3 <- { _3 with current = ( ^ _0) };
=======
    _5 <- Borrow.borrow_mut ( * mb);
    mb <- { mb with current =  ^ _5 };
    goto BB3
  }
  BB3 {
    _3 <- Borrow.borrow_mut ( * _5);
    _5 <- { _5 with current =  ^ _3 };
    _0 <- Borrow.borrow_mut ( * _3);
    _3 <- { _3 with current =  ^ _0 };
>>>>>>> aa6c5257
    assume { resolve0 _5 };
    assume { resolve0 _3 };
    assume { resolve0 mb };
    assume { resolve0 ma };
    return _0
  }
  
end
module IncMax_IncMax
  use prelude.Borrow
  use prelude.UInt32
  predicate resolve0 (self : borrowed uint32) =
    [#"../../../../../creusot-contracts/src/resolve.rs" 25 20 25 34]  ^ self =  * self
  val resolve0 (self : borrowed uint32) : bool
    ensures { result = resolve0 self }
    
  use prelude.Int
  val take_max0 [#"../inc_max.rs" 6 0 6 64] (ma : borrowed uint32) (mb : borrowed uint32) : borrowed uint32
    ensures { [#"../inc_max.rs" 4 0 5 56] if  * ma >=  * mb then
       * mb =  ^ mb /\ result = ma
    else
       * ma =  ^ ma /\ result = mb
     }
    
  let rec cfg inc_max [#"../inc_max.rs" 15 0 15 38] [@cfg:stackify] [@cfg:subregion_analysis] (a : uint32) (b : uint32) : ()
    requires {[#"../inc_max.rs" 14 11 14 49] a <= (1000000 : uint32) /\ b <= (1000000 : uint32)}
    
   = [@vc:do_not_keep_trace] [@vc:sp]
  var _0 : ();
  var a : uint32 = a;
  var b : uint32 = b;
  var mc : borrowed uint32;
  var _5 : borrowed uint32;
  var _6 : borrowed uint32;
  var _7 : borrowed uint32;
  var _8 : borrowed uint32;
  {
    goto BB0
  }
  BB0 {
<<<<<<< HEAD
    [#"../inc_max.rs" 16 22 16 28] _6 <- Borrow.borrow_mut a;
    [#"../inc_max.rs" 16 22 16 28] a <-  ^ _6;
    [#"../inc_max.rs" 16 22 16 28] _5 <- Borrow.borrow_mut ( * _6);
    [#"../inc_max.rs" 16 22 16 28] _6 <- { _6 with current = ( ^ _5) };
    [#"../inc_max.rs" 16 30 16 36] _8 <- Borrow.borrow_mut b;
    [#"../inc_max.rs" 16 30 16 36] b <-  ^ _8;
    [#"../inc_max.rs" 16 30 16 36] _7 <- Borrow.borrow_mut ( * _8);
    [#"../inc_max.rs" 16 30 16 36] _8 <- { _8 with current = ( ^ _7) };
    [#"../inc_max.rs" 16 13 16 37] mc <- ([#"../inc_max.rs" 16 13 16 37] take_max0 _5 _7);
=======
    _6 <- Borrow.borrow_mut a;
    a <-  ^ _6;
    _5 <- Borrow.borrow_mut ( * _6);
    _6 <- { _6 with current =  ^ _5 };
    _8 <- Borrow.borrow_mut b;
    b <-  ^ _8;
    _7 <- Borrow.borrow_mut ( * _8);
    _8 <- { _8 with current =  ^ _7 };
    mc <- ([#"../inc_max.rs" 16 13 16 37] take_max0 _5 _7);
>>>>>>> aa6c5257
    _5 <- any borrowed uint32;
    _7 <- any borrowed uint32;
    goto BB1
  }
  BB1 {
    assume { resolve0 _8 };
    assume { resolve0 _6 };
    [#"../inc_max.rs" 17 4 17 12] mc <- { mc with current = ([#"../inc_max.rs" 17 4 17 12]  * mc + ([#"../inc_max.rs" 17 11 17 12] [#"../inc_max.rs" 17 11 17 12] (1 : uint32))) };
    assume { resolve0 mc };
    switch ([#"../inc_max.rs" 18 4 18 19] not ([#"../inc_max.rs" 18 12 18 18] ([#"../inc_max.rs" 18 12 18 13] a) <> ([#"../inc_max.rs" 18 17 18 18] b)))
      | False -> goto BB3
      | True -> goto BB2
      end
  }
  BB2 {
    assert { [#"../inc_max.rs" 18 4 18 19] false };
    absurd
  }
  BB3 {
    [#"../inc_max.rs" 15 39 19 1] _0 <- ([#"../inc_max.rs" 15 39 19 1] ());
    return _0
  }
  
end<|MERGE_RESOLUTION|>--- conflicted
+++ resolved
@@ -26,40 +26,22 @@
     goto BB0
   }
   BB0 {
-    switch ([#"../inc_max.rs" 7 7 7 17] ([#"../inc_max.rs" 7 7 7 10]  * ma) >= ([#"../inc_max.rs" 7 14 7 17]  * mb))
+    switch ([#"../inc_max.rs" 7 7 7 17]  * ma >=  * mb)
       | False -> goto BB2
       | True -> goto BB1
       end
   }
   BB1 {
     assume { resolve0 mb };
-<<<<<<< HEAD
-    [#"../inc_max.rs" 8 8 8 10] _9 <- Borrow.borrow_mut ( * ma);
-    [#"../inc_max.rs" 8 8 8 10] ma <- { ma with current = ( ^ _9) };
-    [#"../inc_max.rs" 8 8 8 10] _5 <- Borrow.borrow_mut ( * _9);
-    [#"../inc_max.rs" 8 8 8 10] _9 <- { _9 with current = ( ^ _5) };
-=======
     _9 <- Borrow.borrow_mut ( * ma);
     ma <- { ma with current =  ^ _9 };
     _5 <- Borrow.borrow_mut ( * _9);
     _9 <- { _9 with current =  ^ _5 };
->>>>>>> aa6c5257
     assume { resolve0 _9 };
     goto BB3
   }
   BB2 {
     assume { resolve0 ma };
-<<<<<<< HEAD
-    [#"../inc_max.rs" 10 8 10 10] _5 <- Borrow.borrow_mut ( * mb);
-    [#"../inc_max.rs" 10 8 10 10] mb <- { mb with current = ( ^ _5) };
-    goto BB3
-  }
-  BB3 {
-    [#"../inc_max.rs" 7 4 11 5] _3 <- Borrow.borrow_mut ( * _5);
-    [#"../inc_max.rs" 7 4 11 5] _5 <- { _5 with current = ( ^ _3) };
-    [#"../inc_max.rs" 7 4 11 5] _0 <- Borrow.borrow_mut ( * _3);
-    [#"../inc_max.rs" 7 4 11 5] _3 <- { _3 with current = ( ^ _0) };
-=======
     _5 <- Borrow.borrow_mut ( * mb);
     mb <- { mb with current =  ^ _5 };
     goto BB3
@@ -69,7 +51,6 @@
     _5 <- { _5 with current =  ^ _3 };
     _0 <- Borrow.borrow_mut ( * _3);
     _3 <- { _3 with current =  ^ _0 };
->>>>>>> aa6c5257
     assume { resolve0 _5 };
     assume { resolve0 _3 };
     assume { resolve0 mb };
@@ -110,17 +91,6 @@
     goto BB0
   }
   BB0 {
-<<<<<<< HEAD
-    [#"../inc_max.rs" 16 22 16 28] _6 <- Borrow.borrow_mut a;
-    [#"../inc_max.rs" 16 22 16 28] a <-  ^ _6;
-    [#"../inc_max.rs" 16 22 16 28] _5 <- Borrow.borrow_mut ( * _6);
-    [#"../inc_max.rs" 16 22 16 28] _6 <- { _6 with current = ( ^ _5) };
-    [#"../inc_max.rs" 16 30 16 36] _8 <- Borrow.borrow_mut b;
-    [#"../inc_max.rs" 16 30 16 36] b <-  ^ _8;
-    [#"../inc_max.rs" 16 30 16 36] _7 <- Borrow.borrow_mut ( * _8);
-    [#"../inc_max.rs" 16 30 16 36] _8 <- { _8 with current = ( ^ _7) };
-    [#"../inc_max.rs" 16 13 16 37] mc <- ([#"../inc_max.rs" 16 13 16 37] take_max0 _5 _7);
-=======
     _6 <- Borrow.borrow_mut a;
     a <-  ^ _6;
     _5 <- Borrow.borrow_mut ( * _6);
@@ -130,7 +100,6 @@
     _7 <- Borrow.borrow_mut ( * _8);
     _8 <- { _8 with current =  ^ _7 };
     mc <- ([#"../inc_max.rs" 16 13 16 37] take_max0 _5 _7);
->>>>>>> aa6c5257
     _5 <- any borrowed uint32;
     _7 <- any borrowed uint32;
     goto BB1
@@ -138,19 +107,18 @@
   BB1 {
     assume { resolve0 _8 };
     assume { resolve0 _6 };
-    [#"../inc_max.rs" 17 4 17 12] mc <- { mc with current = ([#"../inc_max.rs" 17 4 17 12]  * mc + ([#"../inc_max.rs" 17 11 17 12] [#"../inc_max.rs" 17 11 17 12] (1 : uint32))) };
+    mc <- { mc with current = ([#"../inc_max.rs" 17 4 17 12]  * mc + ([#"../inc_max.rs" 17 11 17 12] [#"../inc_max.rs" 17 11 17 12] (1 : uint32))) };
     assume { resolve0 mc };
-    switch ([#"../inc_max.rs" 18 4 18 19] not ([#"../inc_max.rs" 18 12 18 18] ([#"../inc_max.rs" 18 12 18 13] a) <> ([#"../inc_max.rs" 18 17 18 18] b)))
+    switch ([#"../inc_max.rs" 18 4 18 19] not ([#"../inc_max.rs" 18 12 18 18] a <> b))
       | False -> goto BB3
       | True -> goto BB2
       end
   }
   BB2 {
-    assert { [#"../inc_max.rs" 18 4 18 19] false };
     absurd
   }
   BB3 {
-    [#"../inc_max.rs" 15 39 19 1] _0 <- ([#"../inc_max.rs" 15 39 19 1] ());
+    _0 <- ([#"../inc_max.rs" 15 39 19 1] ());
     return _0
   }
   
