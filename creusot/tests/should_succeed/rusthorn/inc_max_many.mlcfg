
module IncMaxMany_TakeMax
  use prelude.Borrow
  use prelude.UInt32
  predicate resolve0 (self : borrowed uint32) =
    [#"../../../../../creusot-contracts/src/resolve.rs" 25 20 25 34]  ^ self =  * self
  val resolve0 (self : borrowed uint32) : bool
    ensures { result = resolve0 self }
    
  use prelude.Int
  let rec cfg take_max [#"../inc_max_many.rs" 6 0 6 64] [@cfg:stackify] [@cfg:subregion_analysis] (ma : borrowed uint32) (mb : borrowed uint32) : borrowed uint32
    ensures { [#"../inc_max_many.rs" 4 0 5 56] if  * ma >=  * mb then
       * mb =  ^ mb /\ result = ma
    else
       * ma =  ^ ma /\ result = mb
     }
    
   = [@vc:do_not_keep_trace] [@vc:sp]
  var _0 : borrowed uint32;
  var ma : borrowed uint32 = ma;
  var mb : borrowed uint32 = mb;
  var _3 : borrowed uint32;
  var _5 : borrowed uint32;
  var _9 : borrowed uint32;
  {
    goto BB0
  }
  BB0 {
    switch ([#"../inc_max_many.rs" 7 7 7 17] ([#"../inc_max_many.rs" 7 7 7 10]  * ma) >= ([#"../inc_max_many.rs" 7 14 7 17]  * mb))
      | False -> goto BB2
      | True -> goto BB1
      end
  }
  BB1 {
<<<<<<< HEAD
    assume { Resolve0.resolve mb };
    [#"../inc_max_many.rs" 8 8 8 10] _9 <- Borrow.borrow_mut ( * ma);
    [#"../inc_max_many.rs" 8 8 8 10] ma <- { ma with current = ( ^ _9) };
    [#"../inc_max_many.rs" 8 8 8 10] _5 <- Borrow.borrow_mut ( * _9);
    [#"../inc_max_many.rs" 8 8 8 10] _9 <- { _9 with current = ( ^ _5) };
    assume { Resolve0.resolve _9 };
    goto BB3
  }
  BB2 {
    assume { Resolve0.resolve ma };
    [#"../inc_max_many.rs" 10 8 10 10] _5 <- Borrow.borrow_mut ( * mb);
    [#"../inc_max_many.rs" 10 8 10 10] mb <- { mb with current = ( ^ _5) };
    goto BB3
  }
  BB3 {
    [#"../inc_max_many.rs" 7 4 11 5] _3 <- Borrow.borrow_mut ( * _5);
    [#"../inc_max_many.rs" 7 4 11 5] _5 <- { _5 with current = ( ^ _3) };
    [#"../inc_max_many.rs" 7 4 11 5] _0 <- Borrow.borrow_mut ( * _3);
    [#"../inc_max_many.rs" 7 4 11 5] _3 <- { _3 with current = ( ^ _0) };
    assume { Resolve0.resolve _5 };
    assume { Resolve0.resolve _3 };
    assume { Resolve0.resolve mb };
    assume { Resolve0.resolve ma };
=======
    assume { resolve0 mb };
    _9 <- Borrow.borrow_mut ( * ma);
    ma <- { ma with current = ( ^ _9) };
    _5 <- Borrow.borrow_mut ( * _9);
    _9 <- { _9 with current = ( ^ _5) };
    assume { resolve0 _9 };
    goto BB3
  }
  BB2 {
    assume { resolve0 ma };
    _5 <- Borrow.borrow_mut ( * mb);
    mb <- { mb with current = ( ^ _5) };
    goto BB3
  }
  BB3 {
    _3 <- Borrow.borrow_mut ( * _5);
    _5 <- { _5 with current = ( ^ _3) };
    _0 <- Borrow.borrow_mut ( * _3);
    _3 <- { _3 with current = ( ^ _0) };
    assume { resolve0 _5 };
    assume { resolve0 _3 };
    assume { resolve0 mb };
    assume { resolve0 ma };
>>>>>>> 62b454c8
    return _0
  }
  
end
module IncMaxMany_IncMaxMany
  use prelude.Borrow
  use prelude.UInt32
  predicate resolve0 (self : borrowed uint32) =
    [#"../../../../../creusot-contracts/src/resolve.rs" 25 20 25 34]  ^ self =  * self
  val resolve0 (self : borrowed uint32) : bool
    ensures { result = resolve0 self }
    
  use prelude.Int
  val take_max0 [#"../inc_max_many.rs" 6 0 6 64] (ma : borrowed uint32) (mb : borrowed uint32) : borrowed uint32
    ensures { [#"../inc_max_many.rs" 4 0 5 56] if  * ma >=  * mb then
       * mb =  ^ mb /\ result = ma
    else
       * ma =  ^ ma /\ result = mb
     }
    
  let rec cfg inc_max_many [#"../inc_max_many.rs" 15 0 15 51] [@cfg:stackify] [@cfg:subregion_analysis] (a : uint32) (b : uint32) (k : uint32) : ()
    requires {[#"../inc_max_many.rs" 14 11 14 70] a <= (1000000 : uint32) /\ b <= (1000000 : uint32) /\ k <= (1000000 : uint32)}
    
   = [@vc:do_not_keep_trace] [@vc:sp]
  var _0 : ();
  var a : uint32 = a;
  var b : uint32 = b;
  var k : uint32 = k;
  var mc : borrowed uint32;
  var _6 : borrowed uint32;
  var _7 : borrowed uint32;
  var _8 : borrowed uint32;
  var _9 : borrowed uint32;
  var _13 : bool;
  {
    goto BB0
  }
  BB0 {
<<<<<<< HEAD
    [#"../inc_max_many.rs" 16 22 16 28] _7 <- Borrow.borrow_mut a;
    [#"../inc_max_many.rs" 16 22 16 28] a <-  ^ _7;
    [#"../inc_max_many.rs" 16 22 16 28] _6 <- Borrow.borrow_mut ( * _7);
    [#"../inc_max_many.rs" 16 22 16 28] _7 <- { _7 with current = ( ^ _6) };
    [#"../inc_max_many.rs" 16 30 16 36] _9 <- Borrow.borrow_mut b;
    [#"../inc_max_many.rs" 16 30 16 36] b <-  ^ _9;
    [#"../inc_max_many.rs" 16 30 16 36] _8 <- Borrow.borrow_mut ( * _9);
    [#"../inc_max_many.rs" 16 30 16 36] _9 <- { _9 with current = ( ^ _8) };
    [#"../inc_max_many.rs" 16 13 16 37] mc <- ([#"../inc_max_many.rs" 16 13 16 37] TakeMax0.take_max _6 _8);
    [#"../inc_max_many.rs" 1 0 1 0] _6 <- any borrowed uint32;
    [#"../inc_max_many.rs" 1 0 1 0] _8 <- any borrowed uint32;
    goto BB1
  }
  BB1 {
    assume { Resolve0.resolve _9 };
    assume { Resolve0.resolve _7 };
    [#"../inc_max_many.rs" 17 4 17 12] mc <- { mc with current = ([#"../inc_max_many.rs" 17 4 17 12]  * mc + ([#"../inc_max_many.rs" 17 11 17 12] k)) };
    assume { Resolve0.resolve mc };
    switch ([#"../inc_max_many.rs" 18 12 18 22] ([#"../inc_max_many.rs" 18 12 18 13] a) >= ([#"../inc_max_many.rs" 18 17 18 22] ([#"../inc_max_many.rs" 18 17 18 18] b) + ([#"../inc_max_many.rs" 18 21 18 22] k)))
=======
    _7 <- Borrow.borrow_mut a;
    a <-  ^ _7;
    _6 <- Borrow.borrow_mut ( * _7);
    _7 <- { _7 with current = ( ^ _6) };
    _9 <- Borrow.borrow_mut b;
    b <-  ^ _9;
    _8 <- Borrow.borrow_mut ( * _9);
    _9 <- { _9 with current = ( ^ _8) };
    mc <- ([#"../inc_max_many.rs" 16 13 16 37] take_max0 _6 _8);
    _6 <- any borrowed uint32;
    _8 <- any borrowed uint32;
    goto BB1
  }
  BB1 {
    assume { resolve0 _9 };
    assume { resolve0 _7 };
    mc <- { mc with current = ([#"../inc_max_many.rs" 17 4 17 12]  * mc + k) };
    assume { resolve0 mc };
    switch ([#"../inc_max_many.rs" 18 12 18 22] a >= ([#"../inc_max_many.rs" 18 17 18 22] b + k))
>>>>>>> 62b454c8
      | False -> goto BB3
      | True -> goto BB2
      end
  }
  BB2 {
    [#"../inc_max_many.rs" 18 12 18 36] _13 <- ([#"../inc_max_many.rs" 18 12 18 36] [#"../inc_max_many.rs" 18 12 18 36] true);
    goto BB4
  }
  BB3 {
    [#"../inc_max_many.rs" 18 12 18 36] _13 <- ([#"../inc_max_many.rs" 18 26 18 36] ([#"../inc_max_many.rs" 18 26 18 27] b) >= ([#"../inc_max_many.rs" 18 31 18 36] ([#"../inc_max_many.rs" 18 31 18 32] a) + ([#"../inc_max_many.rs" 18 35 18 36] k)));
    goto BB4
  }
  BB4 {
    switch ([#"../inc_max_many.rs" 18 4 18 37] not _13)
      | False -> goto BB6
      | True -> goto BB5
      end
  }
  BB5 {
    assert { [#"../inc_max_many.rs" 18 4 18 37] false };
    absurd
  }
  BB6 {
    [#"../inc_max_many.rs" 15 52 19 1] _0 <- ([#"../inc_max_many.rs" 15 52 19 1] ());
    return _0
  }
  
end<|MERGE_RESOLUTION|>--- conflicted
+++ resolved
@@ -26,37 +26,12 @@
     goto BB0
   }
   BB0 {
-    switch ([#"../inc_max_many.rs" 7 7 7 17] ([#"../inc_max_many.rs" 7 7 7 10]  * ma) >= ([#"../inc_max_many.rs" 7 14 7 17]  * mb))
+    switch ([#"../inc_max_many.rs" 7 7 7 17]  * ma >=  * mb)
       | False -> goto BB2
       | True -> goto BB1
       end
   }
   BB1 {
-<<<<<<< HEAD
-    assume { Resolve0.resolve mb };
-    [#"../inc_max_many.rs" 8 8 8 10] _9 <- Borrow.borrow_mut ( * ma);
-    [#"../inc_max_many.rs" 8 8 8 10] ma <- { ma with current = ( ^ _9) };
-    [#"../inc_max_many.rs" 8 8 8 10] _5 <- Borrow.borrow_mut ( * _9);
-    [#"../inc_max_many.rs" 8 8 8 10] _9 <- { _9 with current = ( ^ _5) };
-    assume { Resolve0.resolve _9 };
-    goto BB3
-  }
-  BB2 {
-    assume { Resolve0.resolve ma };
-    [#"../inc_max_many.rs" 10 8 10 10] _5 <- Borrow.borrow_mut ( * mb);
-    [#"../inc_max_many.rs" 10 8 10 10] mb <- { mb with current = ( ^ _5) };
-    goto BB3
-  }
-  BB3 {
-    [#"../inc_max_many.rs" 7 4 11 5] _3 <- Borrow.borrow_mut ( * _5);
-    [#"../inc_max_many.rs" 7 4 11 5] _5 <- { _5 with current = ( ^ _3) };
-    [#"../inc_max_many.rs" 7 4 11 5] _0 <- Borrow.borrow_mut ( * _3);
-    [#"../inc_max_many.rs" 7 4 11 5] _3 <- { _3 with current = ( ^ _0) };
-    assume { Resolve0.resolve _5 };
-    assume { Resolve0.resolve _3 };
-    assume { Resolve0.resolve mb };
-    assume { Resolve0.resolve ma };
-=======
     assume { resolve0 mb };
     _9 <- Borrow.borrow_mut ( * ma);
     ma <- { ma with current = ( ^ _9) };
@@ -80,7 +55,6 @@
     assume { resolve0 _3 };
     assume { resolve0 mb };
     assume { resolve0 ma };
->>>>>>> 62b454c8
     return _0
   }
   
@@ -119,27 +93,6 @@
     goto BB0
   }
   BB0 {
-<<<<<<< HEAD
-    [#"../inc_max_many.rs" 16 22 16 28] _7 <- Borrow.borrow_mut a;
-    [#"../inc_max_many.rs" 16 22 16 28] a <-  ^ _7;
-    [#"../inc_max_many.rs" 16 22 16 28] _6 <- Borrow.borrow_mut ( * _7);
-    [#"../inc_max_many.rs" 16 22 16 28] _7 <- { _7 with current = ( ^ _6) };
-    [#"../inc_max_many.rs" 16 30 16 36] _9 <- Borrow.borrow_mut b;
-    [#"../inc_max_many.rs" 16 30 16 36] b <-  ^ _9;
-    [#"../inc_max_many.rs" 16 30 16 36] _8 <- Borrow.borrow_mut ( * _9);
-    [#"../inc_max_many.rs" 16 30 16 36] _9 <- { _9 with current = ( ^ _8) };
-    [#"../inc_max_many.rs" 16 13 16 37] mc <- ([#"../inc_max_many.rs" 16 13 16 37] TakeMax0.take_max _6 _8);
-    [#"../inc_max_many.rs" 1 0 1 0] _6 <- any borrowed uint32;
-    [#"../inc_max_many.rs" 1 0 1 0] _8 <- any borrowed uint32;
-    goto BB1
-  }
-  BB1 {
-    assume { Resolve0.resolve _9 };
-    assume { Resolve0.resolve _7 };
-    [#"../inc_max_many.rs" 17 4 17 12] mc <- { mc with current = ([#"../inc_max_many.rs" 17 4 17 12]  * mc + ([#"../inc_max_many.rs" 17 11 17 12] k)) };
-    assume { Resolve0.resolve mc };
-    switch ([#"../inc_max_many.rs" 18 12 18 22] ([#"../inc_max_many.rs" 18 12 18 13] a) >= ([#"../inc_max_many.rs" 18 17 18 22] ([#"../inc_max_many.rs" 18 17 18 18] b) + ([#"../inc_max_many.rs" 18 21 18 22] k)))
-=======
     _7 <- Borrow.borrow_mut a;
     a <-  ^ _7;
     _6 <- Borrow.borrow_mut ( * _7);
@@ -159,17 +112,16 @@
     mc <- { mc with current = ([#"../inc_max_many.rs" 17 4 17 12]  * mc + k) };
     assume { resolve0 mc };
     switch ([#"../inc_max_many.rs" 18 12 18 22] a >= ([#"../inc_max_many.rs" 18 17 18 22] b + k))
->>>>>>> 62b454c8
       | False -> goto BB3
       | True -> goto BB2
       end
   }
   BB2 {
-    [#"../inc_max_many.rs" 18 12 18 36] _13 <- ([#"../inc_max_many.rs" 18 12 18 36] [#"../inc_max_many.rs" 18 12 18 36] true);
+    _13 <- ([#"../inc_max_many.rs" 18 12 18 36] [#"../inc_max_many.rs" 18 12 18 36] true);
     goto BB4
   }
   BB3 {
-    [#"../inc_max_many.rs" 18 12 18 36] _13 <- ([#"../inc_max_many.rs" 18 26 18 36] ([#"../inc_max_many.rs" 18 26 18 27] b) >= ([#"../inc_max_many.rs" 18 31 18 36] ([#"../inc_max_many.rs" 18 31 18 32] a) + ([#"../inc_max_many.rs" 18 35 18 36] k)));
+    _13 <- ([#"../inc_max_many.rs" 18 26 18 36] b >= ([#"../inc_max_many.rs" 18 31 18 36] a + k));
     goto BB4
   }
   BB4 {
@@ -179,11 +131,10 @@
       end
   }
   BB5 {
-    assert { [#"../inc_max_many.rs" 18 4 18 37] false };
     absurd
   }
   BB6 {
-    [#"../inc_max_many.rs" 15 52 19 1] _0 <- ([#"../inc_max_many.rs" 15 52 19 1] ());
+    _0 <- ([#"../inc_max_many.rs" 15 52 19 1] ());
     return _0
   }
   
