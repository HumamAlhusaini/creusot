
module DropPair_DropPair
  use prelude.UInt32
  use prelude.Int
  use prelude.Borrow
  predicate resolve1 (self : borrowed uint32) =
    [#"../../../../creusot-contracts/src/resolve.rs" 25 20 25 34]  ^ self =  * self
  val resolve1 (self : borrowed uint32) : bool
    ensures { result = resolve1 self }
    
  predicate resolve0 (self : (borrowed uint32, borrowed uint32)) =
    [#"../../../../creusot-contracts/src/resolve.rs" 16 8 16 60] resolve1 (let (a, _) = self in a) /\ resolve1 (let (_, a) = self in a)
  val resolve0 (self : (borrowed uint32, borrowed uint32)) : bool
    ensures { result = resolve0 self }
    
  let rec cfg drop_pair [#"../drop_pair.rs" 7 0 7 42] [@cfg:stackify] [@cfg:subregion_analysis] (_x : (borrowed uint32, borrowed uint32)) : ()
    ensures { [#"../drop_pair.rs" 4 10 4 22] resolve0 _x }
    ensures { [#"../drop_pair.rs" 5 10 5 24]  ^ (let (a, _) = _x in a) =  * (let (a, _) = _x in a) }
    ensures { [#"../drop_pair.rs" 6 10 6 24]  ^ (let (_, a) = _x in a) =  * (let (_, a) = _x in a) }
    
   = [@vc:do_not_keep_trace] [@vc:sp]
  var _0 : ();
  var _x : (borrowed uint32, borrowed uint32) = _x;
  {
    goto BB0
  }
  BB0 {
    assume { resolve0 _x };
    [#"../drop_pair.rs" 7 43 7 45] _0 <- ([#"../drop_pair.rs" 7 43 7 45] ());
    return _0
  }
  
end
module DropPair_DropPair2
  use prelude.UInt32
  use prelude.Int
  use prelude.Borrow
  predicate resolve1 (self : borrowed uint32) =
    [#"../../../../creusot-contracts/src/resolve.rs" 25 20 25 34]  ^ self =  * self
  val resolve1 (self : borrowed uint32) : bool
    ensures { result = resolve1 self }
    
  predicate resolve0 (self : (borrowed uint32, borrowed uint32)) =
    [#"../../../../creusot-contracts/src/resolve.rs" 16 8 16 60] resolve1 (let (a, _) = self in a) /\ resolve1 (let (_, a) = self in a)
  val resolve0 (self : (borrowed uint32, borrowed uint32)) : bool
    ensures { result = resolve0 self }
    
  let rec cfg drop_pair2 [#"../drop_pair.rs" 9 0 9 42] [@cfg:stackify] [@cfg:subregion_analysis] (x : (borrowed uint32, borrowed uint32)) : ()
    
   = [@vc:do_not_keep_trace] [@vc:sp]
  var _0 : ();
  var x : (borrowed uint32, borrowed uint32) = x;
  {
    goto BB0
  }
  BB0 {
    assume { resolve0 x };
    [#"../drop_pair.rs" 9 43 11 1] _0 <- ([#"../drop_pair.rs" 9 43 11 1] ());
    return _0
  }
  
end
module DropPair_Drop
  use prelude.UInt32
  use prelude.Int
  use prelude.Borrow
  predicate resolve0 (self : borrowed uint32) =
    [#"../../../../creusot-contracts/src/resolve.rs" 25 20 25 34]  ^ self =  * self
  val resolve0 (self : borrowed uint32) : bool
    ensures { result = resolve0 self }
    
  let rec cfg drop [#"../drop_pair.rs" 15 0 15 52] [@cfg:stackify] [@cfg:subregion_analysis] (_x : borrowed uint32) (y : borrowed uint32) : ()
    
   = [@vc:do_not_keep_trace] [@vc:sp]
  var _0 : ();
  var _x : borrowed uint32 = _x;
  var y : borrowed uint32 = y;
  var _3 : borrowed uint32;
  {
    goto BB0
  }
  BB0 {
    assume { resolve0 _x };
<<<<<<< HEAD
    [#"../drop_pair.rs" 16 9 16 10] _3 <- Borrow.borrow_mut ( * y);
    [#"../drop_pair.rs" 16 9 16 10] y <- { y with current = ( ^ _3) };
    [#"../drop_pair.rs" 16 4 16 10] _x <- ([#"../drop_pair.rs" 16 4 16 10] _3);
    [#"../drop_pair.rs" 16 4 16 10] _3 <- any borrowed uint32;
=======
    _3 <- Borrow.borrow_mut ( * y);
    y <- { y with current =  ^ _3 };
    _x <- _3;
    _3 <- any borrowed uint32;
>>>>>>> aa6c5257
    assume { resolve0 _x };
    [#"../drop_pair.rs" 15 53 17 1] _0 <- ([#"../drop_pair.rs" 15 53 17 1] ());
    assume { resolve0 y };
    return _0
  }
  
end<|MERGE_RESOLUTION|>--- conflicted
+++ resolved
@@ -26,7 +26,7 @@
   }
   BB0 {
     assume { resolve0 _x };
-    [#"../drop_pair.rs" 7 43 7 45] _0 <- ([#"../drop_pair.rs" 7 43 7 45] ());
+    _0 <- ([#"../drop_pair.rs" 7 43 7 45] ());
     return _0
   }
   
@@ -55,7 +55,7 @@
   }
   BB0 {
     assume { resolve0 x };
-    [#"../drop_pair.rs" 9 43 11 1] _0 <- ([#"../drop_pair.rs" 9 43 11 1] ());
+    _0 <- ([#"../drop_pair.rs" 9 43 11 1] ());
     return _0
   }
   
@@ -81,19 +81,12 @@
   }
   BB0 {
     assume { resolve0 _x };
-<<<<<<< HEAD
-    [#"../drop_pair.rs" 16 9 16 10] _3 <- Borrow.borrow_mut ( * y);
-    [#"../drop_pair.rs" 16 9 16 10] y <- { y with current = ( ^ _3) };
-    [#"../drop_pair.rs" 16 4 16 10] _x <- ([#"../drop_pair.rs" 16 4 16 10] _3);
-    [#"../drop_pair.rs" 16 4 16 10] _3 <- any borrowed uint32;
-=======
     _3 <- Borrow.borrow_mut ( * y);
     y <- { y with current =  ^ _3 };
     _x <- _3;
     _3 <- any borrowed uint32;
->>>>>>> aa6c5257
     assume { resolve0 _x };
-    [#"../drop_pair.rs" 15 53 17 1] _0 <- ([#"../drop_pair.rs" 15 53 17 1] ());
+    _0 <- ([#"../drop_pair.rs" 15 53 17 1] ());
     assume { resolve0 y };
     return _0
   }
