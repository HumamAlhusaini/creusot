--- conflicted
+++ resolved
@@ -25,15 +25,15 @@
     goto BB0
   }
   BB0 {
-    [#"../branch_borrow_2.rs" 4 16 4 18] a <- ([#"../branch_borrow_2.rs" 4 16 4 18] [#"../branch_borrow_2.rs" 4 16 4 18] (10 : int32));
-    [#"../branch_borrow_2.rs" 5 16 5 18] b <- ([#"../branch_borrow_2.rs" 5 16 5 18] [#"../branch_borrow_2.rs" 5 16 5 18] (10 : int32));
-    [#"../branch_borrow_2.rs" 6 16 6 18] c <- ([#"../branch_borrow_2.rs" 6 16 6 18] [#"../branch_borrow_2.rs" 6 16 6 18] (10 : int32));
-    [#"../branch_borrow_2.rs" 8 12 8 18] x <- Borrow.borrow_mut a;
-    [#"../branch_borrow_2.rs" 8 12 8 18] a <-  ^ x;
-    [#"../branch_borrow_2.rs" 9 12 9 18] y <- Borrow.borrow_mut b;
-    [#"../branch_borrow_2.rs" 9 12 9 18] b <-  ^ y;
-    [#"../branch_borrow_2.rs" 10 12 10 18] z <- Borrow.borrow_mut c;
-    [#"../branch_borrow_2.rs" 10 12 10 18] c <-  ^ z;
+    a <- ([#"../branch_borrow_2.rs" 4 16 4 18] [#"../branch_borrow_2.rs" 4 16 4 18] (10 : int32));
+    b <- ([#"../branch_borrow_2.rs" 5 16 5 18] [#"../branch_borrow_2.rs" 5 16 5 18] (10 : int32));
+    c <- ([#"../branch_borrow_2.rs" 6 16 6 18] [#"../branch_borrow_2.rs" 6 16 6 18] (10 : int32));
+    x <- Borrow.borrow_mut a;
+    a <-  ^ x;
+    y <- Borrow.borrow_mut b;
+    b <-  ^ y;
+    z <- Borrow.borrow_mut c;
+    c <-  ^ z;
     switch (([#"../branch_borrow_2.rs" 13 10 13 11] [#"../branch_borrow_2.rs" 13 10 13 11] (3 : int32)) = 1)
       | True -> goto BB1
       | False -> switch (([#"../branch_borrow_2.rs" 13 10 13 11] [#"../branch_borrow_2.rs" 13 10 13 11] (3 : int32)) = 2)
@@ -49,67 +49,48 @@
     goto BB5
   }
   BB3 {
-<<<<<<< HEAD
-    [#"../branch_borrow_2.rs" 23 12 23 18] z <- { z with current = ([#"../branch_borrow_2.rs" 23 12 23 18] [#"../branch_borrow_2.rs" 23 17 23 18] (8 : int32)) };
-    [#"../branch_borrow_2.rs" 24 16 24 17] _12 <- Borrow.borrow_mut ( * z);
-    [#"../branch_borrow_2.rs" 24 16 24 17] z <- { z with current = ( ^ _12) };
-    [#"../branch_borrow_2.rs" 24 12 24 17] w <- ([#"../branch_borrow_2.rs" 24 12 24 17] _12);
-    [#"../branch_borrow_2.rs" 24 12 24 17] _12 <- any borrowed int32;
-    [#"../branch_borrow_2.rs" 22 13 25 9] _8 <- ([#"../branch_borrow_2.rs" 22 13 25 9] ());
-=======
     z <- { z with current = ([#"../branch_borrow_2.rs" 23 17 23 18] [#"../branch_borrow_2.rs" 23 17 23 18] (8 : int32)) };
     _12 <- Borrow.borrow_mut ( * z);
     z <- { z with current =  ^ _12 };
     w <- _12;
     _12 <- any borrowed int32;
     _8 <- ([#"../branch_borrow_2.rs" 22 13 25 9] ());
->>>>>>> aa6c5257
     goto BB6
   }
   BB4 {
     assume { resolve0 z };
     assume { resolve0 y };
-    [#"../branch_borrow_2.rs" 15 12 15 18] x <- { x with current = ([#"../branch_borrow_2.rs" 15 12 15 18] [#"../branch_borrow_2.rs" 15 17 15 18] (6 : int32)) };
-    [#"../branch_borrow_2.rs" 16 12 16 17] w <- ([#"../branch_borrow_2.rs" 16 16 16 17] x);
-    [#"../branch_borrow_2.rs" 16 16 16 17] x <- any borrowed int32;
-    [#"../branch_borrow_2.rs" 14 13 17 9] _8 <- ([#"../branch_borrow_2.rs" 14 13 17 9] ());
+    x <- { x with current = ([#"../branch_borrow_2.rs" 15 17 15 18] [#"../branch_borrow_2.rs" 15 17 15 18] (6 : int32)) };
+    w <- x;
+    x <- any borrowed int32;
+    _8 <- ([#"../branch_borrow_2.rs" 14 13 17 9] ());
     goto BB6
   }
   BB5 {
     assume { resolve0 z };
-<<<<<<< HEAD
-    [#"../branch_borrow_2.rs" 19 12 19 18] y <- { y with current = ([#"../branch_borrow_2.rs" 19 12 19 18] [#"../branch_borrow_2.rs" 19 17 19 18] (7 : int32)) };
-    [#"../branch_borrow_2.rs" 20 16 20 17] _11 <- Borrow.borrow_mut ( * y);
-    [#"../branch_borrow_2.rs" 20 16 20 17] y <- { y with current = ( ^ _11) };
-    [#"../branch_borrow_2.rs" 20 12 20 17] w <- ([#"../branch_borrow_2.rs" 20 12 20 17] _11);
-    [#"../branch_borrow_2.rs" 20 12 20 17] _11 <- any borrowed int32;
-    [#"../branch_borrow_2.rs" 18 13 21 9] _8 <- ([#"../branch_borrow_2.rs" 18 13 21 9] ());
-=======
     y <- { y with current = ([#"../branch_borrow_2.rs" 19 17 19 18] [#"../branch_borrow_2.rs" 19 17 19 18] (7 : int32)) };
     _11 <- Borrow.borrow_mut ( * y);
     y <- { y with current =  ^ _11 };
     w <- _11;
     _11 <- any borrowed int32;
     _8 <- ([#"../branch_borrow_2.rs" 18 13 21 9] ());
->>>>>>> aa6c5257
     goto BB6
   }
   BB6 {
-    [#"../branch_borrow_2.rs" 28 4 28 10] w <- { w with current = ([#"../branch_borrow_2.rs" 28 4 28 10] [#"../branch_borrow_2.rs" 28 9 28 10] (5 : int32)) };
+    w <- { w with current = ([#"../branch_borrow_2.rs" 28 9 28 10] [#"../branch_borrow_2.rs" 28 9 28 10] (5 : int32)) };
     assume { resolve0 w };
     assume { resolve0 z };
     assume { resolve0 y };
-    switch ([#"../branch_borrow_2.rs" 30 4 30 19] not ([#"../branch_borrow_2.rs" 30 12 30 18] ([#"../branch_borrow_2.rs" 30 12 30 13] c) = ([#"../branch_borrow_2.rs" 30 17 30 18] [#"../branch_borrow_2.rs" 30 17 30 18] (5 : int32))))
+    switch ([#"../branch_borrow_2.rs" 30 4 30 19] not ([#"../branch_borrow_2.rs" 30 12 30 18] c = ([#"../branch_borrow_2.rs" 30 17 30 18] [#"../branch_borrow_2.rs" 30 17 30 18] (5 : int32))))
       | False -> goto BB8
       | True -> goto BB7
       end
   }
   BB7 {
-    assert { [#"../branch_borrow_2.rs" 30 4 30 19] false };
     absurd
   }
   BB8 {
-    [#"../branch_borrow_2.rs" 3 11 31 1] _0 <- ([#"../branch_borrow_2.rs" 3 11 31 1] ());
+    _0 <- ([#"../branch_borrow_2.rs" 3 11 31 1] ());
     return _0
   }
   BB10 {
@@ -174,15 +155,6 @@
     goto BB0
   }
   BB0 {
-<<<<<<< HEAD
-    [#"../branch_borrow_2.rs" 36 16 36 37] a <- ([#"../branch_borrow_2.rs" 36 16 36 37] ([#"../branch_borrow_2.rs" 36 17 36 26] BranchBorrow2_MyInt_Type.C_MyInt ([#"../branch_borrow_2.rs" 36 23 36 25] [#"../branch_borrow_2.rs" 36 23 36 25] (10 : usize)), [#"../branch_borrow_2.rs" 36 28 36 36] BranchBorrow2_MyInt_Type.C_MyInt ([#"../branch_borrow_2.rs" 36 34 36 35] [#"../branch_borrow_2.rs" 36 34 36 35] (5 : usize))));
-    [#"../branch_borrow_2.rs" 37 12 37 18] b <- Borrow.borrow_mut a;
-    [#"../branch_borrow_2.rs" 37 12 37 18] a <-  ^ b;
-    [#"../branch_borrow_2.rs" 39 12 39 20] c <- Borrow.borrow_mut (let (_, a) =  * b in a);
-    [#"../branch_borrow_2.rs" 39 12 39 20] b <- { b with current = (let (a, b) =  * b in (a,  ^ c)) };
-    [#"../branch_borrow_2.rs" 40 12 40 20] d <- Borrow.borrow_mut (let (a, _) =  * b in a);
-    [#"../branch_borrow_2.rs" 40 12 40 20] b <- { b with current = (let (a, b) =  * b in ( ^ d, b)) };
-=======
     a <- ([#"../branch_borrow_2.rs" 36 16 36 37] (([#"../branch_borrow_2.rs" 36 17 36 26] BranchBorrow2_MyInt_Type.C_MyInt ([#"../branch_borrow_2.rs" 36 23 36 25] [#"../branch_borrow_2.rs" 36 23 36 25] (10 : usize))), ([#"../branch_borrow_2.rs" 36 28 36 36] BranchBorrow2_MyInt_Type.C_MyInt ([#"../branch_borrow_2.rs" 36 34 36 35] [#"../branch_borrow_2.rs" 36 34 36 35] (5 : usize)))));
     b <- Borrow.borrow_mut a;
     a <-  ^ b;
@@ -190,12 +162,11 @@
     b <- { b with current = (let (x0, x1) =  * b in (x0,  ^ c)) };
     d <- Borrow.borrow_mut (let (a, _) =  * b in a);
     b <- { b with current = (let (x0, x1) =  * b in ( ^ d, x1)) };
->>>>>>> aa6c5257
     assume { resolve0 c };
     assume { resolve0 d };
     assume { resolve1 b };
     assume { resolve2 a };
-    [#"../branch_borrow_2.rs" 35 11 43 1] _0 <- ([#"../branch_borrow_2.rs" 35 11 43 1] ());
+    _0 <- ([#"../branch_borrow_2.rs" 35 11 43 1] ());
     return _0
   }
   
@@ -223,12 +194,12 @@
     goto BB0
   }
   BB0 {
-    [#"../branch_borrow_2.rs" 46 16 46 18] a <- ([#"../branch_borrow_2.rs" 46 16 46 18] [#"../branch_borrow_2.rs" 46 16 46 18] (10 : int32));
-    [#"../branch_borrow_2.rs" 47 16 47 18] b <- ([#"../branch_borrow_2.rs" 47 16 47 18] [#"../branch_borrow_2.rs" 47 16 47 18] (10 : int32));
-    [#"../branch_borrow_2.rs" 49 12 49 18] x <- Borrow.borrow_mut a;
-    [#"../branch_borrow_2.rs" 49 12 49 18] a <-  ^ x;
-    [#"../branch_borrow_2.rs" 50 12 50 18] y <- Borrow.borrow_mut b;
-    [#"../branch_borrow_2.rs" 50 12 50 18] b <-  ^ y;
+    a <- ([#"../branch_borrow_2.rs" 46 16 46 18] [#"../branch_borrow_2.rs" 46 16 46 18] (10 : int32));
+    b <- ([#"../branch_borrow_2.rs" 47 16 47 18] [#"../branch_borrow_2.rs" 47 16 47 18] (10 : int32));
+    x <- Borrow.borrow_mut a;
+    a <-  ^ x;
+    y <- Borrow.borrow_mut b;
+    b <-  ^ y;
     switch ([#"../branch_borrow_2.rs" 52 7 52 11] [#"../branch_borrow_2.rs" 52 7 52 11] true)
       | False -> goto BB2
       | True -> goto BB1
@@ -236,34 +207,25 @@
   }
   BB1 {
     assume { resolve0 y };
-    [#"../branch_borrow_2.rs" 53 8 53 14] x <- { x with current = ([#"../branch_borrow_2.rs" 53 8 53 14] [#"../branch_borrow_2.rs" 53 13 53 14] (5 : int32)) };
-    [#"../branch_borrow_2.rs" 54 8 54 13] w <- ([#"../branch_borrow_2.rs" 54 12 54 13] x);
-    [#"../branch_borrow_2.rs" 54 12 54 13] x <- any borrowed int32;
-    [#"../branch_borrow_2.rs" 52 12 55 5] _6 <- ([#"../branch_borrow_2.rs" 52 12 55 5] ());
+    x <- { x with current = ([#"../branch_borrow_2.rs" 53 13 53 14] [#"../branch_borrow_2.rs" 53 13 53 14] (5 : int32)) };
+    w <- x;
+    x <- any borrowed int32;
+    _6 <- ([#"../branch_borrow_2.rs" 52 12 55 5] ());
     goto BB3
   }
   BB2 {
     assume { resolve0 x };
-<<<<<<< HEAD
-    [#"../branch_borrow_2.rs" 56 8 56 14] y <- { y with current = ([#"../branch_borrow_2.rs" 56 8 56 14] [#"../branch_borrow_2.rs" 56 13 56 14] (6 : int32)) };
-    [#"../branch_borrow_2.rs" 57 12 57 13] _9 <- Borrow.borrow_mut ( * y);
-    [#"../branch_borrow_2.rs" 57 12 57 13] y <- { y with current = ( ^ _9) };
-    [#"../branch_borrow_2.rs" 57 8 57 13] w <- ([#"../branch_borrow_2.rs" 57 8 57 13] _9);
-    [#"../branch_borrow_2.rs" 57 8 57 13] _9 <- any borrowed int32;
-    [#"../branch_borrow_2.rs" 55 11 60 5] _6 <- ([#"../branch_borrow_2.rs" 55 11 60 5] ());
-=======
     y <- { y with current = ([#"../branch_borrow_2.rs" 56 13 56 14] [#"../branch_borrow_2.rs" 56 13 56 14] (6 : int32)) };
     _9 <- Borrow.borrow_mut ( * y);
     y <- { y with current =  ^ _9 };
     w <- _9;
     _9 <- any borrowed int32;
     _6 <- ([#"../branch_borrow_2.rs" 55 11 60 5] ());
->>>>>>> aa6c5257
     goto BB3
   }
   BB3 {
     assume { resolve0 w };
-    [#"../branch_borrow_2.rs" 45 11 68 1] _0 <- ([#"../branch_borrow_2.rs" 45 11 68 1] ());
+    _0 <- ([#"../branch_borrow_2.rs" 45 11 68 1] ());
     assume { resolve0 y };
     return _0
   }
