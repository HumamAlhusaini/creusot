<?xml version="1.0" encoding="UTF-8"?>
<!DOCTYPE why3session PUBLIC "-//Why3//proof session v5//EN"
"https://www.why3.org/why3session.dtd">
<why3session shape_version="6">
<<<<<<< HEAD
<prover id="0" name="CVC5" version="1.0.5" timelimit="1" steplimit="0" memlimit="1000"/>
<prover id="1" name="Alt-Ergo" version="2.6.0" timelimit="1" steplimit="0" memlimit="1000"/>
<prover id="2" name="Z3" version="4.12.4" timelimit="5" steplimit="0" memlimit="1000"/>
<prover id="3" name="CVC4" version="1.8" timelimit="5" steplimit="0" memlimit="1000"/>
<file format="coma" proved="true">
<path name=".."/><path name="bdd.coma"/>
<theory name="M_bdd__hashmap__qyi11648407051195780326__hash__refines" proved="true">
 <goal name="refines" proved="true">
 <proof prover="1" timelimit="5"><result status="valid" time="0.035533" steps="0"/></proof>
 </goal>
</theory>
<theory name="M_bdd__hashmap__qyi11648407051195780326__hash" proved="true">
 <goal name="vc_hash&#39;0" proved="true">
 <proof prover="0"><result status="valid" time="0.218532" steps="23311"/></proof>
 </goal>
</theory>
<theory name="M_bdd__qyi2024536649982164874__assert_receiver_is_total_eq__refines" proved="true">
 <goal name="refines" proved="true">
 <proof prover="1" timelimit="5"><result status="valid" time="0.034180" steps="0"/></proof>
 </goal>
</theory>
<theory name="M_bdd__qyi4854841669736991510__eq__refines" proved="true">
 <goal name="refines" proved="true">
 <proof prover="0" timelimit="5"><result status="valid" time="0.041198" steps="205"/></proof>
 </goal>
</theory>
<theory name="M_bdd__qyi4854841669736991510__eq" proved="true">
 <goal name="vc_eq&#39;0" proved="true">
 <proof prover="1"><result status="valid" time="0.046294" steps="678"/></proof>
 </goal>
</theory>
<theory name="M_bdd__qyi17981791245757283426__clone__refines" proved="true">
 <goal name="refines" proved="true">
 <proof prover="2"><result status="valid" time="0.044073" steps="1305"/></proof>
 </goal>
</theory>
<theory name="M_bdd__qyi17981791245757283426__clone" proved="true">
 <goal name="vc_clone&#39;0" proved="true">
 <proof prover="1"><result status="valid" time="0.018112" steps="81"/></proof>
 </goal>
</theory>
<theory name="M_bdd__qyi1284786238026687571__assert_receiver_is_total_eq__refines" proved="true">
 <goal name="refines" proved="true">
 <proof prover="3"><result status="valid" time="0.040188" steps="20"/></proof>
 </goal>
</theory>
<theory name="M_bdd__qyi2820858787824331484__clone__refines" proved="true">
 <goal name="refines" proved="true">
 <proof prover="0" timelimit="5"><result status="valid" time="0.036776" steps="451"/></proof>
 </goal>
</theory>
<theory name="M_bdd__qyi699402059438633899__hash__refines" proved="true">
 <goal name="refines" proved="true">
 <proof prover="1" timelimit="5"><result status="valid" time="0.032414" steps="9"/></proof>
=======
<prover id="0" name="CVC5" version="1.0.5" timelimit="3" steplimit="0" memlimit="2000"/>
<prover id="1" name="Alt-Ergo" version="2.6.0" timelimit="3" steplimit="0" memlimit="2000"/>
<prover id="2" name="Z3" version="4.12.4" timelimit="0.5" steplimit="0" memlimit="1000"/>
<file format="coma" proved="true">
<path name=".."/><path name="bdd.coma"/>
<theory name="M_bdd__hashmap__qyi11648407051195780326" proved="true">
 <goal name="hash_refn" proved="true">
 <proof prover="2"><result status="valid" time="0.020725" steps="564"/></proof>
 </goal>
</theory>
<theory name="M_bdd__hashmap__qyi11648407051195780326__hash" proved="true">
 <goal name="vc_hash" proved="true">
 <transf name="split_vc" proved="true" >
  <goal name="vc_hash.0" expl="precondition" proved="true">
  <proof prover="2"><result status="valid" time="0.027918" steps="13015"/></proof>
  </goal>
  <goal name="vc_hash.1" expl="precondition" proved="true">
  <proof prover="2"><result status="valid" time="0.031590" steps="13297"/></proof>
  </goal>
  <goal name="vc_hash.2" expl="postcondition" proved="true">
  <proof prover="1"><result status="valid" time="1.339397" steps="8306"/></proof>
  </goal>
 </transf>
 </goal>
</theory>
<theory name="M_bdd__qyi2024536649982164874" proved="true">
 <goal name="assert_receiver_is_total_eq_refn" proved="true">
 <proof prover="2"><result status="valid" time="0.021154" steps="6"/></proof>
 </goal>
</theory>
<theory name="M_bdd__qyi4854841669736991510__eq" proved="true">
 <goal name="vc_eq" proved="true">
 <proof prover="2"><result status="valid" time="0.031901" steps="14326"/></proof>
 </goal>
</theory>
<theory name="M_bdd__qyi4854841669736991510" proved="true">
 <goal name="eq_refn" proved="true">
 <proof prover="2"><result status="valid" time="0.017968" steps="98"/></proof>
 </goal>
</theory>
<theory name="M_bdd__qyi17981791245757283426__clone" proved="true">
 <goal name="vc_clone&#39;" proved="true">
 <proof prover="2"><result status="valid" time="0.030009" steps="3348"/></proof>
 </goal>
</theory>
<theory name="M_bdd__qyi17981791245757283426" proved="true">
 <goal name="clone&#39;_refn" proved="true">
 <proof prover="2"><result status="valid" time="0.025618" steps="1305"/></proof>
 </goal>
</theory>
<theory name="M_bdd__qyi1284786238026687571" proved="true">
 <goal name="assert_receiver_is_total_eq_refn" proved="true">
 <proof prover="2"><result status="valid" time="0.013873" steps="6"/></proof>
 </goal>
</theory>
<theory name="M_bdd__qyi2820858787824331484" proved="true">
 <goal name="clone&#39;_refn" proved="true">
 <proof prover="2"><result status="valid" time="0.018750" steps="1319"/></proof>
 </goal>
</theory>
<theory name="M_bdd__qyi699402059438633899" proved="true">
 <goal name="hash_refn" proved="true">
 <proof prover="2"><result status="valid" time="0.025473" steps="879"/></proof>
>>>>>>> 2c8506fb
 </goal>
</theory>
<theory name="M_bdd__qyi699402059438633899__hash" proved="true">
 <goal name="vc_hash&#39;0" proved="true">
 <transf name="split_vc" proved="true" >
<<<<<<< HEAD
  <goal name="vc_hash&#39;0.0" expl="postcondition" proved="true">
  <proof prover="1"><result status="valid" time="0.021765" steps="88"/></proof>
  </goal>
  <goal name="vc_hash&#39;0.1" expl="postcondition" proved="true">
  <proof prover="1"><result status="valid" time="0.021436" steps="88"/></proof>
  </goal>
  <goal name="vc_hash&#39;0.2" expl="postcondition" proved="true">
  <proof prover="0"><result status="valid" time="1.359651" steps="71068"/></proof>
  </goal>
  <goal name="vc_hash&#39;0.3" proved="true">
  <proof prover="1"><result status="valid" time="0.014978" steps="11"/></proof>
  </goal>
  <goal name="vc_hash&#39;0.4" proved="true">
  <proof prover="1"><result status="valid" time="0.014491" steps="9"/></proof>
  </goal>
  <goal name="vc_hash&#39;0.5" proved="true">
  <proof prover="1"><result status="valid" time="0.014567" steps="7"/></proof>
=======
  <goal name="vc_hash.0" expl="postcondition" proved="true">
  <proof prover="2"><result status="valid" time="0.029542" steps="2748"/></proof>
  </goal>
  <goal name="vc_hash.1" expl="postcondition" proved="true">
  <proof prover="2"><result status="valid" time="0.023976" steps="2784"/></proof>
  </goal>
  <goal name="vc_hash.2" expl="postcondition" proved="true">
  <transf name="inline_goal" proved="true" >
   <goal name="vc_hash.2.0" expl="postcondition" proved="true">
   <transf name="split_all_full" proved="true" >
    <goal name="vc_hash.2.0.0" expl="postcondition" proved="true">
    <proof prover="0" timelimit="6" memlimit="4000"><result status="valid" time="2.448764" steps="80210"/></proof>
    </goal>
   </transf>
   </goal>
  </transf>
  </goal>
  <goal name="vc_hash.3" proved="true">
  <proof prover="1"><result status="valid" time="0.028072" steps="11"/></proof>
  </goal>
  <goal name="vc_hash.4" proved="true">
  <proof prover="1"><result status="valid" time="0.032189" steps="9"/></proof>
  </goal>
  <goal name="vc_hash.5" proved="true">
  <proof prover="1"><result status="valid" time="0.031243" steps="7"/></proof>
>>>>>>> 2c8506fb
  </goal>
 </transf>
 </goal>
</theory>
<<<<<<< HEAD
<theory name="M_bdd__qyi14323183011761258016__hash__refines" proved="true">
 <goal name="refines" proved="true">
 <proof prover="2"><result status="valid" time="0.031977" steps="98"/></proof>
 </goal>
</theory>
<theory name="M_bdd__qyi14323183011761258016__hash" proved="true">
 <goal name="vc_hash&#39;0" proved="true">
 <proof prover="1"><result status="valid" time="0.014282" steps="5"/></proof>
 </goal>
</theory>
<theory name="M_bdd__qyi2581120635339165136__eq__refines" proved="true">
 <goal name="refines" proved="true">
 <proof prover="1" timelimit="5"><result status="valid" time="0.033577" steps="5"/></proof>
 </goal>
</theory>
<theory name="M_bdd__qyi2581120635339165136__eq" proved="true">
 <goal name="vc_eq&#39;0" proved="true">
 <proof prover="1"><result status="valid" time="0.016276" steps="7"/></proof>
 </goal>
</theory>
<theory name="M_bdd__qyi13535665294507397779__size" proved="true">
 <goal name="vc_size&#39;0" proved="true">
 <proof prover="1"><result status="valid" time="0.014496" steps="11"/></proof>
 </goal>
</theory>
<theory name="M_bdd__qyi11078426090797403070__grows_is_valid_bdd" proved="true">
 <goal name="vc_grows_is_valid_bdd&#39;0" proved="true">
 <proof prover="1"><result status="valid" time="0.017347" steps="25"/></proof>
 </goal>
</theory>
<theory name="M_bdd__qyi11078426090797403070__grows_trans" proved="true">
 <goal name="vc_grows_trans&#39;0" proved="true">
 <proof prover="1"><result status="valid" time="0.020239" steps="76"/></proof>
 </goal>
</theory>
<theory name="M_bdd__qyi11078426090797403070__set_irrelevent_var" proved="true">
 <goal name="vc_set_irrelevent_var&#39;0" proved="true">
 <proof prover="1"><result status="valid" time="0.134350" steps="1532"/></proof>
=======
<theory name="M_bdd__qyi14323183011761258016" proved="true">
 <goal name="hash_refn" proved="true">
 <proof prover="2"><result status="valid" time="0.018190" steps="101"/></proof>
 </goal>
</theory>
<theory name="M_bdd__qyi14323183011761258016__hash" proved="true">
 <goal name="vc_hash" proved="true">
 <proof prover="2"><result status="valid" time="0.025500" steps="190"/></proof>
 </goal>
</theory>
<theory name="M_bdd__qyi2581120635339165136" proved="true">
 <goal name="eq_refn" proved="true">
 <proof prover="2"><result status="valid" time="0.026349" steps="101"/></proof>
 </goal>
</theory>
<theory name="M_bdd__qyi2581120635339165136__eq" proved="true">
 <goal name="vc_eq" proved="true">
 <proof prover="2"><result status="valid" time="0.016542" steps="618"/></proof>
 </goal>
</theory>
<theory name="M_bdd__qyi13535665294507397779__size" proved="true">
 <goal name="vc_size" proved="true">
 <proof prover="2"><result status="valid" time="0.024597" steps="1577"/></proof>
 </goal>
</theory>
<theory name="M_bdd__qyi11078426090797403070__grows_is_valid_bdd" proved="true">
 <goal name="vc_grows_is_valid_bdd" proved="true">
 <proof prover="2"><result status="valid" time="0.037450" steps="16838"/></proof>
 </goal>
</theory>
<theory name="M_bdd__qyi11078426090797403070__grows_trans" proved="true">
 <goal name="vc_grows_trans" proved="true">
 <transf name="split_vc" proved="true" >
  <goal name="vc_grows_trans.0" proved="true">
  <proof prover="1"><result status="valid" time="0.048686" steps="96"/></proof>
  </goal>
 </transf>
 </goal>
</theory>
<theory name="M_bdd__qyi11078426090797403070__set_irrelevent_var" proved="true">
 <goal name="vc_set_irrelevent_var" proved="true">
 <transf name="split_vc" proved="true" >
  <goal name="vc_set_irrelevent_var.0" proved="true">
  <proof prover="2"><result status="valid" time="0.040410" steps="43173"/></proof>
  </goal>
  <goal name="vc_set_irrelevent_var.1" proved="true">
  <proof prover="2"><result status="valid" time="0.040665" steps="42225"/></proof>
  </goal>
  <goal name="vc_set_irrelevent_var.2" proved="true">
  <proof prover="2"><result status="valid" time="0.028705" steps="3506"/></proof>
  </goal>
  <goal name="vc_set_irrelevent_var.3" proved="true">
  <proof prover="2"><result status="valid" time="0.041185" steps="42065"/></proof>
  </goal>
  <goal name="vc_set_irrelevent_var.4" proved="true">
  <proof prover="2"><result status="valid" time="0.034921" steps="41109"/></proof>
  </goal>
  <goal name="vc_set_irrelevent_var.5" proved="true">
  <proof prover="2"><result status="valid" time="0.024608" steps="3394"/></proof>
  </goal>
  <goal name="vc_set_irrelevent_var.6" proved="true">
  <proof prover="2"><result status="valid" time="0.057953" steps="63644"/></proof>
  </goal>
  <goal name="vc_set_irrelevent_var.7" proved="true">
  <proof prover="1"><result status="valid" time="0.041042" steps="57"/></proof>
  </goal>
 </transf>
>>>>>>> 2c8506fb
 </goal>
</theory>
<theory name="M_bdd__qyi11078426090797403070__discr_valuation" proved="true">
 <goal name="vc_discr_valuation&#39;0" proved="true">
 <transf name="split_vc" proved="true" >
<<<<<<< HEAD
  <goal name="vc_discr_valuation&#39;0.0" proved="true">
  <proof prover="1"><result status="valid" time="0.022611" steps="24"/></proof>
  </goal>
  <goal name="vc_discr_valuation&#39;0.1" proved="true">
  <proof prover="1"><result status="valid" time="0.015837" steps="24"/></proof>
  </goal>
  <goal name="vc_discr_valuation&#39;0.2" proved="true">
  <proof prover="1"><result status="valid" time="0.067352" steps="405"/></proof>
  </goal>
  <goal name="vc_discr_valuation&#39;0.3" proved="true">
  <proof prover="1"><result status="valid" time="0.019049" steps="26"/></proof>
  </goal>
  <goal name="vc_discr_valuation&#39;0.4" proved="true">
  <proof prover="1"><result status="valid" time="0.019618" steps="38"/></proof>
  </goal>
  <goal name="vc_discr_valuation&#39;0.5" proved="true">
  <proof prover="1"><result status="valid" time="0.019375" steps="65"/></proof>
  </goal>
  <goal name="vc_discr_valuation&#39;0.6" proved="true">
  <proof prover="1"><result status="valid" time="0.072583" steps="484"/></proof>
  </goal>
  <goal name="vc_discr_valuation&#39;0.7" proved="true">
  <proof prover="1"><result status="valid" time="0.044940" steps="394"/></proof>
  </goal>
  <goal name="vc_discr_valuation&#39;0.8" proved="true">
  <proof prover="1"><result status="valid" time="0.016998" steps="26"/></proof>
  </goal>
  <goal name="vc_discr_valuation&#39;0.9" proved="true">
  <proof prover="1"><result status="valid" time="0.059351" steps="469"/></proof>
  </goal>
  <goal name="vc_discr_valuation&#39;0.10" proved="true">
  <proof prover="1"><result status="valid" time="0.021464" steps="28"/></proof>
  </goal>
  <goal name="vc_discr_valuation&#39;0.11" proved="true">
  <proof prover="1"><result status="valid" time="0.023738" steps="43"/></proof>
  </goal>
  <goal name="vc_discr_valuation&#39;0.12" proved="true">
  <proof prover="1"><result status="valid" time="0.021228" steps="39"/></proof>
  </goal>
  <goal name="vc_discr_valuation&#39;0.13" proved="true">
  <proof prover="1"><result status="valid" time="0.068590" steps="595"/></proof>
  </goal>
  <goal name="vc_discr_valuation&#39;0.14" proved="true">
  <proof prover="1"><result status="valid" time="0.037665" steps="314"/></proof>
  </goal>
  <goal name="vc_discr_valuation&#39;0.15" proved="true">
  <proof prover="1"><result status="valid" time="0.020720" steps="26"/></proof>
  </goal>
  <goal name="vc_discr_valuation&#39;0.16" proved="true">
  <proof prover="1"><result status="valid" time="0.070307" steps="407"/></proof>
  </goal>
  <goal name="vc_discr_valuation&#39;0.17" proved="true">
  <proof prover="1"><result status="valid" time="0.017729" steps="28"/></proof>
  </goal>
  <goal name="vc_discr_valuation&#39;0.18" proved="true">
  <proof prover="1"><result status="valid" time="0.020366" steps="28"/></proof>
  </goal>
  <goal name="vc_discr_valuation&#39;0.19" proved="true">
  <proof prover="1"><result status="valid" time="0.019838" steps="39"/></proof>
  </goal>
  <goal name="vc_discr_valuation&#39;0.20" proved="true">
  <proof prover="1"><result status="valid" time="0.024892" steps="68"/></proof>
  </goal>
  <goal name="vc_discr_valuation&#39;0.21" proved="true">
  <proof prover="1"><result status="valid" time="0.058646" steps="496"/></proof>
  </goal>
  <goal name="vc_discr_valuation&#39;0.22" proved="true">
  <proof prover="1"><result status="valid" time="0.052963" steps="398"/></proof>
  </goal>
  <goal name="vc_discr_valuation&#39;0.23" proved="true">
  <proof prover="1"><result status="valid" time="0.072341" steps="472"/></proof>
  </goal>
  <goal name="vc_discr_valuation&#39;0.24" proved="true">
  <proof prover="1"><result status="valid" time="0.016915" steps="30"/></proof>
  </goal>
  <goal name="vc_discr_valuation&#39;0.25" proved="true">
  <proof prover="1"><result status="valid" time="0.016954" steps="30"/></proof>
  </goal>
  <goal name="vc_discr_valuation&#39;0.26" proved="true">
  <proof prover="1"><result status="valid" time="0.020156" steps="44"/></proof>
  </goal>
  <goal name="vc_discr_valuation&#39;0.27" proved="true">
  <proof prover="1"><result status="valid" time="0.022553" steps="40"/></proof>
  </goal>
  <goal name="vc_discr_valuation&#39;0.28" proved="true">
  <proof prover="1"><result status="valid" time="0.028188" steps="533"/></proof>
  </goal>
  <goal name="vc_discr_valuation&#39;0.29" proved="true">
  <proof prover="1"><result status="valid" time="0.061679" steps="322"/></proof>
  </goal>
  <goal name="vc_discr_valuation&#39;0.30" proved="true">
  <proof prover="1"><result status="valid" time="0.019102" steps="28"/></proof>
  </goal>
  <goal name="vc_discr_valuation&#39;0.31" proved="true">
  <proof prover="1"><result status="valid" time="0.056665" steps="457"/></proof>
  </goal>
  <goal name="vc_discr_valuation&#39;0.32" proved="true">
  <proof prover="1"><result status="valid" time="0.051714" steps="611"/></proof>
  </goal>
  <goal name="vc_discr_valuation&#39;0.33" proved="true">
  <proof prover="1"><result status="valid" time="0.016999" steps="32"/></proof>
  </goal>
  <goal name="vc_discr_valuation&#39;0.34" proved="true">
  <proof prover="1"><result status="valid" time="0.018056" steps="54"/></proof>
  </goal>
  <goal name="vc_discr_valuation&#39;0.35" proved="true">
  <proof prover="1"><result status="valid" time="0.025115" steps="118"/></proof>
  </goal>
  <goal name="vc_discr_valuation&#39;0.36" proved="true">
  <proof prover="1"><result status="valid" time="0.060429" steps="605"/></proof>
  </goal>
  <goal name="vc_discr_valuation&#39;0.37" proved="true">
  <proof prover="1"><result status="valid" time="0.022226" steps="133"/></proof>
  </goal>
  <goal name="vc_discr_valuation&#39;0.38" proved="true">
  <proof prover="1"><result status="valid" time="0.059164" steps="502"/></proof>
  </goal>
  <goal name="vc_discr_valuation&#39;0.39" proved="true">
  <proof prover="1"><result status="valid" time="0.054917" steps="657"/></proof>
  </goal>
  <goal name="vc_discr_valuation&#39;0.40" proved="true">
  <proof prover="1"><result status="valid" time="0.017501" steps="34"/></proof>
  </goal>
  <goal name="vc_discr_valuation&#39;0.41" proved="true">
  <proof prover="1"><result status="valid" time="0.017914" steps="58"/></proof>
  </goal>
  <goal name="vc_discr_valuation&#39;0.42" proved="true">
  <proof prover="1"><result status="valid" time="0.027751" steps="106"/></proof>
  </goal>
  <goal name="vc_discr_valuation&#39;0.43" proved="true">
  <proof prover="1"><result status="valid" time="0.041176" steps="690"/></proof>
  </goal>
  <goal name="vc_discr_valuation&#39;0.44" proved="true">
  <proof prover="1"><result status="valid" time="0.077308" steps="180"/></proof>
  </goal>
  <goal name="vc_discr_valuation&#39;0.45" proved="true">
  <proof prover="1"><result status="valid" time="0.064294" steps="574"/></proof>
=======
  <goal name="vc_discr_valuation.0" proved="true">
  <proof prover="2"><result status="valid" time="0.028214" steps="3658"/></proof>
  </goal>
  <goal name="vc_discr_valuation.1" proved="true">
  <proof prover="2"><result status="valid" time="0.029662" steps="3665"/></proof>
  </goal>
  <goal name="vc_discr_valuation.2" proved="true">
  <proof prover="2"><result status="valid" time="0.039750" steps="44594"/></proof>
  </goal>
  <goal name="vc_discr_valuation.3" proved="true">
  <proof prover="2"><result status="valid" time="0.026426" steps="3675"/></proof>
  </goal>
  <goal name="vc_discr_valuation.4" proved="true">
  <proof prover="2"><result status="valid" time="0.036245" steps="42237"/></proof>
  </goal>
  <goal name="vc_discr_valuation.5" proved="true">
  <proof prover="2"><result status="valid" time="0.036163" steps="42068"/></proof>
  </goal>
  <goal name="vc_discr_valuation.6" proved="true">
  <proof prover="2"><result status="valid" time="0.050957" steps="73575"/></proof>
  </goal>
  <goal name="vc_discr_valuation.7" proved="true">
  <proof prover="2"><result status="valid" time="0.043334" steps="43128"/></proof>
  </goal>
  <goal name="vc_discr_valuation.8" proved="true">
  <proof prover="2"><result status="valid" time="0.027290" steps="3661"/></proof>
  </goal>
  <goal name="vc_discr_valuation.9" proved="true">
  <proof prover="2"><result status="valid" time="0.041952" steps="44470"/></proof>
  </goal>
  <goal name="vc_discr_valuation.10" proved="true">
  <proof prover="2"><result status="valid" time="0.028768" steps="3671"/></proof>
  </goal>
  <goal name="vc_discr_valuation.11" proved="true">
  <proof prover="2"><result status="valid" time="0.037469" steps="41942"/></proof>
  </goal>
  <goal name="vc_discr_valuation.12" proved="true">
  <proof prover="2"><result status="valid" time="0.039811" steps="41950"/></proof>
  </goal>
  <goal name="vc_discr_valuation.13" proved="true">
  <proof prover="2"><result status="valid" time="0.051434" steps="74725"/></proof>
  </goal>
  <goal name="vc_discr_valuation.14" proved="true">
  <proof prover="2"><result status="valid" time="0.061355" steps="82502"/></proof>
  </goal>
  <goal name="vc_discr_valuation.15" proved="true">
  <proof prover="2"><result status="valid" time="0.031265" steps="10094"/></proof>
  </goal>
  <goal name="vc_discr_valuation.16" proved="true">
  <proof prover="2"><result status="valid" time="0.033289" steps="44777"/></proof>
  </goal>
  <goal name="vc_discr_valuation.17" proved="true">
  <proof prover="2"><result status="valid" time="0.025079" steps="3691"/></proof>
  </goal>
  <goal name="vc_discr_valuation.18" proved="true">
  <proof prover="2"><result status="valid" time="0.025346" steps="3696"/></proof>
  </goal>
  <goal name="vc_discr_valuation.19" proved="true">
  <proof prover="2"><result status="valid" time="0.035976" steps="42183"/></proof>
  </goal>
  <goal name="vc_discr_valuation.20" proved="true">
  <proof prover="2"><result status="valid" time="0.044488" steps="42150"/></proof>
  </goal>
  <goal name="vc_discr_valuation.21" proved="true">
  <proof prover="2"><result status="valid" time="0.053320" steps="73662"/></proof>
  </goal>
  <goal name="vc_discr_valuation.22" proved="true">
  <proof prover="2"><result status="valid" time="0.044397" steps="43233"/></proof>
  </goal>
  <goal name="vc_discr_valuation.23" proved="true">
  <proof prover="2"><result status="valid" time="0.040597" steps="44547"/></proof>
  </goal>
  <goal name="vc_discr_valuation.24" proved="true">
  <proof prover="2"><result status="valid" time="0.029137" steps="3687"/></proof>
  </goal>
  <goal name="vc_discr_valuation.25" proved="true">
  <proof prover="2"><result status="valid" time="0.017839" steps="3692"/></proof>
  </goal>
  <goal name="vc_discr_valuation.26" proved="true">
  <proof prover="2"><result status="valid" time="0.045991" steps="42020"/></proof>
  </goal>
  <goal name="vc_discr_valuation.27" proved="true">
  <proof prover="2"><result status="valid" time="0.037421" steps="42032"/></proof>
  </goal>
  <goal name="vc_discr_valuation.28" proved="true">
  <proof prover="2"><result status="valid" time="0.051795" steps="74807"/></proof>
  </goal>
  <goal name="vc_discr_valuation.29" proved="true">
  <proof prover="2"><result status="valid" time="0.050675" steps="70873"/></proof>
  </goal>
  <goal name="vc_discr_valuation.30" proved="true">
  <proof prover="2"><result status="valid" time="0.017711" steps="3696"/></proof>
  </goal>
  <goal name="vc_discr_valuation.31" proved="true">
  <proof prover="2"><result status="valid" time="0.044154" steps="46609"/></proof>
  </goal>
  <goal name="vc_discr_valuation.32" proved="true">
  <proof prover="2"><result status="valid" time="0.045648" steps="48193"/></proof>
  </goal>
  <goal name="vc_discr_valuation.33" proved="true">
  <proof prover="2"><result status="valid" time="0.024117" steps="3713"/></proof>
  </goal>
  <goal name="vc_discr_valuation.34" proved="true">
  <proof prover="2"><result status="valid" time="0.029640" steps="42419"/></proof>
  </goal>
  <goal name="vc_discr_valuation.35" proved="true">
  <proof prover="2"><result status="valid" time="0.042520" steps="44668"/></proof>
  </goal>
  <goal name="vc_discr_valuation.36" proved="true">
  <proof prover="2"><result status="valid" time="0.050513" steps="81388"/></proof>
  </goal>
  <goal name="vc_discr_valuation.37" proved="true">
  <proof prover="1"><result status="valid" time="0.055005" steps="140"/></proof>
  </goal>
  <goal name="vc_discr_valuation.38" proved="true">
  <proof prover="2"><result status="valid" time="0.041804" steps="46427"/></proof>
  </goal>
  <goal name="vc_discr_valuation.39" proved="true">
  <proof prover="2"><result status="valid" time="0.048742" steps="48009"/></proof>
  </goal>
  <goal name="vc_discr_valuation.40" proved="true">
  <proof prover="2"><result status="valid" time="0.013944" steps="3709"/></proof>
  </goal>
  <goal name="vc_discr_valuation.41" proved="true">
  <proof prover="2"><result status="valid" time="0.029464" steps="40643"/></proof>
  </goal>
  <goal name="vc_discr_valuation.42" proved="true">
  <proof prover="2"><result status="valid" time="0.025972" steps="42831"/></proof>
  </goal>
  <goal name="vc_discr_valuation.43" proved="true">
  <proof prover="2"><result status="valid" time="0.054461" steps="77065"/></proof>
  </goal>
  <goal name="vc_discr_valuation.44" proved="true">
  <proof prover="2"><result status="valid" time="0.045308" steps="90939"/></proof>
  </goal>
  <goal name="vc_discr_valuation.45" proved="true">
  <proof prover="1"><result status="valid" time="0.132567" steps="759"/></proof>
>>>>>>> 2c8506fb
  </goal>
 </transf>
 </goal>
</theory>
<theory name="M_bdd__qyi11078426090797403070__bdd_canonical" proved="true">
<<<<<<< HEAD
 <goal name="vc_bdd_canonical&#39;0" proved="true">
 <proof prover="0"><result status="valid" time="0.057807" steps="16626"/></proof>
 </goal>
</theory>
<theory name="M_bdd__qyi11078426090797403070__new" proved="true">
 <goal name="vc_new&#39;0" proved="true">
 <proof prover="1"><result status="valid" time="0.025838" steps="114"/></proof>
=======
 <goal name="vc_bdd_canonical" proved="true">
 <transf name="split_vc" proved="true" >
  <goal name="vc_bdd_canonical.0" proved="true">
  <proof prover="0"><result status="valid" time="0.165906" steps="16992"/></proof>
  </goal>
 </transf>
 </goal>
</theory>
<theory name="M_bdd__qyi11078426090797403070__new" proved="true">
 <goal name="vc_new" proved="true">
 <proof prover="2"><result status="valid" time="0.042679" steps="35827"/></proof>
>>>>>>> 2c8506fb
 </goal>
</theory>
<theory name="M_bdd__qyi11078426090797403070__hashcons" proved="true">
 <goal name="vc_hashcons&#39;0" proved="true">
 <transf name="split_vc" proved="true" >
<<<<<<< HEAD
  <goal name="vc_hashcons&#39;0.0" expl="precondition" proved="true">
  <proof prover="1"><result status="valid" time="0.017162" steps="19"/></proof>
  </goal>
  <goal name="vc_hashcons&#39;0.1" expl="precondition" proved="true">
  <proof prover="1"><result status="valid" time="0.017392" steps="24"/></proof>
  </goal>
  <goal name="vc_hashcons&#39;0.2" expl="precondition" proved="true">
  <proof prover="1"><result status="valid" time="0.019023" steps="30"/></proof>
  </goal>
  <goal name="vc_hashcons&#39;0.3" expl="precondition" proved="true">
  <proof prover="1"><result status="valid" time="0.019039" steps="32"/></proof>
  </goal>
  <goal name="vc_hashcons&#39;0.4" expl="integer overflow" proved="true">
  <proof prover="1"><result status="valid" time="0.019635" steps="32"/></proof>
  </goal>
  <goal name="vc_hashcons&#39;0.5" expl="integer overflow" proved="true">
  <proof prover="1"><result status="valid" time="0.021684" steps="43"/></proof>
  </goal>
  <goal name="vc_hashcons&#39;0.6" expl="type invariant" proved="true">
  <proof prover="2"><result status="valid" time="0.204609" steps="384354"/></proof>
  </goal>
  <goal name="vc_hashcons&#39;0.7" expl="postcondition" proved="true">
  <proof prover="1"><result status="valid" time="0.018647" steps="58"/></proof>
  </goal>
  <goal name="vc_hashcons&#39;0.8" expl="postcondition" proved="true">
  <proof prover="1"><result status="valid" time="0.040262" steps="253"/></proof>
  </goal>
  <goal name="vc_hashcons&#39;0.9" expl="postcondition" proved="true">
  <proof prover="0"><result status="valid" time="0.033685" steps="4083"/></proof>
  </goal>
  <goal name="vc_hashcons&#39;0.10" expl="loop invariant" proved="true">
  <proof prover="1"><result status="valid" time="0.022439" steps="47"/></proof>
  </goal>
  <goal name="vc_hashcons&#39;0.11" expl="loop invariant" proved="true">
  <proof prover="1"><result status="valid" time="0.022644" steps="44"/></proof>
  </goal>
  <goal name="vc_hashcons&#39;0.12" expl="type invariant" proved="true">
  <proof prover="2"><result status="valid" time="0.009622" steps="2498"/></proof>
  </goal>
  <goal name="vc_hashcons&#39;0.13" expl="assertion" proved="true">
  <proof prover="1"><result status="valid" time="0.053429" steps="497"/></proof>
  </goal>
  <goal name="vc_hashcons&#39;0.14" expl="postcondition" proved="true">
  <proof prover="1"><result status="valid" time="0.025323" steps="29"/></proof>
  </goal>
  <goal name="vc_hashcons&#39;0.15" expl="postcondition" proved="true">
  <proof prover="1"><result status="valid" time="0.019542" steps="64"/></proof>
  </goal>
  <goal name="vc_hashcons&#39;0.16" expl="postcondition" proved="true">
  <proof prover="2"><result status="valid" time="0.082462" steps="75001"/></proof>
  </goal>
  <goal name="vc_hashcons&#39;0.17" proved="true">
  <proof prover="1"><result status="valid" time="0.016842" steps="21"/></proof>
=======
  <goal name="vc_hashcons.0" expl="precondition" proved="true">
  <proof prover="2"><result status="valid" time="0.041193" steps="39857"/></proof>
  </goal>
  <goal name="vc_hashcons.1" expl="precondition" proved="true">
  <proof prover="2"><result status="valid" time="0.033538" steps="36923"/></proof>
  </goal>
  <goal name="vc_hashcons.2" expl="precondition" proved="true">
  <proof prover="2"><result status="valid" time="0.035103" steps="38291"/></proof>
  </goal>
  <goal name="vc_hashcons.3" expl="precondition" proved="true">
  <proof prover="2"><result status="valid" time="0.043206" steps="38366"/></proof>
  </goal>
  <goal name="vc_hashcons.4" expl="integer overflow" proved="true">
  <proof prover="2"><result status="valid" time="0.033387" steps="39448"/></proof>
  </goal>
  <goal name="vc_hashcons.5" expl="integer overflow" proved="true">
  <proof prover="2"><result status="valid" time="0.034227" steps="41043"/></proof>
  </goal>
  <goal name="vc_hashcons.6" expl="type invariant" proved="true">
  <transf name="split_vc" proved="true" >
   <goal name="vc_hashcons.6.0" expl="type invariant" proved="true">
   <proof prover="0" timelimit="30" memlimit="4000"><result status="valid" time="6.246749" steps="357205"/></proof>
   </goal>
  </transf>
  </goal>
  <goal name="vc_hashcons.7" expl="postcondition" proved="true">
  <proof prover="2"><result status="valid" time="0.040617" steps="43947"/></proof>
  </goal>
  <goal name="vc_hashcons.8" expl="postcondition" proved="true">
  <proof prover="2"><result status="valid" time="0.051617" steps="58518"/></proof>
  </goal>
  <goal name="vc_hashcons.9" expl="postcondition" proved="true">
  <proof prover="2"><result status="valid" time="0.046078" steps="43839"/></proof>
  </goal>
  <goal name="vc_hashcons.10" expl="loop invariant" proved="true">
  <proof prover="2"><result status="valid" time="0.040217" steps="41410"/></proof>
  </goal>
  <goal name="vc_hashcons.11" expl="loop invariant" proved="true">
  <proof prover="2"><result status="valid" time="0.024108" steps="3237"/></proof>
  </goal>
  <goal name="vc_hashcons.12" expl="type invariant" proved="true">
  <proof prover="2"><result status="valid" time="0.025552" steps="2922"/></proof>
  </goal>
  <goal name="vc_hashcons.13" expl="assertion" proved="true">
  <proof prover="2"><result status="valid" time="0.032297" steps="41595"/></proof>
  </goal>
  <goal name="vc_hashcons.14" expl="postcondition" proved="true">
  <proof prover="2"><result status="valid" time="0.036900" steps="41418"/></proof>
  </goal>
  <goal name="vc_hashcons.15" expl="postcondition" proved="true">
  <proof prover="2"><result status="valid" time="0.035106" steps="43743"/></proof>
  </goal>
  <goal name="vc_hashcons.16" expl="postcondition" proved="true">
  <proof prover="2"><result status="valid" time="0.087190" steps="111538"/></proof>
  </goal>
  <goal name="vc_hashcons.17" proved="true">
  <proof prover="2"><result status="valid" time="0.038803" steps="35768"/></proof>
>>>>>>> 2c8506fb
  </goal>
 </transf>
 </goal>
</theory>
<theory name="M_bdd__qyi11078426090797403070__node" proved="true">
<<<<<<< HEAD
 <goal name="vc_node&#39;0" proved="true">
 <proof prover="1"><result status="valid" time="0.566514" steps="4219"/></proof>
 </goal>
</theory>
<theory name="M_bdd__qyi11078426090797403070__trueqy95z" proved="true">
 <goal name="vc_trueqy95z&#39;0" proved="true">
 <proof prover="1"><result status="valid" time="0.043873" steps="358"/></proof>
 </goal>
</theory>
<theory name="M_bdd__qyi11078426090797403070__falseqy95z" proved="true">
 <goal name="vc_falseqy95z&#39;0" proved="true">
 <proof prover="1"><result status="valid" time="0.049299" steps="359"/></proof>
 </goal>
</theory>
<theory name="M_bdd__qyi11078426090797403070__v" proved="true">
 <goal name="vc_v&#39;0" proved="true">
 <proof prover="1"><result status="valid" time="0.373559" steps="1996"/></proof>
=======
 <goal name="vc_node" proved="true">
 <transf name="split_vc" proved="true" >
  <goal name="vc_node.0" proved="true">
  <proof prover="2"><result status="valid" time="0.036478" steps="43209"/></proof>
  </goal>
  <goal name="vc_node.1" expl="precondition" proved="true">
  <proof prover="2"><result status="valid" time="0.034545" steps="43660"/></proof>
  </goal>
  <goal name="vc_node.2" expl="precondition" proved="true">
  <transf name="split_vc" proved="true" >
   <goal name="vc_node.2.0" expl="precondition" proved="true">
   <proof prover="1"><result status="valid" time="0.070080" steps="241"/></proof>
   </goal>
  </transf>
  </goal>
  <goal name="vc_node.3" expl="type invariant" proved="true">
  <proof prover="2"><result status="valid" time="0.032307" steps="48765"/></proof>
  </goal>
  <goal name="vc_node.4" expl="postcondition" proved="true">
  <proof prover="2"><result status="valid" time="0.062322" steps="97324"/></proof>
  </goal>
  <goal name="vc_node.5" expl="postcondition" proved="true">
  <proof prover="2"><result status="valid" time="0.057198" steps="95392"/></proof>
  </goal>
  <goal name="vc_node.6" expl="postcondition" proved="true">
  <proof prover="2"><result status="valid" time="0.040508" steps="48195"/></proof>
  </goal>
  <goal name="vc_node.7" expl="postcondition" proved="true">
  <proof prover="2"><result status="valid" time="0.039253" steps="48282"/></proof>
  </goal>
  <goal name="vc_node.8" expl="type invariant" proved="true">
  <proof prover="2"><result status="valid" time="0.027431" steps="3739"/></proof>
  </goal>
  <goal name="vc_node.9" expl="postcondition" proved="true">
  <proof prover="2"><result status="valid" time="0.039607" steps="42734"/></proof>
  </goal>
  <goal name="vc_node.10" expl="postcondition" proved="true">
  <proof prover="2"><result status="valid" time="0.052260" steps="66595"/></proof>
  </goal>
  <goal name="vc_node.11" expl="postcondition" proved="true">
  <proof prover="2"><result status="valid" time="0.040446" steps="45684"/></proof>
  </goal>
  <goal name="vc_node.12" expl="postcondition" proved="true">
  <transf name="split_vc" proved="true" >
   <goal name="vc_node.12.0" expl="postcondition" proved="true">
   <proof prover="1"><result status="valid" time="0.042548" steps="57"/></proof>
   </goal>
  </transf>
  </goal>
 </transf>
 </goal>
</theory>
<theory name="M_bdd__qyi11078426090797403070__trueqy95z" proved="true">
 <goal name="vc_trueqy95z" proved="true">
 <transf name="split_vc" proved="true" >
  <goal name="vc_trueqy95z.0" proved="true">
  <proof prover="2"><result status="valid" time="0.041457" steps="37045"/></proof>
  </goal>
  <goal name="vc_trueqy95z.1" expl="precondition" proved="true">
  <proof prover="2"><result status="valid" time="0.033609" steps="37479"/></proof>
  </goal>
  <goal name="vc_trueqy95z.2" expl="precondition" proved="true">
  <proof prover="2"><result status="valid" time="0.045683" steps="37633"/></proof>
  </goal>
  <goal name="vc_trueqy95z.3" expl="type invariant" proved="true">
  <proof prover="2"><result status="valid" time="0.030399" steps="41828"/></proof>
  </goal>
  <goal name="vc_trueqy95z.4" expl="postcondition" proved="true">
  <proof prover="2"><result status="valid" time="0.035334" steps="45568"/></proof>
  </goal>
  <goal name="vc_trueqy95z.5" expl="postcondition" proved="true">
  <proof prover="1"><result status="valid" time="0.072621" steps="197"/></proof>
  </goal>
  <goal name="vc_trueqy95z.6" expl="postcondition" proved="true">
  <proof prover="2"><result status="valid" time="0.041540" steps="41054"/></proof>
  </goal>
  <goal name="vc_trueqy95z.7" expl="postcondition" proved="true">
  <proof prover="2"><result status="valid" time="0.032701" steps="41129"/></proof>
  </goal>
 </transf>
 </goal>
</theory>
<theory name="M_bdd__qyi11078426090797403070__falseqy95z" proved="true">
 <goal name="vc_falseqy95z" proved="true">
 <transf name="split_vc" proved="true" >
  <goal name="vc_falseqy95z.0" proved="true">
  <proof prover="2"><result status="valid" time="0.032771" steps="37045"/></proof>
  </goal>
  <goal name="vc_falseqy95z.1" expl="precondition" proved="true">
  <proof prover="2"><result status="valid" time="0.042353" steps="37479"/></proof>
  </goal>
  <goal name="vc_falseqy95z.2" expl="precondition" proved="true">
  <proof prover="2"><result status="valid" time="0.037217" steps="37633"/></proof>
  </goal>
  <goal name="vc_falseqy95z.3" expl="type invariant" proved="true">
  <proof prover="2"><result status="valid" time="0.035783" steps="41828"/></proof>
  </goal>
  <goal name="vc_falseqy95z.4" expl="postcondition" proved="true">
  <proof prover="2"><result status="valid" time="0.036283" steps="45564"/></proof>
  </goal>
  <goal name="vc_falseqy95z.5" expl="postcondition" proved="true">
  <proof prover="1"><result status="valid" time="0.072539" steps="195"/></proof>
  </goal>
  <goal name="vc_falseqy95z.6" expl="postcondition" proved="true">
  <proof prover="2"><result status="valid" time="0.031171" steps="41086"/></proof>
  </goal>
  <goal name="vc_falseqy95z.7" expl="postcondition" proved="true">
  <proof prover="2"><result status="valid" time="0.033132" steps="41161"/></proof>
  </goal>
 </transf>
 </goal>
</theory>
<theory name="M_bdd__qyi11078426090797403070__v" proved="true">
 <goal name="vc_v" proved="true">
 <transf name="split_vc" proved="true" >
  <goal name="vc_v.0" proved="true">
  <proof prover="2"><result status="valid" time="0.038873" steps="37045"/></proof>
  </goal>
  <goal name="vc_v.1" expl="precondition" proved="true">
  <proof prover="2"><result status="valid" time="0.041502" steps="37439"/></proof>
  </goal>
  <goal name="vc_v.2" proved="true">
  <proof prover="2"><result status="valid" time="0.030043" steps="3845"/></proof>
  </goal>
  <goal name="vc_v.3" expl="precondition" proved="true">
  <proof prover="2"><result status="valid" time="0.040787" steps="40464"/></proof>
  </goal>
  <goal name="vc_v.4" proved="true">
  <proof prover="2"><result status="valid" time="0.026363" steps="3895"/></proof>
  </goal>
  <goal name="vc_v.5" expl="precondition" proved="true">
  <proof prover="2"><result status="valid" time="0.047087" steps="41543"/></proof>
  </goal>
  <goal name="vc_v.6" expl="precondition" proved="true">
  <proof prover="2"><result status="valid" time="0.039501" steps="41699"/></proof>
  </goal>
  <goal name="vc_v.7" expl="precondition" proved="true">
  <proof prover="2"><result status="valid" time="0.025787" steps="3965"/></proof>
  </goal>
  <goal name="vc_v.8" expl="precondition" proved="true">
  <proof prover="2"><result status="valid" time="0.035352" steps="53701"/></proof>
  </goal>
  <goal name="vc_v.9" expl="type invariant" proved="true">
  <proof prover="2"><result status="valid" time="0.037288" steps="42878"/></proof>
  </goal>
  <goal name="vc_v.10" expl="postcondition" proved="true">
  <proof prover="2"><result status="valid" time="0.065554" steps="98148"/></proof>
  </goal>
  <goal name="vc_v.11" expl="postcondition" proved="true">
  <proof prover="2"><result status="valid" time="0.038553" steps="43663"/></proof>
  </goal>
  <goal name="vc_v.12" expl="postcondition" proved="true">
  <proof prover="1"><result status="valid" time="0.162622" steps="716"/></proof>
  </goal>
 </transf>
>>>>>>> 2c8506fb
 </goal>
</theory>
<theory name="M_bdd__qyi11078426090797403070__not" proved="true">
 <goal name="vc_not&#39;0" proved="true">
 <transf name="split_vc" proved="true" >
<<<<<<< HEAD
  <goal name="vc_not&#39;0.0" expl="precondition" proved="true">
  <proof prover="1"><result status="valid" time="0.016731" steps="19"/></proof>
  </goal>
  <goal name="vc_not&#39;0.1" proved="true">
  <proof prover="1"><result status="valid" time="0.021425" steps="35"/></proof>
  </goal>
  <goal name="vc_not&#39;0.2" expl="precondition" proved="true">
  <proof prover="1"><result status="valid" time="0.017930" steps="32"/></proof>
  </goal>
  <goal name="vc_not&#39;0.3" proved="true">
  <proof prover="1"><result status="valid" time="0.019913" steps="35"/></proof>
  </goal>
  <goal name="vc_not&#39;0.4" expl="precondition" proved="true">
  <proof prover="1"><result status="valid" time="0.017937" steps="32"/></proof>
  </goal>
  <goal name="vc_not&#39;0.5" proved="true">
  <proof prover="1"><result status="valid" time="0.018285" steps="90"/></proof>
  </goal>
  <goal name="vc_not&#39;0.6" proved="true">
  <proof prover="1"><result status="valid" time="0.019132" steps="38"/></proof>
  </goal>
  <goal name="vc_not&#39;0.7" proved="true">
  <proof prover="1"><result status="valid" time="0.099235" steps="397"/></proof>
  </goal>
  <goal name="vc_not&#39;0.8" proved="true">
  <proof prover="1"><result status="valid" time="0.018375" steps="40"/></proof>
  </goal>
  <goal name="vc_not&#39;0.9" proved="true">
  <proof prover="1"><result status="valid" time="0.022103" steps="49"/></proof>
  </goal>
  <goal name="vc_not&#39;0.10" proved="true">
  <proof prover="1"><result status="valid" time="0.053340" steps="854"/></proof>
  </goal>
  <goal name="vc_not&#39;0.11" proved="true">
  <proof prover="1"><result status="valid" time="0.024054" steps="48"/></proof>
  </goal>
  <goal name="vc_not&#39;0.12" expl="precondition" proved="true">
  <proof prover="1"><result status="valid" time="0.022548" steps="61"/></proof>
  </goal>
  <goal name="vc_not&#39;0.13" expl="precondition" proved="true">
  <proof prover="1"><result status="valid" time="0.379727" steps="1652"/></proof>
  </goal>
  <goal name="vc_not&#39;0.14" expl="precondition" proved="true">
  <proof prover="1"><result status="valid" time="0.035956" steps="56"/></proof>
  </goal>
  <goal name="vc_not&#39;0.15" expl="precondition" proved="true">
  <proof prover="1"><result status="valid" time="0.019941" steps="275"/></proof>
  </goal>
  <goal name="vc_not&#39;0.16" proved="true">
  <proof prover="1"><result status="valid" time="0.017459" steps="28"/></proof>
  </goal>
  <goal name="vc_not&#39;0.17" proved="true">
  <proof prover="1"><result status="valid" time="0.021956" steps="26"/></proof>
  </goal>
  <goal name="vc_not&#39;0.18" proved="true">
  <proof prover="1"><result status="valid" time="0.023415" steps="24"/></proof>
  </goal>
  <goal name="vc_not&#39;0.19" expl="type invariant" proved="true">
  <proof prover="1"><result status="valid" time="0.024836" steps="22"/></proof>
  </goal>
  <goal name="vc_not&#39;0.20" expl="postcondition" proved="true">
  <proof prover="1"><result status="valid" time="0.068081" steps="268"/></proof>
  </goal>
  <goal name="vc_not&#39;0.21" expl="postcondition" proved="true">
  <proof prover="1"><result status="valid" time="0.088244" steps="386"/></proof>
  </goal>
  <goal name="vc_not&#39;0.22" expl="postcondition" proved="true">
  <proof prover="1"><result status="valid" time="0.068415" steps="294"/></proof>
  </goal>
  <goal name="vc_not&#39;0.23" expl="postcondition" proved="true">
  <proof prover="1"><result status="valid" time="0.042028" steps="66"/></proof>
  </goal>
  <goal name="vc_not&#39;0.24" proved="true">
  <proof prover="1"><result status="valid" time="0.018001" steps="21"/></proof>
  </goal>
  <goal name="vc_not&#39;0.25" expl="precondition" proved="true">
  <proof prover="1"><result status="valid" time="0.020057" steps="23"/></proof>
  </goal>
  <goal name="vc_not&#39;0.26" expl="precondition" proved="true">
  <proof prover="1"><result status="valid" time="0.021448" steps="25"/></proof>
  </goal>
  <goal name="vc_not&#39;0.27" expl="type invariant" proved="true">
  <proof prover="0" timelimit="5"><result status="valid" time="2.992366" steps="174125"/></proof>
  </goal>
  <goal name="vc_not&#39;0.28" expl="postcondition" proved="true">
  <proof prover="1"><result status="valid" time="0.222602" steps="1762"/></proof>
  </goal>
  <goal name="vc_not&#39;0.29" expl="postcondition" proved="true">
  <proof prover="1"><result status="valid" time="0.371343" steps="2906"/></proof>
  </goal>
  <goal name="vc_not&#39;0.30" expl="postcondition" proved="true">
  <proof prover="1"><result status="valid" time="0.375065" steps="2988"/></proof>
  </goal>
  <goal name="vc_not&#39;0.31" expl="postcondition" proved="true">
  <proof prover="1"><result status="valid" time="0.863400" steps="6176"/></proof>
=======
  <goal name="vc_not&#39;.0" expl="precondition" proved="true">
  <proof prover="2"><result status="valid" time="0.043131" steps="40521"/></proof>
  </goal>
  <goal name="vc_not&#39;.1" proved="true">
  <proof prover="2"><result status="valid" time="0.041407" steps="40430"/></proof>
  </goal>
  <goal name="vc_not&#39;.2" expl="precondition" proved="true">
  <proof prover="2"><result status="valid" time="0.041559" steps="38606"/></proof>
  </goal>
  <goal name="vc_not&#39;.3" proved="true">
  <proof prover="2"><result status="valid" time="0.043841" steps="40434"/></proof>
  </goal>
  <goal name="vc_not&#39;.4" expl="precondition" proved="true">
  <proof prover="2"><result status="valid" time="0.033559" steps="38606"/></proof>
  </goal>
  <goal name="vc_not&#39;.5" proved="true">
  <proof prover="2"><result status="valid" time="0.038556" steps="44292"/></proof>
  </goal>
  <goal name="vc_not&#39;.6" proved="true">
  <proof prover="2"><result status="valid" time="0.031417" steps="42363"/></proof>
  </goal>
  <goal name="vc_not&#39;.7" proved="true">
  <proof prover="2"><result status="valid" time="0.040069" steps="47779"/></proof>
  </goal>
  <goal name="vc_not&#39;.8" proved="true">
  <proof prover="2"><result status="valid" time="0.030467" steps="3221"/></proof>
  </goal>
  <goal name="vc_not&#39;.9" proved="true">
  <proof prover="2"><result status="valid" time="0.038466" steps="44529"/></proof>
  </goal>
  <goal name="vc_not&#39;.10" proved="true">
  <proof prover="2"><result status="valid" time="0.071731" steps="104908"/></proof>
  </goal>
  <goal name="vc_not&#39;.11" proved="true">
  <proof prover="2"><result status="valid" time="0.032009" steps="3295"/></proof>
  </goal>
  <goal name="vc_not&#39;.12" expl="precondition" proved="true">
  <proof prover="2"><result status="valid" time="0.039745" steps="45931"/></proof>
  </goal>
  <goal name="vc_not&#39;.13" expl="precondition" proved="true">
  <proof prover="2"><result status="valid" time="0.078774" steps="129205"/></proof>
  </goal>
  <goal name="vc_not&#39;.14" expl="precondition" proved="true">
  <proof prover="2"><result status="valid" time="0.019272" steps="3349"/></proof>
  </goal>
  <goal name="vc_not&#39;.15" expl="precondition" proved="true">
  <proof prover="2"><result status="valid" time="0.051446" steps="55765"/></proof>
  </goal>
  <goal name="vc_not&#39;.16" proved="true">
  <proof prover="2"><result status="valid" time="0.046433" steps="42086"/></proof>
  </goal>
  <goal name="vc_not&#39;.17" proved="true">
  <proof prover="2"><result status="valid" time="0.025083" steps="41924"/></proof>
  </goal>
  <goal name="vc_not&#39;.18" proved="true">
  <proof prover="2"><result status="valid" time="0.043308" steps="41746"/></proof>
  </goal>
  <goal name="vc_not&#39;.19" expl="type invariant" proved="true">
  <proof prover="2"><result status="valid" time="0.017048" steps="3095"/></proof>
  </goal>
  <goal name="vc_not&#39;.20" expl="postcondition" proved="true">
  <proof prover="2"><result status="valid" time="0.080920" steps="112521"/></proof>
  </goal>
  <goal name="vc_not&#39;.21" expl="postcondition" proved="true">
  <proof prover="2"><result status="valid" time="0.081388" steps="117636"/></proof>
  </goal>
  <goal name="vc_not&#39;.22" expl="postcondition" proved="true">
  <proof prover="2"><result status="valid" time="0.043002" steps="44204"/></proof>
  </goal>
  <goal name="vc_not&#39;.23" expl="postcondition" proved="true">
  <proof prover="2"><result status="valid" time="0.031671" steps="44834"/></proof>
  </goal>
  <goal name="vc_not&#39;.24" proved="true">
  <proof prover="2"><result status="valid" time="0.031154" steps="37202"/></proof>
  </goal>
  <goal name="vc_not&#39;.25" expl="precondition" proved="true">
  <proof prover="2"><result status="valid" time="0.035821" steps="48829"/></proof>
  </goal>
  <goal name="vc_not&#39;.26" expl="precondition" proved="true">
  <proof prover="2"><result status="valid" time="0.034871" steps="48653"/></proof>
  </goal>
  <goal name="vc_not&#39;.27" expl="type invariant" proved="true">
  <transf name="split_vc" proved="true" >
   <goal name="vc_not&#39;.27.0" expl="type invariant" proved="true">
   <proof prover="0"><result status="valid" time="1.612462" steps="82370"/></proof>
   </goal>
   <goal name="vc_not&#39;.27.1" expl="type invariant" proved="true">
   <proof prover="0"><result status="valid" time="1.226922" steps="68031"/></proof>
   </goal>
   <goal name="vc_not&#39;.27.2" expl="type invariant" proved="true">
   <proof prover="0" timelimit="5"><result status="valid" time="2.726098" steps="169707"/></proof>
   </goal>
  </transf>
  </goal>
  <goal name="vc_not&#39;.28" expl="postcondition" proved="true">
  <proof prover="2"><result status="valid" time="0.221586" steps="315873"/></proof>
  </goal>
  <goal name="vc_not&#39;.29" expl="postcondition" proved="true">
  <proof prover="2"><result status="valid" time="0.708052" steps="875431"/></proof>
  </goal>
  <goal name="vc_not&#39;.30" expl="postcondition" proved="true">
  <proof prover="2"><result status="valid" time="0.089822" steps="114336"/></proof>
  </goal>
  <goal name="vc_not&#39;.31" expl="postcondition" proved="true">
  <proof prover="2"><result status="valid" time="0.469518" steps="598554"/></proof>
>>>>>>> 2c8506fb
  </goal>
 </transf>
 </goal>
</theory>
<theory name="M_bdd__qyi11078426090797403070__and" proved="true">
 <goal name="vc_and&#39;0" proved="true">
 <transf name="split_vc" proved="true" >
<<<<<<< HEAD
  <goal name="vc_and&#39;0.0" expl="precondition" proved="true">
  <proof prover="1"><result status="valid" time="0.020486" steps="22"/></proof>
  </goal>
  <goal name="vc_and&#39;0.1" expl="type invariant" proved="true">
  <proof prover="1"><result status="valid" time="0.019938" steps="24"/></proof>
  </goal>
  <goal name="vc_and&#39;0.2" expl="postcondition" proved="true">
  <proof prover="1"><result status="valid" time="0.341159" steps="1630"/></proof>
  </goal>
  <goal name="vc_and&#39;0.3" expl="postcondition" proved="true">
  <proof prover="0"><result status="valid" time="0.188593" steps="18967"/></proof>
  </goal>
  <goal name="vc_and&#39;0.4" expl="postcondition" proved="true">
  <proof prover="2"><result status="valid" time="0.038817" steps="43373"/></proof>
  </goal>
  <goal name="vc_and&#39;0.5" expl="postcondition" proved="true">
  <proof prover="2"><result status="valid" time="0.036289" steps="43203"/></proof>
  </goal>
  <goal name="vc_and&#39;0.6" proved="true">
  <proof prover="1"><result status="valid" time="0.019979" steps="24"/></proof>
  </goal>
  <goal name="vc_and&#39;0.7" proved="true">
  <proof prover="1"><result status="valid" time="0.025293" steps="53"/></proof>
  </goal>
  <goal name="vc_and&#39;0.8" expl="precondition" proved="true">
  <proof prover="1"><result status="valid" time="0.024188" steps="38"/></proof>
  </goal>
  <goal name="vc_and&#39;0.9" proved="true">
  <proof prover="1"><result status="valid" time="0.029605" steps="62"/></proof>
  </goal>
  <goal name="vc_and&#39;0.10" expl="precondition" proved="true">
  <proof prover="1"><result status="valid" time="0.024996" steps="39"/></proof>
  </goal>
  <goal name="vc_and&#39;0.11" expl="type invariant" proved="true">
  <proof prover="1"><result status="valid" time="0.019973" steps="25"/></proof>
  </goal>
  <goal name="vc_and&#39;0.12" proved="true">
  <proof prover="1"><result status="valid" time="0.026737" steps="116"/></proof>
  </goal>
  <goal name="vc_and&#39;0.13" expl="type invariant" proved="true">
  <proof prover="1"><result status="valid" time="0.022749" steps="26"/></proof>
  </goal>
  <goal name="vc_and&#39;0.14" proved="true">
  <proof prover="1"><result status="valid" time="0.029211" steps="96"/></proof>
  </goal>
  <goal name="vc_and&#39;0.15" expl="type invariant" proved="true">
  <transf name="split_vc" proved="true" >
   <goal name="vc_and&#39;0.15.0" expl="type invariant" proved="true">
   <proof prover="0"><result status="valid" time="0.037832" steps="5078"/></proof>
   </goal>
   <goal name="vc_and&#39;0.15.1" expl="type invariant" proved="true">
   <proof prover="0" timelimit="5"><result status="valid" time="0.050244" steps="5079"/></proof>
   </goal>
  </transf>
  </goal>
  <goal name="vc_and&#39;0.16" proved="true">
  <proof prover="1"><result status="valid" time="0.029789" steps="188"/></proof>
  </goal>
  <goal name="vc_and&#39;0.17" proved="true">
  <proof prover="1"><result status="valid" time="0.028630" steps="186"/></proof>
  </goal>
  <goal name="vc_and&#39;0.18" proved="true">
  <proof prover="1"><result status="valid" time="0.023090" steps="60"/></proof>
  </goal>
  <goal name="vc_and&#39;0.19" proved="true">
  <proof prover="1"><result status="valid" time="0.036883" steps="46"/></proof>
  </goal>
  <goal name="vc_and&#39;0.20" proved="true">
  <proof prover="1"><result status="valid" time="0.183321" steps="1130"/></proof>
  </goal>
  <goal name="vc_and&#39;0.21" proved="true">
  <proof prover="1"><result status="valid" time="0.020354" steps="48"/></proof>
  </goal>
  <goal name="vc_and&#39;0.22" proved="true">
  <proof prover="1"><result status="valid" time="0.024281" steps="72"/></proof>
  </goal>
  <goal name="vc_and&#39;0.23" proved="true">
  <proof prover="1"><result status="valid" time="0.050806" steps="295"/></proof>
  </goal>
  <goal name="vc_and&#39;0.24" proved="true">
  <proof prover="1"><result status="valid" time="0.255099" steps="1812"/></proof>
  </goal>
  <goal name="vc_and&#39;0.25" proved="true">
  <proof prover="1"><result status="valid" time="0.020638" steps="54"/></proof>
  </goal>
  <goal name="vc_and&#39;0.26" expl="precondition" proved="true">
  <proof prover="1"><result status="valid" time="0.026626" steps="85"/></proof>
  </goal>
  <goal name="vc_and&#39;0.27" expl="precondition" proved="true">
  <proof prover="2"><result status="valid" time="0.087187" steps="118113"/></proof>
  </goal>
  <goal name="vc_and&#39;0.28" expl="precondition" proved="true">
  <proof prover="1"><result status="valid" time="0.038187" steps="62"/></proof>
  </goal>
  <goal name="vc_and&#39;0.29" expl="precondition" proved="true">
  <proof prover="1"><result status="valid" time="0.021081" steps="411"/></proof>
  </goal>
  <goal name="vc_and&#39;0.30" proved="true">
  <proof prover="1"><result status="valid" time="0.028138" steps="216"/></proof>
  </goal>
  <goal name="vc_and&#39;0.31" proved="true">
  <proof prover="1"><result status="valid" time="0.028295" steps="60"/></proof>
  </goal>
  <goal name="vc_and&#39;0.32" proved="true">
  <proof prover="1"><result status="valid" time="0.184084" steps="1147"/></proof>
  </goal>
  <goal name="vc_and&#39;0.33" proved="true">
  <proof prover="1"><result status="valid" time="0.289496" steps="1341"/></proof>
  </goal>
  <goal name="vc_and&#39;0.34" proved="true">
  <proof prover="1"><result status="valid" time="0.023348" steps="48"/></proof>
  </goal>
  <goal name="vc_and&#39;0.35" proved="true">
  <proof prover="1"><result status="valid" time="0.022395" steps="73"/></proof>
  </goal>
  <goal name="vc_and&#39;0.36" proved="true">
  <proof prover="1"><result status="valid" time="0.300955" steps="1887"/></proof>
  </goal>
  <goal name="vc_and&#39;0.37" proved="true">
  <proof prover="1"><result status="valid" time="0.285455" steps="2258"/></proof>
  </goal>
  <goal name="vc_and&#39;0.38" proved="true">
  <proof prover="1"><result status="valid" time="0.023526" steps="54"/></proof>
  </goal>
  <goal name="vc_and&#39;0.39" expl="precondition" proved="true">
  <proof prover="1"><result status="valid" time="0.022554" steps="85"/></proof>
  </goal>
  <goal name="vc_and&#39;0.40" expl="precondition" proved="true">
  <proof prover="0"><result status="valid" time="0.337616" steps="33746"/></proof>
  </goal>
  <goal name="vc_and&#39;0.41" expl="precondition" proved="true">
  <proof prover="1"><result status="valid" time="0.049822" steps="62"/></proof>
  </goal>
  <goal name="vc_and&#39;0.42" expl="precondition" proved="true">
  <proof prover="1"><result status="valid" time="0.023020" steps="449"/></proof>
  </goal>
  <goal name="vc_and&#39;0.43" proved="true">
  <proof prover="1"><result status="valid" time="0.030386" steps="185"/></proof>
  </goal>
  <goal name="vc_and&#39;0.44" proved="true">
  <proof prover="1"><result status="valid" time="0.035047" steps="60"/></proof>
  </goal>
  <goal name="vc_and&#39;0.45" proved="true">
  <proof prover="1"><result status="valid" time="0.171951" steps="1065"/></proof>
  </goal>
  <goal name="vc_and&#39;0.46" proved="true">
  <proof prover="1"><result status="valid" time="0.035346" steps="48"/></proof>
  </goal>
  <goal name="vc_and&#39;0.47" proved="true">
  <proof prover="1"><result status="valid" time="0.020099" steps="48"/></proof>
  </goal>
  <goal name="vc_and&#39;0.48" proved="true">
  <proof prover="1"><result status="valid" time="0.032360" steps="72"/></proof>
  </goal>
  <goal name="vc_and&#39;0.49" proved="true">
  <proof prover="1"><result status="valid" time="0.305660" steps="1787"/></proof>
  </goal>
  <goal name="vc_and&#39;0.50" proved="true">
  <proof prover="1"><result status="valid" time="0.049709" steps="335"/></proof>
  </goal>
  <goal name="vc_and&#39;0.51" proved="true">
  <proof prover="1"><result status="valid" time="0.020607" steps="54"/></proof>
  </goal>
  <goal name="vc_and&#39;0.52" expl="precondition" proved="true">
  <proof prover="1"><result status="valid" time="0.021042" steps="85"/></proof>
  </goal>
  <goal name="vc_and&#39;0.53" expl="precondition" proved="true">
  <proof prover="1"><result status="valid" time="0.927205" steps="5012"/></proof>
  </goal>
  <goal name="vc_and&#39;0.54" expl="precondition" proved="true">
  <proof prover="1"><result status="valid" time="0.038862" steps="62"/></proof>
  </goal>
  <goal name="vc_and&#39;0.55" expl="precondition" proved="true">
  <proof prover="1"><result status="valid" time="0.022066" steps="418"/></proof>
  </goal>
  <goal name="vc_and&#39;0.56" proved="true">
  <proof prover="1"><result status="valid" time="0.024650" steps="42"/></proof>
  </goal>
  <goal name="vc_and&#39;0.57" proved="true">
  <proof prover="1"><result status="valid" time="0.021250" steps="40"/></proof>
  </goal>
  <goal name="vc_and&#39;0.58" proved="true">
  <proof prover="1"><result status="valid" time="0.019758" steps="38"/></proof>
  </goal>
  <goal name="vc_and&#39;0.59" proved="true">
  <proof prover="1"><result status="valid" time="0.019911" steps="37"/></proof>
  </goal>
  <goal name="vc_and&#39;0.60" proved="true">
  <proof prover="1"><result status="valid" time="0.019644" steps="34"/></proof>
  </goal>
  <goal name="vc_and&#39;0.61" proved="true">
  <proof prover="1"><result status="valid" time="0.019680" steps="33"/></proof>
  </goal>
  <goal name="vc_and&#39;0.62" expl="precondition" proved="true">
  <proof prover="1"><result status="valid" time="0.026615" steps="22"/></proof>
  </goal>
  <goal name="vc_and&#39;0.63" expl="precondition" proved="true">
  <proof prover="1"><result status="valid" time="0.026431" steps="25"/></proof>
=======
  <goal name="vc_and.0" expl="precondition" proved="true">
  <proof prover="2"><result status="valid" time="0.044821" steps="44293"/></proof>
  </goal>
  <goal name="vc_and.1" expl="type invariant" proved="true">
  <proof prover="2"><result status="valid" time="0.026165" steps="3554"/></proof>
  </goal>
  <goal name="vc_and.2" expl="postcondition" proved="true">
  <proof prover="2"><result status="valid" time="0.273014" steps="323344"/></proof>
  </goal>
  <goal name="vc_and.3" expl="postcondition" proved="true">
  <proof prover="2"><result status="valid" time="0.108713" steps="142184"/></proof>
  </goal>
  <goal name="vc_and.4" expl="postcondition" proved="true">
  <proof prover="2"><result status="valid" time="0.042381" steps="52008"/></proof>
  </goal>
  <goal name="vc_and.5" expl="postcondition" proved="true">
  <proof prover="2"><result status="valid" time="0.041894" steps="50703"/></proof>
  </goal>
  <goal name="vc_and.6" proved="true">
  <proof prover="2"><result status="valid" time="0.030340" steps="41875"/></proof>
  </goal>
  <goal name="vc_and.7" proved="true">
  <proof prover="2"><result status="valid" time="0.043816" steps="48233"/></proof>
  </goal>
  <goal name="vc_and.8" expl="precondition" proved="true">
  <proof prover="2"><result status="valid" time="0.039824" steps="46227"/></proof>
  </goal>
  <goal name="vc_and.9" proved="true">
  <proof prover="2"><result status="valid" time="0.047118" steps="49599"/></proof>
  </goal>
  <goal name="vc_and.10" expl="precondition" proved="true">
  <proof prover="2"><result status="valid" time="0.036907" steps="47593"/></proof>
  </goal>
  <goal name="vc_and.11" expl="type invariant" proved="true">
  <proof prover="2"><result status="valid" time="0.027211" steps="3958"/></proof>
  </goal>
  <goal name="vc_and.12" proved="true">
  <proof prover="2"><result status="valid" time="0.058960" steps="82547"/></proof>
  </goal>
  <goal name="vc_and.13" expl="type invariant" proved="true">
  <proof prover="2"><result status="valid" time="0.027004" steps="3967"/></proof>
  </goal>
  <goal name="vc_and.14" proved="true">
  <proof prover="2"><result status="valid" time="0.041124" steps="46014"/></proof>
  </goal>
  <goal name="vc_and.15" expl="type invariant" proved="true">
  <proof prover="2"><result status="valid" time="0.019487" steps="3967"/></proof>
  </goal>
  <goal name="vc_and.16" proved="true">
  <proof prover="2"><result status="valid" time="0.058367" steps="82698"/></proof>
  </goal>
  <goal name="vc_and.17" proved="true">
  <proof prover="2"><result status="valid" time="0.041419" steps="53483"/></proof>
  </goal>
  <goal name="vc_and.18" proved="true">
  <proof prover="2"><result status="valid" time="0.041772" steps="51113"/></proof>
  </goal>
  <goal name="vc_and.19" proved="true">
  <proof prover="2"><result status="valid" time="0.020358" steps="4061"/></proof>
  </goal>
  <goal name="vc_and.20" proved="true">
  <proof prover="2"><result status="valid" time="0.097967" steps="141510"/></proof>
  </goal>
  <goal name="vc_and.21" proved="true">
  <proof prover="2"><result status="valid" time="0.025922" steps="4121"/></proof>
  </goal>
  <goal name="vc_and.22" proved="true">
  <proof prover="2"><result status="valid" time="0.036120" steps="53598"/></proof>
  </goal>
  <goal name="vc_and.23" proved="true">
  <proof prover="2"><result status="valid" time="0.037538" steps="62293"/></proof>
  </goal>
  <goal name="vc_and.24" proved="true">
  <proof prover="2"><result status="valid" time="0.055157" steps="127534"/></proof>
  </goal>
  <goal name="vc_and.25" proved="true">
  <proof prover="2"><result status="valid" time="0.027649" steps="4205"/></proof>
  </goal>
  <goal name="vc_and.26" expl="precondition" proved="true">
  <proof prover="2"><result status="valid" time="0.029874" steps="55275"/></proof>
  </goal>
  <goal name="vc_and.27" expl="precondition" proved="true">
  <proof prover="2"><result status="valid" time="0.253264" steps="359885"/></proof>
  </goal>
  <goal name="vc_and.28" expl="precondition" proved="true">
  <proof prover="2"><result status="valid" time="0.013113" steps="4253"/></proof>
  </goal>
  <goal name="vc_and.29" expl="precondition" proved="true">
  <proof prover="2"><result status="valid" time="0.030007" steps="67474"/></proof>
  </goal>
  <goal name="vc_and.30" proved="true">
  <proof prover="2"><result status="valid" time="0.031176" steps="53311"/></proof>
  </goal>
  <goal name="vc_and.31" proved="true">
  <proof prover="2"><result status="valid" time="0.033546" steps="51128"/></proof>
  </goal>
  <goal name="vc_and.32" proved="true">
  <proof prover="2"><result status="valid" time="0.074502" steps="111852"/></proof>
  </goal>
  <goal name="vc_and.33" proved="true">
  <proof prover="2"><result status="valid" time="0.089815" steps="141664"/></proof>
  </goal>
  <goal name="vc_and.34" proved="true">
  <proof prover="2"><result status="valid" time="0.023482" steps="4121"/></proof>
  </goal>
  <goal name="vc_and.35" proved="true">
  <proof prover="2"><result status="valid" time="0.041090" steps="53595"/></proof>
  </goal>
  <goal name="vc_and.36" proved="true">
  <proof prover="2"><result status="valid" time="0.087912" steps="129179"/></proof>
  </goal>
  <goal name="vc_and.37" proved="true">
  <proof prover="2"><result status="valid" time="0.100511" steps="139279"/></proof>
  </goal>
  <goal name="vc_and.38" proved="true">
  <proof prover="2"><result status="valid" time="0.027362" steps="4207"/></proof>
  </goal>
  <goal name="vc_and.39" expl="precondition" proved="true">
  <proof prover="2"><result status="valid" time="0.046070" steps="55306"/></proof>
  </goal>
  <goal name="vc_and.40" expl="precondition" proved="true">
  <proof prover="2"><result status="valid" time="0.401696" steps="626603"/></proof>
  </goal>
  <goal name="vc_and.41" expl="precondition" proved="true">
  <proof prover="2"><result status="valid" time="0.024113" steps="4255"/></proof>
  </goal>
  <goal name="vc_and.42" expl="precondition" proved="true">
  <proof prover="2"><result status="valid" time="0.058124" steps="67042"/></proof>
  </goal>
  <goal name="vc_and.43" proved="true">
  <proof prover="2"><result status="valid" time="0.047151" steps="53483"/></proof>
  </goal>
  <goal name="vc_and.44" proved="true">
  <proof prover="2"><result status="valid" time="0.037353" steps="51113"/></proof>
  </goal>
  <goal name="vc_and.45" proved="true">
  <proof prover="2"><result status="valid" time="0.060941" steps="107965"/></proof>
  </goal>
  <goal name="vc_and.46" proved="true">
  <proof prover="2"><result status="valid" time="0.029910" steps="4066"/></proof>
  </goal>
  <goal name="vc_and.47" proved="true">
  <proof prover="2"><result status="valid" time="0.012515" steps="4121"/></proof>
  </goal>
  <goal name="vc_and.48" proved="true">
  <proof prover="2"><result status="valid" time="0.038470" steps="53598"/></proof>
  </goal>
  <goal name="vc_and.49" proved="true">
  <proof prover="2"><result status="valid" time="0.200562" steps="249624"/></proof>
  </goal>
  <goal name="vc_and.50" proved="true">
  <proof prover="2"><result status="valid" time="0.052830" steps="63128"/></proof>
  </goal>
  <goal name="vc_and.51" proved="true">
  <proof prover="2"><result status="valid" time="0.021346" steps="4205"/></proof>
  </goal>
  <goal name="vc_and.52" expl="precondition" proved="true">
  <proof prover="2"><result status="valid" time="0.049293" steps="55275"/></proof>
  </goal>
  <goal name="vc_and.53" expl="precondition" proved="true">
  <proof prover="2"><result status="valid" time="0.177017" steps="289268"/></proof>
  </goal>
  <goal name="vc_and.54" expl="precondition" proved="true">
  <proof prover="2"><result status="valid" time="0.019785" steps="4253"/></proof>
  </goal>
  <goal name="vc_and.55" expl="precondition" proved="true">
  <proof prover="2"><result status="valid" time="0.059838" steps="67251"/></proof>
  </goal>
  <goal name="vc_and.56" proved="true">
  <proof prover="2"><result status="valid" time="0.037102" steps="50310"/></proof>
  </goal>
  <goal name="vc_and.57" proved="true">
  <proof prover="2"><result status="valid" time="0.028738" steps="50229"/></proof>
  </goal>
  <goal name="vc_and.58" proved="true">
  <proof prover="2"><result status="valid" time="0.036021" steps="50148"/></proof>
  </goal>
  <goal name="vc_and.59" proved="true">
  <proof prover="2"><result status="valid" time="0.047773" steps="50067"/></proof>
  </goal>
  <goal name="vc_and.60" proved="true">
  <proof prover="2"><result status="valid" time="0.043159" steps="49986"/></proof>
  </goal>
  <goal name="vc_and.61" proved="true">
  <proof prover="2"><result status="valid" time="0.032635" steps="46577"/></proof>
  </goal>
  <goal name="vc_and.62" expl="precondition" proved="true">
  <proof prover="2"><result status="valid" time="0.039731" steps="72565"/></proof>
  </goal>
  <goal name="vc_and.63" expl="precondition" proved="true">
  <proof prover="2"><result status="valid" time="0.060376" steps="72134"/></proof>
>>>>>>> 2c8506fb
  </goal>
  <goal name="vc_and&#39;0.64" expl="type invariant" proved="true">
  <transf name="split_vc" proved="true" >
<<<<<<< HEAD
   <goal name="vc_and&#39;0.64.0" expl="type invariant" proved="true">
   <proof prover="0"><result status="valid" time="0.561084" steps="51918"/></proof>
   </goal>
   <goal name="vc_and&#39;0.64.1" expl="type invariant" proved="true">
   <proof prover="0"><result status="valid" time="0.588481" steps="52587"/></proof>
   </goal>
   <goal name="vc_and&#39;0.64.2" expl="type invariant" proved="true">
   <proof prover="0"><result status="valid" time="1.702898" steps="118650"/></proof>
=======
   <goal name="vc_and.64.0" expl="type invariant" proved="true">
   <proof prover="0"><result status="valid" time="1.451820" steps="76514"/></proof>
   </goal>
   <goal name="vc_and.64.1" expl="type invariant" proved="true">
   <transf name="split_vc" proved="true" >
    <goal name="vc_and.64.1.0" expl="type invariant" proved="true">
    <proof prover="0"><result status="valid" time="0.782018" steps="48921"/></proof>
    </goal>
    <goal name="vc_and.64.1.1" expl="type invariant" proved="true">
    <proof prover="0"><result status="valid" time="0.870505" steps="53563"/></proof>
    </goal>
   </transf>
   </goal>
   <goal name="vc_and.64.2" expl="type invariant" proved="true">
   <transf name="split_vc" proved="true" >
    <goal name="vc_and.64.2.0" expl="type invariant" proved="true">
    <transf name="split_vc" proved="true" >
     <goal name="vc_and.64.2.0.0" expl="type invariant" proved="true">
     <proof prover="0" timelimit="6" memlimit="4000"><result status="valid" time="2.884379" steps="137515"/></proof>
     </goal>
     <goal name="vc_and.64.2.0.1" expl="type invariant" proved="true">
     <proof prover="2"><result status="valid" time="0.021666" steps="5646"/></proof>
     </goal>
    </transf>
    </goal>
    <goal name="vc_and.64.2.1" expl="type invariant" proved="true">
    <transf name="split_vc" proved="true" >
     <goal name="vc_and.64.2.1.0" expl="type invariant" proved="true">
     <proof prover="0" timelimit="6" memlimit="4000"><result status="valid" time="3.086299" steps="146549"/></proof>
     </goal>
     <goal name="vc_and.64.2.1.1" expl="type invariant" proved="true">
     <proof prover="2"><result status="valid" time="0.031466" steps="5656"/></proof>
     </goal>
    </transf>
    </goal>
   </transf>
>>>>>>> 2c8506fb
   </goal>
   <goal name="vc_and&#39;0.64.3" expl="type invariant" proved="true">
   <transf name="split_vc" proved="true" >
<<<<<<< HEAD
    <goal name="vc_and&#39;0.64.3.0" expl="type invariant" proved="true">
    <proof prover="0"><result status="valid" time="1.662302" steps="104230"/></proof>
=======
    <goal name="vc_and.64.3.0" expl="type invariant" proved="true">
    <transf name="split_vc" proved="true" >
     <goal name="vc_and.64.3.0.0" expl="type invariant" proved="true">
     <proof prover="1" timelimit="1" memlimit="1000"><result status="valid" time="0.041172" steps="457"/></proof>
     </goal>
     <goal name="vc_and.64.3.0.1" expl="type invariant" proved="true">
     <transf name="split_vc" proved="true" >
      <goal name="vc_and.64.3.0.1.0" expl="type invariant" proved="true">
      <transf name="split_vc" proved="true" >
       <goal name="vc_and.64.3.0.1.0.0" expl="type invariant" proved="true">
       <proof prover="1" timelimit="1" memlimit="1000"><result status="valid" time="0.053490" steps="153"/></proof>
       </goal>
       <goal name="vc_and.64.3.0.1.0.1" expl="type invariant" proved="true">
       <proof prover="0" timelimit="5"><result status="valid" time="3.151127" steps="146696"/></proof>
       </goal>
      </transf>
      </goal>
      <goal name="vc_and.64.3.0.1.1" expl="type invariant" proved="true">
      <proof prover="1" timelimit="1" memlimit="1000"><result status="valid" time="0.055206" steps="141"/></proof>
      </goal>
     </transf>
     </goal>
    </transf>
>>>>>>> 2c8506fb
    </goal>
    <goal name="vc_and&#39;0.64.3.1" expl="type invariant" proved="true">
    <transf name="split_vc" proved="true" >
<<<<<<< HEAD
     <goal name="vc_and&#39;0.64.3.1.0" expl="type invariant" proved="true">
     <proof prover="0" timelimit="5"><result status="valid" time="1.686791" steps="109451"/></proof>
     </goal>
     <goal name="vc_and&#39;0.64.3.1.1" expl="type invariant" proved="true">
     <proof prover="0"><result status="valid" time="1.668174" steps="103189"/></proof>
     </goal>
     <goal name="vc_and&#39;0.64.3.1.2" expl="type invariant" proved="true">
     <proof prover="0"><result status="valid" time="1.566681" steps="110139"/></proof>
=======
     <goal name="vc_and.64.3.1.0" expl="type invariant" proved="true">
     <transf name="split_vc" proved="true" >
      <goal name="vc_and.64.3.1.0.0" expl="type invariant" proved="true">
      <proof prover="1" timelimit="1" memlimit="1000"><result status="valid" time="0.063811" steps="163"/></proof>
      </goal>
      <goal name="vc_and.64.3.1.0.1" expl="type invariant" proved="true">
      <transf name="split_vc" proved="true" >
       <goal name="vc_and.64.3.1.0.1.0" expl="type invariant" proved="true">
       <proof prover="1" timelimit="1" memlimit="1000"><result status="valid" time="0.068652" steps="170"/></proof>
       </goal>
       <goal name="vc_and.64.3.1.0.1.1" expl="type invariant" proved="true">
       <transf name="split_vc" proved="true" >
        <goal name="vc_and.64.3.1.0.1.1.0" expl="type invariant" proved="true">
        <proof prover="1" timelimit="1" memlimit="1000"><result status="valid" time="0.067818" steps="197"/></proof>
        </goal>
        <goal name="vc_and.64.3.1.0.1.1.1" expl="type invariant" proved="true">
        <proof prover="0" timelimit="30" memlimit="4000"><result status="valid" time="3.715188" steps="150283"/></proof>
        </goal>
       </transf>
       </goal>
      </transf>
      </goal>
     </transf>
     </goal>
     <goal name="vc_and.64.3.1.1" expl="type invariant" proved="true">
     <transf name="split_vc" proved="true" >
      <goal name="vc_and.64.3.1.1.0" expl="type invariant" proved="true">
      <proof prover="1" timelimit="1" memlimit="1000"><result status="valid" time="0.048832" steps="163"/></proof>
      </goal>
      <goal name="vc_and.64.3.1.1.1" expl="type invariant" proved="true">
      <transf name="split_vc" proved="true" >
       <goal name="vc_and.64.3.1.1.1.0" expl="type invariant" proved="true">
       <proof prover="1" timelimit="1" memlimit="1000"><result status="valid" time="0.063087" steps="171"/></proof>
       </goal>
       <goal name="vc_and.64.3.1.1.1.1" expl="type invariant" proved="true">
       <transf name="split_vc" proved="true" >
        <goal name="vc_and.64.3.1.1.1.1.0" expl="type invariant" proved="true">
        <proof prover="1" timelimit="1" memlimit="1000"><result status="valid" time="0.069908" steps="198"/></proof>
        </goal>
        <goal name="vc_and.64.3.1.1.1.1.1" expl="type invariant" proved="true">
        <proof prover="0" timelimit="30" memlimit="4000"><result status="valid" time="3.228288" steps="167317"/></proof>
        </goal>
       </transf>
       </goal>
      </transf>
      </goal>
     </transf>
     </goal>
     <goal name="vc_and.64.3.1.2" expl="type invariant" proved="true">
     <transf name="split_vc" proved="true" >
      <goal name="vc_and.64.3.1.2.0" expl="type invariant" proved="true">
      <proof prover="1" timelimit="1" memlimit="1000"><result status="valid" time="0.043655" steps="163"/></proof>
      </goal>
      <goal name="vc_and.64.3.1.2.1" expl="type invariant" proved="true">
      <transf name="split_vc" proved="true" >
       <goal name="vc_and.64.3.1.2.1.0" expl="type invariant" proved="true">
       <proof prover="1" timelimit="1" memlimit="1000"><result status="valid" time="0.062206" steps="171"/></proof>
       </goal>
       <goal name="vc_and.64.3.1.2.1.1" expl="type invariant" proved="true">
       <transf name="split_vc" proved="true" >
        <goal name="vc_and.64.3.1.2.1.1.0" expl="type invariant" proved="true">
        <proof prover="1" timelimit="1" memlimit="1000"><result status="valid" time="0.071708" steps="198"/></proof>
        </goal>
        <goal name="vc_and.64.3.1.2.1.1.1" expl="type invariant" proved="true">
        <proof prover="0" timelimit="30" memlimit="4000"><result status="valid" time="3.706274" steps="149309"/></proof>
        </goal>
       </transf>
       </goal>
      </transf>
      </goal>
     </transf>
>>>>>>> 2c8506fb
     </goal>
    </transf>
    </goal>
   </transf>
   </goal>
  </transf>
  </goal>
<<<<<<< HEAD
  <goal name="vc_and&#39;0.65" expl="postcondition" proved="true">
  <proof prover="1"><result status="valid" time="0.958020" steps="7358"/></proof>
  </goal>
  <goal name="vc_and&#39;0.66" expl="postcondition" proved="true">
  <proof prover="1"><result status="valid" time="1.617390" steps="19405"/></proof>
  </goal>
  <goal name="vc_and&#39;0.67" expl="postcondition" proved="true">
  <proof prover="0" timelimit="5"><result status="valid" time="0.226151" steps="37364"/></proof>
  </goal>
  <goal name="vc_and&#39;0.68" expl="postcondition" proved="true">
  <proof prover="2"><result status="valid" time="0.727617" steps="838982"/></proof>
=======
  <goal name="vc_and.65" expl="postcondition" proved="true">
  <transf name="split_vc" proved="true" >
   <goal name="vc_and.65.0" expl="postcondition" proved="true">
   <proof prover="2"><result status="valid" time="0.033259" steps="12374"/></proof>
   </goal>
   <goal name="vc_and.65.1" expl="postcondition" proved="true">
   <proof prover="2"><result status="valid" time="0.037538" steps="12917"/></proof>
   </goal>
   <goal name="vc_and.65.2" expl="postcondition" proved="true">
   <proof prover="2"><result status="valid" time="0.052229" steps="60696"/></proof>
   </goal>
   <goal name="vc_and.65.3" expl="postcondition" proved="true">
   <proof prover="2"><result status="valid" time="0.384812" steps="432956"/></proof>
   </goal>
  </transf>
  </goal>
  <goal name="vc_and.66" expl="postcondition" proved="true">
  <transf name="split_vc" proved="true" >
   <goal name="vc_and.66.0" expl="postcondition" proved="true">
   <proof prover="2"><result status="valid" time="0.382435" steps="459060"/></proof>
   </goal>
   <goal name="vc_and.66.1" expl="postcondition" proved="true">
   <proof prover="2"><result status="valid" time="0.623088" steps="755000"/></proof>
   </goal>
   <goal name="vc_and.66.2" expl="postcondition" proved="true">
   <transf name="split_vc" proved="true" >
    <goal name="vc_and.66.2.0" expl="postcondition" proved="true">
    <proof prover="2"><result status="valid" time="0.028615" steps="12249"/></proof>
    </goal>
    <goal name="vc_and.66.2.1" expl="postcondition" proved="true">
    <proof prover="2"><result status="valid" time="0.031219" steps="12807"/></proof>
    </goal>
    <goal name="vc_and.66.2.2" expl="postcondition" proved="true">
    <proof prover="2"><result status="valid" time="0.100501" steps="134614"/></proof>
    </goal>
    <goal name="vc_and.66.2.3" expl="postcondition" proved="true">
    <transf name="split_vc" proved="true" >
     <goal name="vc_and.66.2.3.0" expl="postcondition" proved="true">
     <proof prover="2"><result status="valid" time="0.093405" steps="140378"/></proof>
     </goal>
     <goal name="vc_and.66.2.3.1" expl="postcondition" proved="true">
     <proof prover="2"><result status="valid" time="0.870554" steps="1076596"/></proof>
     </goal>
    </transf>
    </goal>
   </transf>
   </goal>
  </transf>
  </goal>
  <goal name="vc_and.67" expl="postcondition" proved="true">
  <proof prover="2"><result status="valid" time="0.118978" steps="149764"/></proof>
  </goal>
  <goal name="vc_and.68" expl="postcondition" proved="true">
  <transf name="split_vc" proved="true" >
   <goal name="vc_and.68.0" expl="postcondition" proved="true">
   <proof prover="2"><result status="valid" time="0.054142" steps="49301"/></proof>
   </goal>
   <goal name="vc_and.68.1" expl="postcondition" proved="true">
   <proof prover="2"><result status="valid" time="0.045802" steps="50682"/></proof>
   </goal>
   <goal name="vc_and.68.2" expl="postcondition" proved="true">
   <proof prover="2"><result status="valid" time="0.105976" steps="143312"/></proof>
   </goal>
   <goal name="vc_and.68.3" expl="postcondition" proved="true">
   <transf name="split_vc" proved="true" >
    <goal name="vc_and.68.3.0" expl="postcondition" proved="true">
    <proof prover="2"><result status="valid" time="0.116235" steps="147840"/></proof>
    </goal>
    <goal name="vc_and.68.3.1" expl="postcondition" proved="true">
    <proof prover="2"><result status="valid" time="0.314056" steps="406189"/></proof>
    </goal>
   </transf>
   </goal>
  </transf>
>>>>>>> 2c8506fb
  </goal>
 </transf>
 </goal>
</theory>
</file>
</why3session><|MERGE_RESOLUTION|>--- conflicted
+++ resolved
@@ -2,7 +2,6 @@
 <!DOCTYPE why3session PUBLIC "-//Why3//proof session v5//EN"
 "https://www.why3.org/why3session.dtd">
 <why3session shape_version="6">
-<<<<<<< HEAD
 <prover id="0" name="CVC5" version="1.0.5" timelimit="1" steplimit="0" memlimit="1000"/>
 <prover id="1" name="Alt-Ergo" version="2.6.0" timelimit="1" steplimit="0" memlimit="1000"/>
 <prover id="2" name="Z3" version="4.12.4" timelimit="5" steplimit="0" memlimit="1000"/>
@@ -57,77 +56,11 @@
 <theory name="M_bdd__qyi699402059438633899__hash__refines" proved="true">
  <goal name="refines" proved="true">
  <proof prover="1" timelimit="5"><result status="valid" time="0.032414" steps="9"/></proof>
-=======
-<prover id="0" name="CVC5" version="1.0.5" timelimit="3" steplimit="0" memlimit="2000"/>
-<prover id="1" name="Alt-Ergo" version="2.6.0" timelimit="3" steplimit="0" memlimit="2000"/>
-<prover id="2" name="Z3" version="4.12.4" timelimit="0.5" steplimit="0" memlimit="1000"/>
-<file format="coma" proved="true">
-<path name=".."/><path name="bdd.coma"/>
-<theory name="M_bdd__hashmap__qyi11648407051195780326" proved="true">
- <goal name="hash_refn" proved="true">
- <proof prover="2"><result status="valid" time="0.020725" steps="564"/></proof>
- </goal>
-</theory>
-<theory name="M_bdd__hashmap__qyi11648407051195780326__hash" proved="true">
- <goal name="vc_hash" proved="true">
- <transf name="split_vc" proved="true" >
-  <goal name="vc_hash.0" expl="precondition" proved="true">
-  <proof prover="2"><result status="valid" time="0.027918" steps="13015"/></proof>
-  </goal>
-  <goal name="vc_hash.1" expl="precondition" proved="true">
-  <proof prover="2"><result status="valid" time="0.031590" steps="13297"/></proof>
-  </goal>
-  <goal name="vc_hash.2" expl="postcondition" proved="true">
-  <proof prover="1"><result status="valid" time="1.339397" steps="8306"/></proof>
-  </goal>
- </transf>
- </goal>
-</theory>
-<theory name="M_bdd__qyi2024536649982164874" proved="true">
- <goal name="assert_receiver_is_total_eq_refn" proved="true">
- <proof prover="2"><result status="valid" time="0.021154" steps="6"/></proof>
- </goal>
-</theory>
-<theory name="M_bdd__qyi4854841669736991510__eq" proved="true">
- <goal name="vc_eq" proved="true">
- <proof prover="2"><result status="valid" time="0.031901" steps="14326"/></proof>
- </goal>
-</theory>
-<theory name="M_bdd__qyi4854841669736991510" proved="true">
- <goal name="eq_refn" proved="true">
- <proof prover="2"><result status="valid" time="0.017968" steps="98"/></proof>
- </goal>
-</theory>
-<theory name="M_bdd__qyi17981791245757283426__clone" proved="true">
- <goal name="vc_clone&#39;" proved="true">
- <proof prover="2"><result status="valid" time="0.030009" steps="3348"/></proof>
- </goal>
-</theory>
-<theory name="M_bdd__qyi17981791245757283426" proved="true">
- <goal name="clone&#39;_refn" proved="true">
- <proof prover="2"><result status="valid" time="0.025618" steps="1305"/></proof>
- </goal>
-</theory>
-<theory name="M_bdd__qyi1284786238026687571" proved="true">
- <goal name="assert_receiver_is_total_eq_refn" proved="true">
- <proof prover="2"><result status="valid" time="0.013873" steps="6"/></proof>
- </goal>
-</theory>
-<theory name="M_bdd__qyi2820858787824331484" proved="true">
- <goal name="clone&#39;_refn" proved="true">
- <proof prover="2"><result status="valid" time="0.018750" steps="1319"/></proof>
- </goal>
-</theory>
-<theory name="M_bdd__qyi699402059438633899" proved="true">
- <goal name="hash_refn" proved="true">
- <proof prover="2"><result status="valid" time="0.025473" steps="879"/></proof>
->>>>>>> 2c8506fb
  </goal>
 </theory>
 <theory name="M_bdd__qyi699402059438633899__hash" proved="true">
  <goal name="vc_hash&#39;0" proved="true">
  <transf name="split_vc" proved="true" >
-<<<<<<< HEAD
   <goal name="vc_hash&#39;0.0" expl="postcondition" proved="true">
   <proof prover="1"><result status="valid" time="0.021765" steps="88"/></proof>
   </goal>
@@ -145,38 +78,10 @@
   </goal>
   <goal name="vc_hash&#39;0.5" proved="true">
   <proof prover="1"><result status="valid" time="0.014567" steps="7"/></proof>
-=======
-  <goal name="vc_hash.0" expl="postcondition" proved="true">
-  <proof prover="2"><result status="valid" time="0.029542" steps="2748"/></proof>
-  </goal>
-  <goal name="vc_hash.1" expl="postcondition" proved="true">
-  <proof prover="2"><result status="valid" time="0.023976" steps="2784"/></proof>
-  </goal>
-  <goal name="vc_hash.2" expl="postcondition" proved="true">
-  <transf name="inline_goal" proved="true" >
-   <goal name="vc_hash.2.0" expl="postcondition" proved="true">
-   <transf name="split_all_full" proved="true" >
-    <goal name="vc_hash.2.0.0" expl="postcondition" proved="true">
-    <proof prover="0" timelimit="6" memlimit="4000"><result status="valid" time="2.448764" steps="80210"/></proof>
-    </goal>
-   </transf>
-   </goal>
-  </transf>
-  </goal>
-  <goal name="vc_hash.3" proved="true">
-  <proof prover="1"><result status="valid" time="0.028072" steps="11"/></proof>
-  </goal>
-  <goal name="vc_hash.4" proved="true">
-  <proof prover="1"><result status="valid" time="0.032189" steps="9"/></proof>
-  </goal>
-  <goal name="vc_hash.5" proved="true">
-  <proof prover="1"><result status="valid" time="0.031243" steps="7"/></proof>
->>>>>>> 2c8506fb
   </goal>
  </transf>
  </goal>
 </theory>
-<<<<<<< HEAD
 <theory name="M_bdd__qyi14323183011761258016__hash__refines" proved="true">
  <goal name="refines" proved="true">
  <proof prover="2"><result status="valid" time="0.031977" steps="98"/></proof>
@@ -215,81 +120,11 @@
 <theory name="M_bdd__qyi11078426090797403070__set_irrelevent_var" proved="true">
  <goal name="vc_set_irrelevent_var&#39;0" proved="true">
  <proof prover="1"><result status="valid" time="0.134350" steps="1532"/></proof>
-=======
-<theory name="M_bdd__qyi14323183011761258016" proved="true">
- <goal name="hash_refn" proved="true">
- <proof prover="2"><result status="valid" time="0.018190" steps="101"/></proof>
- </goal>
-</theory>
-<theory name="M_bdd__qyi14323183011761258016__hash" proved="true">
- <goal name="vc_hash" proved="true">
- <proof prover="2"><result status="valid" time="0.025500" steps="190"/></proof>
- </goal>
-</theory>
-<theory name="M_bdd__qyi2581120635339165136" proved="true">
- <goal name="eq_refn" proved="true">
- <proof prover="2"><result status="valid" time="0.026349" steps="101"/></proof>
- </goal>
-</theory>
-<theory name="M_bdd__qyi2581120635339165136__eq" proved="true">
- <goal name="vc_eq" proved="true">
- <proof prover="2"><result status="valid" time="0.016542" steps="618"/></proof>
- </goal>
-</theory>
-<theory name="M_bdd__qyi13535665294507397779__size" proved="true">
- <goal name="vc_size" proved="true">
- <proof prover="2"><result status="valid" time="0.024597" steps="1577"/></proof>
- </goal>
-</theory>
-<theory name="M_bdd__qyi11078426090797403070__grows_is_valid_bdd" proved="true">
- <goal name="vc_grows_is_valid_bdd" proved="true">
- <proof prover="2"><result status="valid" time="0.037450" steps="16838"/></proof>
- </goal>
-</theory>
-<theory name="M_bdd__qyi11078426090797403070__grows_trans" proved="true">
- <goal name="vc_grows_trans" proved="true">
- <transf name="split_vc" proved="true" >
-  <goal name="vc_grows_trans.0" proved="true">
-  <proof prover="1"><result status="valid" time="0.048686" steps="96"/></proof>
-  </goal>
- </transf>
- </goal>
-</theory>
-<theory name="M_bdd__qyi11078426090797403070__set_irrelevent_var" proved="true">
- <goal name="vc_set_irrelevent_var" proved="true">
- <transf name="split_vc" proved="true" >
-  <goal name="vc_set_irrelevent_var.0" proved="true">
-  <proof prover="2"><result status="valid" time="0.040410" steps="43173"/></proof>
-  </goal>
-  <goal name="vc_set_irrelevent_var.1" proved="true">
-  <proof prover="2"><result status="valid" time="0.040665" steps="42225"/></proof>
-  </goal>
-  <goal name="vc_set_irrelevent_var.2" proved="true">
-  <proof prover="2"><result status="valid" time="0.028705" steps="3506"/></proof>
-  </goal>
-  <goal name="vc_set_irrelevent_var.3" proved="true">
-  <proof prover="2"><result status="valid" time="0.041185" steps="42065"/></proof>
-  </goal>
-  <goal name="vc_set_irrelevent_var.4" proved="true">
-  <proof prover="2"><result status="valid" time="0.034921" steps="41109"/></proof>
-  </goal>
-  <goal name="vc_set_irrelevent_var.5" proved="true">
-  <proof prover="2"><result status="valid" time="0.024608" steps="3394"/></proof>
-  </goal>
-  <goal name="vc_set_irrelevent_var.6" proved="true">
-  <proof prover="2"><result status="valid" time="0.057953" steps="63644"/></proof>
-  </goal>
-  <goal name="vc_set_irrelevent_var.7" proved="true">
-  <proof prover="1"><result status="valid" time="0.041042" steps="57"/></proof>
-  </goal>
- </transf>
->>>>>>> 2c8506fb
  </goal>
 </theory>
 <theory name="M_bdd__qyi11078426090797403070__discr_valuation" proved="true">
  <goal name="vc_discr_valuation&#39;0" proved="true">
  <transf name="split_vc" proved="true" >
-<<<<<<< HEAD
   <goal name="vc_discr_valuation&#39;0.0" proved="true">
   <proof prover="1"><result status="valid" time="0.022611" steps="24"/></proof>
   </goal>
@@ -375,7 +210,7 @@
   <proof prover="1"><result status="valid" time="0.022553" steps="40"/></proof>
   </goal>
   <goal name="vc_discr_valuation&#39;0.28" proved="true">
-  <proof prover="1"><result status="valid" time="0.028188" steps="533"/></proof>
+  <proof prover="1"><result status="valid" time="0.028188" steps="534"/></proof>
   </goal>
   <goal name="vc_discr_valuation&#39;0.29" proved="true">
   <proof prover="1"><result status="valid" time="0.061679" steps="322"/></proof>
@@ -427,151 +262,11 @@
   </goal>
   <goal name="vc_discr_valuation&#39;0.45" proved="true">
   <proof prover="1"><result status="valid" time="0.064294" steps="574"/></proof>
-=======
-  <goal name="vc_discr_valuation.0" proved="true">
-  <proof prover="2"><result status="valid" time="0.028214" steps="3658"/></proof>
-  </goal>
-  <goal name="vc_discr_valuation.1" proved="true">
-  <proof prover="2"><result status="valid" time="0.029662" steps="3665"/></proof>
-  </goal>
-  <goal name="vc_discr_valuation.2" proved="true">
-  <proof prover="2"><result status="valid" time="0.039750" steps="44594"/></proof>
-  </goal>
-  <goal name="vc_discr_valuation.3" proved="true">
-  <proof prover="2"><result status="valid" time="0.026426" steps="3675"/></proof>
-  </goal>
-  <goal name="vc_discr_valuation.4" proved="true">
-  <proof prover="2"><result status="valid" time="0.036245" steps="42237"/></proof>
-  </goal>
-  <goal name="vc_discr_valuation.5" proved="true">
-  <proof prover="2"><result status="valid" time="0.036163" steps="42068"/></proof>
-  </goal>
-  <goal name="vc_discr_valuation.6" proved="true">
-  <proof prover="2"><result status="valid" time="0.050957" steps="73575"/></proof>
-  </goal>
-  <goal name="vc_discr_valuation.7" proved="true">
-  <proof prover="2"><result status="valid" time="0.043334" steps="43128"/></proof>
-  </goal>
-  <goal name="vc_discr_valuation.8" proved="true">
-  <proof prover="2"><result status="valid" time="0.027290" steps="3661"/></proof>
-  </goal>
-  <goal name="vc_discr_valuation.9" proved="true">
-  <proof prover="2"><result status="valid" time="0.041952" steps="44470"/></proof>
-  </goal>
-  <goal name="vc_discr_valuation.10" proved="true">
-  <proof prover="2"><result status="valid" time="0.028768" steps="3671"/></proof>
-  </goal>
-  <goal name="vc_discr_valuation.11" proved="true">
-  <proof prover="2"><result status="valid" time="0.037469" steps="41942"/></proof>
-  </goal>
-  <goal name="vc_discr_valuation.12" proved="true">
-  <proof prover="2"><result status="valid" time="0.039811" steps="41950"/></proof>
-  </goal>
-  <goal name="vc_discr_valuation.13" proved="true">
-  <proof prover="2"><result status="valid" time="0.051434" steps="74725"/></proof>
-  </goal>
-  <goal name="vc_discr_valuation.14" proved="true">
-  <proof prover="2"><result status="valid" time="0.061355" steps="82502"/></proof>
-  </goal>
-  <goal name="vc_discr_valuation.15" proved="true">
-  <proof prover="2"><result status="valid" time="0.031265" steps="10094"/></proof>
-  </goal>
-  <goal name="vc_discr_valuation.16" proved="true">
-  <proof prover="2"><result status="valid" time="0.033289" steps="44777"/></proof>
-  </goal>
-  <goal name="vc_discr_valuation.17" proved="true">
-  <proof prover="2"><result status="valid" time="0.025079" steps="3691"/></proof>
-  </goal>
-  <goal name="vc_discr_valuation.18" proved="true">
-  <proof prover="2"><result status="valid" time="0.025346" steps="3696"/></proof>
-  </goal>
-  <goal name="vc_discr_valuation.19" proved="true">
-  <proof prover="2"><result status="valid" time="0.035976" steps="42183"/></proof>
-  </goal>
-  <goal name="vc_discr_valuation.20" proved="true">
-  <proof prover="2"><result status="valid" time="0.044488" steps="42150"/></proof>
-  </goal>
-  <goal name="vc_discr_valuation.21" proved="true">
-  <proof prover="2"><result status="valid" time="0.053320" steps="73662"/></proof>
-  </goal>
-  <goal name="vc_discr_valuation.22" proved="true">
-  <proof prover="2"><result status="valid" time="0.044397" steps="43233"/></proof>
-  </goal>
-  <goal name="vc_discr_valuation.23" proved="true">
-  <proof prover="2"><result status="valid" time="0.040597" steps="44547"/></proof>
-  </goal>
-  <goal name="vc_discr_valuation.24" proved="true">
-  <proof prover="2"><result status="valid" time="0.029137" steps="3687"/></proof>
-  </goal>
-  <goal name="vc_discr_valuation.25" proved="true">
-  <proof prover="2"><result status="valid" time="0.017839" steps="3692"/></proof>
-  </goal>
-  <goal name="vc_discr_valuation.26" proved="true">
-  <proof prover="2"><result status="valid" time="0.045991" steps="42020"/></proof>
-  </goal>
-  <goal name="vc_discr_valuation.27" proved="true">
-  <proof prover="2"><result status="valid" time="0.037421" steps="42032"/></proof>
-  </goal>
-  <goal name="vc_discr_valuation.28" proved="true">
-  <proof prover="2"><result status="valid" time="0.051795" steps="74807"/></proof>
-  </goal>
-  <goal name="vc_discr_valuation.29" proved="true">
-  <proof prover="2"><result status="valid" time="0.050675" steps="70873"/></proof>
-  </goal>
-  <goal name="vc_discr_valuation.30" proved="true">
-  <proof prover="2"><result status="valid" time="0.017711" steps="3696"/></proof>
-  </goal>
-  <goal name="vc_discr_valuation.31" proved="true">
-  <proof prover="2"><result status="valid" time="0.044154" steps="46609"/></proof>
-  </goal>
-  <goal name="vc_discr_valuation.32" proved="true">
-  <proof prover="2"><result status="valid" time="0.045648" steps="48193"/></proof>
-  </goal>
-  <goal name="vc_discr_valuation.33" proved="true">
-  <proof prover="2"><result status="valid" time="0.024117" steps="3713"/></proof>
-  </goal>
-  <goal name="vc_discr_valuation.34" proved="true">
-  <proof prover="2"><result status="valid" time="0.029640" steps="42419"/></proof>
-  </goal>
-  <goal name="vc_discr_valuation.35" proved="true">
-  <proof prover="2"><result status="valid" time="0.042520" steps="44668"/></proof>
-  </goal>
-  <goal name="vc_discr_valuation.36" proved="true">
-  <proof prover="2"><result status="valid" time="0.050513" steps="81388"/></proof>
-  </goal>
-  <goal name="vc_discr_valuation.37" proved="true">
-  <proof prover="1"><result status="valid" time="0.055005" steps="140"/></proof>
-  </goal>
-  <goal name="vc_discr_valuation.38" proved="true">
-  <proof prover="2"><result status="valid" time="0.041804" steps="46427"/></proof>
-  </goal>
-  <goal name="vc_discr_valuation.39" proved="true">
-  <proof prover="2"><result status="valid" time="0.048742" steps="48009"/></proof>
-  </goal>
-  <goal name="vc_discr_valuation.40" proved="true">
-  <proof prover="2"><result status="valid" time="0.013944" steps="3709"/></proof>
-  </goal>
-  <goal name="vc_discr_valuation.41" proved="true">
-  <proof prover="2"><result status="valid" time="0.029464" steps="40643"/></proof>
-  </goal>
-  <goal name="vc_discr_valuation.42" proved="true">
-  <proof prover="2"><result status="valid" time="0.025972" steps="42831"/></proof>
-  </goal>
-  <goal name="vc_discr_valuation.43" proved="true">
-  <proof prover="2"><result status="valid" time="0.054461" steps="77065"/></proof>
-  </goal>
-  <goal name="vc_discr_valuation.44" proved="true">
-  <proof prover="2"><result status="valid" time="0.045308" steps="90939"/></proof>
-  </goal>
-  <goal name="vc_discr_valuation.45" proved="true">
-  <proof prover="1"><result status="valid" time="0.132567" steps="759"/></proof>
->>>>>>> 2c8506fb
   </goal>
  </transf>
  </goal>
 </theory>
 <theory name="M_bdd__qyi11078426090797403070__bdd_canonical" proved="true">
-<<<<<<< HEAD
  <goal name="vc_bdd_canonical&#39;0" proved="true">
  <proof prover="0"><result status="valid" time="0.057807" steps="16626"/></proof>
  </goal>
@@ -579,25 +274,11 @@
 <theory name="M_bdd__qyi11078426090797403070__new" proved="true">
  <goal name="vc_new&#39;0" proved="true">
  <proof prover="1"><result status="valid" time="0.025838" steps="114"/></proof>
-=======
- <goal name="vc_bdd_canonical" proved="true">
- <transf name="split_vc" proved="true" >
-  <goal name="vc_bdd_canonical.0" proved="true">
-  <proof prover="0"><result status="valid" time="0.165906" steps="16992"/></proof>
-  </goal>
- </transf>
- </goal>
-</theory>
-<theory name="M_bdd__qyi11078426090797403070__new" proved="true">
- <goal name="vc_new" proved="true">
- <proof prover="2"><result status="valid" time="0.042679" steps="35827"/></proof>
->>>>>>> 2c8506fb
  </goal>
 </theory>
 <theory name="M_bdd__qyi11078426090797403070__hashcons" proved="true">
  <goal name="vc_hashcons&#39;0" proved="true">
  <transf name="split_vc" proved="true" >
-<<<<<<< HEAD
   <goal name="vc_hashcons&#39;0.0" expl="precondition" proved="true">
   <proof prover="1"><result status="valid" time="0.017162" steps="19"/></proof>
   </goal>
@@ -651,71 +332,11 @@
   </goal>
   <goal name="vc_hashcons&#39;0.17" proved="true">
   <proof prover="1"><result status="valid" time="0.016842" steps="21"/></proof>
-=======
-  <goal name="vc_hashcons.0" expl="precondition" proved="true">
-  <proof prover="2"><result status="valid" time="0.041193" steps="39857"/></proof>
-  </goal>
-  <goal name="vc_hashcons.1" expl="precondition" proved="true">
-  <proof prover="2"><result status="valid" time="0.033538" steps="36923"/></proof>
-  </goal>
-  <goal name="vc_hashcons.2" expl="precondition" proved="true">
-  <proof prover="2"><result status="valid" time="0.035103" steps="38291"/></proof>
-  </goal>
-  <goal name="vc_hashcons.3" expl="precondition" proved="true">
-  <proof prover="2"><result status="valid" time="0.043206" steps="38366"/></proof>
-  </goal>
-  <goal name="vc_hashcons.4" expl="integer overflow" proved="true">
-  <proof prover="2"><result status="valid" time="0.033387" steps="39448"/></proof>
-  </goal>
-  <goal name="vc_hashcons.5" expl="integer overflow" proved="true">
-  <proof prover="2"><result status="valid" time="0.034227" steps="41043"/></proof>
-  </goal>
-  <goal name="vc_hashcons.6" expl="type invariant" proved="true">
-  <transf name="split_vc" proved="true" >
-   <goal name="vc_hashcons.6.0" expl="type invariant" proved="true">
-   <proof prover="0" timelimit="30" memlimit="4000"><result status="valid" time="6.246749" steps="357205"/></proof>
-   </goal>
-  </transf>
-  </goal>
-  <goal name="vc_hashcons.7" expl="postcondition" proved="true">
-  <proof prover="2"><result status="valid" time="0.040617" steps="43947"/></proof>
-  </goal>
-  <goal name="vc_hashcons.8" expl="postcondition" proved="true">
-  <proof prover="2"><result status="valid" time="0.051617" steps="58518"/></proof>
-  </goal>
-  <goal name="vc_hashcons.9" expl="postcondition" proved="true">
-  <proof prover="2"><result status="valid" time="0.046078" steps="43839"/></proof>
-  </goal>
-  <goal name="vc_hashcons.10" expl="loop invariant" proved="true">
-  <proof prover="2"><result status="valid" time="0.040217" steps="41410"/></proof>
-  </goal>
-  <goal name="vc_hashcons.11" expl="loop invariant" proved="true">
-  <proof prover="2"><result status="valid" time="0.024108" steps="3237"/></proof>
-  </goal>
-  <goal name="vc_hashcons.12" expl="type invariant" proved="true">
-  <proof prover="2"><result status="valid" time="0.025552" steps="2922"/></proof>
-  </goal>
-  <goal name="vc_hashcons.13" expl="assertion" proved="true">
-  <proof prover="2"><result status="valid" time="0.032297" steps="41595"/></proof>
-  </goal>
-  <goal name="vc_hashcons.14" expl="postcondition" proved="true">
-  <proof prover="2"><result status="valid" time="0.036900" steps="41418"/></proof>
-  </goal>
-  <goal name="vc_hashcons.15" expl="postcondition" proved="true">
-  <proof prover="2"><result status="valid" time="0.035106" steps="43743"/></proof>
-  </goal>
-  <goal name="vc_hashcons.16" expl="postcondition" proved="true">
-  <proof prover="2"><result status="valid" time="0.087190" steps="111538"/></proof>
-  </goal>
-  <goal name="vc_hashcons.17" proved="true">
-  <proof prover="2"><result status="valid" time="0.038803" steps="35768"/></proof>
->>>>>>> 2c8506fb
   </goal>
  </transf>
  </goal>
 </theory>
 <theory name="M_bdd__qyi11078426090797403070__node" proved="true">
-<<<<<<< HEAD
  <goal name="vc_node&#39;0" proved="true">
  <proof prover="1"><result status="valid" time="0.566514" steps="4219"/></proof>
  </goal>
@@ -733,169 +354,11 @@
 <theory name="M_bdd__qyi11078426090797403070__v" proved="true">
  <goal name="vc_v&#39;0" proved="true">
  <proof prover="1"><result status="valid" time="0.373559" steps="1996"/></proof>
-=======
- <goal name="vc_node" proved="true">
- <transf name="split_vc" proved="true" >
-  <goal name="vc_node.0" proved="true">
-  <proof prover="2"><result status="valid" time="0.036478" steps="43209"/></proof>
-  </goal>
-  <goal name="vc_node.1" expl="precondition" proved="true">
-  <proof prover="2"><result status="valid" time="0.034545" steps="43660"/></proof>
-  </goal>
-  <goal name="vc_node.2" expl="precondition" proved="true">
-  <transf name="split_vc" proved="true" >
-   <goal name="vc_node.2.0" expl="precondition" proved="true">
-   <proof prover="1"><result status="valid" time="0.070080" steps="241"/></proof>
-   </goal>
-  </transf>
-  </goal>
-  <goal name="vc_node.3" expl="type invariant" proved="true">
-  <proof prover="2"><result status="valid" time="0.032307" steps="48765"/></proof>
-  </goal>
-  <goal name="vc_node.4" expl="postcondition" proved="true">
-  <proof prover="2"><result status="valid" time="0.062322" steps="97324"/></proof>
-  </goal>
-  <goal name="vc_node.5" expl="postcondition" proved="true">
-  <proof prover="2"><result status="valid" time="0.057198" steps="95392"/></proof>
-  </goal>
-  <goal name="vc_node.6" expl="postcondition" proved="true">
-  <proof prover="2"><result status="valid" time="0.040508" steps="48195"/></proof>
-  </goal>
-  <goal name="vc_node.7" expl="postcondition" proved="true">
-  <proof prover="2"><result status="valid" time="0.039253" steps="48282"/></proof>
-  </goal>
-  <goal name="vc_node.8" expl="type invariant" proved="true">
-  <proof prover="2"><result status="valid" time="0.027431" steps="3739"/></proof>
-  </goal>
-  <goal name="vc_node.9" expl="postcondition" proved="true">
-  <proof prover="2"><result status="valid" time="0.039607" steps="42734"/></proof>
-  </goal>
-  <goal name="vc_node.10" expl="postcondition" proved="true">
-  <proof prover="2"><result status="valid" time="0.052260" steps="66595"/></proof>
-  </goal>
-  <goal name="vc_node.11" expl="postcondition" proved="true">
-  <proof prover="2"><result status="valid" time="0.040446" steps="45684"/></proof>
-  </goal>
-  <goal name="vc_node.12" expl="postcondition" proved="true">
-  <transf name="split_vc" proved="true" >
-   <goal name="vc_node.12.0" expl="postcondition" proved="true">
-   <proof prover="1"><result status="valid" time="0.042548" steps="57"/></proof>
-   </goal>
-  </transf>
-  </goal>
- </transf>
- </goal>
-</theory>
-<theory name="M_bdd__qyi11078426090797403070__trueqy95z" proved="true">
- <goal name="vc_trueqy95z" proved="true">
- <transf name="split_vc" proved="true" >
-  <goal name="vc_trueqy95z.0" proved="true">
-  <proof prover="2"><result status="valid" time="0.041457" steps="37045"/></proof>
-  </goal>
-  <goal name="vc_trueqy95z.1" expl="precondition" proved="true">
-  <proof prover="2"><result status="valid" time="0.033609" steps="37479"/></proof>
-  </goal>
-  <goal name="vc_trueqy95z.2" expl="precondition" proved="true">
-  <proof prover="2"><result status="valid" time="0.045683" steps="37633"/></proof>
-  </goal>
-  <goal name="vc_trueqy95z.3" expl="type invariant" proved="true">
-  <proof prover="2"><result status="valid" time="0.030399" steps="41828"/></proof>
-  </goal>
-  <goal name="vc_trueqy95z.4" expl="postcondition" proved="true">
-  <proof prover="2"><result status="valid" time="0.035334" steps="45568"/></proof>
-  </goal>
-  <goal name="vc_trueqy95z.5" expl="postcondition" proved="true">
-  <proof prover="1"><result status="valid" time="0.072621" steps="197"/></proof>
-  </goal>
-  <goal name="vc_trueqy95z.6" expl="postcondition" proved="true">
-  <proof prover="2"><result status="valid" time="0.041540" steps="41054"/></proof>
-  </goal>
-  <goal name="vc_trueqy95z.7" expl="postcondition" proved="true">
-  <proof prover="2"><result status="valid" time="0.032701" steps="41129"/></proof>
-  </goal>
- </transf>
- </goal>
-</theory>
-<theory name="M_bdd__qyi11078426090797403070__falseqy95z" proved="true">
- <goal name="vc_falseqy95z" proved="true">
- <transf name="split_vc" proved="true" >
-  <goal name="vc_falseqy95z.0" proved="true">
-  <proof prover="2"><result status="valid" time="0.032771" steps="37045"/></proof>
-  </goal>
-  <goal name="vc_falseqy95z.1" expl="precondition" proved="true">
-  <proof prover="2"><result status="valid" time="0.042353" steps="37479"/></proof>
-  </goal>
-  <goal name="vc_falseqy95z.2" expl="precondition" proved="true">
-  <proof prover="2"><result status="valid" time="0.037217" steps="37633"/></proof>
-  </goal>
-  <goal name="vc_falseqy95z.3" expl="type invariant" proved="true">
-  <proof prover="2"><result status="valid" time="0.035783" steps="41828"/></proof>
-  </goal>
-  <goal name="vc_falseqy95z.4" expl="postcondition" proved="true">
-  <proof prover="2"><result status="valid" time="0.036283" steps="45564"/></proof>
-  </goal>
-  <goal name="vc_falseqy95z.5" expl="postcondition" proved="true">
-  <proof prover="1"><result status="valid" time="0.072539" steps="195"/></proof>
-  </goal>
-  <goal name="vc_falseqy95z.6" expl="postcondition" proved="true">
-  <proof prover="2"><result status="valid" time="0.031171" steps="41086"/></proof>
-  </goal>
-  <goal name="vc_falseqy95z.7" expl="postcondition" proved="true">
-  <proof prover="2"><result status="valid" time="0.033132" steps="41161"/></proof>
-  </goal>
- </transf>
- </goal>
-</theory>
-<theory name="M_bdd__qyi11078426090797403070__v" proved="true">
- <goal name="vc_v" proved="true">
- <transf name="split_vc" proved="true" >
-  <goal name="vc_v.0" proved="true">
-  <proof prover="2"><result status="valid" time="0.038873" steps="37045"/></proof>
-  </goal>
-  <goal name="vc_v.1" expl="precondition" proved="true">
-  <proof prover="2"><result status="valid" time="0.041502" steps="37439"/></proof>
-  </goal>
-  <goal name="vc_v.2" proved="true">
-  <proof prover="2"><result status="valid" time="0.030043" steps="3845"/></proof>
-  </goal>
-  <goal name="vc_v.3" expl="precondition" proved="true">
-  <proof prover="2"><result status="valid" time="0.040787" steps="40464"/></proof>
-  </goal>
-  <goal name="vc_v.4" proved="true">
-  <proof prover="2"><result status="valid" time="0.026363" steps="3895"/></proof>
-  </goal>
-  <goal name="vc_v.5" expl="precondition" proved="true">
-  <proof prover="2"><result status="valid" time="0.047087" steps="41543"/></proof>
-  </goal>
-  <goal name="vc_v.6" expl="precondition" proved="true">
-  <proof prover="2"><result status="valid" time="0.039501" steps="41699"/></proof>
-  </goal>
-  <goal name="vc_v.7" expl="precondition" proved="true">
-  <proof prover="2"><result status="valid" time="0.025787" steps="3965"/></proof>
-  </goal>
-  <goal name="vc_v.8" expl="precondition" proved="true">
-  <proof prover="2"><result status="valid" time="0.035352" steps="53701"/></proof>
-  </goal>
-  <goal name="vc_v.9" expl="type invariant" proved="true">
-  <proof prover="2"><result status="valid" time="0.037288" steps="42878"/></proof>
-  </goal>
-  <goal name="vc_v.10" expl="postcondition" proved="true">
-  <proof prover="2"><result status="valid" time="0.065554" steps="98148"/></proof>
-  </goal>
-  <goal name="vc_v.11" expl="postcondition" proved="true">
-  <proof prover="2"><result status="valid" time="0.038553" steps="43663"/></proof>
-  </goal>
-  <goal name="vc_v.12" expl="postcondition" proved="true">
-  <proof prover="1"><result status="valid" time="0.162622" steps="716"/></proof>
-  </goal>
- </transf>
->>>>>>> 2c8506fb
  </goal>
 </theory>
 <theory name="M_bdd__qyi11078426090797403070__not" proved="true">
  <goal name="vc_not&#39;0" proved="true">
  <transf name="split_vc" proved="true" >
-<<<<<<< HEAD
   <goal name="vc_not&#39;0.0" expl="precondition" proved="true">
   <proof prover="1"><result status="valid" time="0.016731" steps="19"/></proof>
   </goal>
@@ -981,123 +444,16 @@
   <proof prover="0" timelimit="5"><result status="valid" time="2.992366" steps="174125"/></proof>
   </goal>
   <goal name="vc_not&#39;0.28" expl="postcondition" proved="true">
-  <proof prover="1"><result status="valid" time="0.222602" steps="1762"/></proof>
+  <proof prover="1"><result status="valid" time="0.222602" steps="1789"/></proof>
   </goal>
   <goal name="vc_not&#39;0.29" expl="postcondition" proved="true">
   <proof prover="1"><result status="valid" time="0.371343" steps="2906"/></proof>
   </goal>
   <goal name="vc_not&#39;0.30" expl="postcondition" proved="true">
-  <proof prover="1"><result status="valid" time="0.375065" steps="2988"/></proof>
+  <proof prover="1"><result status="valid" time="0.375065" steps="2989"/></proof>
   </goal>
   <goal name="vc_not&#39;0.31" expl="postcondition" proved="true">
   <proof prover="1"><result status="valid" time="0.863400" steps="6176"/></proof>
-=======
-  <goal name="vc_not&#39;.0" expl="precondition" proved="true">
-  <proof prover="2"><result status="valid" time="0.043131" steps="40521"/></proof>
-  </goal>
-  <goal name="vc_not&#39;.1" proved="true">
-  <proof prover="2"><result status="valid" time="0.041407" steps="40430"/></proof>
-  </goal>
-  <goal name="vc_not&#39;.2" expl="precondition" proved="true">
-  <proof prover="2"><result status="valid" time="0.041559" steps="38606"/></proof>
-  </goal>
-  <goal name="vc_not&#39;.3" proved="true">
-  <proof prover="2"><result status="valid" time="0.043841" steps="40434"/></proof>
-  </goal>
-  <goal name="vc_not&#39;.4" expl="precondition" proved="true">
-  <proof prover="2"><result status="valid" time="0.033559" steps="38606"/></proof>
-  </goal>
-  <goal name="vc_not&#39;.5" proved="true">
-  <proof prover="2"><result status="valid" time="0.038556" steps="44292"/></proof>
-  </goal>
-  <goal name="vc_not&#39;.6" proved="true">
-  <proof prover="2"><result status="valid" time="0.031417" steps="42363"/></proof>
-  </goal>
-  <goal name="vc_not&#39;.7" proved="true">
-  <proof prover="2"><result status="valid" time="0.040069" steps="47779"/></proof>
-  </goal>
-  <goal name="vc_not&#39;.8" proved="true">
-  <proof prover="2"><result status="valid" time="0.030467" steps="3221"/></proof>
-  </goal>
-  <goal name="vc_not&#39;.9" proved="true">
-  <proof prover="2"><result status="valid" time="0.038466" steps="44529"/></proof>
-  </goal>
-  <goal name="vc_not&#39;.10" proved="true">
-  <proof prover="2"><result status="valid" time="0.071731" steps="104908"/></proof>
-  </goal>
-  <goal name="vc_not&#39;.11" proved="true">
-  <proof prover="2"><result status="valid" time="0.032009" steps="3295"/></proof>
-  </goal>
-  <goal name="vc_not&#39;.12" expl="precondition" proved="true">
-  <proof prover="2"><result status="valid" time="0.039745" steps="45931"/></proof>
-  </goal>
-  <goal name="vc_not&#39;.13" expl="precondition" proved="true">
-  <proof prover="2"><result status="valid" time="0.078774" steps="129205"/></proof>
-  </goal>
-  <goal name="vc_not&#39;.14" expl="precondition" proved="true">
-  <proof prover="2"><result status="valid" time="0.019272" steps="3349"/></proof>
-  </goal>
-  <goal name="vc_not&#39;.15" expl="precondition" proved="true">
-  <proof prover="2"><result status="valid" time="0.051446" steps="55765"/></proof>
-  </goal>
-  <goal name="vc_not&#39;.16" proved="true">
-  <proof prover="2"><result status="valid" time="0.046433" steps="42086"/></proof>
-  </goal>
-  <goal name="vc_not&#39;.17" proved="true">
-  <proof prover="2"><result status="valid" time="0.025083" steps="41924"/></proof>
-  </goal>
-  <goal name="vc_not&#39;.18" proved="true">
-  <proof prover="2"><result status="valid" time="0.043308" steps="41746"/></proof>
-  </goal>
-  <goal name="vc_not&#39;.19" expl="type invariant" proved="true">
-  <proof prover="2"><result status="valid" time="0.017048" steps="3095"/></proof>
-  </goal>
-  <goal name="vc_not&#39;.20" expl="postcondition" proved="true">
-  <proof prover="2"><result status="valid" time="0.080920" steps="112521"/></proof>
-  </goal>
-  <goal name="vc_not&#39;.21" expl="postcondition" proved="true">
-  <proof prover="2"><result status="valid" time="0.081388" steps="117636"/></proof>
-  </goal>
-  <goal name="vc_not&#39;.22" expl="postcondition" proved="true">
-  <proof prover="2"><result status="valid" time="0.043002" steps="44204"/></proof>
-  </goal>
-  <goal name="vc_not&#39;.23" expl="postcondition" proved="true">
-  <proof prover="2"><result status="valid" time="0.031671" steps="44834"/></proof>
-  </goal>
-  <goal name="vc_not&#39;.24" proved="true">
-  <proof prover="2"><result status="valid" time="0.031154" steps="37202"/></proof>
-  </goal>
-  <goal name="vc_not&#39;.25" expl="precondition" proved="true">
-  <proof prover="2"><result status="valid" time="0.035821" steps="48829"/></proof>
-  </goal>
-  <goal name="vc_not&#39;.26" expl="precondition" proved="true">
-  <proof prover="2"><result status="valid" time="0.034871" steps="48653"/></proof>
-  </goal>
-  <goal name="vc_not&#39;.27" expl="type invariant" proved="true">
-  <transf name="split_vc" proved="true" >
-   <goal name="vc_not&#39;.27.0" expl="type invariant" proved="true">
-   <proof prover="0"><result status="valid" time="1.612462" steps="82370"/></proof>
-   </goal>
-   <goal name="vc_not&#39;.27.1" expl="type invariant" proved="true">
-   <proof prover="0"><result status="valid" time="1.226922" steps="68031"/></proof>
-   </goal>
-   <goal name="vc_not&#39;.27.2" expl="type invariant" proved="true">
-   <proof prover="0" timelimit="5"><result status="valid" time="2.726098" steps="169707"/></proof>
-   </goal>
-  </transf>
-  </goal>
-  <goal name="vc_not&#39;.28" expl="postcondition" proved="true">
-  <proof prover="2"><result status="valid" time="0.221586" steps="315873"/></proof>
-  </goal>
-  <goal name="vc_not&#39;.29" expl="postcondition" proved="true">
-  <proof prover="2"><result status="valid" time="0.708052" steps="875431"/></proof>
-  </goal>
-  <goal name="vc_not&#39;.30" expl="postcondition" proved="true">
-  <proof prover="2"><result status="valid" time="0.089822" steps="114336"/></proof>
-  </goal>
-  <goal name="vc_not&#39;.31" expl="postcondition" proved="true">
-  <proof prover="2"><result status="valid" time="0.469518" steps="598554"/></proof>
->>>>>>> 2c8506fb
   </goal>
  </transf>
  </goal>
@@ -1105,7 +461,6 @@
 <theory name="M_bdd__qyi11078426090797403070__and" proved="true">
  <goal name="vc_and&#39;0" proved="true">
  <transf name="split_vc" proved="true" >
-<<<<<<< HEAD
   <goal name="vc_and&#39;0.0" expl="precondition" proved="true">
   <proof prover="1"><result status="valid" time="0.020486" steps="22"/></proof>
   </goal>
@@ -1113,7 +468,7 @@
   <proof prover="1"><result status="valid" time="0.019938" steps="24"/></proof>
   </goal>
   <goal name="vc_and&#39;0.2" expl="postcondition" proved="true">
-  <proof prover="1"><result status="valid" time="0.341159" steps="1630"/></proof>
+  <proof prover="1"><result status="valid" time="0.341159" steps="1629"/></proof>
   </goal>
   <goal name="vc_and&#39;0.3" expl="postcondition" proved="true">
   <proof prover="0"><result status="valid" time="0.188593" steps="18967"/></proof>
@@ -1213,7 +568,7 @@
   <proof prover="1"><result status="valid" time="0.184084" steps="1147"/></proof>
   </goal>
   <goal name="vc_and&#39;0.33" proved="true">
-  <proof prover="1"><result status="valid" time="0.289496" steps="1341"/></proof>
+  <proof prover="1"><result status="valid" time="0.151451" steps="1341"/></proof>
   </goal>
   <goal name="vc_and&#39;0.34" proved="true">
   <proof prover="1"><result status="valid" time="0.023348" steps="48"/></proof>
@@ -1273,7 +628,7 @@
   <proof prover="1"><result status="valid" time="0.021042" steps="85"/></proof>
   </goal>
   <goal name="vc_and&#39;0.53" expl="precondition" proved="true">
-  <proof prover="1"><result status="valid" time="0.927205" steps="5012"/></proof>
+  <proof prover="1"><result status="valid" time="0.927205" steps="5025"/></proof>
   </goal>
   <goal name="vc_and&#39;0.54" expl="precondition" proved="true">
   <proof prover="1"><result status="valid" time="0.038862" steps="62"/></proof>
@@ -1304,203 +659,9 @@
   </goal>
   <goal name="vc_and&#39;0.63" expl="precondition" proved="true">
   <proof prover="1"><result status="valid" time="0.026431" steps="25"/></proof>
-=======
-  <goal name="vc_and.0" expl="precondition" proved="true">
-  <proof prover="2"><result status="valid" time="0.044821" steps="44293"/></proof>
-  </goal>
-  <goal name="vc_and.1" expl="type invariant" proved="true">
-  <proof prover="2"><result status="valid" time="0.026165" steps="3554"/></proof>
-  </goal>
-  <goal name="vc_and.2" expl="postcondition" proved="true">
-  <proof prover="2"><result status="valid" time="0.273014" steps="323344"/></proof>
-  </goal>
-  <goal name="vc_and.3" expl="postcondition" proved="true">
-  <proof prover="2"><result status="valid" time="0.108713" steps="142184"/></proof>
-  </goal>
-  <goal name="vc_and.4" expl="postcondition" proved="true">
-  <proof prover="2"><result status="valid" time="0.042381" steps="52008"/></proof>
-  </goal>
-  <goal name="vc_and.5" expl="postcondition" proved="true">
-  <proof prover="2"><result status="valid" time="0.041894" steps="50703"/></proof>
-  </goal>
-  <goal name="vc_and.6" proved="true">
-  <proof prover="2"><result status="valid" time="0.030340" steps="41875"/></proof>
-  </goal>
-  <goal name="vc_and.7" proved="true">
-  <proof prover="2"><result status="valid" time="0.043816" steps="48233"/></proof>
-  </goal>
-  <goal name="vc_and.8" expl="precondition" proved="true">
-  <proof prover="2"><result status="valid" time="0.039824" steps="46227"/></proof>
-  </goal>
-  <goal name="vc_and.9" proved="true">
-  <proof prover="2"><result status="valid" time="0.047118" steps="49599"/></proof>
-  </goal>
-  <goal name="vc_and.10" expl="precondition" proved="true">
-  <proof prover="2"><result status="valid" time="0.036907" steps="47593"/></proof>
-  </goal>
-  <goal name="vc_and.11" expl="type invariant" proved="true">
-  <proof prover="2"><result status="valid" time="0.027211" steps="3958"/></proof>
-  </goal>
-  <goal name="vc_and.12" proved="true">
-  <proof prover="2"><result status="valid" time="0.058960" steps="82547"/></proof>
-  </goal>
-  <goal name="vc_and.13" expl="type invariant" proved="true">
-  <proof prover="2"><result status="valid" time="0.027004" steps="3967"/></proof>
-  </goal>
-  <goal name="vc_and.14" proved="true">
-  <proof prover="2"><result status="valid" time="0.041124" steps="46014"/></proof>
-  </goal>
-  <goal name="vc_and.15" expl="type invariant" proved="true">
-  <proof prover="2"><result status="valid" time="0.019487" steps="3967"/></proof>
-  </goal>
-  <goal name="vc_and.16" proved="true">
-  <proof prover="2"><result status="valid" time="0.058367" steps="82698"/></proof>
-  </goal>
-  <goal name="vc_and.17" proved="true">
-  <proof prover="2"><result status="valid" time="0.041419" steps="53483"/></proof>
-  </goal>
-  <goal name="vc_and.18" proved="true">
-  <proof prover="2"><result status="valid" time="0.041772" steps="51113"/></proof>
-  </goal>
-  <goal name="vc_and.19" proved="true">
-  <proof prover="2"><result status="valid" time="0.020358" steps="4061"/></proof>
-  </goal>
-  <goal name="vc_and.20" proved="true">
-  <proof prover="2"><result status="valid" time="0.097967" steps="141510"/></proof>
-  </goal>
-  <goal name="vc_and.21" proved="true">
-  <proof prover="2"><result status="valid" time="0.025922" steps="4121"/></proof>
-  </goal>
-  <goal name="vc_and.22" proved="true">
-  <proof prover="2"><result status="valid" time="0.036120" steps="53598"/></proof>
-  </goal>
-  <goal name="vc_and.23" proved="true">
-  <proof prover="2"><result status="valid" time="0.037538" steps="62293"/></proof>
-  </goal>
-  <goal name="vc_and.24" proved="true">
-  <proof prover="2"><result status="valid" time="0.055157" steps="127534"/></proof>
-  </goal>
-  <goal name="vc_and.25" proved="true">
-  <proof prover="2"><result status="valid" time="0.027649" steps="4205"/></proof>
-  </goal>
-  <goal name="vc_and.26" expl="precondition" proved="true">
-  <proof prover="2"><result status="valid" time="0.029874" steps="55275"/></proof>
-  </goal>
-  <goal name="vc_and.27" expl="precondition" proved="true">
-  <proof prover="2"><result status="valid" time="0.253264" steps="359885"/></proof>
-  </goal>
-  <goal name="vc_and.28" expl="precondition" proved="true">
-  <proof prover="2"><result status="valid" time="0.013113" steps="4253"/></proof>
-  </goal>
-  <goal name="vc_and.29" expl="precondition" proved="true">
-  <proof prover="2"><result status="valid" time="0.030007" steps="67474"/></proof>
-  </goal>
-  <goal name="vc_and.30" proved="true">
-  <proof prover="2"><result status="valid" time="0.031176" steps="53311"/></proof>
-  </goal>
-  <goal name="vc_and.31" proved="true">
-  <proof prover="2"><result status="valid" time="0.033546" steps="51128"/></proof>
-  </goal>
-  <goal name="vc_and.32" proved="true">
-  <proof prover="2"><result status="valid" time="0.074502" steps="111852"/></proof>
-  </goal>
-  <goal name="vc_and.33" proved="true">
-  <proof prover="2"><result status="valid" time="0.089815" steps="141664"/></proof>
-  </goal>
-  <goal name="vc_and.34" proved="true">
-  <proof prover="2"><result status="valid" time="0.023482" steps="4121"/></proof>
-  </goal>
-  <goal name="vc_and.35" proved="true">
-  <proof prover="2"><result status="valid" time="0.041090" steps="53595"/></proof>
-  </goal>
-  <goal name="vc_and.36" proved="true">
-  <proof prover="2"><result status="valid" time="0.087912" steps="129179"/></proof>
-  </goal>
-  <goal name="vc_and.37" proved="true">
-  <proof prover="2"><result status="valid" time="0.100511" steps="139279"/></proof>
-  </goal>
-  <goal name="vc_and.38" proved="true">
-  <proof prover="2"><result status="valid" time="0.027362" steps="4207"/></proof>
-  </goal>
-  <goal name="vc_and.39" expl="precondition" proved="true">
-  <proof prover="2"><result status="valid" time="0.046070" steps="55306"/></proof>
-  </goal>
-  <goal name="vc_and.40" expl="precondition" proved="true">
-  <proof prover="2"><result status="valid" time="0.401696" steps="626603"/></proof>
-  </goal>
-  <goal name="vc_and.41" expl="precondition" proved="true">
-  <proof prover="2"><result status="valid" time="0.024113" steps="4255"/></proof>
-  </goal>
-  <goal name="vc_and.42" expl="precondition" proved="true">
-  <proof prover="2"><result status="valid" time="0.058124" steps="67042"/></proof>
-  </goal>
-  <goal name="vc_and.43" proved="true">
-  <proof prover="2"><result status="valid" time="0.047151" steps="53483"/></proof>
-  </goal>
-  <goal name="vc_and.44" proved="true">
-  <proof prover="2"><result status="valid" time="0.037353" steps="51113"/></proof>
-  </goal>
-  <goal name="vc_and.45" proved="true">
-  <proof prover="2"><result status="valid" time="0.060941" steps="107965"/></proof>
-  </goal>
-  <goal name="vc_and.46" proved="true">
-  <proof prover="2"><result status="valid" time="0.029910" steps="4066"/></proof>
-  </goal>
-  <goal name="vc_and.47" proved="true">
-  <proof prover="2"><result status="valid" time="0.012515" steps="4121"/></proof>
-  </goal>
-  <goal name="vc_and.48" proved="true">
-  <proof prover="2"><result status="valid" time="0.038470" steps="53598"/></proof>
-  </goal>
-  <goal name="vc_and.49" proved="true">
-  <proof prover="2"><result status="valid" time="0.200562" steps="249624"/></proof>
-  </goal>
-  <goal name="vc_and.50" proved="true">
-  <proof prover="2"><result status="valid" time="0.052830" steps="63128"/></proof>
-  </goal>
-  <goal name="vc_and.51" proved="true">
-  <proof prover="2"><result status="valid" time="0.021346" steps="4205"/></proof>
-  </goal>
-  <goal name="vc_and.52" expl="precondition" proved="true">
-  <proof prover="2"><result status="valid" time="0.049293" steps="55275"/></proof>
-  </goal>
-  <goal name="vc_and.53" expl="precondition" proved="true">
-  <proof prover="2"><result status="valid" time="0.177017" steps="289268"/></proof>
-  </goal>
-  <goal name="vc_and.54" expl="precondition" proved="true">
-  <proof prover="2"><result status="valid" time="0.019785" steps="4253"/></proof>
-  </goal>
-  <goal name="vc_and.55" expl="precondition" proved="true">
-  <proof prover="2"><result status="valid" time="0.059838" steps="67251"/></proof>
-  </goal>
-  <goal name="vc_and.56" proved="true">
-  <proof prover="2"><result status="valid" time="0.037102" steps="50310"/></proof>
-  </goal>
-  <goal name="vc_and.57" proved="true">
-  <proof prover="2"><result status="valid" time="0.028738" steps="50229"/></proof>
-  </goal>
-  <goal name="vc_and.58" proved="true">
-  <proof prover="2"><result status="valid" time="0.036021" steps="50148"/></proof>
-  </goal>
-  <goal name="vc_and.59" proved="true">
-  <proof prover="2"><result status="valid" time="0.047773" steps="50067"/></proof>
-  </goal>
-  <goal name="vc_and.60" proved="true">
-  <proof prover="2"><result status="valid" time="0.043159" steps="49986"/></proof>
-  </goal>
-  <goal name="vc_and.61" proved="true">
-  <proof prover="2"><result status="valid" time="0.032635" steps="46577"/></proof>
-  </goal>
-  <goal name="vc_and.62" expl="precondition" proved="true">
-  <proof prover="2"><result status="valid" time="0.039731" steps="72565"/></proof>
-  </goal>
-  <goal name="vc_and.63" expl="precondition" proved="true">
-  <proof prover="2"><result status="valid" time="0.060376" steps="72134"/></proof>
->>>>>>> 2c8506fb
   </goal>
   <goal name="vc_and&#39;0.64" expl="type invariant" proved="true">
   <transf name="split_vc" proved="true" >
-<<<<<<< HEAD
    <goal name="vc_and&#39;0.64.0" expl="type invariant" proved="true">
    <proof prover="0"><result status="valid" time="0.561084" steps="51918"/></proof>
    </goal>
@@ -1509,79 +670,14 @@
    </goal>
    <goal name="vc_and&#39;0.64.2" expl="type invariant" proved="true">
    <proof prover="0"><result status="valid" time="1.702898" steps="118650"/></proof>
-=======
-   <goal name="vc_and.64.0" expl="type invariant" proved="true">
-   <proof prover="0"><result status="valid" time="1.451820" steps="76514"/></proof>
-   </goal>
-   <goal name="vc_and.64.1" expl="type invariant" proved="true">
-   <transf name="split_vc" proved="true" >
-    <goal name="vc_and.64.1.0" expl="type invariant" proved="true">
-    <proof prover="0"><result status="valid" time="0.782018" steps="48921"/></proof>
-    </goal>
-    <goal name="vc_and.64.1.1" expl="type invariant" proved="true">
-    <proof prover="0"><result status="valid" time="0.870505" steps="53563"/></proof>
-    </goal>
-   </transf>
-   </goal>
-   <goal name="vc_and.64.2" expl="type invariant" proved="true">
-   <transf name="split_vc" proved="true" >
-    <goal name="vc_and.64.2.0" expl="type invariant" proved="true">
-    <transf name="split_vc" proved="true" >
-     <goal name="vc_and.64.2.0.0" expl="type invariant" proved="true">
-     <proof prover="0" timelimit="6" memlimit="4000"><result status="valid" time="2.884379" steps="137515"/></proof>
-     </goal>
-     <goal name="vc_and.64.2.0.1" expl="type invariant" proved="true">
-     <proof prover="2"><result status="valid" time="0.021666" steps="5646"/></proof>
-     </goal>
-    </transf>
-    </goal>
-    <goal name="vc_and.64.2.1" expl="type invariant" proved="true">
-    <transf name="split_vc" proved="true" >
-     <goal name="vc_and.64.2.1.0" expl="type invariant" proved="true">
-     <proof prover="0" timelimit="6" memlimit="4000"><result status="valid" time="3.086299" steps="146549"/></proof>
-     </goal>
-     <goal name="vc_and.64.2.1.1" expl="type invariant" proved="true">
-     <proof prover="2"><result status="valid" time="0.031466" steps="5656"/></proof>
-     </goal>
-    </transf>
-    </goal>
-   </transf>
->>>>>>> 2c8506fb
    </goal>
    <goal name="vc_and&#39;0.64.3" expl="type invariant" proved="true">
    <transf name="split_vc" proved="true" >
-<<<<<<< HEAD
     <goal name="vc_and&#39;0.64.3.0" expl="type invariant" proved="true">
     <proof prover="0"><result status="valid" time="1.662302" steps="104230"/></proof>
-=======
-    <goal name="vc_and.64.3.0" expl="type invariant" proved="true">
-    <transf name="split_vc" proved="true" >
-     <goal name="vc_and.64.3.0.0" expl="type invariant" proved="true">
-     <proof prover="1" timelimit="1" memlimit="1000"><result status="valid" time="0.041172" steps="457"/></proof>
-     </goal>
-     <goal name="vc_and.64.3.0.1" expl="type invariant" proved="true">
-     <transf name="split_vc" proved="true" >
-      <goal name="vc_and.64.3.0.1.0" expl="type invariant" proved="true">
-      <transf name="split_vc" proved="true" >
-       <goal name="vc_and.64.3.0.1.0.0" expl="type invariant" proved="true">
-       <proof prover="1" timelimit="1" memlimit="1000"><result status="valid" time="0.053490" steps="153"/></proof>
-       </goal>
-       <goal name="vc_and.64.3.0.1.0.1" expl="type invariant" proved="true">
-       <proof prover="0" timelimit="5"><result status="valid" time="3.151127" steps="146696"/></proof>
-       </goal>
-      </transf>
-      </goal>
-      <goal name="vc_and.64.3.0.1.1" expl="type invariant" proved="true">
-      <proof prover="1" timelimit="1" memlimit="1000"><result status="valid" time="0.055206" steps="141"/></proof>
-      </goal>
-     </transf>
-     </goal>
-    </transf>
->>>>>>> 2c8506fb
     </goal>
     <goal name="vc_and&#39;0.64.3.1" expl="type invariant" proved="true">
     <transf name="split_vc" proved="true" >
-<<<<<<< HEAD
      <goal name="vc_and&#39;0.64.3.1.0" expl="type invariant" proved="true">
      <proof prover="0" timelimit="5"><result status="valid" time="1.686791" steps="109451"/></proof>
      </goal>
@@ -1590,79 +686,6 @@
      </goal>
      <goal name="vc_and&#39;0.64.3.1.2" expl="type invariant" proved="true">
      <proof prover="0"><result status="valid" time="1.566681" steps="110139"/></proof>
-=======
-     <goal name="vc_and.64.3.1.0" expl="type invariant" proved="true">
-     <transf name="split_vc" proved="true" >
-      <goal name="vc_and.64.3.1.0.0" expl="type invariant" proved="true">
-      <proof prover="1" timelimit="1" memlimit="1000"><result status="valid" time="0.063811" steps="163"/></proof>
-      </goal>
-      <goal name="vc_and.64.3.1.0.1" expl="type invariant" proved="true">
-      <transf name="split_vc" proved="true" >
-       <goal name="vc_and.64.3.1.0.1.0" expl="type invariant" proved="true">
-       <proof prover="1" timelimit="1" memlimit="1000"><result status="valid" time="0.068652" steps="170"/></proof>
-       </goal>
-       <goal name="vc_and.64.3.1.0.1.1" expl="type invariant" proved="true">
-       <transf name="split_vc" proved="true" >
-        <goal name="vc_and.64.3.1.0.1.1.0" expl="type invariant" proved="true">
-        <proof prover="1" timelimit="1" memlimit="1000"><result status="valid" time="0.067818" steps="197"/></proof>
-        </goal>
-        <goal name="vc_and.64.3.1.0.1.1.1" expl="type invariant" proved="true">
-        <proof prover="0" timelimit="30" memlimit="4000"><result status="valid" time="3.715188" steps="150283"/></proof>
-        </goal>
-       </transf>
-       </goal>
-      </transf>
-      </goal>
-     </transf>
-     </goal>
-     <goal name="vc_and.64.3.1.1" expl="type invariant" proved="true">
-     <transf name="split_vc" proved="true" >
-      <goal name="vc_and.64.3.1.1.0" expl="type invariant" proved="true">
-      <proof prover="1" timelimit="1" memlimit="1000"><result status="valid" time="0.048832" steps="163"/></proof>
-      </goal>
-      <goal name="vc_and.64.3.1.1.1" expl="type invariant" proved="true">
-      <transf name="split_vc" proved="true" >
-       <goal name="vc_and.64.3.1.1.1.0" expl="type invariant" proved="true">
-       <proof prover="1" timelimit="1" memlimit="1000"><result status="valid" time="0.063087" steps="171"/></proof>
-       </goal>
-       <goal name="vc_and.64.3.1.1.1.1" expl="type invariant" proved="true">
-       <transf name="split_vc" proved="true" >
-        <goal name="vc_and.64.3.1.1.1.1.0" expl="type invariant" proved="true">
-        <proof prover="1" timelimit="1" memlimit="1000"><result status="valid" time="0.069908" steps="198"/></proof>
-        </goal>
-        <goal name="vc_and.64.3.1.1.1.1.1" expl="type invariant" proved="true">
-        <proof prover="0" timelimit="30" memlimit="4000"><result status="valid" time="3.228288" steps="167317"/></proof>
-        </goal>
-       </transf>
-       </goal>
-      </transf>
-      </goal>
-     </transf>
-     </goal>
-     <goal name="vc_and.64.3.1.2" expl="type invariant" proved="true">
-     <transf name="split_vc" proved="true" >
-      <goal name="vc_and.64.3.1.2.0" expl="type invariant" proved="true">
-      <proof prover="1" timelimit="1" memlimit="1000"><result status="valid" time="0.043655" steps="163"/></proof>
-      </goal>
-      <goal name="vc_and.64.3.1.2.1" expl="type invariant" proved="true">
-      <transf name="split_vc" proved="true" >
-       <goal name="vc_and.64.3.1.2.1.0" expl="type invariant" proved="true">
-       <proof prover="1" timelimit="1" memlimit="1000"><result status="valid" time="0.062206" steps="171"/></proof>
-       </goal>
-       <goal name="vc_and.64.3.1.2.1.1" expl="type invariant" proved="true">
-       <transf name="split_vc" proved="true" >
-        <goal name="vc_and.64.3.1.2.1.1.0" expl="type invariant" proved="true">
-        <proof prover="1" timelimit="1" memlimit="1000"><result status="valid" time="0.071708" steps="198"/></proof>
-        </goal>
-        <goal name="vc_and.64.3.1.2.1.1.1" expl="type invariant" proved="true">
-        <proof prover="0" timelimit="30" memlimit="4000"><result status="valid" time="3.706274" steps="149309"/></proof>
-        </goal>
-       </transf>
-       </goal>
-      </transf>
-      </goal>
-     </transf>
->>>>>>> 2c8506fb
      </goal>
     </transf>
     </goal>
@@ -1670,9 +693,8 @@
    </goal>
   </transf>
   </goal>
-<<<<<<< HEAD
   <goal name="vc_and&#39;0.65" expl="postcondition" proved="true">
-  <proof prover="1"><result status="valid" time="0.958020" steps="7358"/></proof>
+  <proof prover="1"><result status="valid" time="0.958020" steps="7425"/></proof>
   </goal>
   <goal name="vc_and&#39;0.66" expl="postcondition" proved="true">
   <proof prover="1"><result status="valid" time="1.617390" steps="19405"/></proof>
@@ -1682,82 +704,6 @@
   </goal>
   <goal name="vc_and&#39;0.68" expl="postcondition" proved="true">
   <proof prover="2"><result status="valid" time="0.727617" steps="838982"/></proof>
-=======
-  <goal name="vc_and.65" expl="postcondition" proved="true">
-  <transf name="split_vc" proved="true" >
-   <goal name="vc_and.65.0" expl="postcondition" proved="true">
-   <proof prover="2"><result status="valid" time="0.033259" steps="12374"/></proof>
-   </goal>
-   <goal name="vc_and.65.1" expl="postcondition" proved="true">
-   <proof prover="2"><result status="valid" time="0.037538" steps="12917"/></proof>
-   </goal>
-   <goal name="vc_and.65.2" expl="postcondition" proved="true">
-   <proof prover="2"><result status="valid" time="0.052229" steps="60696"/></proof>
-   </goal>
-   <goal name="vc_and.65.3" expl="postcondition" proved="true">
-   <proof prover="2"><result status="valid" time="0.384812" steps="432956"/></proof>
-   </goal>
-  </transf>
-  </goal>
-  <goal name="vc_and.66" expl="postcondition" proved="true">
-  <transf name="split_vc" proved="true" >
-   <goal name="vc_and.66.0" expl="postcondition" proved="true">
-   <proof prover="2"><result status="valid" time="0.382435" steps="459060"/></proof>
-   </goal>
-   <goal name="vc_and.66.1" expl="postcondition" proved="true">
-   <proof prover="2"><result status="valid" time="0.623088" steps="755000"/></proof>
-   </goal>
-   <goal name="vc_and.66.2" expl="postcondition" proved="true">
-   <transf name="split_vc" proved="true" >
-    <goal name="vc_and.66.2.0" expl="postcondition" proved="true">
-    <proof prover="2"><result status="valid" time="0.028615" steps="12249"/></proof>
-    </goal>
-    <goal name="vc_and.66.2.1" expl="postcondition" proved="true">
-    <proof prover="2"><result status="valid" time="0.031219" steps="12807"/></proof>
-    </goal>
-    <goal name="vc_and.66.2.2" expl="postcondition" proved="true">
-    <proof prover="2"><result status="valid" time="0.100501" steps="134614"/></proof>
-    </goal>
-    <goal name="vc_and.66.2.3" expl="postcondition" proved="true">
-    <transf name="split_vc" proved="true" >
-     <goal name="vc_and.66.2.3.0" expl="postcondition" proved="true">
-     <proof prover="2"><result status="valid" time="0.093405" steps="140378"/></proof>
-     </goal>
-     <goal name="vc_and.66.2.3.1" expl="postcondition" proved="true">
-     <proof prover="2"><result status="valid" time="0.870554" steps="1076596"/></proof>
-     </goal>
-    </transf>
-    </goal>
-   </transf>
-   </goal>
-  </transf>
-  </goal>
-  <goal name="vc_and.67" expl="postcondition" proved="true">
-  <proof prover="2"><result status="valid" time="0.118978" steps="149764"/></proof>
-  </goal>
-  <goal name="vc_and.68" expl="postcondition" proved="true">
-  <transf name="split_vc" proved="true" >
-   <goal name="vc_and.68.0" expl="postcondition" proved="true">
-   <proof prover="2"><result status="valid" time="0.054142" steps="49301"/></proof>
-   </goal>
-   <goal name="vc_and.68.1" expl="postcondition" proved="true">
-   <proof prover="2"><result status="valid" time="0.045802" steps="50682"/></proof>
-   </goal>
-   <goal name="vc_and.68.2" expl="postcondition" proved="true">
-   <proof prover="2"><result status="valid" time="0.105976" steps="143312"/></proof>
-   </goal>
-   <goal name="vc_and.68.3" expl="postcondition" proved="true">
-   <transf name="split_vc" proved="true" >
-    <goal name="vc_and.68.3.0" expl="postcondition" proved="true">
-    <proof prover="2"><result status="valid" time="0.116235" steps="147840"/></proof>
-    </goal>
-    <goal name="vc_and.68.3.1" expl="postcondition" proved="true">
-    <proof prover="2"><result status="valid" time="0.314056" steps="406189"/></proof>
-    </goal>
-   </transf>
-   </goal>
-  </transf>
->>>>>>> 2c8506fb
   </goal>
  </transf>
  </goal>
