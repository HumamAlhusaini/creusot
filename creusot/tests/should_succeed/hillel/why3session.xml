<?xml version="1.0" encoding="UTF-8"?>
<!DOCTYPE why3session PUBLIC "-//Why3//proof session v5//EN"
"https://www.why3.org/why3session.dtd">
<why3session shape_version="6">
<prover id="0" name="CVC5" version="1.0.5" timelimit="1" steplimit="0" memlimit="1000"/>
<prover id="1" name="Z3" version="4.12.4" timelimit="1" steplimit="0" memlimit="1000"/>
<prover id="2" name="Alt-Ergo" version="2.6.0" timelimit="1" steplimit="0" memlimit="1000"/>
<prover id="3" name="CVC4" version="1.8" timelimit="5" steplimit="0" memlimit="1000"/>
<file format="coma" proved="true">
<path name=".."/><path name="hillel.coma"/>
<theory name="M_hillel__right_pad" proved="true">
<<<<<<< HEAD
 <goal name="vc_right_pad&#39;0" proved="true">
 <proof prover="1"><result status="valid" time="0.050956" steps="239978"/></proof>
 </goal>
</theory>
<theory name="M_hillel__left_pad" proved="true">
 <goal name="vc_left_pad&#39;0" proved="true">
 <proof prover="1"><result status="valid" time="0.160967" steps="190408"/></proof>
=======
 <goal name="vc_right_pad" proved="true">
 <proof prover="1"><result status="valid" time="0.050956" steps="216541"/></proof>
 </goal>
</theory>
<theory name="M_hillel__left_pad" proved="true">
 <goal name="vc_left_pad" proved="true">
 <proof prover="1"><result status="valid" time="0.032001" steps="121983"/></proof>
>>>>>>> 34cd6190
 </goal>
</theory>
<theory name="M_hillel__subset_push" proved="true">
 <goal name="vc_subset_push&#39;0" proved="true">
 <proof prover="2"><result status="valid" time="0.021457" steps="151"/></proof>
 </goal>
</theory>
<theory name="M_hillel__insert_unique" proved="true">
 <goal name="vc_insert_unique&#39;0" proved="true">
 <transf name="split_vc" proved="true" >
<<<<<<< HEAD
  <goal name="vc_insert_unique&#39;0.0" expl="assertion" proved="true">
  <proof prover="2"><result status="valid" time="0.016922" steps="10"/></proof>
  </goal>
  <goal name="vc_insert_unique&#39;0.1" expl="precondition" proved="true">
  <proof prover="1"><result status="valid" time="0.019716" steps="51889"/></proof>
  </goal>
  <goal name="vc_insert_unique&#39;0.2" expl="precondition" proved="true">
  <proof prover="2"><result status="valid" time="0.016593" steps="14"/></proof>
  </goal>
  <goal name="vc_insert_unique&#39;0.3" expl="precondition" proved="true">
  <proof prover="1"><result status="valid" time="0.024731" steps="55658"/></proof>
  </goal>
  <goal name="vc_insert_unique&#39;0.4" expl="precondition" proved="true">
  <proof prover="2"><result status="valid" time="0.016827" steps="18"/></proof>
  </goal>
  <goal name="vc_insert_unique&#39;0.5" expl="loop invariant" proved="true">
  <proof prover="2"><result status="valid" time="0.018734" steps="26"/></proof>
  </goal>
  <goal name="vc_insert_unique&#39;0.6" expl="loop invariant" proved="true">
  <proof prover="2"><result status="valid" time="0.019998" steps="67"/></proof>
  </goal>
  <goal name="vc_insert_unique&#39;0.7" expl="loop invariant" proved="true">
  <proof prover="1"><result status="valid" time="0.010954" steps="6401"/></proof>
  </goal>
  <goal name="vc_insert_unique&#39;0.8" expl="loop invariant" proved="true">
  <proof prover="2"><result status="valid" time="0.022036" steps="100"/></proof>
  </goal>
  <goal name="vc_insert_unique&#39;0.9" expl="assertion" proved="true">
  <proof prover="2"><result status="valid" time="0.045913" steps="517"/></proof>
  </goal>
  <goal name="vc_insert_unique&#39;0.10" expl="precondition" proved="true">
  <proof prover="1"><result status="valid" time="0.025807" steps="92425"/></proof>
  </goal>
  <goal name="vc_insert_unique&#39;0.11" expl="precondition" proved="true">
  <proof prover="2"><result status="valid" time="0.023575" steps="133"/></proof>
  </goal>
  <goal name="vc_insert_unique&#39;0.12" expl="loop invariant" proved="true">
  <proof prover="2"><result status="valid" time="0.030891" steps="255"/></proof>
  </goal>
  <goal name="vc_insert_unique&#39;0.13" expl="loop invariant" proved="true">
  <proof prover="2"><result status="valid" time="0.024856" steps="146"/></proof>
  </goal>
  <goal name="vc_insert_unique&#39;0.14" expl="loop invariant" proved="true">
  <proof prover="2"><result status="valid" time="0.020108" steps="45"/></proof>
  </goal>
  <goal name="vc_insert_unique&#39;0.15" expl="loop invariant" proved="true">
  <proof prover="2"><result status="valid" time="0.088562" steps="1385"/></proof>
  </goal>
  <goal name="vc_insert_unique&#39;0.16" expl="type invariant" proved="true">
  <proof prover="1"><result status="valid" time="0.011168" steps="6620"/></proof>
=======
  <goal name="vc_insert_unique.0" expl="assertion" proved="true">
  <proof prover="1"><result status="valid" time="0.019716" steps="64352"/></proof>
  </goal>
  <goal name="vc_insert_unique.1" expl="deref &#39;self&#39; type invariant" proved="true">
  <proof prover="2"><result status="valid" time="0.063493" steps="26"/></proof>
  </goal>
  <goal name="vc_insert_unique.2" expl="iter &#39;self&#39; type invariant" proved="true">
  <proof prover="2"><result status="valid" time="0.032519" steps="12"/></proof>
  </goal>
  <goal name="vc_insert_unique.3" expl="into_iter &#39;self&#39; type invariant" proved="true">
  <proof prover="1" timelimit="5"><result status="valid" time="0.076855" steps="69017"/></proof>
  </goal>
  <goal name="vc_insert_unique.4" expl="into_iter requires" proved="true">
  <proof prover="2"><result status="valid" time="0.021109" steps="16"/></proof>
  </goal>
  <goal name="vc_insert_unique.5" expl="for invariant" proved="true">
  <proof prover="2"><result status="valid" time="0.020108" steps="77"/></proof>
  </goal>
  <goal name="vc_insert_unique.6" expl="for invariant" proved="true">
  <proof prover="2"><result status="valid" time="0.024856" steps="20"/></proof>
  </goal>
  <goal name="vc_insert_unique.7" expl="for invariant" proved="true">
  <proof prover="2"><result status="valid" time="0.088562" steps="67"/></proof>
  </goal>
  <goal name="vc_insert_unique.8" expl="loop invariant" proved="true">
  <proof prover="2"><result status="valid" time="0.018734" steps="28"/></proof>
  </goal>
  <goal name="vc_insert_unique.9" expl="assertion" proved="true">
  <proof prover="2"><result status="valid" time="0.023575" steps="524"/></proof>
  </goal>
  <goal name="vc_insert_unique.10" expl="eq &#39;self&#39; type invariant" proved="true">
  <proof prover="2"><result status="valid" time="0.041088" steps="127"/></proof>
  </goal>
  <goal name="vc_insert_unique.11" expl="eq &#39;other&#39; type invariant" proved="true">
  <proof prover="2"><result status="valid" time="0.016922" steps="132"/></proof>
  </goal>
  <goal name="vc_insert_unique.12" expl="for invariant" proved="true">
  <proof prover="2" timelimit="5"><result status="valid" time="0.055906" steps="1248"/></proof>
  </goal>
  <goal name="vc_insert_unique.13" expl="for invariant" proved="true">
  <proof prover="2"><result status="valid" time="0.019998" steps="43"/></proof>
  </goal>
  <goal name="vc_insert_unique.14" expl="for invariant" proved="true">
  <proof prover="2"><result status="valid" time="0.022036" steps="150"/></proof>
  </goal>
  <goal name="vc_insert_unique.15" expl="loop invariant" proved="true">
  <proof prover="2"><result status="valid" time="0.030891" steps="315"/></proof>
  </goal>
  <goal name="vc_insert_unique.16" expl="type invariant" proved="true">
  <proof prover="1"><result status="valid" time="0.011168" steps="7660"/></proof>
>>>>>>> 34cd6190
  </goal>
  <goal name="vc_insert_unique&#39;0.17" expl="type invariant" proved="true">
  <proof prover="2"><result status="valid" time="0.018341" steps="42"/></proof>
  </goal>
<<<<<<< HEAD
  <goal name="vc_insert_unique&#39;0.18" expl="assertion" proved="true">
  <proof prover="2"><result status="valid" time="0.041088" steps="459"/></proof>
  </goal>
  <goal name="vc_insert_unique&#39;0.19" expl="postcondition" proved="true">
  <proof prover="2"><result status="valid" time="0.021109" steps="50"/></proof>
  </goal>
  <goal name="vc_insert_unique&#39;0.20" expl="postcondition" proved="true">
  <proof prover="2"><result status="valid" time="0.021141" steps="51"/></proof>
  </goal>
  <goal name="vc_insert_unique&#39;0.21" expl="postcondition" proved="true">
  <proof prover="2" timelimit="5"><result status="valid" time="0.038633" steps="372"/></proof>
  </goal>
  <goal name="vc_insert_unique&#39;0.22" expl="postcondition" proved="true">
  <proof prover="2" timelimit="5"><result status="valid" time="0.024548" steps="55"/></proof>
=======
  <goal name="vc_insert_unique.18" expl="assertion" proved="true">
  <proof prover="2"><result status="valid" time="0.016593" steps="472"/></proof>
  </goal>
  <goal name="vc_insert_unique.19" expl="insert_unique ensures #0" proved="true">
  <proof prover="2"><result status="valid" time="0.019944" steps="48"/></proof>
  </goal>
  <goal name="vc_insert_unique.20" expl="insert_unique ensures #1" proved="true">
  <proof prover="2"><result status="valid" time="0.016827" steps="324"/></proof>
  </goal>
  <goal name="vc_insert_unique.21" expl="insert_unique ensures #2" proved="true">
  <proof prover="2"><result status="valid" time="0.029941" steps="51"/></proof>
  </goal>
  <goal name="vc_insert_unique.22" expl="insert_unique ensures #3" proved="true">
  <proof prover="2"><result status="valid" time="0.050170" steps="53"/></proof>
>>>>>>> 34cd6190
  </goal>
  <goal name="vc_insert_unique&#39;0.23" proved="true">
  <proof prover="2"><result status="valid" time="0.019103" steps="33"/></proof>
  </goal>
<<<<<<< HEAD
  <goal name="vc_insert_unique&#39;0.24" expl="assertion" proved="true">
  <proof prover="2"><result status="valid" time="0.019944" steps="48"/></proof>
  </goal>
  <goal name="vc_insert_unique&#39;0.25" expl="assertion" proved="true">
  <proof prover="2"><result status="valid" time="0.063493" steps="642"/></proof>
=======
  <goal name="vc_insert_unique.24" expl="assertion" proved="true">
  <proof prover="1"><result status="valid" time="0.025807" steps="96063"/></proof>
  </goal>
  <goal name="vc_insert_unique.25" expl="assertion" proved="true">
  <proof prover="2"><result status="valid" time="0.022031" steps="643"/></proof>
>>>>>>> 34cd6190
  </goal>
  <goal name="vc_insert_unique&#39;0.26" proved="true">
  <proof prover="2" timelimit="5"><result status="valid" time="0.023265" steps="102"/></proof>
  </goal>
<<<<<<< HEAD
  <goal name="vc_insert_unique&#39;0.27" expl="precondition" proved="true">
  <proof prover="2"><result status="valid" time="0.019071" steps="54"/></proof>
  </goal>
  <goal name="vc_insert_unique&#39;0.28" expl="precondition" proved="true">
  <proof prover="2"><result status="valid" time="0.022031" steps="56"/></proof>
  </goal>
  <goal name="vc_insert_unique&#39;0.29" expl="type invariant" proved="true">
  <proof prover="2"><result status="valid" time="0.026880" steps="167"/></proof>
  </goal>
  <goal name="vc_insert_unique&#39;0.30" expl="postcondition" proved="true">
  <proof prover="2"><result status="valid" time="0.032519" steps="310"/></proof>
  </goal>
  <goal name="vc_insert_unique&#39;0.31" expl="postcondition" proved="true">
  <proof prover="2"><result status="valid" time="0.050170" steps="620"/></proof>
  </goal>
  <goal name="vc_insert_unique&#39;0.32" expl="postcondition" proved="true">
  <proof prover="1" timelimit="5"><result status="valid" time="0.806559" steps="2182585"/></proof>
  </goal>
  <goal name="vc_insert_unique&#39;0.33" expl="postcondition" proved="true">
  <proof prover="2"><result status="valid" time="0.147996" steps="2079"/></proof>
=======
  <goal name="vc_insert_unique.27" expl="push &#39;self&#39; type invariant" proved="true">
  <proof prover="2"><result status="valid" time="0.019071" steps="54"/></proof>
  </goal>
  <goal name="vc_insert_unique.28" expl="push &#39;value&#39; type invariant" proved="true">
  <proof prover="1"><result status="valid" time="0.024731" steps="7960"/></proof>
  </goal>
  <goal name="vc_insert_unique.29" expl="type invariant" proved="true">
  <proof prover="2"><result status="valid" time="0.026880" steps="167"/></proof>
  </goal>
  <goal name="vc_insert_unique.30" expl="insert_unique ensures #0" proved="true">
  <proof prover="2"><result status="valid" time="0.045913" steps="1400"/></proof>
  </goal>
  <goal name="vc_insert_unique.31" expl="insert_unique ensures #1" proved="true">
  <proof prover="2" timelimit="5"><result status="valid" time="1.240596" steps="31757"/></proof>
  </goal>
  <goal name="vc_insert_unique.32" expl="insert_unique ensures #2" proved="true">
  <proof prover="2"><result status="valid" time="0.150979" steps="589"/></proof>
  </goal>
  <goal name="vc_insert_unique.33" expl="insert_unique ensures #3" proved="true">
  <proof prover="2" timelimit="5"><result status="valid" time="0.032602" steps="315"/></proof>
>>>>>>> 34cd6190
  </goal>
 </transf>
 </goal>
</theory>
<theory name="M_hillel__unique" proved="true">
 <goal name="vc_unique&#39;0" proved="true">
 <transf name="split_vc" proved="true" >
<<<<<<< HEAD
  <goal name="vc_unique&#39;0.0" expl="precondition" proved="true">
  <proof prover="1"><result status="valid" time="0.012333" steps="5672"/></proof>
  </goal>
  <goal name="vc_unique&#39;0.1" expl="precondition" proved="true">
  <proof prover="2"><result status="valid" time="0.017384" steps="21"/></proof>
  </goal>
  <goal name="vc_unique&#39;0.2" expl="precondition" proved="true">
  <proof prover="2"><result status="valid" time="0.016473" steps="14"/></proof>
  </goal>
  <goal name="vc_unique&#39;0.3" expl="loop invariant" proved="true">
  <proof prover="2"><result status="valid" time="0.026079" steps="62"/></proof>
  </goal>
  <goal name="vc_unique&#39;0.4" expl="loop invariant" proved="true">
  <proof prover="1" timelimit="5"><result status="valid" time="0.050239" steps="91284"/></proof>
  </goal>
  <goal name="vc_unique&#39;0.5" expl="loop invariant" proved="true">
  <proof prover="2"><result status="valid" time="0.024337" steps="64"/></proof>
  </goal>
  <goal name="vc_unique&#39;0.6" expl="loop invariant" proved="true">
  <proof prover="2"><result status="valid" time="0.017427" steps="22"/></proof>
  </goal>
  <goal name="vc_unique&#39;0.7" expl="loop invariant" proved="true">
  <proof prover="2"><result status="valid" time="0.039842" steps="43"/></proof>
  </goal>
  <goal name="vc_unique&#39;0.8" expl="loop invariant" proved="true">
  <proof prover="2"><result status="valid" time="0.017477" steps="24"/></proof>
  </goal>
  <goal name="vc_unique&#39;0.9" expl="loop invariant" proved="true">
  <proof prover="2"><result status="valid" time="0.023071" steps="42"/></proof>
  </goal>
  <goal name="vc_unique&#39;0.10" expl="precondition" proved="true">
  <proof prover="2"><result status="valid" time="0.019214" steps="42"/></proof>
  </goal>
  <goal name="vc_unique&#39;0.11" expl="assertion" proved="true">
  <proof prover="2"><result status="valid" time="0.029745" steps="108"/></proof>
  </goal>
  <goal name="vc_unique&#39;0.12" expl="assertion" proved="true">
  <proof prover="2"><result status="valid" time="0.039624" steps="346"/></proof>
  </goal>
  <goal name="vc_unique&#39;0.13" expl="postcondition" proved="true">
  <proof prover="2"><result status="valid" time="0.018156" steps="42"/></proof>
  </goal>
  <goal name="vc_unique&#39;0.14" expl="postcondition" proved="true">
  <proof prover="0"><result status="valid" time="0.095507" steps="14680"/></proof>
  </goal>
  <goal name="vc_unique&#39;0.15" expl="postcondition" proved="true">
  <proof prover="1"><result status="valid" time="0.012812" steps="8620"/></proof>
=======
  <goal name="vc_unique.0" expl="len &#39;self&#39; type invariant" proved="true">
  <proof prover="1"><result status="valid" time="0.012812" steps="6876"/></proof>
  </goal>
  <goal name="vc_unique.1" expl="into_iter &#39;self&#39; type invariant" proved="true">
  <proof prover="1"><result status="valid" time="0.015080" steps="76161"/></proof>
  </goal>
  <goal name="vc_unique.2" expl="into_iter requires" proved="true">
  <proof prover="0"><result status="valid" time="0.095507" steps="10572"/></proof>
  </goal>
  <goal name="vc_unique.3" expl="for invariant" proved="true">
  <proof prover="2"><result status="valid" time="0.024337" steps="22"/></proof>
  </goal>
  <goal name="vc_unique.4" expl="for invariant" proved="true">
  <proof prover="2"><result status="valid" time="0.077666" steps="16"/></proof>
  </goal>
  <goal name="vc_unique.5" expl="for invariant" proved="true">
  <proof prover="2"><result status="valid" time="0.046283" steps="28"/></proof>
  </goal>
  <goal name="vc_unique.6" expl="loop invariant #0" proved="true">
  <proof prover="1" timelimit="5"><result status="valid" time="0.007705" steps="7098"/></proof>
  </goal>
  <goal name="vc_unique.7" expl="loop invariant #1" proved="true">
  <proof prover="2"><result status="valid" time="0.021832" steps="68"/></proof>
  </goal>
  <goal name="vc_unique.8" expl="loop invariant #2" proved="true">
  <proof prover="2"><result status="valid" time="0.017427" steps="72"/></proof>
  </goal>
  <goal name="vc_unique.9" expl="loop invariant #3" proved="true">
  <proof prover="2" timelimit="5"><result status="valid" time="0.018542" steps="85"/></proof>
  <transf name="split_vc" proved="true" >
   <goal name="vc_unique.9.0" expl="loop invariant #3" proved="true">
   <proof prover="1"><result status="valid" time="0.079061" steps="118580"/></proof>
   </goal>
  </transf>
  </goal>
  <goal name="vc_unique.10" expl="next &#39;self&#39; type invariant" proved="true">
  <proof prover="2"><result status="valid" time="0.018156" steps="40"/></proof>
  </goal>
  <goal name="vc_unique.11" expl="assertion" proved="true">
  <proof prover="1"><result status="valid" time="0.513410" steps="1232670"/></proof>
  </goal>
  <goal name="vc_unique.12" expl="assertion" proved="true">
  <proof prover="1"><result status="valid" time="0.134020" steps="516223"/></proof>
  </goal>
  <goal name="vc_unique.13" expl="unique result type invariant" proved="true">
  <proof prover="2"><result status="valid" time="0.017384" steps="40"/></proof>
  </goal>
  <goal name="vc_unique.14" expl="unique ensures #0" proved="true">
  <proof prover="2"><result status="valid" time="0.019214" steps="40"/></proof>
  </goal>
  <goal name="vc_unique.15" expl="unique ensures #1" proved="true">
  <proof prover="1"><result status="valid" time="0.012333" steps="9902"/></proof>
  </goal>
  <goal name="vc_unique.16" expl="unique ensures #2" proved="true">
  <proof prover="2"><result status="valid" time="0.021654" steps="57"/></proof>
>>>>>>> 34cd6190
  </goal>
  <goal name="vc_unique&#39;0.16" expl="postcondition" proved="true">
  <proof prover="1"><result status="valid" time="0.015080" steps="8625"/></proof>
  </goal>
<<<<<<< HEAD
  <goal name="vc_unique&#39;0.17" expl="index in bounds" proved="true">
  <proof prover="2"><result status="valid" time="0.032219" steps="296"/></proof>
=======
  <goal name="vc_unique.18" proved="true">
  <proof prover="2"><result status="valid" time="0.021457" steps="78"/></proof>
>>>>>>> 34cd6190
  </goal>
  <goal name="vc_unique&#39;0.18" proved="true">
  <proof prover="2"><result status="valid" time="0.021457" steps="69"/></proof>
  </goal>
  <goal name="vc_unique&#39;0.19" proved="true">
  <proof prover="2" timelimit="5"><result status="valid" time="0.018977" steps="44"/></proof>
  </goal>
<<<<<<< HEAD
  <goal name="vc_unique&#39;0.20" proved="true">
  <proof prover="2" timelimit="5"><result status="valid" time="0.018477" steps="46"/></proof>
  </goal>
  <goal name="vc_unique&#39;0.21" expl="precondition" proved="true">
  <proof prover="1"><result status="valid" time="0.040283" steps="137073"/></proof>
  </goal>
  <goal name="vc_unique&#39;0.22" expl="precondition" proved="true">
  <proof prover="2"><result status="valid" time="0.021654" steps="71"/></proof>
=======
  <goal name="vc_unique.21" expl="insert_unique &#39;vec&#39; type invariant" proved="true">
  <proof prover="2"><result status="valid" time="0.039624" steps="67"/></proof>
  </goal>
  <goal name="vc_unique.22" expl="insert_unique &#39;elem&#39; type invariant" proved="true">
  <proof prover="2"><result status="valid" time="0.163901" steps="2717"/></proof>
  </goal>
  <goal name="vc_unique.23" expl="insert_unique requires" proved="true">
  <proof prover="2"><result status="valid" time="0.016473" steps="73"/></proof>
>>>>>>> 34cd6190
  </goal>
  <goal name="vc_unique&#39;0.23" expl="precondition" proved="true">
  <proof prover="1"><result status="valid" time="0.029016" steps="120333"/></proof>
  </goal>
<<<<<<< HEAD
  <goal name="vc_unique&#39;0.24" expl="type invariant" proved="true">
  <proof prover="2"><result status="valid" time="0.022220" steps="83"/></proof>
  </goal>
  <goal name="vc_unique&#39;0.25" expl="loop invariant" proved="true">
  <proof prover="2"><result status="valid" time="0.875560" steps="7713"/></proof>
  </goal>
  <goal name="vc_unique&#39;0.26" expl="loop invariant" proved="true">
  <proof prover="2" timelimit="5"><result status="valid" time="0.363880" steps="3136"/></proof>
  <transf name="split_vc" proved="true" >
   <goal name="vc_unique&#39;0.26.0" expl="loop invariant" proved="true">
   <proof prover="1"><result status="valid" time="0.442707" steps="619732"/></proof>
   </goal>
  </transf>
  </goal>
  <goal name="vc_unique&#39;0.27" expl="loop invariant" proved="true">
  <proof prover="1"><result status="valid" time="0.034473" steps="123784"/></proof>
  </goal>
  <goal name="vc_unique&#39;0.28" expl="loop invariant" proved="true">
  <proof prover="1"><result status="valid" time="0.014182" steps="8869"/></proof>
  </goal>
  <goal name="vc_unique&#39;0.29" expl="loop invariant" proved="true">
  <proof prover="2"><result status="valid" time="0.163831" steps="1004"/></proof>
  </goal>
  <goal name="vc_unique&#39;0.30" expl="loop invariant" proved="true">
  <proof prover="2"><result status="valid" time="0.023256" steps="97"/></proof>
  </goal>
  <goal name="vc_unique&#39;0.31" expl="loop invariant" proved="true">
  <proof prover="1"><result status="valid" time="0.031226" steps="123889"/></proof>
=======
  <goal name="vc_unique.25" expl="for invariant" proved="true">
  <proof prover="1"><result status="valid" time="0.034473" steps="138127"/></proof>
  </goal>
  <goal name="vc_unique.26" expl="for invariant" proved="true">
  <proof prover="2"><result status="valid" time="0.018958" steps="86"/></proof>
  </goal>
  <goal name="vc_unique.27" expl="for invariant" proved="true">
  <proof prover="2"><result status="valid" time="0.018566" steps="290"/></proof>
  </goal>
  <goal name="vc_unique.28" expl="loop invariant #0" proved="true">
  <proof prover="2"><result status="valid" time="0.023071" steps="64"/></proof>
  </goal>
  <goal name="vc_unique.29" expl="loop invariant #1" proved="true">
  <proof prover="2"><result status="valid" time="0.023256" steps="102"/></proof>
  </goal>
  <goal name="vc_unique.30" expl="loop invariant #2" proved="true">
  <proof prover="1"><result status="valid" time="0.479493" steps="1189597"/></proof>
  </goal>
  <goal name="vc_unique.31" expl="loop invariant #3" proved="true">
  <proof prover="1" timelimit="5"><result status="valid" time="0.638676" steps="1453392"/></proof>
>>>>>>> 34cd6190
  </goal>
  <goal name="vc_unique&#39;0.32" proved="true">
  <proof prover="2"><result status="valid" time="0.019471" steps="46"/></proof>
  </goal>
 </transf>
 </goal>
</theory>
<theory name="M_hillel__sum_range" proved="true">
 <goal name="vc_sum_range&#39;0" proved="true">
 <proof prover="2"><result status="valid" time="0.015233" steps="12"/></proof>
 </goal>
</theory>
<theory name="M_hillel__sum_range_split" proved="true">
 <goal name="vc_sum_range_split&#39;0" proved="true">
 <proof prover="1"><result status="valid" time="0.020183" steps="58119"/></proof>
 </goal>
</theory>
<theory name="M_hillel__score" proved="true">
<<<<<<< HEAD
 <goal name="vc_score&#39;0" proved="true">
=======
 <goal name="vc_score" proved="true">
>>>>>>> 34cd6190
 <proof prover="2"><result status="valid" time="0.023886" steps="183"/></proof>
 </goal>
</theory>
<theory name="M_hillel__fulcrum" proved="true">
 <goal name="vc_fulcrum&#39;0" proved="true">
 <transf name="split_vc" proved="true" >
<<<<<<< HEAD
  <goal name="vc_fulcrum&#39;0.0" expl="precondition" proved="true">
  <proof prover="2"><result status="valid" time="0.017430" steps="19"/></proof>
  </goal>
  <goal name="vc_fulcrum&#39;0.1" expl="precondition" proved="true">
  <proof prover="1"><result status="valid" time="0.014178" steps="5700"/></proof>
  </goal>
  <goal name="vc_fulcrum&#39;0.2" expl="loop invariant" proved="true">
  <proof prover="2"><result status="valid" time="0.017638" steps="19"/></proof>
  </goal>
  <goal name="vc_fulcrum&#39;0.3" expl="loop invariant" proved="true">
  <proof prover="2"><result status="valid" time="0.019850" steps="83"/></proof>
  </goal>
  <goal name="vc_fulcrum&#39;0.4" expl="loop invariant" proved="true">
  <proof prover="2"><result status="valid" time="0.024047" steps="172"/></proof>
  </goal>
  <goal name="vc_fulcrum&#39;0.5" expl="loop invariant" proved="true">
  <proof prover="1"><result status="valid" time="0.021145" steps="64170"/></proof>
  </goal>
  <goal name="vc_fulcrum&#39;0.6" expl="loop invariant" proved="true">
  <proof prover="0"><result status="valid" time="0.067493" steps="9924"/></proof>
=======
  <goal name="vc_fulcrum.0" expl="into_iter &#39;self&#39; type invariant" proved="true">
  <proof prover="1"><result status="valid" time="0.032600" steps="71906"/></proof>
  </goal>
  <goal name="vc_fulcrum.1" expl="into_iter requires" proved="true">
  <proof prover="2"><result status="valid" time="0.017855" steps="6"/></proof>
  </goal>
  <goal name="vc_fulcrum.2" expl="for invariant" proved="true">
  <proof prover="1"><result status="valid" time="0.026406" steps="72322"/></proof>
  </goal>
  <goal name="vc_fulcrum.3" expl="for invariant" proved="true">
  <proof prover="2"><result status="valid" time="0.022690" steps="18"/></proof>
  </goal>
  <goal name="vc_fulcrum.4" expl="for invariant" proved="true">
  <proof prover="2"><result status="valid" time="0.021616" steps="97"/></proof>
  </goal>
  <goal name="vc_fulcrum.5" expl="loop invariant #0" proved="true">
  <transf name="split_vc" proved="true" >
   <goal name="vc_fulcrum.5.0" expl="loop invariant #0" proved="true">
   <proof prover="0"><result status="valid" time="0.162607" steps="11499"/></proof>
   </goal>
  </transf>
  </goal>
  <goal name="vc_fulcrum.6" expl="loop invariant #1" proved="true">
  <proof prover="0"><result status="valid" time="0.134776" steps="11439"/></proof>
>>>>>>> 34cd6190
  </goal>
  <goal name="vc_fulcrum&#39;0.7" expl="integer overflow" proved="true">
  <transf name="split_vc" proved="true" >
<<<<<<< HEAD
   <goal name="vc_fulcrum&#39;0.7.0" expl="integer overflow" proved="true">
   <proof prover="0"><result status="valid" time="0.842573" steps="81845"/></proof>
   </goal>
  </transf>
  </goal>
  <goal name="vc_fulcrum&#39;0.8" expl="loop invariant" proved="true">
  <transf name="split_vc" proved="true" >
   <goal name="vc_fulcrum&#39;0.8.0" expl="loop invariant" proved="true">
   <proof prover="3"><result status="valid" time="0.288556" steps="44354"/></proof>
   </goal>
  </transf>
  </goal>
  <goal name="vc_fulcrum&#39;0.9" expl="loop invariant" proved="true">
  <proof prover="1"><result status="valid" time="0.305726" steps="586675"/></proof>
  </goal>
  <goal name="vc_fulcrum&#39;0.10" expl="loop invariant" proved="true">
  <proof prover="1"><result status="valid" time="0.026406" steps="93193"/></proof>
  </goal>
  <goal name="vc_fulcrum&#39;0.11" expl="loop invariant" proved="true">
  <proof prover="2"><result status="valid" time="0.021616" steps="75"/></proof>
  </goal>
  <goal name="vc_fulcrum&#39;0.12" expl="loop invariant" proved="true">
  <proof prover="0"><result status="valid" time="0.069936" steps="10532"/></proof>
=======
   <goal name="vc_fulcrum.7.0" expl="integer overflow" proved="true">
   <proof prover="0"><result status="valid" time="0.358154" steps="61905"/></proof>
   </goal>
  </transf>
  </goal>
  <goal name="vc_fulcrum.8" expl="for invariant" proved="true">
  <proof prover="2"><result status="valid" time="0.024047" steps="54"/></proof>
  </goal>
  <goal name="vc_fulcrum.9" expl="for invariant" proved="true">
  <proof prover="0"><result status="valid" time="0.081748" steps="11095"/></proof>
  </goal>
  <goal name="vc_fulcrum.10" expl="for invariant" proved="true">
  <proof prover="1"><result status="valid" time="0.021145" steps="101849"/></proof>
  </goal>
  <goal name="vc_fulcrum.11" expl="loop invariant #0" proved="true">
  <proof prover="1"><result status="valid" time="0.388224" steps="955413"/></proof>
  </goal>
  <goal name="vc_fulcrum.12" expl="loop invariant #1" proved="true">
  <proof prover="3"><result status="valid" time="0.076764" steps="30354"/></proof>
>>>>>>> 34cd6190
  </goal>
  <goal name="vc_fulcrum&#39;0.13" proved="true">
  <proof prover="2"><result status="valid" time="0.019807" steps="48"/></proof>
  </goal>
<<<<<<< HEAD
  <goal name="vc_fulcrum&#39;0.14" expl="assertion" proved="true">
  <proof prover="2"><result status="valid" time="0.040794" steps="435"/></proof>
  </goal>
  <goal name="vc_fulcrum&#39;0.15" expl="precondition" proved="true">
  <proof prover="2"><result status="valid" time="0.020187" steps="58"/></proof>
  </goal>
  <goal name="vc_fulcrum&#39;0.16" expl="precondition" proved="true">
  <proof prover="1"><result status="valid" time="0.032600" steps="76721"/></proof>
  </goal>
  <goal name="vc_fulcrum&#39;0.17" expl="precondition" proved="true">
  <proof prover="2"><result status="valid" time="0.017855" steps="45"/></proof>
  </goal>
  <goal name="vc_fulcrum&#39;0.18" expl="loop invariant" proved="true">
  <proof prover="1" timelimit="5"><result status="valid" time="0.029164" steps="104299"/></proof>
  </goal>
  <goal name="vc_fulcrum&#39;0.19" expl="loop invariant" proved="true">
  <proof prover="2"><result status="valid" time="0.020931" steps="76"/></proof>
  </goal>
  <goal name="vc_fulcrum&#39;0.20" expl="loop invariant" proved="true">
  <proof prover="2"><result status="valid" time="0.021119" steps="77"/></proof>
  </goal>
  <goal name="vc_fulcrum&#39;0.21" expl="loop invariant" proved="true">
  <proof prover="2"><result status="valid" time="0.021187" steps="78"/></proof>
  </goal>
  <goal name="vc_fulcrum&#39;0.22" expl="loop invariant" proved="true">
  <proof prover="2"><result status="valid" time="0.025559" steps="190"/></proof>
  </goal>
  <goal name="vc_fulcrum&#39;0.23" expl="loop invariant" proved="true">
  <proof prover="2"><result status="valid" time="0.022690" steps="118"/></proof>
  </goal>
  <goal name="vc_fulcrum&#39;0.24" expl="loop invariant" proved="true">
  <proof prover="2"><result status="valid" time="0.018700" steps="61"/></proof>
  </goal>
  <goal name="vc_fulcrum&#39;0.25" expl="loop invariant" proved="true">
  <proof prover="0"><result status="valid" time="0.099427" steps="13465"/></proof>
  </goal>
  <goal name="vc_fulcrum&#39;0.26" expl="precondition" proved="true">
  <proof prover="2"><result status="valid" time="0.023684" steps="114"/></proof>
  </goal>
  <goal name="vc_fulcrum&#39;0.27" expl="postcondition" proved="true">
  <proof prover="2"><result status="valid" time="0.056368" steps="175"/></proof>
  </goal>
  <goal name="vc_fulcrum&#39;0.28" expl="postcondition" proved="true">
  <proof prover="2"><result status="valid" time="0.024137" steps="123"/></proof>
  </goal>
  <goal name="vc_fulcrum&#39;0.29" expl="integer overflow" proved="true">
  <proof prover="2"><result status="valid" time="0.024343" steps="161"/></proof>
  </goal>
  <goal name="vc_fulcrum&#39;0.30" proved="true">
  <proof prover="2"><result status="valid" time="0.023483" steps="116"/></proof>
  </goal>
  <goal name="vc_fulcrum&#39;0.31" expl="index in bounds" proved="true">
  <proof prover="2"><result status="valid" time="0.097608" steps="1366"/></proof>
  </goal>
  <goal name="vc_fulcrum&#39;0.32" proved="true">
  <proof prover="2"><result status="valid" time="0.028453" steps="205"/></proof>
  </goal>
  <goal name="vc_fulcrum&#39;0.33" expl="integer overflow" proved="true">
  <proof prover="1"><result status="valid" time="0.043173" steps="160180"/></proof>
  </goal>
  <goal name="vc_fulcrum&#39;0.34" expl="loop invariant" proved="true">
  <proof prover="1"><result status="valid" time="0.239577" steps="527764"/></proof>
  </goal>
  <goal name="vc_fulcrum&#39;0.35" expl="loop invariant" proved="true">
  <proof prover="1"><result status="valid" time="0.287372" steps="2945523"/></proof>
  </goal>
  <goal name="vc_fulcrum&#39;0.36" expl="loop invariant" proved="true">
  <proof prover="0"><result status="valid" time="0.152668" steps="30707"/></proof>
  </goal>
  <goal name="vc_fulcrum&#39;0.37" expl="loop invariant" proved="true">
  <proof prover="0"><result status="valid" time="0.264086" steps="47109"/></proof>
  </goal>
  <goal name="vc_fulcrum&#39;0.38" expl="loop invariant" proved="true">
  <proof prover="1"><result status="valid" time="0.136330" steps="568254"/></proof>
  </goal>
  <goal name="vc_fulcrum&#39;0.39" expl="loop invariant" proved="true">
  <proof prover="0"><result status="valid" time="0.206604" steps="25003"/></proof>
  </goal>
  <goal name="vc_fulcrum&#39;0.40" expl="loop invariant" proved="true">
  <proof prover="2"><result status="valid" time="0.030970" steps="226"/></proof>
  </goal>
  <goal name="vc_fulcrum&#39;0.41" expl="loop invariant" proved="true">
  <proof prover="2"><result status="valid" time="0.031784" steps="227"/></proof>
=======
  <goal name="vc_fulcrum.14" expl="assertion" proved="true">
  <proof prover="2"><result status="valid" time="0.023684" steps="431"/></proof>
  </goal>
  <goal name="vc_fulcrum.15" expl="len &#39;self&#39; type invariant" proved="true">
  <proof prover="2"><result status="valid" time="0.024137" steps="54"/></proof>
  </goal>
  <goal name="vc_fulcrum.16" expl="into_iter &#39;self&#39; type invariant" proved="true">
  <proof prover="2"><result status="valid" time="0.020187" steps="64"/></proof>
  </goal>
  <goal name="vc_fulcrum.17" expl="into_iter requires" proved="true">
  <proof prover="1"><result status="valid" time="0.014178" steps="7059"/></proof>
  </goal>
  <goal name="vc_fulcrum.18" expl="for invariant" proved="true">
  <proof prover="2"><result status="valid" time="0.031784" steps="68"/></proof>
  </goal>
  <goal name="vc_fulcrum.19" expl="for invariant" proved="true">
  <proof prover="2"><result status="valid" time="0.030970" steps="44"/></proof>
  </goal>
  <goal name="vc_fulcrum.20" expl="for invariant" proved="true">
  <proof prover="0"><result status="valid" time="0.067493" steps="12304"/></proof>
  </goal>
  <goal name="vc_fulcrum.21" expl="loop invariant #0" proved="true">
  <proof prover="0"><result status="valid" time="0.062778" steps="16789"/></proof>
  </goal>
  <goal name="vc_fulcrum.22" expl="loop invariant #1" proved="true">
  <proof prover="2"><result status="valid" time="0.021119" steps="86"/></proof>
  </goal>
  <goal name="vc_fulcrum.23" expl="loop invariant #2" proved="true">
  <proof prover="1"><result status="valid" time="0.029635" steps="111240"/></proof>
  </goal>
  <goal name="vc_fulcrum.24" expl="loop invariant #3" proved="true">
  <proof prover="1"><result status="valid" time="0.063105" steps="111498"/></proof>
  </goal>
  <goal name="vc_fulcrum.25" expl="loop invariant #4" proved="true">
  <proof prover="3"><result status="valid" time="0.035888" steps="23479"/></proof>
  </goal>
  <goal name="vc_fulcrum.26" expl="next &#39;self&#39; type invariant" proved="true">
  <proof prover="2"><result status="valid" time="0.056368" steps="107"/></proof>
  </goal>
  <goal name="vc_fulcrum.27" expl="fulcrum ensures #0" proved="true">
  <proof prover="2"><result status="valid" time="0.011868" steps="116"/></proof>
  </goal>
  <goal name="vc_fulcrum.28" expl="fulcrum ensures #1" proved="true">
  <proof prover="2"><result status="valid" time="0.017430" steps="582"/></proof>
  </goal>
  <goal name="vc_fulcrum.29" expl="integer overflow" proved="true">
  <proof prover="2"><result status="valid" time="0.024343" steps="143"/></proof>
  </goal>
  <goal name="vc_fulcrum.30" proved="true">
  <proof prover="2"><result status="valid" time="0.023483" steps="111"/></proof>
  </goal>
  <goal name="vc_fulcrum.31" expl="index in bounds" proved="true">
  <proof prover="2"><result status="valid" time="0.088115" steps="1268"/></proof>
  </goal>
  <goal name="vc_fulcrum.32" proved="true">
  <proof prover="2"><result status="valid" time="0.028453" steps="206"/></proof>
  </goal>
  <goal name="vc_fulcrum.33" expl="integer overflow" proved="true">
  <proof prover="1"><result status="valid" time="0.043173" steps="182073"/></proof>
  </goal>
  <goal name="vc_fulcrum.34" expl="for invariant" proved="true">
  <proof prover="0"><result status="valid" time="0.099427" steps="16049"/></proof>
  </goal>
  <goal name="vc_fulcrum.35" expl="for invariant" proved="true">
  <proof prover="2"><result status="valid" time="0.018700" steps="178"/></proof>
  </goal>
  <goal name="vc_fulcrum.36" expl="for invariant" proved="true">
  <proof prover="0"><result status="valid" time="0.069936" steps="17102"/></proof>
  </goal>
  <goal name="vc_fulcrum.37" expl="loop invariant #0" proved="true">
  <proof prover="3"><result status="valid" time="0.244315" steps="65304"/></proof>
  </goal>
  <goal name="vc_fulcrum.38" expl="loop invariant #1" proved="true">
  <proof prover="0" timelimit="5"><result status="valid" time="0.176238" steps="39847"/></proof>
  </goal>
  <goal name="vc_fulcrum.39" expl="loop invariant #2" proved="true">
  <proof prover="1"><result status="valid" time="0.238527" steps="837504"/></proof>
  </goal>
  <goal name="vc_fulcrum.40" expl="loop invariant #3" proved="true">
  <proof prover="0" timelimit="5"><result status="valid" time="0.116204" steps="30939"/></proof>
  </goal>
  <goal name="vc_fulcrum.41" expl="loop invariant #4" proved="true">
  <proof prover="3"><result status="valid" time="0.170474" steps="46836"/></proof>
>>>>>>> 34cd6190
  </goal>
 </transf>
 </goal>
</theory>
</file>
</why3session><|MERGE_RESOLUTION|>--- conflicted
+++ resolved
@@ -9,23 +9,13 @@
 <file format="coma" proved="true">
 <path name=".."/><path name="hillel.coma"/>
 <theory name="M_hillel__right_pad" proved="true">
-<<<<<<< HEAD
  <goal name="vc_right_pad&#39;0" proved="true">
- <proof prover="1"><result status="valid" time="0.050956" steps="239978"/></proof>
+ <proof prover="1"><result status="valid" time="0.050956" steps="201079"/></proof>
  </goal>
 </theory>
 <theory name="M_hillel__left_pad" proved="true">
  <goal name="vc_left_pad&#39;0" proved="true">
- <proof prover="1"><result status="valid" time="0.160967" steps="190408"/></proof>
-=======
- <goal name="vc_right_pad" proved="true">
- <proof prover="1"><result status="valid" time="0.050956" steps="216541"/></proof>
- </goal>
-</theory>
-<theory name="M_hillel__left_pad" proved="true">
- <goal name="vc_left_pad" proved="true">
- <proof prover="1"><result status="valid" time="0.032001" steps="121983"/></proof>
->>>>>>> 34cd6190
+ <proof prover="1"><result status="valid" time="0.032001" steps="275403"/></proof>
  </goal>
 </theory>
 <theory name="M_hillel__subset_push" proved="true">
@@ -36,208 +26,107 @@
 <theory name="M_hillel__insert_unique" proved="true">
  <goal name="vc_insert_unique&#39;0" proved="true">
  <transf name="split_vc" proved="true" >
-<<<<<<< HEAD
   <goal name="vc_insert_unique&#39;0.0" expl="assertion" proved="true">
-  <proof prover="2"><result status="valid" time="0.016922" steps="10"/></proof>
-  </goal>
-  <goal name="vc_insert_unique&#39;0.1" expl="precondition" proved="true">
-  <proof prover="1"><result status="valid" time="0.019716" steps="51889"/></proof>
-  </goal>
-  <goal name="vc_insert_unique&#39;0.2" expl="precondition" proved="true">
-  <proof prover="2"><result status="valid" time="0.016593" steps="14"/></proof>
-  </goal>
-  <goal name="vc_insert_unique&#39;0.3" expl="precondition" proved="true">
-  <proof prover="1"><result status="valid" time="0.024731" steps="55658"/></proof>
-  </goal>
-  <goal name="vc_insert_unique&#39;0.4" expl="precondition" proved="true">
-  <proof prover="2"><result status="valid" time="0.016827" steps="18"/></proof>
-  </goal>
-  <goal name="vc_insert_unique&#39;0.5" expl="loop invariant" proved="true">
-  <proof prover="2"><result status="valid" time="0.018734" steps="26"/></proof>
-  </goal>
-  <goal name="vc_insert_unique&#39;0.6" expl="loop invariant" proved="true">
-  <proof prover="2"><result status="valid" time="0.019998" steps="67"/></proof>
-  </goal>
-  <goal name="vc_insert_unique&#39;0.7" expl="loop invariant" proved="true">
-  <proof prover="1"><result status="valid" time="0.010954" steps="6401"/></proof>
+  <proof prover="1"><result status="valid" time="0.025807" steps="51571"/></proof>
+  </goal>
+  <goal name="vc_insert_unique&#39;0.1" expl="deref &#39;self&#39; type invariant" proved="true">
+  <proof prover="2"><result status="valid" time="0.063493" steps="28"/></proof>
+  </goal>
+  <goal name="vc_insert_unique&#39;0.2" expl="iter &#39;self&#39; type invariant" proved="true">
+  <proof prover="2"><result status="valid" time="0.032519" steps="14"/></proof>
+  </goal>
+  <goal name="vc_insert_unique&#39;0.3" expl="into_iter &#39;self&#39; type invariant" proved="true">
+  <proof prover="1" timelimit="5"><result status="valid" time="0.076855" steps="55658"/></proof>
+  </goal>
+  <goal name="vc_insert_unique&#39;0.4" expl="into_iter requires" proved="true">
+  <proof prover="2"><result status="valid" time="0.021109" steps="18"/></proof>
+  </goal>
+  <goal name="vc_insert_unique&#39;0.5" expl="for invariant" proved="true">
+  <proof prover="2"><result status="valid" time="0.020108" steps="79"/></proof>
+  </goal>
+  <goal name="vc_insert_unique&#39;0.6" expl="for invariant" proved="true">
+  <proof prover="2"><result status="valid" time="0.024856" steps="22"/></proof>
+  </goal>
+  <goal name="vc_insert_unique&#39;0.7" expl="for invariant" proved="true">
+  <proof prover="2"><result status="valid" time="0.088562" steps="69"/></proof>
   </goal>
   <goal name="vc_insert_unique&#39;0.8" expl="loop invariant" proved="true">
-  <proof prover="2"><result status="valid" time="0.022036" steps="100"/></proof>
+  <proof prover="2"><result status="valid" time="0.018734" steps="30"/></proof>
   </goal>
   <goal name="vc_insert_unique&#39;0.9" expl="assertion" proved="true">
-  <proof prover="2"><result status="valid" time="0.045913" steps="517"/></proof>
-  </goal>
-  <goal name="vc_insert_unique&#39;0.10" expl="precondition" proved="true">
-  <proof prover="1"><result status="valid" time="0.025807" steps="92425"/></proof>
-  </goal>
-  <goal name="vc_insert_unique&#39;0.11" expl="precondition" proved="true">
-  <proof prover="2"><result status="valid" time="0.023575" steps="133"/></proof>
-  </goal>
-  <goal name="vc_insert_unique&#39;0.12" expl="loop invariant" proved="true">
-  <proof prover="2"><result status="valid" time="0.030891" steps="255"/></proof>
-  </goal>
-  <goal name="vc_insert_unique&#39;0.13" expl="loop invariant" proved="true">
-  <proof prover="2"><result status="valid" time="0.024856" steps="146"/></proof>
-  </goal>
-  <goal name="vc_insert_unique&#39;0.14" expl="loop invariant" proved="true">
-  <proof prover="2"><result status="valid" time="0.020108" steps="45"/></proof>
+  <proof prover="2"><result status="valid" time="0.022031" steps="517"/></proof>
+  </goal>
+  <goal name="vc_insert_unique&#39;0.10" expl="eq &#39;self&#39; type invariant" proved="true">
+  <proof prover="2"><result status="valid" time="0.041088" steps="128"/></proof>
+  </goal>
+  <goal name="vc_insert_unique&#39;0.11" expl="eq &#39;other&#39; type invariant" proved="true">
+  <proof prover="2"><result status="valid" time="0.016922" steps="132"/></proof>
+  </goal>
+  <goal name="vc_insert_unique&#39;0.12" expl="for invariant" proved="true">
+  <proof prover="2" timelimit="5"><result status="valid" time="0.055906" steps="1251"/></proof>
+  </goal>
+  <goal name="vc_insert_unique&#39;0.13" expl="for invariant" proved="true">
+  <proof prover="2"><result status="valid" time="0.019998" steps="45"/></proof>
+  </goal>
+  <goal name="vc_insert_unique&#39;0.14" expl="for invariant" proved="true">
+  <proof prover="2"><result status="valid" time="0.022036" steps="150"/></proof>
   </goal>
   <goal name="vc_insert_unique&#39;0.15" expl="loop invariant" proved="true">
-  <proof prover="2"><result status="valid" time="0.088562" steps="1385"/></proof>
+  <proof prover="2"><result status="valid" time="0.030891" steps="315"/></proof>
   </goal>
   <goal name="vc_insert_unique&#39;0.16" expl="type invariant" proved="true">
-  <proof prover="1"><result status="valid" time="0.011168" steps="6620"/></proof>
-=======
-  <goal name="vc_insert_unique.0" expl="assertion" proved="true">
-  <proof prover="1"><result status="valid" time="0.019716" steps="64352"/></proof>
-  </goal>
-  <goal name="vc_insert_unique.1" expl="deref &#39;self&#39; type invariant" proved="true">
-  <proof prover="2"><result status="valid" time="0.063493" steps="26"/></proof>
-  </goal>
-  <goal name="vc_insert_unique.2" expl="iter &#39;self&#39; type invariant" proved="true">
-  <proof prover="2"><result status="valid" time="0.032519" steps="12"/></proof>
-  </goal>
-  <goal name="vc_insert_unique.3" expl="into_iter &#39;self&#39; type invariant" proved="true">
-  <proof prover="1" timelimit="5"><result status="valid" time="0.076855" steps="69017"/></proof>
-  </goal>
-  <goal name="vc_insert_unique.4" expl="into_iter requires" proved="true">
-  <proof prover="2"><result status="valid" time="0.021109" steps="16"/></proof>
-  </goal>
-  <goal name="vc_insert_unique.5" expl="for invariant" proved="true">
-  <proof prover="2"><result status="valid" time="0.020108" steps="77"/></proof>
-  </goal>
-  <goal name="vc_insert_unique.6" expl="for invariant" proved="true">
-  <proof prover="2"><result status="valid" time="0.024856" steps="20"/></proof>
-  </goal>
-  <goal name="vc_insert_unique.7" expl="for invariant" proved="true">
-  <proof prover="2"><result status="valid" time="0.088562" steps="67"/></proof>
-  </goal>
-  <goal name="vc_insert_unique.8" expl="loop invariant" proved="true">
-  <proof prover="2"><result status="valid" time="0.018734" steps="28"/></proof>
-  </goal>
-  <goal name="vc_insert_unique.9" expl="assertion" proved="true">
-  <proof prover="2"><result status="valid" time="0.023575" steps="524"/></proof>
-  </goal>
-  <goal name="vc_insert_unique.10" expl="eq &#39;self&#39; type invariant" proved="true">
-  <proof prover="2"><result status="valid" time="0.041088" steps="127"/></proof>
-  </goal>
-  <goal name="vc_insert_unique.11" expl="eq &#39;other&#39; type invariant" proved="true">
-  <proof prover="2"><result status="valid" time="0.016922" steps="132"/></proof>
-  </goal>
-  <goal name="vc_insert_unique.12" expl="for invariant" proved="true">
-  <proof prover="2" timelimit="5"><result status="valid" time="0.055906" steps="1248"/></proof>
-  </goal>
-  <goal name="vc_insert_unique.13" expl="for invariant" proved="true">
-  <proof prover="2"><result status="valid" time="0.019998" steps="43"/></proof>
-  </goal>
-  <goal name="vc_insert_unique.14" expl="for invariant" proved="true">
-  <proof prover="2"><result status="valid" time="0.022036" steps="150"/></proof>
-  </goal>
-  <goal name="vc_insert_unique.15" expl="loop invariant" proved="true">
-  <proof prover="2"><result status="valid" time="0.030891" steps="315"/></proof>
-  </goal>
-  <goal name="vc_insert_unique.16" expl="type invariant" proved="true">
-  <proof prover="1"><result status="valid" time="0.011168" steps="7660"/></proof>
->>>>>>> 34cd6190
+  <proof prover="1"><result status="valid" time="0.011168" steps="6622"/></proof>
   </goal>
   <goal name="vc_insert_unique&#39;0.17" expl="type invariant" proved="true">
   <proof prover="2"><result status="valid" time="0.018341" steps="42"/></proof>
   </goal>
-<<<<<<< HEAD
   <goal name="vc_insert_unique&#39;0.18" expl="assertion" proved="true">
-  <proof prover="2"><result status="valid" time="0.041088" steps="459"/></proof>
-  </goal>
-  <goal name="vc_insert_unique&#39;0.19" expl="postcondition" proved="true">
-  <proof prover="2"><result status="valid" time="0.021109" steps="50"/></proof>
-  </goal>
-  <goal name="vc_insert_unique&#39;0.20" expl="postcondition" proved="true">
-  <proof prover="2"><result status="valid" time="0.021141" steps="51"/></proof>
-  </goal>
-  <goal name="vc_insert_unique&#39;0.21" expl="postcondition" proved="true">
-  <proof prover="2" timelimit="5"><result status="valid" time="0.038633" steps="372"/></proof>
-  </goal>
-  <goal name="vc_insert_unique&#39;0.22" expl="postcondition" proved="true">
-  <proof prover="2" timelimit="5"><result status="valid" time="0.024548" steps="55"/></proof>
-=======
-  <goal name="vc_insert_unique.18" expl="assertion" proved="true">
-  <proof prover="2"><result status="valid" time="0.016593" steps="472"/></proof>
-  </goal>
-  <goal name="vc_insert_unique.19" expl="insert_unique ensures #0" proved="true">
-  <proof prover="2"><result status="valid" time="0.019944" steps="48"/></proof>
-  </goal>
-  <goal name="vc_insert_unique.20" expl="insert_unique ensures #1" proved="true">
-  <proof prover="2"><result status="valid" time="0.016827" steps="324"/></proof>
-  </goal>
-  <goal name="vc_insert_unique.21" expl="insert_unique ensures #2" proved="true">
-  <proof prover="2"><result status="valid" time="0.029941" steps="51"/></proof>
-  </goal>
-  <goal name="vc_insert_unique.22" expl="insert_unique ensures #3" proved="true">
-  <proof prover="2"><result status="valid" time="0.050170" steps="53"/></proof>
->>>>>>> 34cd6190
+  <proof prover="2"><result status="valid" time="0.016593" steps="462"/></proof>
+  </goal>
+  <goal name="vc_insert_unique&#39;0.19" expl="insert_unique ensures #0" proved="true">
+  <proof prover="2"><result status="valid" time="0.045913" steps="50"/></proof>
+  </goal>
+  <goal name="vc_insert_unique&#39;0.20" expl="insert_unique ensures #1" proved="true">
+  <proof prover="2" timelimit="5"><result status="valid" time="0.026944" steps="329"/></proof>
+  </goal>
+  <goal name="vc_insert_unique&#39;0.21" expl="insert_unique ensures #2" proved="true">
+  <proof prover="2"><result status="valid" time="0.018827" steps="53"/></proof>
+  </goal>
+  <goal name="vc_insert_unique&#39;0.22" expl="insert_unique ensures #3" proved="true">
+  <proof prover="2" timelimit="5"><result status="valid" time="0.032602" steps="55"/></proof>
   </goal>
   <goal name="vc_insert_unique&#39;0.23" proved="true">
   <proof prover="2"><result status="valid" time="0.019103" steps="33"/></proof>
   </goal>
-<<<<<<< HEAD
   <goal name="vc_insert_unique&#39;0.24" expl="assertion" proved="true">
-  <proof prover="2"><result status="valid" time="0.019944" steps="48"/></proof>
+  <proof prover="1"><result status="valid" time="0.019716" steps="85413"/></proof>
   </goal>
   <goal name="vc_insert_unique&#39;0.25" expl="assertion" proved="true">
-  <proof prover="2"><result status="valid" time="0.063493" steps="642"/></proof>
-=======
-  <goal name="vc_insert_unique.24" expl="assertion" proved="true">
-  <proof prover="1"><result status="valid" time="0.025807" steps="96063"/></proof>
-  </goal>
-  <goal name="vc_insert_unique.25" expl="assertion" proved="true">
-  <proof prover="2"><result status="valid" time="0.022031" steps="643"/></proof>
->>>>>>> 34cd6190
+  <proof prover="2"><result status="valid" time="0.023575" steps="640"/></proof>
   </goal>
   <goal name="vc_insert_unique&#39;0.26" proved="true">
   <proof prover="2" timelimit="5"><result status="valid" time="0.023265" steps="102"/></proof>
   </goal>
-<<<<<<< HEAD
-  <goal name="vc_insert_unique&#39;0.27" expl="precondition" proved="true">
-  <proof prover="2"><result status="valid" time="0.019071" steps="54"/></proof>
-  </goal>
-  <goal name="vc_insert_unique&#39;0.28" expl="precondition" proved="true">
-  <proof prover="2"><result status="valid" time="0.022031" steps="56"/></proof>
+  <goal name="vc_insert_unique&#39;0.27" expl="push &#39;self&#39; type invariant" proved="true">
+  <proof prover="2"><result status="valid" time="0.019071" steps="56"/></proof>
+  </goal>
+  <goal name="vc_insert_unique&#39;0.28" expl="push &#39;value&#39; type invariant" proved="true">
+  <proof prover="1"><result status="valid" time="0.024731" steps="6922"/></proof>
   </goal>
   <goal name="vc_insert_unique&#39;0.29" expl="type invariant" proved="true">
   <proof prover="2"><result status="valid" time="0.026880" steps="167"/></proof>
   </goal>
-  <goal name="vc_insert_unique&#39;0.30" expl="postcondition" proved="true">
-  <proof prover="2"><result status="valid" time="0.032519" steps="310"/></proof>
-  </goal>
-  <goal name="vc_insert_unique&#39;0.31" expl="postcondition" proved="true">
-  <proof prover="2"><result status="valid" time="0.050170" steps="620"/></proof>
-  </goal>
-  <goal name="vc_insert_unique&#39;0.32" expl="postcondition" proved="true">
-  <proof prover="1" timelimit="5"><result status="valid" time="0.806559" steps="2182585"/></proof>
-  </goal>
-  <goal name="vc_insert_unique&#39;0.33" expl="postcondition" proved="true">
-  <proof prover="2"><result status="valid" time="0.147996" steps="2079"/></proof>
-=======
-  <goal name="vc_insert_unique.27" expl="push &#39;self&#39; type invariant" proved="true">
-  <proof prover="2"><result status="valid" time="0.019071" steps="54"/></proof>
-  </goal>
-  <goal name="vc_insert_unique.28" expl="push &#39;value&#39; type invariant" proved="true">
-  <proof prover="1"><result status="valid" time="0.024731" steps="7960"/></proof>
-  </goal>
-  <goal name="vc_insert_unique.29" expl="type invariant" proved="true">
-  <proof prover="2"><result status="valid" time="0.026880" steps="167"/></proof>
-  </goal>
-  <goal name="vc_insert_unique.30" expl="insert_unique ensures #0" proved="true">
-  <proof prover="2"><result status="valid" time="0.045913" steps="1400"/></proof>
-  </goal>
-  <goal name="vc_insert_unique.31" expl="insert_unique ensures #1" proved="true">
-  <proof prover="2" timelimit="5"><result status="valid" time="1.240596" steps="31757"/></proof>
-  </goal>
-  <goal name="vc_insert_unique.32" expl="insert_unique ensures #2" proved="true">
-  <proof prover="2"><result status="valid" time="0.150979" steps="589"/></proof>
-  </goal>
-  <goal name="vc_insert_unique.33" expl="insert_unique ensures #3" proved="true">
-  <proof prover="2" timelimit="5"><result status="valid" time="0.032602" steps="315"/></proof>
->>>>>>> 34cd6190
+  <goal name="vc_insert_unique&#39;0.30" expl="insert_unique ensures #0" proved="true">
+  <proof prover="2"><result status="valid" time="0.019944" steps="1395"/></proof>
+  </goal>
+  <goal name="vc_insert_unique&#39;0.31" expl="insert_unique ensures #1" proved="true">
+  <proof prover="1" timelimit="5"><result status="valid" time="0.448595" steps="1444923"/></proof>
+  </goal>
+  <goal name="vc_insert_unique&#39;0.32" expl="insert_unique ensures #2" proved="true">
+  <proof prover="2"><result status="valid" time="0.029941" steps="592"/></proof>
+  </goal>
+  <goal name="vc_insert_unique&#39;0.33" expl="insert_unique ensures #3" proved="true">
+  <proof prover="2"><result status="valid" time="0.050170" steps="318"/></proof>
   </goal>
  </transf>
  </goal>
@@ -245,203 +134,101 @@
 <theory name="M_hillel__unique" proved="true">
  <goal name="vc_unique&#39;0" proved="true">
  <transf name="split_vc" proved="true" >
-<<<<<<< HEAD
-  <goal name="vc_unique&#39;0.0" expl="precondition" proved="true">
-  <proof prover="1"><result status="valid" time="0.012333" steps="5672"/></proof>
-  </goal>
-  <goal name="vc_unique&#39;0.1" expl="precondition" proved="true">
-  <proof prover="2"><result status="valid" time="0.017384" steps="21"/></proof>
-  </goal>
-  <goal name="vc_unique&#39;0.2" expl="precondition" proved="true">
-  <proof prover="2"><result status="valid" time="0.016473" steps="14"/></proof>
-  </goal>
-  <goal name="vc_unique&#39;0.3" expl="loop invariant" proved="true">
-  <proof prover="2"><result status="valid" time="0.026079" steps="62"/></proof>
-  </goal>
-  <goal name="vc_unique&#39;0.4" expl="loop invariant" proved="true">
-  <proof prover="1" timelimit="5"><result status="valid" time="0.050239" steps="91284"/></proof>
-  </goal>
-  <goal name="vc_unique&#39;0.5" expl="loop invariant" proved="true">
-  <proof prover="2"><result status="valid" time="0.024337" steps="64"/></proof>
-  </goal>
-  <goal name="vc_unique&#39;0.6" expl="loop invariant" proved="true">
-  <proof prover="2"><result status="valid" time="0.017427" steps="22"/></proof>
-  </goal>
-  <goal name="vc_unique&#39;0.7" expl="loop invariant" proved="true">
-  <proof prover="2"><result status="valid" time="0.039842" steps="43"/></proof>
-  </goal>
-  <goal name="vc_unique&#39;0.8" expl="loop invariant" proved="true">
-  <proof prover="2"><result status="valid" time="0.017477" steps="24"/></proof>
-  </goal>
-  <goal name="vc_unique&#39;0.9" expl="loop invariant" proved="true">
-  <proof prover="2"><result status="valid" time="0.023071" steps="42"/></proof>
-  </goal>
-  <goal name="vc_unique&#39;0.10" expl="precondition" proved="true">
+  <goal name="vc_unique&#39;0.0" expl="len &#39;self&#39; type invariant" proved="true">
+  <proof prover="1"><result status="valid" time="0.012812" steps="5672"/></proof>
+  </goal>
+  <goal name="vc_unique&#39;0.1" expl="into_iter &#39;self&#39; type invariant" proved="true">
+  <proof prover="1"><result status="valid" time="0.015080" steps="57938"/></proof>
+  </goal>
+  <goal name="vc_unique&#39;0.2" expl="into_iter requires" proved="true">
+  <proof prover="0"><result status="valid" time="0.095507" steps="8771"/></proof>
+  </goal>
+  <goal name="vc_unique&#39;0.3" expl="for invariant" proved="true">
+  <proof prover="2"><result status="valid" time="0.024337" steps="24"/></proof>
+  </goal>
+  <goal name="vc_unique&#39;0.4" expl="for invariant" proved="true">
+  <proof prover="2"><result status="valid" time="0.077666" steps="18"/></proof>
+  </goal>
+  <goal name="vc_unique&#39;0.5" expl="for invariant" proved="true">
+  <proof prover="2"><result status="valid" time="0.046283" steps="40"/></proof>
+  </goal>
+  <goal name="vc_unique&#39;0.6" expl="loop invariant #0" proved="true">
+  <proof prover="1" timelimit="5"><result status="valid" time="0.007705" steps="5828"/></proof>
+  </goal>
+  <goal name="vc_unique&#39;0.7" expl="loop invariant #1" proved="true">
+  <proof prover="2"><result status="valid" time="0.021832" steps="72"/></proof>
+  </goal>
+  <goal name="vc_unique&#39;0.8" expl="loop invariant #2" proved="true">
+  <proof prover="2"><result status="valid" time="0.017427" steps="74"/></proof>
+  </goal>
+  <goal name="vc_unique&#39;0.9" expl="loop invariant #3" proved="true">
+  <proof prover="2" timelimit="5"><result status="valid" time="0.018542" steps="87"/></proof>
+  </goal>
+  <goal name="vc_unique&#39;0.10" expl="next &#39;self&#39; type invariant" proved="true">
+  <proof prover="2"><result status="valid" time="0.018156" steps="42"/></proof>
+  </goal>
+  <goal name="vc_unique&#39;0.11" expl="assertion" proved="true">
+  <proof prover="1"><result status="valid" time="0.134020" steps="247020"/></proof>
+  </goal>
+  <goal name="vc_unique&#39;0.12" expl="assertion" proved="true">
+  <proof prover="1"><result status="valid" time="0.051397" steps="203185"/></proof>
+  </goal>
+  <goal name="vc_unique&#39;0.13" expl="unique result type invariant" proved="true">
+  <proof prover="2"><result status="valid" time="0.017384" steps="42"/></proof>
+  </goal>
+  <goal name="vc_unique&#39;0.14" expl="unique ensures #0" proved="true">
   <proof prover="2"><result status="valid" time="0.019214" steps="42"/></proof>
   </goal>
-  <goal name="vc_unique&#39;0.11" expl="assertion" proved="true">
-  <proof prover="2"><result status="valid" time="0.029745" steps="108"/></proof>
-  </goal>
-  <goal name="vc_unique&#39;0.12" expl="assertion" proved="true">
-  <proof prover="2"><result status="valid" time="0.039624" steps="346"/></proof>
-  </goal>
-  <goal name="vc_unique&#39;0.13" expl="postcondition" proved="true">
-  <proof prover="2"><result status="valid" time="0.018156" steps="42"/></proof>
-  </goal>
-  <goal name="vc_unique&#39;0.14" expl="postcondition" proved="true">
-  <proof prover="0"><result status="valid" time="0.095507" steps="14680"/></proof>
-  </goal>
-  <goal name="vc_unique&#39;0.15" expl="postcondition" proved="true">
-  <proof prover="1"><result status="valid" time="0.012812" steps="8620"/></proof>
-=======
-  <goal name="vc_unique.0" expl="len &#39;self&#39; type invariant" proved="true">
-  <proof prover="1"><result status="valid" time="0.012812" steps="6876"/></proof>
-  </goal>
-  <goal name="vc_unique.1" expl="into_iter &#39;self&#39; type invariant" proved="true">
-  <proof prover="1"><result status="valid" time="0.015080" steps="76161"/></proof>
-  </goal>
-  <goal name="vc_unique.2" expl="into_iter requires" proved="true">
-  <proof prover="0"><result status="valid" time="0.095507" steps="10572"/></proof>
-  </goal>
-  <goal name="vc_unique.3" expl="for invariant" proved="true">
-  <proof prover="2"><result status="valid" time="0.024337" steps="22"/></proof>
-  </goal>
-  <goal name="vc_unique.4" expl="for invariant" proved="true">
-  <proof prover="2"><result status="valid" time="0.077666" steps="16"/></proof>
-  </goal>
-  <goal name="vc_unique.5" expl="for invariant" proved="true">
-  <proof prover="2"><result status="valid" time="0.046283" steps="28"/></proof>
-  </goal>
-  <goal name="vc_unique.6" expl="loop invariant #0" proved="true">
-  <proof prover="1" timelimit="5"><result status="valid" time="0.007705" steps="7098"/></proof>
-  </goal>
-  <goal name="vc_unique.7" expl="loop invariant #1" proved="true">
-  <proof prover="2"><result status="valid" time="0.021832" steps="68"/></proof>
-  </goal>
-  <goal name="vc_unique.8" expl="loop invariant #2" proved="true">
-  <proof prover="2"><result status="valid" time="0.017427" steps="72"/></proof>
-  </goal>
-  <goal name="vc_unique.9" expl="loop invariant #3" proved="true">
-  <proof prover="2" timelimit="5"><result status="valid" time="0.018542" steps="85"/></proof>
-  <transf name="split_vc" proved="true" >
-   <goal name="vc_unique.9.0" expl="loop invariant #3" proved="true">
-   <proof prover="1"><result status="valid" time="0.079061" steps="118580"/></proof>
-   </goal>
-  </transf>
-  </goal>
-  <goal name="vc_unique.10" expl="next &#39;self&#39; type invariant" proved="true">
-  <proof prover="2"><result status="valid" time="0.018156" steps="40"/></proof>
-  </goal>
-  <goal name="vc_unique.11" expl="assertion" proved="true">
-  <proof prover="1"><result status="valid" time="0.513410" steps="1232670"/></proof>
-  </goal>
-  <goal name="vc_unique.12" expl="assertion" proved="true">
-  <proof prover="1"><result status="valid" time="0.134020" steps="516223"/></proof>
-  </goal>
-  <goal name="vc_unique.13" expl="unique result type invariant" proved="true">
-  <proof prover="2"><result status="valid" time="0.017384" steps="40"/></proof>
-  </goal>
-  <goal name="vc_unique.14" expl="unique ensures #0" proved="true">
-  <proof prover="2"><result status="valid" time="0.019214" steps="40"/></proof>
-  </goal>
-  <goal name="vc_unique.15" expl="unique ensures #1" proved="true">
-  <proof prover="1"><result status="valid" time="0.012333" steps="9902"/></proof>
-  </goal>
-  <goal name="vc_unique.16" expl="unique ensures #2" proved="true">
-  <proof prover="2"><result status="valid" time="0.021654" steps="57"/></proof>
->>>>>>> 34cd6190
-  </goal>
-  <goal name="vc_unique&#39;0.16" expl="postcondition" proved="true">
-  <proof prover="1"><result status="valid" time="0.015080" steps="8625"/></proof>
-  </goal>
-<<<<<<< HEAD
+  <goal name="vc_unique&#39;0.15" expl="unique ensures #1" proved="true">
+  <proof prover="1"><result status="valid" time="0.012333" steps="8620"/></proof>
+  </goal>
+  <goal name="vc_unique&#39;0.16" expl="unique ensures #2" proved="true">
+  <proof prover="2"><result status="valid" time="0.021654" steps="61"/></proof>
+  </goal>
   <goal name="vc_unique&#39;0.17" expl="index in bounds" proved="true">
-  <proof prover="2"><result status="valid" time="0.032219" steps="296"/></proof>
-=======
-  <goal name="vc_unique.18" proved="true">
-  <proof prover="2"><result status="valid" time="0.021457" steps="78"/></proof>
->>>>>>> 34cd6190
+  <proof prover="2"><result status="valid" time="0.032219" steps="304"/></proof>
   </goal>
   <goal name="vc_unique&#39;0.18" proved="true">
-  <proof prover="2"><result status="valid" time="0.021457" steps="69"/></proof>
+  <proof prover="2"><result status="valid" time="0.021457" steps="68"/></proof>
   </goal>
   <goal name="vc_unique&#39;0.19" proved="true">
   <proof prover="2" timelimit="5"><result status="valid" time="0.018977" steps="44"/></proof>
   </goal>
-<<<<<<< HEAD
   <goal name="vc_unique&#39;0.20" proved="true">
   <proof prover="2" timelimit="5"><result status="valid" time="0.018477" steps="46"/></proof>
   </goal>
-  <goal name="vc_unique&#39;0.21" expl="precondition" proved="true">
-  <proof prover="1"><result status="valid" time="0.040283" steps="137073"/></proof>
-  </goal>
-  <goal name="vc_unique&#39;0.22" expl="precondition" proved="true">
-  <proof prover="2"><result status="valid" time="0.021654" steps="71"/></proof>
-=======
-  <goal name="vc_unique.21" expl="insert_unique &#39;vec&#39; type invariant" proved="true">
-  <proof prover="2"><result status="valid" time="0.039624" steps="67"/></proof>
-  </goal>
-  <goal name="vc_unique.22" expl="insert_unique &#39;elem&#39; type invariant" proved="true">
-  <proof prover="2"><result status="valid" time="0.163901" steps="2717"/></proof>
-  </goal>
-  <goal name="vc_unique.23" expl="insert_unique requires" proved="true">
-  <proof prover="2"><result status="valid" time="0.016473" steps="73"/></proof>
->>>>>>> 34cd6190
-  </goal>
-  <goal name="vc_unique&#39;0.23" expl="precondition" proved="true">
-  <proof prover="1"><result status="valid" time="0.029016" steps="120333"/></proof>
-  </goal>
-<<<<<<< HEAD
+  <goal name="vc_unique&#39;0.21" expl="insert_unique &#39;vec&#39; type invariant" proved="true">
+  <proof prover="2"><result status="valid" time="0.039624" steps="69"/></proof>
+  </goal>
+  <goal name="vc_unique&#39;0.22" expl="insert_unique &#39;elem&#39; type invariant" proved="true">
+  <proof prover="2"><result status="valid" time="0.163901" steps="2570"/></proof>
+  </goal>
+  <goal name="vc_unique&#39;0.23" expl="insert_unique requires" proved="true">
+  <proof prover="2"><result status="valid" time="0.016473" steps="75"/></proof>
+  </goal>
   <goal name="vc_unique&#39;0.24" expl="type invariant" proved="true">
   <proof prover="2"><result status="valid" time="0.022220" steps="83"/></proof>
   </goal>
-  <goal name="vc_unique&#39;0.25" expl="loop invariant" proved="true">
-  <proof prover="2"><result status="valid" time="0.875560" steps="7713"/></proof>
-  </goal>
-  <goal name="vc_unique&#39;0.26" expl="loop invariant" proved="true">
-  <proof prover="2" timelimit="5"><result status="valid" time="0.363880" steps="3136"/></proof>
-  <transf name="split_vc" proved="true" >
-   <goal name="vc_unique&#39;0.26.0" expl="loop invariant" proved="true">
-   <proof prover="1"><result status="valid" time="0.442707" steps="619732"/></proof>
-   </goal>
-  </transf>
-  </goal>
-  <goal name="vc_unique&#39;0.27" expl="loop invariant" proved="true">
-  <proof prover="1"><result status="valid" time="0.034473" steps="123784"/></proof>
-  </goal>
-  <goal name="vc_unique&#39;0.28" expl="loop invariant" proved="true">
-  <proof prover="1"><result status="valid" time="0.014182" steps="8869"/></proof>
-  </goal>
-  <goal name="vc_unique&#39;0.29" expl="loop invariant" proved="true">
-  <proof prover="2"><result status="valid" time="0.163831" steps="1004"/></proof>
-  </goal>
-  <goal name="vc_unique&#39;0.30" expl="loop invariant" proved="true">
-  <proof prover="2"><result status="valid" time="0.023256" steps="97"/></proof>
-  </goal>
-  <goal name="vc_unique&#39;0.31" expl="loop invariant" proved="true">
-  <proof prover="1"><result status="valid" time="0.031226" steps="123889"/></proof>
-=======
-  <goal name="vc_unique.25" expl="for invariant" proved="true">
-  <proof prover="1"><result status="valid" time="0.034473" steps="138127"/></proof>
-  </goal>
-  <goal name="vc_unique.26" expl="for invariant" proved="true">
-  <proof prover="2"><result status="valid" time="0.018958" steps="86"/></proof>
-  </goal>
-  <goal name="vc_unique.27" expl="for invariant" proved="true">
-  <proof prover="2"><result status="valid" time="0.018566" steps="290"/></proof>
-  </goal>
-  <goal name="vc_unique.28" expl="loop invariant #0" proved="true">
-  <proof prover="2"><result status="valid" time="0.023071" steps="64"/></proof>
-  </goal>
-  <goal name="vc_unique.29" expl="loop invariant #1" proved="true">
-  <proof prover="2"><result status="valid" time="0.023256" steps="102"/></proof>
-  </goal>
-  <goal name="vc_unique.30" expl="loop invariant #2" proved="true">
-  <proof prover="1"><result status="valid" time="0.479493" steps="1189597"/></proof>
-  </goal>
-  <goal name="vc_unique.31" expl="loop invariant #3" proved="true">
-  <proof prover="1" timelimit="5"><result status="valid" time="0.638676" steps="1453392"/></proof>
->>>>>>> 34cd6190
+  <goal name="vc_unique&#39;0.25" expl="for invariant" proved="true">
+  <proof prover="1"><result status="valid" time="0.034473" steps="122544"/></proof>
+  </goal>
+  <goal name="vc_unique&#39;0.26" expl="for invariant" proved="true">
+  <proof prover="2"><result status="valid" time="0.018958" steps="89"/></proof>
+  </goal>
+  <goal name="vc_unique&#39;0.27" expl="for invariant" proved="true">
+  <proof prover="2"><result status="valid" time="0.018566" steps="303"/></proof>
+  </goal>
+  <goal name="vc_unique&#39;0.28" expl="loop invariant #0" proved="true">
+  <proof prover="2"><result status="valid" time="0.023071" steps="66"/></proof>
+  </goal>
+  <goal name="vc_unique&#39;0.29" expl="loop invariant #1" proved="true">
+  <proof prover="2"><result status="valid" time="0.023256" steps="104"/></proof>
+  </goal>
+  <goal name="vc_unique&#39;0.30" expl="loop invariant #2" proved="true">
+  <proof prover="1"><result status="valid" time="0.133931" steps="458310"/></proof>
+  </goal>
+  <goal name="vc_unique&#39;0.31" expl="loop invariant #3" proved="true">
+  <proof prover="1" timelimit="5"><result status="valid" time="0.290058" steps="764959"/></proof>
   </goal>
   <goal name="vc_unique&#39;0.32" proved="true">
   <proof prover="2"><result status="valid" time="0.019471" steps="46"/></proof>
@@ -460,285 +247,138 @@
  </goal>
 </theory>
 <theory name="M_hillel__score" proved="true">
-<<<<<<< HEAD
  <goal name="vc_score&#39;0" proved="true">
-=======
- <goal name="vc_score" proved="true">
->>>>>>> 34cd6190
  <proof prover="2"><result status="valid" time="0.023886" steps="183"/></proof>
  </goal>
 </theory>
 <theory name="M_hillel__fulcrum" proved="true">
  <goal name="vc_fulcrum&#39;0" proved="true">
  <transf name="split_vc" proved="true" >
-<<<<<<< HEAD
-  <goal name="vc_fulcrum&#39;0.0" expl="precondition" proved="true">
-  <proof prover="2"><result status="valid" time="0.017430" steps="19"/></proof>
-  </goal>
-  <goal name="vc_fulcrum&#39;0.1" expl="precondition" proved="true">
-  <proof prover="1"><result status="valid" time="0.014178" steps="5700"/></proof>
-  </goal>
-  <goal name="vc_fulcrum&#39;0.2" expl="loop invariant" proved="true">
-  <proof prover="2"><result status="valid" time="0.017638" steps="19"/></proof>
-  </goal>
-  <goal name="vc_fulcrum&#39;0.3" expl="loop invariant" proved="true">
-  <proof prover="2"><result status="valid" time="0.019850" steps="83"/></proof>
-  </goal>
-  <goal name="vc_fulcrum&#39;0.4" expl="loop invariant" proved="true">
-  <proof prover="2"><result status="valid" time="0.024047" steps="172"/></proof>
-  </goal>
-  <goal name="vc_fulcrum&#39;0.5" expl="loop invariant" proved="true">
-  <proof prover="1"><result status="valid" time="0.021145" steps="64170"/></proof>
-  </goal>
-  <goal name="vc_fulcrum&#39;0.6" expl="loop invariant" proved="true">
-  <proof prover="0"><result status="valid" time="0.067493" steps="9924"/></proof>
-=======
-  <goal name="vc_fulcrum.0" expl="into_iter &#39;self&#39; type invariant" proved="true">
-  <proof prover="1"><result status="valid" time="0.032600" steps="71906"/></proof>
-  </goal>
-  <goal name="vc_fulcrum.1" expl="into_iter requires" proved="true">
-  <proof prover="2"><result status="valid" time="0.017855" steps="6"/></proof>
-  </goal>
-  <goal name="vc_fulcrum.2" expl="for invariant" proved="true">
-  <proof prover="1"><result status="valid" time="0.026406" steps="72322"/></proof>
-  </goal>
-  <goal name="vc_fulcrum.3" expl="for invariant" proved="true">
-  <proof prover="2"><result status="valid" time="0.022690" steps="18"/></proof>
-  </goal>
-  <goal name="vc_fulcrum.4" expl="for invariant" proved="true">
-  <proof prover="2"><result status="valid" time="0.021616" steps="97"/></proof>
-  </goal>
-  <goal name="vc_fulcrum.5" expl="loop invariant #0" proved="true">
-  <transf name="split_vc" proved="true" >
-   <goal name="vc_fulcrum.5.0" expl="loop invariant #0" proved="true">
-   <proof prover="0"><result status="valid" time="0.162607" steps="11499"/></proof>
-   </goal>
-  </transf>
-  </goal>
-  <goal name="vc_fulcrum.6" expl="loop invariant #1" proved="true">
-  <proof prover="0"><result status="valid" time="0.134776" steps="11439"/></proof>
->>>>>>> 34cd6190
+  <goal name="vc_fulcrum&#39;0.0" expl="into_iter &#39;self&#39; type invariant" proved="true">
+  <proof prover="1"><result status="valid" time="0.032600" steps="62632"/></proof>
+  </goal>
+  <goal name="vc_fulcrum&#39;0.1" expl="into_iter requires" proved="true">
+  <proof prover="2"><result status="valid" time="0.017855" steps="10"/></proof>
+  </goal>
+  <goal name="vc_fulcrum&#39;0.2" expl="for invariant" proved="true">
+  <proof prover="1"><result status="valid" time="0.026406" steps="63089"/></proof>
+  </goal>
+  <goal name="vc_fulcrum&#39;0.3" expl="for invariant" proved="true">
+  <proof prover="2"><result status="valid" time="0.022690" steps="22"/></proof>
+  </goal>
+  <goal name="vc_fulcrum&#39;0.4" expl="for invariant" proved="true">
+  <proof prover="2"><result status="valid" time="0.021616" steps="103"/></proof>
+  </goal>
+  <goal name="vc_fulcrum&#39;0.5" expl="loop invariant #0" proved="true">
+  <proof prover="2" timelimit="5"><result status="valid" time="0.019909" steps="81"/></proof>
+  </goal>
+  <goal name="vc_fulcrum&#39;0.6" expl="loop invariant #1" proved="true">
+  <proof prover="0"><result status="valid" time="0.134776" steps="12090"/></proof>
   </goal>
   <goal name="vc_fulcrum&#39;0.7" expl="integer overflow" proved="true">
-  <transf name="split_vc" proved="true" >
-<<<<<<< HEAD
-   <goal name="vc_fulcrum&#39;0.7.0" expl="integer overflow" proved="true">
-   <proof prover="0"><result status="valid" time="0.842573" steps="81845"/></proof>
-   </goal>
-  </transf>
-  </goal>
-  <goal name="vc_fulcrum&#39;0.8" expl="loop invariant" proved="true">
-  <transf name="split_vc" proved="true" >
-   <goal name="vc_fulcrum&#39;0.8.0" expl="loop invariant" proved="true">
-   <proof prover="3"><result status="valid" time="0.288556" steps="44354"/></proof>
-   </goal>
-  </transf>
-  </goal>
-  <goal name="vc_fulcrum&#39;0.9" expl="loop invariant" proved="true">
-  <proof prover="1"><result status="valid" time="0.305726" steps="586675"/></proof>
-  </goal>
-  <goal name="vc_fulcrum&#39;0.10" expl="loop invariant" proved="true">
-  <proof prover="1"><result status="valid" time="0.026406" steps="93193"/></proof>
-  </goal>
-  <goal name="vc_fulcrum&#39;0.11" expl="loop invariant" proved="true">
-  <proof prover="2"><result status="valid" time="0.021616" steps="75"/></proof>
-  </goal>
-  <goal name="vc_fulcrum&#39;0.12" expl="loop invariant" proved="true">
-  <proof prover="0"><result status="valid" time="0.069936" steps="10532"/></proof>
-=======
-   <goal name="vc_fulcrum.7.0" expl="integer overflow" proved="true">
-   <proof prover="0"><result status="valid" time="0.358154" steps="61905"/></proof>
-   </goal>
-  </transf>
-  </goal>
-  <goal name="vc_fulcrum.8" expl="for invariant" proved="true">
-  <proof prover="2"><result status="valid" time="0.024047" steps="54"/></proof>
-  </goal>
-  <goal name="vc_fulcrum.9" expl="for invariant" proved="true">
-  <proof prover="0"><result status="valid" time="0.081748" steps="11095"/></proof>
-  </goal>
-  <goal name="vc_fulcrum.10" expl="for invariant" proved="true">
-  <proof prover="1"><result status="valid" time="0.021145" steps="101849"/></proof>
-  </goal>
-  <goal name="vc_fulcrum.11" expl="loop invariant #0" proved="true">
-  <proof prover="1"><result status="valid" time="0.388224" steps="955413"/></proof>
-  </goal>
-  <goal name="vc_fulcrum.12" expl="loop invariant #1" proved="true">
-  <proof prover="3"><result status="valid" time="0.076764" steps="30354"/></proof>
->>>>>>> 34cd6190
+  <proof prover="3"><result status="valid" time="0.135048" steps="44201"/></proof>
+  </goal>
+  <goal name="vc_fulcrum&#39;0.8" expl="for invariant" proved="true">
+  <proof prover="2"><result status="valid" time="0.024047" steps="59"/></proof>
+  </goal>
+  <goal name="vc_fulcrum&#39;0.9" expl="for invariant" proved="true">
+  <proof prover="0"><result status="valid" time="0.081748" steps="10488"/></proof>
+  </goal>
+  <goal name="vc_fulcrum&#39;0.10" expl="for invariant" proved="true">
+  <proof prover="1"><result status="valid" time="0.021145" steps="91736"/></proof>
+  </goal>
+  <goal name="vc_fulcrum&#39;0.11" expl="loop invariant #0" proved="true">
+  <proof prover="1"><result status="valid" time="0.174639" steps="542246"/></proof>
+  </goal>
+  <goal name="vc_fulcrum&#39;0.12" expl="loop invariant #1" proved="true">
+  <proof prover="3"><result status="valid" time="0.076764" steps="27790"/></proof>
   </goal>
   <goal name="vc_fulcrum&#39;0.13" proved="true">
-  <proof prover="2"><result status="valid" time="0.019807" steps="48"/></proof>
-  </goal>
-<<<<<<< HEAD
+  <proof prover="2"><result status="valid" time="0.023483" steps="47"/></proof>
+  </goal>
   <goal name="vc_fulcrum&#39;0.14" expl="assertion" proved="true">
-  <proof prover="2"><result status="valid" time="0.040794" steps="435"/></proof>
-  </goal>
-  <goal name="vc_fulcrum&#39;0.15" expl="precondition" proved="true">
-  <proof prover="2"><result status="valid" time="0.020187" steps="58"/></proof>
-  </goal>
-  <goal name="vc_fulcrum&#39;0.16" expl="precondition" proved="true">
-  <proof prover="1"><result status="valid" time="0.032600" steps="76721"/></proof>
-  </goal>
-  <goal name="vc_fulcrum&#39;0.17" expl="precondition" proved="true">
-  <proof prover="2"><result status="valid" time="0.017855" steps="45"/></proof>
-  </goal>
-  <goal name="vc_fulcrum&#39;0.18" expl="loop invariant" proved="true">
-  <proof prover="1" timelimit="5"><result status="valid" time="0.029164" steps="104299"/></proof>
-  </goal>
-  <goal name="vc_fulcrum&#39;0.19" expl="loop invariant" proved="true">
-  <proof prover="2"><result status="valid" time="0.020931" steps="76"/></proof>
-  </goal>
-  <goal name="vc_fulcrum&#39;0.20" expl="loop invariant" proved="true">
-  <proof prover="2"><result status="valid" time="0.021119" steps="77"/></proof>
-  </goal>
-  <goal name="vc_fulcrum&#39;0.21" expl="loop invariant" proved="true">
-  <proof prover="2"><result status="valid" time="0.021187" steps="78"/></proof>
-  </goal>
-  <goal name="vc_fulcrum&#39;0.22" expl="loop invariant" proved="true">
-  <proof prover="2"><result status="valid" time="0.025559" steps="190"/></proof>
-  </goal>
-  <goal name="vc_fulcrum&#39;0.23" expl="loop invariant" proved="true">
-  <proof prover="2"><result status="valid" time="0.022690" steps="118"/></proof>
-  </goal>
-  <goal name="vc_fulcrum&#39;0.24" expl="loop invariant" proved="true">
-  <proof prover="2"><result status="valid" time="0.018700" steps="61"/></proof>
-  </goal>
-  <goal name="vc_fulcrum&#39;0.25" expl="loop invariant" proved="true">
-  <proof prover="0"><result status="valid" time="0.099427" steps="13465"/></proof>
-  </goal>
-  <goal name="vc_fulcrum&#39;0.26" expl="precondition" proved="true">
-  <proof prover="2"><result status="valid" time="0.023684" steps="114"/></proof>
-  </goal>
-  <goal name="vc_fulcrum&#39;0.27" expl="postcondition" proved="true">
-  <proof prover="2"><result status="valid" time="0.056368" steps="175"/></proof>
-  </goal>
-  <goal name="vc_fulcrum&#39;0.28" expl="postcondition" proved="true">
-  <proof prover="2"><result status="valid" time="0.024137" steps="123"/></proof>
+  <proof prover="2"><result status="valid" time="0.023684" steps="430"/></proof>
+  </goal>
+  <goal name="vc_fulcrum&#39;0.15" expl="len &#39;self&#39; type invariant" proved="true">
+  <proof prover="2"><result status="valid" time="0.024137" steps="58"/></proof>
+  </goal>
+  <goal name="vc_fulcrum&#39;0.16" expl="into_iter &#39;self&#39; type invariant" proved="true">
+  <proof prover="2"><result status="valid" time="0.020187" steps="70"/></proof>
+  </goal>
+  <goal name="vc_fulcrum&#39;0.17" expl="into_iter requires" proved="true">
+  <proof prover="1"><result status="valid" time="0.014178" steps="6096"/></proof>
+  </goal>
+  <goal name="vc_fulcrum&#39;0.18" expl="for invariant" proved="true">
+  <proof prover="2"><result status="valid" time="0.031784" steps="71"/></proof>
+  </goal>
+  <goal name="vc_fulcrum&#39;0.19" expl="for invariant" proved="true">
+  <proof prover="2"><result status="valid" time="0.030970" steps="48"/></proof>
+  </goal>
+  <goal name="vc_fulcrum&#39;0.20" expl="for invariant" proved="true">
+  <proof prover="0"><result status="valid" time="0.067493" steps="11710"/></proof>
+  </goal>
+  <goal name="vc_fulcrum&#39;0.21" expl="loop invariant #0" proved="true">
+  <proof prover="0"><result status="valid" time="0.062778" steps="18023"/></proof>
+  </goal>
+  <goal name="vc_fulcrum&#39;0.22" expl="loop invariant #1" proved="true">
+  <proof prover="2"><result status="valid" time="0.021119" steps="99"/></proof>
+  </goal>
+  <goal name="vc_fulcrum&#39;0.23" expl="loop invariant #2" proved="true">
+  <proof prover="1"><result status="valid" time="0.029635" steps="100154"/></proof>
+  </goal>
+  <goal name="vc_fulcrum&#39;0.24" expl="loop invariant #3" proved="true">
+  <proof prover="1"><result status="valid" time="0.063105" steps="100399"/></proof>
+  </goal>
+  <goal name="vc_fulcrum&#39;0.25" expl="loop invariant #4" proved="true">
+  <proof prover="3"><result status="valid" time="0.035888" steps="21873"/></proof>
+  </goal>
+  <goal name="vc_fulcrum&#39;0.26" expl="next &#39;self&#39; type invariant" proved="true">
+  <proof prover="2"><result status="valid" time="0.056368" steps="113"/></proof>
+  </goal>
+  <goal name="vc_fulcrum&#39;0.27" expl="fulcrum ensures #0" proved="true">
+  <proof prover="2"><result status="valid" time="0.011868" steps="123"/></proof>
+  </goal>
+  <goal name="vc_fulcrum&#39;0.28" expl="fulcrum ensures #1" proved="true">
+  <proof prover="2"><result status="valid" time="0.017430" steps="176"/></proof>
   </goal>
   <goal name="vc_fulcrum&#39;0.29" expl="integer overflow" proved="true">
-  <proof prover="2"><result status="valid" time="0.024343" steps="161"/></proof>
+  <proof prover="2"><result status="valid" time="0.024343" steps="158"/></proof>
   </goal>
   <goal name="vc_fulcrum&#39;0.30" proved="true">
-  <proof prover="2"><result status="valid" time="0.023483" steps="116"/></proof>
+  <proof prover="2"><result status="valid" time="0.019807" steps="116"/></proof>
   </goal>
   <goal name="vc_fulcrum&#39;0.31" expl="index in bounds" proved="true">
-  <proof prover="2"><result status="valid" time="0.097608" steps="1366"/></proof>
+  <proof prover="2"><result status="valid" time="0.088115" steps="1382"/></proof>
   </goal>
   <goal name="vc_fulcrum&#39;0.32" proved="true">
-  <proof prover="2"><result status="valid" time="0.028453" steps="205"/></proof>
+  <proof prover="2"><result status="valid" time="0.028453" steps="207"/></proof>
   </goal>
   <goal name="vc_fulcrum&#39;0.33" expl="integer overflow" proved="true">
-  <proof prover="1"><result status="valid" time="0.043173" steps="160180"/></proof>
-  </goal>
-  <goal name="vc_fulcrum&#39;0.34" expl="loop invariant" proved="true">
-  <proof prover="1"><result status="valid" time="0.239577" steps="527764"/></proof>
-  </goal>
-  <goal name="vc_fulcrum&#39;0.35" expl="loop invariant" proved="true">
-  <proof prover="1"><result status="valid" time="0.287372" steps="2945523"/></proof>
-  </goal>
-  <goal name="vc_fulcrum&#39;0.36" expl="loop invariant" proved="true">
-  <proof prover="0"><result status="valid" time="0.152668" steps="30707"/></proof>
-  </goal>
-  <goal name="vc_fulcrum&#39;0.37" expl="loop invariant" proved="true">
-  <proof prover="0"><result status="valid" time="0.264086" steps="47109"/></proof>
-  </goal>
-  <goal name="vc_fulcrum&#39;0.38" expl="loop invariant" proved="true">
-  <proof prover="1"><result status="valid" time="0.136330" steps="568254"/></proof>
-  </goal>
-  <goal name="vc_fulcrum&#39;0.39" expl="loop invariant" proved="true">
-  <proof prover="0"><result status="valid" time="0.206604" steps="25003"/></proof>
-  </goal>
-  <goal name="vc_fulcrum&#39;0.40" expl="loop invariant" proved="true">
-  <proof prover="2"><result status="valid" time="0.030970" steps="226"/></proof>
-  </goal>
-  <goal name="vc_fulcrum&#39;0.41" expl="loop invariant" proved="true">
-  <proof prover="2"><result status="valid" time="0.031784" steps="227"/></proof>
-=======
-  <goal name="vc_fulcrum.14" expl="assertion" proved="true">
-  <proof prover="2"><result status="valid" time="0.023684" steps="431"/></proof>
-  </goal>
-  <goal name="vc_fulcrum.15" expl="len &#39;self&#39; type invariant" proved="true">
-  <proof prover="2"><result status="valid" time="0.024137" steps="54"/></proof>
-  </goal>
-  <goal name="vc_fulcrum.16" expl="into_iter &#39;self&#39; type invariant" proved="true">
-  <proof prover="2"><result status="valid" time="0.020187" steps="64"/></proof>
-  </goal>
-  <goal name="vc_fulcrum.17" expl="into_iter requires" proved="true">
-  <proof prover="1"><result status="valid" time="0.014178" steps="7059"/></proof>
-  </goal>
-  <goal name="vc_fulcrum.18" expl="for invariant" proved="true">
-  <proof prover="2"><result status="valid" time="0.031784" steps="68"/></proof>
-  </goal>
-  <goal name="vc_fulcrum.19" expl="for invariant" proved="true">
-  <proof prover="2"><result status="valid" time="0.030970" steps="44"/></proof>
-  </goal>
-  <goal name="vc_fulcrum.20" expl="for invariant" proved="true">
-  <proof prover="0"><result status="valid" time="0.067493" steps="12304"/></proof>
-  </goal>
-  <goal name="vc_fulcrum.21" expl="loop invariant #0" proved="true">
-  <proof prover="0"><result status="valid" time="0.062778" steps="16789"/></proof>
-  </goal>
-  <goal name="vc_fulcrum.22" expl="loop invariant #1" proved="true">
-  <proof prover="2"><result status="valid" time="0.021119" steps="86"/></proof>
-  </goal>
-  <goal name="vc_fulcrum.23" expl="loop invariant #2" proved="true">
-  <proof prover="1"><result status="valid" time="0.029635" steps="111240"/></proof>
-  </goal>
-  <goal name="vc_fulcrum.24" expl="loop invariant #3" proved="true">
-  <proof prover="1"><result status="valid" time="0.063105" steps="111498"/></proof>
-  </goal>
-  <goal name="vc_fulcrum.25" expl="loop invariant #4" proved="true">
-  <proof prover="3"><result status="valid" time="0.035888" steps="23479"/></proof>
-  </goal>
-  <goal name="vc_fulcrum.26" expl="next &#39;self&#39; type invariant" proved="true">
-  <proof prover="2"><result status="valid" time="0.056368" steps="107"/></proof>
-  </goal>
-  <goal name="vc_fulcrum.27" expl="fulcrum ensures #0" proved="true">
-  <proof prover="2"><result status="valid" time="0.011868" steps="116"/></proof>
-  </goal>
-  <goal name="vc_fulcrum.28" expl="fulcrum ensures #1" proved="true">
-  <proof prover="2"><result status="valid" time="0.017430" steps="582"/></proof>
-  </goal>
-  <goal name="vc_fulcrum.29" expl="integer overflow" proved="true">
-  <proof prover="2"><result status="valid" time="0.024343" steps="143"/></proof>
-  </goal>
-  <goal name="vc_fulcrum.30" proved="true">
-  <proof prover="2"><result status="valid" time="0.023483" steps="111"/></proof>
-  </goal>
-  <goal name="vc_fulcrum.31" expl="index in bounds" proved="true">
-  <proof prover="2"><result status="valid" time="0.088115" steps="1268"/></proof>
-  </goal>
-  <goal name="vc_fulcrum.32" proved="true">
-  <proof prover="2"><result status="valid" time="0.028453" steps="206"/></proof>
-  </goal>
-  <goal name="vc_fulcrum.33" expl="integer overflow" proved="true">
-  <proof prover="1"><result status="valid" time="0.043173" steps="182073"/></proof>
-  </goal>
-  <goal name="vc_fulcrum.34" expl="for invariant" proved="true">
-  <proof prover="0"><result status="valid" time="0.099427" steps="16049"/></proof>
-  </goal>
-  <goal name="vc_fulcrum.35" expl="for invariant" proved="true">
-  <proof prover="2"><result status="valid" time="0.018700" steps="178"/></proof>
-  </goal>
-  <goal name="vc_fulcrum.36" expl="for invariant" proved="true">
-  <proof prover="0"><result status="valid" time="0.069936" steps="17102"/></proof>
-  </goal>
-  <goal name="vc_fulcrum.37" expl="loop invariant #0" proved="true">
-  <proof prover="3"><result status="valid" time="0.244315" steps="65304"/></proof>
-  </goal>
-  <goal name="vc_fulcrum.38" expl="loop invariant #1" proved="true">
-  <proof prover="0" timelimit="5"><result status="valid" time="0.176238" steps="39847"/></proof>
-  </goal>
-  <goal name="vc_fulcrum.39" expl="loop invariant #2" proved="true">
-  <proof prover="1"><result status="valid" time="0.238527" steps="837504"/></proof>
-  </goal>
-  <goal name="vc_fulcrum.40" expl="loop invariant #3" proved="true">
-  <proof prover="0" timelimit="5"><result status="valid" time="0.116204" steps="30939"/></proof>
-  </goal>
-  <goal name="vc_fulcrum.41" expl="loop invariant #4" proved="true">
-  <proof prover="3"><result status="valid" time="0.170474" steps="46836"/></proof>
->>>>>>> 34cd6190
+  <proof prover="1"><result status="valid" time="0.043173" steps="160203"/></proof>
+  </goal>
+  <goal name="vc_fulcrum&#39;0.34" expl="for invariant" proved="true">
+  <proof prover="0"><result status="valid" time="0.099427" steps="14860"/></proof>
+  </goal>
+  <goal name="vc_fulcrum&#39;0.35" expl="for invariant" proved="true">
+  <proof prover="2"><result status="valid" time="0.018700" steps="182"/></proof>
+  </goal>
+  <goal name="vc_fulcrum&#39;0.36" expl="for invariant" proved="true">
+  <proof prover="0"><result status="valid" time="0.069936" steps="17030"/></proof>
+  </goal>
+  <goal name="vc_fulcrum&#39;0.37" expl="loop invariant #0" proved="true">
+  <proof prover="3"><result status="valid" time="0.244315" steps="59189"/></proof>
+  </goal>
+  <goal name="vc_fulcrum&#39;0.38" expl="loop invariant #1" proved="true">
+  <proof prover="0" timelimit="5"><result status="valid" time="0.176238" steps="41201"/></proof>
+  </goal>
+  <goal name="vc_fulcrum&#39;0.39" expl="loop invariant #2" proved="true">
+  <proof prover="1"><result status="valid" time="0.076651" steps="346901"/></proof>
+  </goal>
+  <goal name="vc_fulcrum&#39;0.40" expl="loop invariant #3" proved="true">
+  <proof prover="0" timelimit="5"><result status="valid" time="0.116204" steps="32401"/></proof>
+  </goal>
+  <goal name="vc_fulcrum&#39;0.41" expl="loop invariant #4" proved="true">
+  <proof prover="3"><result status="valid" time="0.170474" steps="43586"/></proof>
   </goal>
  </transf>
  </goal>
