module M_01__index_slice [#"01.rs" 6 0 6 36]
  let%span s010 = "01.rs" 7 6 7 8
  let%span s011 = "01.rs" 7 4 7 9
  let%span s012 = "01.rs" 5 11 5 24
  let%span smodel3 = "../../../../creusot-contracts/src/model.rs" 88 8 88 22
  let%span sslice4 = "../../../../creusot-contracts/src/std/slice.rs" 28 14 28 41
  let%span sslice5 = "../../../../creusot-contracts/src/std/slice.rs" 29 14 29 42
  
  use prelude.prelude.UIntSize
  
  use prelude.prelude.UInt32
  
  use prelude.prelude.Slice
  
  use prelude.prelude.Intrinsic
  
  use prelude.prelude.Borrow
  
  use seq.Seq
  
  use seq.Seq
  
  constant v_MAX'0 : usize = (18446744073709551615 : usize)
  
  use prelude.prelude.UIntSize
  
  use prelude.prelude.Int
  
  use prelude.prelude.Slice
  
  function view'1 (self : slice uint32) : Seq.seq uint32
  
  axiom view'1_spec : forall self : slice uint32 . ([%#sslice5] view'1 self = Slice.id self)
  && ([%#sslice4] Seq.length (view'1 self) <= UIntSize.to_int (v_MAX'0 : usize))
  
  function view'0 (self : slice uint32) : Seq.seq uint32 =
    [%#smodel3] view'1 self
  
  meta "compute_max_steps" 1000000
  
  let rec index_slice'0 (a:slice uint32) (return'  (ret:uint32))= {[%#s012] 10 < Seq.length (view'0 a)}
    (! bb0
    [ bb0 = s0
      [ s0 =  [ &_3 <- [%#s010] (10 : usize) ] s1
      | s1 =  [ &_4 <- Slice.length a ] s2
      | s2 = UIntSize.lt {_3} {_4} (fun (_ret':bool) ->  [ &_5 <- _ret' ] s3)
      | s3 = {[@expl:index in bounds] [%#s011] _5} s4
      | s4 = bb1 ]
      
    | bb1 = s0 [ s0 = Slice.get <uint32> {a} {_3} (fun (r'0:uint32) ->  [ &_0 <- r'0 ] s1) | s1 = return' {_0} ]  ]
    )
    [ & _0 : uint32 = any_l ()
    | & a : slice uint32 = a
    | & _3 : usize = any_l ()
    | & _4 : usize = any_l ()
    | & _5 : bool = any_l () ]
     [ return' (result:uint32)-> (! return' {result}) ] 
end
module M_01__index_mut_slice [#"01.rs" 12 0 12 37]
  let%span s010 = "01.rs" 13 6 13 7
  let%span s011 = "01.rs" 13 4 13 8
  let%span s012 = "01.rs" 13 11 13 12
  let%span s013 = "01.rs" 10 11 10 24
  let%span s014 = "01.rs" 11 10 11 23
  let%span smodel5 = "../../../../creusot-contracts/src/model.rs" 106 8 106 22
  let%span sops6 = "../../../../creusot-contracts/src/logic/ops.rs" 42 8 42 31
  let%span sresolve7 = "../../../../creusot-contracts/src/resolve.rs" 41 20 41 34
  let%span sslice8 = "../../../../creusot-contracts/src/std/slice.rs" 28 14 28 41
  let%span sslice9 = "../../../../creusot-contracts/src/std/slice.rs" 29 14 29 42
  
  use prelude.prelude.UIntSize
  
  use prelude.prelude.UInt32
  
  use prelude.prelude.Slice
  
  use prelude.prelude.Borrow
  
  predicate resolve'1 (self : borrowed (slice uint32)) =
    [%#sresolve7] self.final = self.current
  
  predicate resolve'0 (_1 : borrowed (slice uint32)) =
    resolve'1 _1
  
  use prelude.prelude.Intrinsic
  
  use seq.Seq
  
  use seq.Seq
  
  constant v_MAX'0 : usize = (18446744073709551615 : usize)
  
  use prelude.prelude.UIntSize
  
  use prelude.prelude.Int
  
  use prelude.prelude.Slice
  
  function view'1 (self : slice uint32) : Seq.seq uint32
  
  axiom view'1_spec : forall self : slice uint32 . ([%#sslice9] view'1 self = Slice.id self)
  && ([%#sslice8] Seq.length (view'1 self) <= UIntSize.to_int (v_MAX'0 : usize))
  
  function view'0 (self : borrowed (slice uint32)) : Seq.seq uint32 =
    [%#smodel5] view'1 self.current
  
  use seq.Seq
  
  function index_logic'0 [@inline:trivial] (self : slice uint32) (ix : int) : uint32 =
    [%#sops6] Seq.get (view'1 self) ix
  
  use prelude.prelude.UInt32
  
  meta "compute_max_steps" 1000000
  
  let rec index_mut_slice'0 (a:borrowed (slice uint32)) (return'  (ret:()))= {[%#s013] Seq.length (view'0 a) = 5}
    (! bb0
    [ bb0 = s0
      [ s0 =  [ &_4 <- [%#s010] (2 : usize) ] s1
      | s1 =  [ &_5 <- Slice.length a.current ] s2
      | s2 = UIntSize.lt {_4} {_5} (fun (_ret':bool) ->  [ &_6 <- _ret' ] s3)
      | s3 = {[@expl:index in bounds] [%#s011] _6} s4
      | s4 = bb1 ]
      
    | bb1 = s0
      [ s0 = Slice.set <uint32> {a.current} {_4} {[%#s012] (3 : uint32)}
          (fun (r'0:slice uint32) ->  [ &a <- { a with current = r'0 } ] s1)
      | s1 = -{resolve'0 a}- s2
      | s2 = return' {_0} ]
       ]
    )
    [ & _0 : () = any_l ()
    | & a : borrowed (slice uint32) = a
    | & _4 : usize = any_l ()
    | & _5 : usize = any_l ()
    | & _6 : bool = any_l () ]
    
    [ return' (result:())-> {[@expl:postcondition] [%#s014] UInt32.to_int (index_logic'0 a.final 2) = 3}
      (! return' {result}) ]
    
end
module M_01__slice_first [#"01.rs" 20 0 20 44]
  let%span s010 = "01.rs" 21 17 21 18
  let%span s011 = "01.rs" 22 16 22 17
  let%span s012 = "01.rs" 22 14 22 18
  let%span s013 = "01.rs" 20 22 20 23
  let%span s014 = "01.rs" 16 10 19 1
  let%span s015 = "01.rs" 20 34 20 44
  let%span sslice6 = "../../../../creusot-contracts/src/std/slice.rs" 245 0 354 1
  let%span sops7 = "../../../../creusot-contracts/src/logic/ops.rs" 42 8 42 31
  let%span smodel8 = "../../../../creusot-contracts/src/model.rs" 88 8 88 22
  let%span sslice9 = "../../../../creusot-contracts/src/std/slice.rs" 28 14 28 41
  let%span sslice10 = "../../../../creusot-contracts/src/std/slice.rs" 29 14 29 42
  let%span sinvariant11 = "../../../../creusot-contracts/src/invariant.rs" 24 8 24 18
  let%span sslice12 = "../../../../creusot-contracts/src/std/slice.rs" 18 20 18 30
<<<<<<< HEAD
  let%span sseq13 = "../../../../creusot-contracts/src/logic/seq.rs" 388 8 388 97
=======
  let%span sseq13 = "../../../../creusot-contracts/src/logic/seq.rs" 459 8 459 97
>>>>>>> 2c8506fb
  let%span sboxed14 = "../../../../creusot-contracts/src/std/boxed.rs" 28 8 28 18
  
  use prelude.prelude.Borrow
  
  use prelude.prelude.Slice
  
  type t_T'0
  
  predicate inv'0 (_1 : slice t_T'0)
  
  use seq.Seq
  
  use seq.Seq
  
  use prelude.prelude.UIntSize
  
  constant v_MAX'0 : usize = (18446744073709551615 : usize)
  
  use prelude.prelude.UIntSize
  
  use prelude.prelude.Int
  
  use prelude.prelude.Slice
  
  function view'1 (self : slice t_T'0) : Seq.seq t_T'0
  
  axiom view'1_spec : forall self : slice t_T'0 . ([%#sslice10] view'1 self = Slice.id self)
  && ([%#sslice9] Seq.length (view'1 self) <= UIntSize.to_int (v_MAX'0 : usize))
  
  function view'0 (self : slice t_T'0) : Seq.seq t_T'0 =
    [%#smodel8] view'1 self
  
  predicate inv'3 (_1 : slice t_T'0)
  
  predicate invariant'0 (self : slice t_T'0) =
    [%#sinvariant11] inv'3 self
  
  axiom inv_axiom'0 [@rewrite] : forall x : slice t_T'0 [inv'0 x] . inv'0 x = invariant'0 x
  
  type t_Option'0  =
    | C_None'0
    | C_Some'0 t_T'0
  
  predicate inv'1 (_1 : t_Option'0)
  
  predicate inv'2 (_1 : t_T'0)
  
  axiom inv_axiom'1 [@rewrite] : forall x : t_Option'0 [inv'1 x] . inv'1 x
  = match x with
    | C_None'0 -> true
    | C_Some'0 a_0 -> inv'2 a_0
    end
  
  predicate inv'4 (_1 : t_T'0)
  
  predicate invariant'1 (self : t_T'0) =
    [%#sinvariant11] inv'4 self
  
  axiom inv_axiom'2 [@rewrite] : forall x : t_T'0 [inv'2 x] . inv'2 x = invariant'1 x
  
  predicate inv'5 (_1 : Seq.seq t_T'0)
  
  predicate invariant'2 (self : slice t_T'0) =
    [%#sslice12] inv'5 (view'1 self)
  
  axiom inv_axiom'3 [@rewrite] : forall x : slice t_T'0 [inv'3 x] . inv'3 x = invariant'2 x
  
  use seq.Seq
  
  predicate inv'6 (_1 : t_T'0)
  
  predicate invariant'3 (self : Seq.seq t_T'0) =
    [%#sseq13] forall i : int . 0 <= i /\ i < Seq.length self  -> inv'6 (Seq.get self i)
  
  axiom inv_axiom'4 [@rewrite] : forall x : Seq.seq t_T'0 [inv'5 x] . inv'5 x = invariant'3 x
  
  predicate invariant'4 (self : t_T'0) =
    [%#sboxed14] inv'4 self
  
  axiom inv_axiom'5 [@rewrite] : forall x : t_T'0 [inv'6 x] . inv'6 x = invariant'4 x
  
  let rec len'0 (self:slice t_T'0) (return'  (ret:usize))= {[@expl:precondition] inv'0 self}
    any
    [ return' (result:usize)-> {[%#sslice6] Seq.length (view'0 self) = UIntSize.to_int result} (! return' {result}) ]
    
  
  use prelude.prelude.Intrinsic
  
  use seq.Seq
  
  function index_logic'0 [@inline:trivial] (self : slice t_T'0) (ix : int) : t_T'0 =
    [%#sops7] Seq.get (view'1 self) ix
  
  meta "compute_max_steps" 1000000
  
  let rec slice_first'0 (a:slice t_T'0) (return'  (ret:t_Option'0))= {[%#s013] inv'0 a}
    (! bb0
    [ bb0 = s0 [ s0 = len'0 {a} (fun (_ret':usize) ->  [ &_4 <- _ret' ] s1) | s1 = bb1 ] 
    | bb1 = s0
      [ s0 = UIntSize.gt {_4} {[%#s010] (0 : usize)} (fun (_ret':bool) ->  [ &_3 <- _ret' ] s1)
      | s1 = any [ br0 -> {_3 = false} (! bb4) | br1 -> {_3} (! bb2) ]  ]
      
    | bb2 = s0
      [ s0 =  [ &_8 <- [%#s011] (0 : usize) ] s1
      | s1 =  [ &_9 <- Slice.length a ] s2
      | s2 = UIntSize.lt {_8} {_9} (fun (_ret':bool) ->  [ &_10 <- _ret' ] s3)
      | s3 = {[@expl:index in bounds] [%#s012] _10} s4
      | s4 = bb3 ]
      
    | bb3 = s0
      [ s0 = Slice.get <t_T'0> {a} {_8} (fun (r'0:t_T'0) ->  [ &_7 <- r'0 ] s1)
      | s1 =  [ &_0 <- C_Some'0 _7 ] s2
      | s2 = bb5 ]
      
    | bb4 = s0 [ s0 =  [ &_0 <- C_None'0 ] s1 | s1 = bb5 ] 
    | bb5 = return' {_0} ]
    )
    [ & _0 : t_Option'0 = any_l ()
    | & a : slice t_T'0 = a
    | & _3 : bool = any_l ()
    | & _4 : usize = any_l ()
    | & _7 : t_T'0 = any_l ()
    | & _8 : usize = any_l ()
    | & _9 : usize = any_l ()
    | & _10 : bool = any_l () ]
    
    [ return' (result:t_Option'0)-> {[@expl:postcondition] [%#s015] inv'1 result}
      {[@expl:postcondition] [%#s014] match result with
        | C_Some'0 v -> v = index_logic'0 a 0
        | C_None'0 -> Seq.length (view'0 a) = 0
        end}
      (! return' {result}) ]
    
end<|MERGE_RESOLUTION|>--- conflicted
+++ resolved
@@ -153,11 +153,7 @@
   let%span sslice10 = "../../../../creusot-contracts/src/std/slice.rs" 29 14 29 42
   let%span sinvariant11 = "../../../../creusot-contracts/src/invariant.rs" 24 8 24 18
   let%span sslice12 = "../../../../creusot-contracts/src/std/slice.rs" 18 20 18 30
-<<<<<<< HEAD
-  let%span sseq13 = "../../../../creusot-contracts/src/logic/seq.rs" 388 8 388 97
-=======
-  let%span sseq13 = "../../../../creusot-contracts/src/logic/seq.rs" 459 8 459 97
->>>>>>> 2c8506fb
+  let%span sseq13 = "../../../../creusot-contracts/src/logic/seq.rs" 444 8 444 97
   let%span sboxed14 = "../../../../creusot-contracts/src/std/boxed.rs" 28 8 28 18
   
   use prelude.prelude.Borrow
