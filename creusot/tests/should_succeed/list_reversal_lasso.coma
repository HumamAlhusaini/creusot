--- conflicted
+++ resolved
@@ -113,8 +113,7 @@
   let%span slist_reversal_lasso1 = "list_reversal_lasso.rs" 37 14 37 47
   let%span slist_reversal_lasso2 = "list_reversal_lasso.rs" 38 14 38 47
   let%span slist_reversal_lasso3 = "list_reversal_lasso.rs" 39 14 39 47
-<<<<<<< HEAD
-  let%span slist_reversal_lasso4 = "list_reversal_lasso.rs" 40 4 40 113
+  let%span slist_reversal_lasso4 = "list_reversal_lasso.rs" 40 14 40 111
   let%span svec5 = "../../../creusot-contracts/src/std/vec.rs" 152 27 152 46
   let%span svec6 = "../../../creusot-contracts/src/std/vec.rs" 153 26 153 54
   let%span svec7 = "../../../creusot-contracts/src/std/vec.rs" 154 26 154 57
@@ -126,22 +125,7 @@
   let%span smodel13 = "../../../creusot-contracts/src/model.rs" 106 8 106 22
   let%span sslice14 = "../../../creusot-contracts/src/std/slice.rs" 122 20 122 37
   let%span sslice15 = "../../../creusot-contracts/src/std/slice.rs" 129 20 129 37
-  let%span sslice16 = "../../../creusot-contracts/src/std/slice.rs" 136 8 136 96
-=======
-  let%span slist_reversal_lasso4 = "list_reversal_lasso.rs" 40 14 40 111
-  let%span svec5 = "../../../creusot-contracts/src/std/vec.rs" 155 27 155 46
-  let%span svec6 = "../../../creusot-contracts/src/std/vec.rs" 156 26 156 54
-  let%span svec7 = "../../../creusot-contracts/src/std/vec.rs" 157 26 157 57
-  let%span svec8 = "../../../creusot-contracts/src/std/vec.rs" 158 26 158 62
-  let%span svec9 = "../../../creusot-contracts/src/std/vec.rs" 159 26 159 55
-  let%span slist_reversal_lasso10 = "list_reversal_lasso.rs" 50 20 50 70
-  let%span slist_reversal_lasso11 = "list_reversal_lasso.rs" 21 8 21 31
-  let%span svec12 = "../../../creusot-contracts/src/std/vec.rs" 19 14 19 41
-  let%span smodel13 = "../../../creusot-contracts/src/model.rs" 109 8 109 22
-  let%span sslice14 = "../../../creusot-contracts/src/std/slice.rs" 126 20 126 37
-  let%span sslice15 = "../../../creusot-contracts/src/std/slice.rs" 133 20 133 37
-  let%span sslice16 = "../../../creusot-contracts/src/std/slice.rs" 140 20 140 94
->>>>>>> 716d5822
+  let%span sslice16 = "../../../creusot-contracts/src/std/slice.rs" 136 20 136 94
   let%span sresolve17 = "../../../creusot-contracts/src/resolve.rs" 41 20 41 34
   let%span sops18 = "../../../creusot-contracts/src/logic/ops.rs" 31 8 31 32
   
@@ -307,13 +291,8 @@
   let%span slist_reversal_lasso13 = "list_reversal_lasso.rs" 37 14 37 47
   let%span slist_reversal_lasso14 = "list_reversal_lasso.rs" 38 14 38 47
   let%span slist_reversal_lasso15 = "list_reversal_lasso.rs" 39 14 39 47
-<<<<<<< HEAD
-  let%span slist_reversal_lasso16 = "list_reversal_lasso.rs" 40 4 40 113
+  let%span slist_reversal_lasso16 = "list_reversal_lasso.rs" 40 14 40 111
   let%span svec17 = "../../../creusot-contracts/src/std/vec.rs" 18 14 18 41
-=======
-  let%span slist_reversal_lasso16 = "list_reversal_lasso.rs" 40 14 40 111
-  let%span svec17 = "../../../creusot-contracts/src/std/vec.rs" 19 14 19 41
->>>>>>> 716d5822
   let%span slist_reversal_lasso18 = "list_reversal_lasso.rs" 21 8 21 31
   let%span sresolve19 = "../../../creusot-contracts/src/resolve.rs" 41 20 41 34
   let%span sops20 = "../../../creusot-contracts/src/logic/ops.rs" 31 8 31 32
@@ -705,33 +684,6 @@
   let%span slist_reversal_lasso0 = "list_reversal_lasso.rs" 126 20 126 24
   let%span slist_reversal_lasso1 = "list_reversal_lasso.rs" 127 20 127 35
   let%span slist_reversal_lasso2 = "list_reversal_lasso.rs" 129 20 129 48
-<<<<<<< HEAD
-  let%span slist_reversal_lasso3 = "list_reversal_lasso.rs" 129 8 129 50
-  let%span slist_reversal_lasso4 = "list_reversal_lasso.rs" 137 19 137 23
-  let%span slist_reversal_lasso5 = "list_reversal_lasso.rs" 138 12 138 77
-  let%span slist_reversal_lasso6 = "list_reversal_lasso.rs" 140 16 140 36
-  let%span slist_reversal_lasso7 = "list_reversal_lasso.rs" 143 8 145 54
-  let%span slist_reversal_lasso8 = "list_reversal_lasso.rs" 122 15 122 26
-  let%span slist_reversal_lasso9 = "list_reversal_lasso.rs" 123 15 123 32
-  let%span slist_reversal_lasso10 = "list_reversal_lasso.rs" 124 14 124 89
-  let%span slist_reversal_lasso11 = "list_reversal_lasso.rs" 13 0 13 15
-  let%span sops12 = "../../../creusot-contracts/src/logic/ops.rs" 86 8 86 33
-  let%span slist_reversal_lasso13 = "list_reversal_lasso.rs" 50 20 50 70
-  let%span slist_reversal_lasso14 = "list_reversal_lasso.rs" 21 8 21 31
-  let%span slist_reversal_lasso15 = "list_reversal_lasso.rs" 83 12 85 98
-  let%span slist_reversal_lasso16 = "list_reversal_lasso.rs" 36 15 36 34
-  let%span slist_reversal_lasso17 = "list_reversal_lasso.rs" 37 14 37 47
-  let%span slist_reversal_lasso18 = "list_reversal_lasso.rs" 38 14 38 47
-  let%span slist_reversal_lasso19 = "list_reversal_lasso.rs" 39 14 39 47
-  let%span slist_reversal_lasso20 = "list_reversal_lasso.rs" 40 4 40 113
-  let%span smem21 = "../../../creusot-contracts/src/std/mem.rs" 8 22 8 34
-  let%span smem22 = "../../../creusot-contracts/src/std/mem.rs" 9 22 9 37
-  let%span sseq23 = "../../../creusot-contracts/src/logic/seq.rs" 143 8 143 27
-  let%span slist_reversal_lasso24 = "list_reversal_lasso.rs" 118 12 118 53
-  let%span svec25 = "../../../creusot-contracts/src/std/vec.rs" 18 14 18 41
-  let%span sops26 = "../../../creusot-contracts/src/logic/ops.rs" 31 8 31 32
-  let%span sresolve27 = "../../../creusot-contracts/src/resolve.rs" 41 20 41 34
-=======
   let%span slist_reversal_lasso3 = "list_reversal_lasso.rs" 130 20 133 72
   let%span slist_reversal_lasso4 = "list_reversal_lasso.rs" 134 20 134 77
   let%span slist_reversal_lasso5 = "list_reversal_lasso.rs" 135 20 135 94
@@ -754,12 +706,11 @@
   let%span slist_reversal_lasso22 = "list_reversal_lasso.rs" 40 14 40 111
   let%span smem23 = "../../../creusot-contracts/src/std/mem.rs" 8 22 8 34
   let%span smem24 = "../../../creusot-contracts/src/std/mem.rs" 9 22 9 37
-  let%span sseq25 = "../../../creusot-contracts/src/logic/seq.rs" 151 8 151 27
+  let%span sseq25 = "../../../creusot-contracts/src/logic/seq.rs" 143 8 143 27
   let%span slist_reversal_lasso26 = "list_reversal_lasso.rs" 118 12 118 53
-  let%span svec27 = "../../../creusot-contracts/src/std/vec.rs" 19 14 19 41
+  let%span svec27 = "../../../creusot-contracts/src/std/vec.rs" 18 14 18 41
   let%span sops28 = "../../../creusot-contracts/src/logic/ops.rs" 31 8 31 32
   let%span sresolve29 = "../../../creusot-contracts/src/resolve.rs" 41 20 41 34
->>>>>>> 716d5822
   
   use prelude.prelude.UIntSize
   
@@ -775,7 +726,7 @@
   
   use seq.Seq
   
-  constant v_NULL'0 : usize = [%#slist_reversal_lasso11] (18446744073709551615 : usize)
+  constant v_NULL'0 : usize = [%#slist_reversal_lasso13] (18446744073709551615 : usize)
   
   use seq.Seq
   
@@ -784,7 +735,7 @@
   use seq.Seq
   
   function index_logic'0 [@inline:trivial] (self : Snapshot.snap_ty (Seq.seq usize)) (ix : int) : usize =
-    [%#sops12] Seq.get (Snapshot.inner self) ix
+    [%#sops14] Seq.get (Snapshot.inner self) ix
   
   use prelude.prelude.Borrow
   
@@ -796,19 +747,11 @@
   type t_Unique'0  =
     { t_Unique__pointer'0: t_NonNull'0; t_Unique__qy95zmarker'0: () }
   
-<<<<<<< HEAD
   type t_Cap'0  =
     { t_Cap__0'0: usize }
   
   type t_RawVec'0  =
     { t_RawVec__ptr'0: t_Unique'0; t_RawVec__cap'0: t_Cap'0; t_RawVec__alloc'0: () }
-=======
-  axiom view'0_spec : forall self : Vec'0.t_Vec usize (Global'0.t_Global) . [%#svec27] Seq.length (view'0 self)
-  <= UIntSize.to_int (v_MAX'0 : usize)
-  
-  function index_logic'2 [@inline:trivial] (self : Vec'0.t_Vec usize (Global'0.t_Global)) (ix : usize) : usize =
-    [%#sops28] Seq.get (view'0 self) (UIntSize.to_int ix)
->>>>>>> 716d5822
   
   type t_Vec'0  =
     { t_Vec__buf'0: t_RawVec'0; t_Vec__len'0: usize }
@@ -816,33 +759,23 @@
   type t_Memory'0  =
     { t_Memory__0'0: t_Vec'0 }
   
-<<<<<<< HEAD
   constant v_MAX'0 : usize = (18446744073709551615 : usize)
   
   use prelude.prelude.UIntSize
   
   function view'0 (self : t_Vec'0) : Seq.seq usize
-=======
-  function index_logic'1 [#"list_reversal_lasso.rs" 20 4 20 39] (self : Memory'0.t_Memory) (i : usize) : usize =
-    [%#slist_reversal_lasso16] index_logic'2 (T_list_reversal_lasso__Memory.t_Memory__0 self) i
-  
-  predicate nonnull_ptr'0 [#"list_reversal_lasso.rs" 49 4 49 44] (self : Memory'0.t_Memory) (i : usize) =
-    [%#slist_reversal_lasso15] Seq.length (view'0 (T_list_reversal_lasso__Memory.t_Memory__0 self))
-    <= UIntSize.to_int (v_MAX'0 : usize)
-    /\ UIntSize.to_int i < Seq.length (view'0 (T_list_reversal_lasso__Memory.t_Memory__0 self))
->>>>>>> 716d5822
-  
-  axiom view'0_spec : forall self : t_Vec'0 . [%#svec25] Seq.length (view'0 self) <= UIntSize.to_int (v_MAX'0 : usize)
+  
+  axiom view'0_spec : forall self : t_Vec'0 . [%#svec27] Seq.length (view'0 self) <= UIntSize.to_int (v_MAX'0 : usize)
   
   predicate nonnull_ptr'0 [#"list_reversal_lasso.rs" 49 4 49 44] (self : t_Memory'0) (i : usize) =
-    [%#slist_reversal_lasso13] Seq.length (view'0 self.t_Memory__0'0) <= UIntSize.to_int (v_MAX'0 : usize)
+    [%#slist_reversal_lasso15] Seq.length (view'0 self.t_Memory__0'0) <= UIntSize.to_int (v_MAX'0 : usize)
     /\ UIntSize.to_int i < Seq.length (view'0 self.t_Memory__0'0)
   
   function index_logic'2 [@inline:trivial] (self : t_Vec'0) (ix : usize) : usize =
-    [%#sops26] Seq.get (view'0 self) (UIntSize.to_int ix)
+    [%#sops28] Seq.get (view'0 self) (UIntSize.to_int ix)
   
   function index_logic'1 [#"list_reversal_lasso.rs" 20 4 20 39] (self : t_Memory'0) (i : usize) : usize =
-    [%#slist_reversal_lasso14] index_logic'2 self.t_Memory__0'0 i
+    [%#slist_reversal_lasso16] index_logic'2 self.t_Memory__0'0 i
   
   use seq.Reverse
   
@@ -855,54 +788,24 @@
     /\ index_logic'1 self (Seq.get s i) = (if i = h - 1 then last else Seq.get s (i + 1)))
     /\ (forall i : int, j : int . l <= i /\ i < h /\ l <= j /\ j < h /\ i <> j  -> Seq.get s i <> Seq.get s j)
   
-<<<<<<< HEAD
   use prelude.prelude.Snapshot
   
   predicate inv'0 (_1 : borrowed usize)
   
   axiom inv_axiom'0 [@rewrite] : forall x : borrowed usize [inv'0 x] . inv'0 x = true
-=======
-  predicate loop_'0 [#"list_reversal_lasso.rs" 116 4 116 55] (self : Memory'0.t_Memory) (first : usize) (s : Seq.seq usize)
-    
-   =
-    [%#slist_reversal_lasso26] list_seg'0 self first s (Seq.get s 0) 0 (Seq.length s)
-  
-  use prelude.prelude.Snapshot
-  
-  use prelude.prelude.Snapshot
-  
-  use prelude.prelude.Snapshot
-  
-  use prelude.prelude.Intrinsic
-  
-  use seq.Seq
-  
-  function push_front'0 [@inline:trivial] (self : Seq.seq usize) (x : usize) : Seq.seq usize =
-    [%#sseq25] Seq.cons x self
-  
-  use seq.Seq
-  
-  predicate resolve'3 (self : borrowed (Memory'0.t_Memory)) =
-    [%#sresolve29] self.final = self.current
->>>>>>> 716d5822
   
   predicate inv'1 (_1 : usize)
   
-<<<<<<< HEAD
   axiom inv_axiom'1 [@rewrite] : forall x : usize [inv'1 x] . inv'1 x = true
-=======
-  predicate resolve'2 (self : borrowed usize) =
-    [%#sresolve29] self.final = self.current
->>>>>>> 716d5822
-  
-  let rec index_mut'0 (self:borrowed (t_Memory'0)) (i:usize) (return'  (ret:borrowed usize))= {[@expl:precondition] [%#slist_reversal_lasso16] nonnull_ptr'0 self.current i}
+  
+  let rec index_mut'0 (self:borrowed (t_Memory'0)) (i:usize) (return'  (ret:borrowed usize))= {[@expl:precondition] [%#slist_reversal_lasso18] nonnull_ptr'0 self.current i}
     any
-    [ return' (result:borrowed usize)-> {[%#slist_reversal_lasso20] forall j : usize . nonnull_ptr'0 self.current j
+    [ return' (result:borrowed usize)-> {[%#slist_reversal_lasso22] forall j : usize . nonnull_ptr'0 self.current j
       /\ i <> j  -> index_logic'1 self.final j = index_logic'1 self.current j}
-      {[%#slist_reversal_lasso19] Seq.length (view'0 (self.current).t_Memory__0'0)
+      {[%#slist_reversal_lasso21] Seq.length (view'0 (self.current).t_Memory__0'0)
       = Seq.length (view'0 (self.final).t_Memory__0'0)}
-      {[%#slist_reversal_lasso18] result.final = index_logic'1 self.final i}
-      {[%#slist_reversal_lasso17] result.current = index_logic'1 self.current i}
+      {[%#slist_reversal_lasso20] result.final = index_logic'1 self.final i}
+      {[%#slist_reversal_lasso19] result.current = index_logic'1 self.current i}
       (! return' {result}) ]
     
   
@@ -915,44 +818,24 @@
       (! return' {result}) ]
     
   
-<<<<<<< HEAD
   predicate resolve'2 (self : borrowed usize) =
-    [%#sresolve27] self.final = self.current
-=======
-  let rec index_mut'0 (self:borrowed (Memory'0.t_Memory)) (i:usize) (return'  (ret:borrowed usize))= {[@expl:precondition] [%#slist_reversal_lasso18] nonnull_ptr'0 self.current i}
-    any
-    [ return' (result:borrowed usize)-> {[%#slist_reversal_lasso22] forall j : usize . nonnull_ptr'0 self.current j
-      /\ i <> j  -> index_logic'1 self.final j = index_logic'1 self.current j}
-      {[%#slist_reversal_lasso21] Seq.length (view'0 (T_list_reversal_lasso__Memory.t_Memory__0 self.current))
-      = Seq.length (view'0 (T_list_reversal_lasso__Memory.t_Memory__0 self.final))}
-      {[%#slist_reversal_lasso20] result.final = index_logic'1 self.final i}
-      {[%#slist_reversal_lasso19] result.current = index_logic'1 self.current i}
-      (! return' {result}) ]
-    
->>>>>>> 716d5822
+    [%#sresolve29] self.final = self.current
   
   predicate resolve'0 (_1 : borrowed usize) =
     resolve'2 _1
   
   predicate resolve'3 (self : borrowed (t_Memory'0)) =
-    [%#sresolve27] self.final = self.current
+    [%#sresolve29] self.final = self.current
   
   predicate resolve'1 (_1 : borrowed (t_Memory'0)) =
     resolve'3 _1
   
-<<<<<<< HEAD
-  use seq.Seq
-  
-  use seq.Seq
-=======
-  function index_logic'0 [@inline:trivial] (self : Snapshot.snap_ty (Seq.seq usize)) (ix : int) : usize =
-    [%#sops14] Seq.get (Snapshot.inner self) ix
-  
-  constant v_NULL'0 : usize = [%#slist_reversal_lasso13] (18446744073709551615 : usize)
->>>>>>> 716d5822
+  use seq.Seq
+  
+  use seq.Seq
   
   function push_front'0 [@inline:trivial] (self : Seq.seq usize) (x : usize) : Seq.seq usize =
-    [%#sseq23] Seq.cons x self
+    [%#sseq25] Seq.cons x self
   
   use prelude.prelude.Intrinsic
   
@@ -962,17 +845,12 @@
   
   predicate loopqy95z'0 [#"list_reversal_lasso.rs" 116 4 116 55] (self : t_Memory'0) (first : usize) (s : Seq.seq usize)
    =
-    [%#slist_reversal_lasso24] list_seg'0 self first s (Seq.get s 0) 0 (Seq.length s)
+    [%#slist_reversal_lasso26] list_seg'0 self first s (Seq.get s 0) 0 (Seq.length s)
   
   meta "compute_max_steps" 1000000
   
-<<<<<<< HEAD
-  let rec list_reversal_loop'0 (self:borrowed (t_Memory'0)) (l:usize) (s:Snapshot.snap_ty (Seq.seq usize)) (return'  (ret:usize))= {[%#slist_reversal_lasso9] loopqy95z'0 self.current l (Snapshot.inner s)}
-    {[%#slist_reversal_lasso8] Seq.length (Snapshot.inner s) > 0}
-=======
-  let rec list_reversal_loop (self:borrowed (Memory'0.t_Memory)) (l:usize) (s:Snapshot.snap_ty (Seq.seq usize)) (return'  (ret:usize))= {[%#slist_reversal_lasso11] loop_'0 self.current l (Snapshot.inner s)}
+  let rec list_reversal_loop'0 (self:borrowed (t_Memory'0)) (l:usize) (s:Snapshot.snap_ty (Seq.seq usize)) (return'  (ret:usize))= {[%#slist_reversal_lasso11] loopqy95z'0 self.current l (Snapshot.inner s)}
     {[%#slist_reversal_lasso10] Seq.length (Snapshot.inner s) > 0}
->>>>>>> 716d5822
     (! bb0
     [ bb0 = s0
       [ s0 =  [ &r <- [%#slist_reversal_lasso0] (18446744073709551615 : usize) ] s1
@@ -1069,11 +947,7 @@
     | & _31 : Snapshot.snap_ty int = any_l ()
     | & old_2_0 : Snapshot.snap_ty (borrowed (t_Memory'0)) = any_l () ]
     
-<<<<<<< HEAD
-    [ return' (result:usize)-> {[@expl:postcondition] [%#slist_reversal_lasso10] loopqy95z'0 self.final result (push_front'0 (Reverse.reverse (Seq.([..]) (Snapshot.inner s) 1 (Seq.length (Snapshot.inner s)))) (index_logic'0 s 0))}
-=======
-    [ return' (result:usize)-> {[@expl:postcondition] [%#slist_reversal_lasso12] loop_'0 self.final result (push_front'0 (Reverse.reverse (Seq.([..]) (Snapshot.inner s) 1 (Seq.length (Snapshot.inner s)))) (index_logic'0 s 0))}
->>>>>>> 716d5822
+    [ return' (result:usize)-> {[@expl:postcondition] [%#slist_reversal_lasso12] loopqy95z'0 self.final result (push_front'0 (Reverse.reverse (Seq.([..]) (Snapshot.inner s) 1 (Seq.length (Snapshot.inner s)))) (index_logic'0 s 0))}
       (! return' {result}) ]
     
 end
@@ -1082,28 +956,6 @@
   let%span slist_reversal_lasso1 = "list_reversal_lasso.rs" 170 20 170 35
   let%span slist_reversal_lasso2 = "list_reversal_lasso.rs" 172 20 172 58
   let%span slist_reversal_lasso3 = "list_reversal_lasso.rs" 172 8 172 60
-<<<<<<< HEAD
-  let%span slist_reversal_lasso4 = "list_reversal_lasso.rs" 190 19 190 23
-  let%span slist_reversal_lasso5 = "list_reversal_lasso.rs" 192 16 192 36
-  let%span slist_reversal_lasso6 = "list_reversal_lasso.rs" 161 15 161 38
-  let%span slist_reversal_lasso7 = "list_reversal_lasso.rs" 162 14 162 54
-  let%span sops8 = "../../../creusot-contracts/src/logic/ops.rs" 86 8 86 33
-  let%span slist_reversal_lasso9 = "list_reversal_lasso.rs" 83 12 85 98
-  let%span slist_reversal_lasso10 = "list_reversal_lasso.rs" 13 0 13 15
-  let%span slist_reversal_lasso11 = "list_reversal_lasso.rs" 36 15 36 34
-  let%span slist_reversal_lasso12 = "list_reversal_lasso.rs" 37 14 37 47
-  let%span slist_reversal_lasso13 = "list_reversal_lasso.rs" 38 14 38 47
-  let%span slist_reversal_lasso14 = "list_reversal_lasso.rs" 39 14 39 47
-  let%span slist_reversal_lasso15 = "list_reversal_lasso.rs" 40 4 40 113
-  let%span smem16 = "../../../creusot-contracts/src/std/mem.rs" 8 22 8 34
-  let%span smem17 = "../../../creusot-contracts/src/std/mem.rs" 9 22 9 37
-  let%span slist_reversal_lasso18 = "list_reversal_lasso.rs" 152 8 158 9
-  let%span slist_reversal_lasso19 = "list_reversal_lasso.rs" 50 20 50 70
-  let%span slist_reversal_lasso20 = "list_reversal_lasso.rs" 21 8 21 31
-  let%span svec21 = "../../../creusot-contracts/src/std/vec.rs" 18 14 18 41
-  let%span sresolve22 = "../../../creusot-contracts/src/resolve.rs" 41 20 41 34
-  let%span sops23 = "../../../creusot-contracts/src/logic/ops.rs" 31 8 31 32
-=======
   let%span slist_reversal_lasso4 = "list_reversal_lasso.rs" 179 20 182 74
   let%span slist_reversal_lasso5 = "list_reversal_lasso.rs" 190 19 190 23
   let%span slist_reversal_lasso6 = "list_reversal_lasso.rs" 192 16 192 36
@@ -1122,10 +974,9 @@
   let%span slist_reversal_lasso19 = "list_reversal_lasso.rs" 152 8 158 9
   let%span slist_reversal_lasso20 = "list_reversal_lasso.rs" 50 20 50 70
   let%span slist_reversal_lasso21 = "list_reversal_lasso.rs" 21 8 21 31
-  let%span svec22 = "../../../creusot-contracts/src/std/vec.rs" 19 14 19 41
+  let%span svec22 = "../../../creusot-contracts/src/std/vec.rs" 18 14 18 41
   let%span sresolve23 = "../../../creusot-contracts/src/resolve.rs" 41 20 41 34
   let%span sops24 = "../../../creusot-contracts/src/logic/ops.rs" 31 8 31 32
->>>>>>> 716d5822
   
   use prelude.prelude.UIntSize
   
@@ -1148,7 +999,7 @@
   use seq.Seq
   
   function index_logic'0 [@inline:trivial] (self : Snapshot.snap_ty (Seq.seq usize)) (ix : int) : usize =
-    [%#sops8] Seq.get (Snapshot.inner self) ix
+    [%#sops9] Seq.get (Snapshot.inner self) ix
   
   use prelude.prelude.Borrow
   
@@ -1166,7 +1017,6 @@
   type t_RawVec'0  =
     { t_RawVec__ptr'0: t_Unique'0; t_RawVec__cap'0: t_Cap'0; t_RawVec__alloc'0: () }
   
-<<<<<<< HEAD
   type t_Vec'0  =
     { t_Vec__buf'0: t_RawVec'0; t_Vec__len'0: usize }
   
@@ -1174,39 +1024,22 @@
     { t_Memory__0'0: t_Vec'0 }
   
   constant v_MAX'0 : usize = (18446744073709551615 : usize)
-=======
-  axiom view'0_spec : forall self : Vec'0.t_Vec usize (Global'0.t_Global) . [%#svec22] Seq.length (view'0 self)
-  <= UIntSize.to_int (v_MAX'0 : usize)
-  
-  function index_logic'2 [@inline:trivial] (self : Vec'0.t_Vec usize (Global'0.t_Global)) (ix : usize) : usize =
+  
+  use prelude.prelude.UIntSize
+  
+  function view'0 (self : t_Vec'0) : Seq.seq usize
+  
+  axiom view'0_spec : forall self : t_Vec'0 . [%#svec22] Seq.length (view'0 self) <= UIntSize.to_int (v_MAX'0 : usize)
+  
+  predicate nonnull_ptr'0 [#"list_reversal_lasso.rs" 49 4 49 44] (self : t_Memory'0) (i : usize) =
+    [%#slist_reversal_lasso20] Seq.length (view'0 self.t_Memory__0'0) <= UIntSize.to_int (v_MAX'0 : usize)
+    /\ UIntSize.to_int i < Seq.length (view'0 self.t_Memory__0'0)
+  
+  function index_logic'2 [@inline:trivial] (self : t_Vec'0) (ix : usize) : usize =
     [%#sops24] Seq.get (view'0 self) (UIntSize.to_int ix)
->>>>>>> 716d5822
-  
-  use prelude.prelude.UIntSize
-  
-  function view'0 (self : t_Vec'0) : Seq.seq usize
-  
-  axiom view'0_spec : forall self : t_Vec'0 . [%#svec21] Seq.length (view'0 self) <= UIntSize.to_int (v_MAX'0 : usize)
-  
-<<<<<<< HEAD
-  predicate nonnull_ptr'0 [#"list_reversal_lasso.rs" 49 4 49 44] (self : t_Memory'0) (i : usize) =
-    [%#slist_reversal_lasso19] Seq.length (view'0 self.t_Memory__0'0) <= UIntSize.to_int (v_MAX'0 : usize)
-    /\ UIntSize.to_int i < Seq.length (view'0 self.t_Memory__0'0)
-  
-  function index_logic'2 [@inline:trivial] (self : t_Vec'0) (ix : usize) : usize =
-    [%#sops23] Seq.get (view'0 self) (UIntSize.to_int ix)
   
   function index_logic'1 [#"list_reversal_lasso.rs" 20 4 20 39] (self : t_Memory'0) (i : usize) : usize =
-    [%#slist_reversal_lasso20] index_logic'2 self.t_Memory__0'0 i
-=======
-  function index_logic'1 [#"list_reversal_lasso.rs" 20 4 20 39] (self : Memory'0.t_Memory) (i : usize) : usize =
-    [%#slist_reversal_lasso21] index_logic'2 (T_list_reversal_lasso__Memory.t_Memory__0 self) i
-  
-  predicate nonnull_ptr'0 [#"list_reversal_lasso.rs" 49 4 49 44] (self : Memory'0.t_Memory) (i : usize) =
-    [%#slist_reversal_lasso20] Seq.length (view'0 (T_list_reversal_lasso__Memory.t_Memory__0 self))
-    <= UIntSize.to_int (v_MAX'0 : usize)
-    /\ UIntSize.to_int i < Seq.length (view'0 (T_list_reversal_lasso__Memory.t_Memory__0 self))
->>>>>>> 716d5822
+    [%#slist_reversal_lasso21] index_logic'2 self.t_Memory__0'0 i
   
   predicate list_seg'0 [#"list_reversal_lasso.rs" 81 4 81 81] (self : t_Memory'0) (first : usize) (s : Seq.seq usize) (last : usize) (l : int) (h : int)
     
@@ -1217,10 +1050,59 @@
     /\ index_logic'1 self (Seq.get s i) = (if i = h - 1 then last else Seq.get s (i + 1)))
     /\ (forall i : int, j : int . l <= i /\ i < h /\ l <= j /\ j < h /\ i <> j  -> Seq.get s i <> Seq.get s j)
   
-<<<<<<< HEAD
   use seq.Reverse
-=======
-  predicate lasso'0 [#"list_reversal_lasso.rs" 151 4 151 70] (self : Memory'0.t_Memory) (first : usize) (s1 : Seq.seq usize) (s2 : Seq.seq usize)
+  
+  constant v_NULL'0 : usize = [%#slist_reversal_lasso11] (18446744073709551615 : usize)
+  
+  use prelude.prelude.Snapshot
+  
+  predicate inv'0 (_1 : borrowed usize)
+  
+  axiom inv_axiom'0 [@rewrite] : forall x : borrowed usize [inv'0 x] . inv'0 x = true
+  
+  predicate inv'1 (_1 : usize)
+  
+  axiom inv_axiom'1 [@rewrite] : forall x : usize [inv'1 x] . inv'1 x = true
+  
+  let rec index_mut'0 (self:borrowed (t_Memory'0)) (i:usize) (return'  (ret:borrowed usize))= {[@expl:precondition] [%#slist_reversal_lasso12] nonnull_ptr'0 self.current i}
+    any
+    [ return' (result:borrowed usize)-> {[%#slist_reversal_lasso16] forall j : usize . nonnull_ptr'0 self.current j
+      /\ i <> j  -> index_logic'1 self.final j = index_logic'1 self.current j}
+      {[%#slist_reversal_lasso15] Seq.length (view'0 (self.current).t_Memory__0'0)
+      = Seq.length (view'0 (self.final).t_Memory__0'0)}
+      {[%#slist_reversal_lasso14] result.final = index_logic'1 self.final i}
+      {[%#slist_reversal_lasso13] result.current = index_logic'1 self.current i}
+      (! return' {result}) ]
+    
+  
+  let rec replace'0 (dest:borrowed usize) (src:usize) (return'  (ret:usize))= {[@expl:precondition] inv'1 src}
+    {[@expl:precondition] inv'0 dest}
+    any
+    [ return' (result:usize)-> {inv'1 result}
+      {[%#smem18] result = dest.current}
+      {[%#smem17] dest.final = src}
+      (! return' {result}) ]
+    
+  
+  predicate resolve'2 (self : borrowed usize) =
+    [%#sresolve23] self.final = self.current
+  
+  predicate resolve'0 (_1 : borrowed usize) =
+    resolve'2 _1
+  
+  predicate resolve'3 (self : borrowed (t_Memory'0)) =
+    [%#sresolve23] self.final = self.current
+  
+  predicate resolve'1 (_1 : borrowed (t_Memory'0)) =
+    resolve'3 _1
+  
+  use prelude.prelude.Intrinsic
+  
+  use prelude.prelude.Snapshot
+  
+  use prelude.prelude.Snapshot
+  
+  predicate lasso'0 [#"list_reversal_lasso.rs" 151 4 151 70] (self : t_Memory'0) (first : usize) (s1 : Seq.seq usize) (s2 : Seq.seq usize)
     
    =
     [%#slist_reversal_lasso19] let mid = if Seq.length s2 = 0 then
@@ -1233,111 +1115,9 @@
     /\ list_seg'0 self first s1 mid 0 (Seq.length s1)
     /\ list_seg'0 self mid s2 (Seq.get s1 (Seq.length s1 - 1)) 0 (Seq.length s2)
   
-  use prelude.prelude.Snapshot
->>>>>>> 716d5822
-  
-  constant v_NULL'0 : usize = [%#slist_reversal_lasso10] (18446744073709551615 : usize)
-  
-  use prelude.prelude.Snapshot
-  
-  predicate inv'0 (_1 : borrowed usize)
-  
-<<<<<<< HEAD
-  axiom inv_axiom'0 [@rewrite] : forall x : borrowed usize [inv'0 x] . inv'0 x = true
-=======
-  predicate resolve'3 (self : borrowed (Memory'0.t_Memory)) =
-    [%#sresolve23] self.final = self.current
->>>>>>> 716d5822
-  
-  predicate inv'1 (_1 : usize)
-  
-<<<<<<< HEAD
-  axiom inv_axiom'1 [@rewrite] : forall x : usize [inv'1 x] . inv'1 x = true
-=======
-  predicate resolve'2 (self : borrowed usize) =
-    [%#sresolve23] self.final = self.current
->>>>>>> 716d5822
-  
-  let rec index_mut'0 (self:borrowed (t_Memory'0)) (i:usize) (return'  (ret:borrowed usize))= {[@expl:precondition] [%#slist_reversal_lasso11] nonnull_ptr'0 self.current i}
-    any
-    [ return' (result:borrowed usize)-> {[%#slist_reversal_lasso15] forall j : usize . nonnull_ptr'0 self.current j
-      /\ i <> j  -> index_logic'1 self.final j = index_logic'1 self.current j}
-      {[%#slist_reversal_lasso14] Seq.length (view'0 (self.current).t_Memory__0'0)
-      = Seq.length (view'0 (self.final).t_Memory__0'0)}
-      {[%#slist_reversal_lasso13] result.final = index_logic'1 self.final i}
-      {[%#slist_reversal_lasso12] result.current = index_logic'1 self.current i}
-      (! return' {result}) ]
-    
-  
-  let rec replace'0 (dest:borrowed usize) (src:usize) (return'  (ret:usize))= {[@expl:precondition] inv'1 src}
-    {[@expl:precondition] inv'0 dest}
-    any
-    [ return' (result:usize)-> {inv'1 result}
-      {[%#smem18] result = dest.current}
-      {[%#smem17] dest.final = src}
-      (! return' {result}) ]
-    
-  
-<<<<<<< HEAD
-  predicate resolve'2 (self : borrowed usize) =
-    [%#sresolve22] self.final = self.current
-  
-  predicate resolve'0 (_1 : borrowed usize) =
-    resolve'2 _1
-=======
-  let rec index_mut'0 (self:borrowed (Memory'0.t_Memory)) (i:usize) (return'  (ret:borrowed usize))= {[@expl:precondition] [%#slist_reversal_lasso12] nonnull_ptr'0 self.current i}
-    any
-    [ return' (result:borrowed usize)-> {[%#slist_reversal_lasso16] forall j : usize . nonnull_ptr'0 self.current j
-      /\ i <> j  -> index_logic'1 self.final j = index_logic'1 self.current j}
-      {[%#slist_reversal_lasso15] Seq.length (view'0 (T_list_reversal_lasso__Memory.t_Memory__0 self.current))
-      = Seq.length (view'0 (T_list_reversal_lasso__Memory.t_Memory__0 self.final))}
-      {[%#slist_reversal_lasso14] result.final = index_logic'1 self.final i}
-      {[%#slist_reversal_lasso13] result.current = index_logic'1 self.current i}
-      (! return' {result}) ]
-    
-  
-  use prelude.prelude.Snapshot
-  
-  constant v_NULL'0 : usize = [%#slist_reversal_lasso11] (18446744073709551615 : usize)
->>>>>>> 716d5822
-  
-  predicate resolve'3 (self : borrowed (t_Memory'0)) =
-    [%#sresolve22] self.final = self.current
-  
-  predicate resolve'1 (_1 : borrowed (t_Memory'0)) =
-    resolve'3 _1
-  
-<<<<<<< HEAD
-  use prelude.prelude.Intrinsic
-=======
-  function index_logic'0 [@inline:trivial] (self : Snapshot.snap_ty (Seq.seq usize)) (ix : int) : usize =
-    [%#sops9] Seq.get (Snapshot.inner self) ix
->>>>>>> 716d5822
-  
-  use prelude.prelude.Snapshot
-  
-  use prelude.prelude.Snapshot
-  
-  predicate lasso'0 [#"list_reversal_lasso.rs" 151 4 151 70] (self : t_Memory'0) (first : usize) (s1 : Seq.seq usize) (s2 : Seq.seq usize)
-    
-   =
-    [%#slist_reversal_lasso18] let mid = if Seq.length s2 = 0 then
-      Seq.get s1 (Seq.length s1 - 1)
-    else
-      Seq.get s2 0
-     in Seq.length s1 > 0
-    /\ (forall i : int, j : int . 0 <= i /\ i < Seq.length s1 /\ 0 <= j /\ j < Seq.length s2
-     -> Seq.get s1 i <> Seq.get s2 j)
-    /\ list_seg'0 self first s1 mid 0 (Seq.length s1)
-    /\ list_seg'0 self mid s2 (Seq.get s1 (Seq.length s1 - 1)) 0 (Seq.length s2)
-  
   meta "compute_max_steps" 1000000
   
-<<<<<<< HEAD
-  let rec list_reversal_lasso'0 (self:borrowed (t_Memory'0)) (l:usize) (s1:Snapshot.snap_ty (Seq.seq usize)) (s2:Snapshot.snap_ty (Seq.seq usize)) (return'  (ret:usize))= {[%#slist_reversal_lasso6] lasso'0 self.current l (Snapshot.inner s1) (Snapshot.inner s2)}
-=======
-  let rec list_reversal_lasso (self:borrowed (Memory'0.t_Memory)) (l:usize) (s1:Snapshot.snap_ty (Seq.seq usize)) (s2:Snapshot.snap_ty (Seq.seq usize)) (return'  (ret:usize))= {[%#slist_reversal_lasso7] lasso'0 self.current l (Snapshot.inner s1) (Snapshot.inner s2)}
->>>>>>> 716d5822
+  let rec list_reversal_lasso'0 (self:borrowed (t_Memory'0)) (l:usize) (s1:Snapshot.snap_ty (Seq.seq usize)) (s2:Snapshot.snap_ty (Seq.seq usize)) (return'  (ret:usize))= {[%#slist_reversal_lasso7] lasso'0 self.current l (Snapshot.inner s1) (Snapshot.inner s2)}
     (! bb0
     [ bb0 = s0
       [ s0 =  [ &r <- [%#slist_reversal_lasso0] (18446744073709551615 : usize) ] s1
@@ -1627,9 +1407,8 @@
   let%span slist_reversal_lasso12 = "list_reversal_lasso.rs" 216 14 216 26
   let%span slist_reversal_lasso13 = "list_reversal_lasso.rs" 217 14 217 20
   let%span slist_reversal_lasso14 = "list_reversal_lasso.rs" 218 14 218 15
-<<<<<<< HEAD
   let%span slist_reversal_lasso15 = "list_reversal_lasso.rs" 245 8 259 9
-  let%span slist_reversal_lasso16 = "list_reversal_lasso.rs" 56 8 58 9
+  let%span slist_reversal_lasso16 = "list_reversal_lasso.rs" 57 12 57 95
   let%span slist_reversal_lasso17 = "list_reversal_lasso.rs" 13 0 13 15
   let%span slist_reversal_lasso18 = "list_reversal_lasso.rs" 50 20 50 70
   let%span slist_reversal_lasso19 = "list_reversal_lasso.rs" 83 12 85 98
@@ -1638,18 +1417,6 @@
   let%span slist_reversal_lasso22 = "list_reversal_lasso.rs" 205 8 209 9
   let%span slist_reversal_lasso23 = "list_reversal_lasso.rs" 220 8 232 9
   let%span slist_reversal_lasso24 = "list_reversal_lasso.rs" 21 8 21 31
-=======
-  let%span slist_reversal_lasso15 = "list_reversal_lasso.rs" 57 12 57 95
-  let%span slist_reversal_lasso16 = "list_reversal_lasso.rs" 13 0 13 15
-  let%span slist_reversal_lasso17 = "list_reversal_lasso.rs" 50 20 50 70
-  let%span slist_reversal_lasso18 = "list_reversal_lasso.rs" 83 12 85 98
-  let%span slist_reversal_lasso19 = "list_reversal_lasso.rs" 93 12 93 53
-  let%span slist_reversal_lasso20 = "list_reversal_lasso.rs" 152 8 158 9
-  let%span slist_reversal_lasso21 = "list_reversal_lasso.rs" 205 8 209 9
-  let%span slist_reversal_lasso22 = "list_reversal_lasso.rs" 220 8 232 9
-  let%span slist_reversal_lasso23 = "list_reversal_lasso.rs" 21 8 21 31
-  let%span slist_reversal_lasso24 = "list_reversal_lasso.rs" 245 8 259 9
->>>>>>> 716d5822
   let%span sops25 = "../../../creusot-contracts/src/logic/ops.rs" 31 8 31 32
   
   use prelude.prelude.Opaque
@@ -1856,10 +1623,9 @@
   let%span slist_reversal_lasso4 = "list_reversal_lasso.rs" 237 15 237 53
   let%span slist_reversal_lasso5 = "list_reversal_lasso.rs" 238 15 238 56
   let%span slist_reversal_lasso6 = "list_reversal_lasso.rs" 239 14 242 5
-<<<<<<< HEAD
-  let%span slist_reversal_lasso7 = "list_reversal_lasso.rs" 243 4 243 39
+  let%span slist_reversal_lasso7 = "list_reversal_lasso.rs" 243 14 243 37
   let%span slist_reversal_lasso8 = "list_reversal_lasso.rs" 272 13 272 65
-  let%span slist_reversal_lasso9 = "list_reversal_lasso.rs" 56 8 58 9
+  let%span slist_reversal_lasso9 = "list_reversal_lasso.rs" 57 12 57 95
   let%span slist_reversal_lasso10 = "list_reversal_lasso.rs" 13 0 13 15
   let%span slist_reversal_lasso11 = "list_reversal_lasso.rs" 50 20 50 70
   let%span slist_reversal_lasso12 = "list_reversal_lasso.rs" 93 12 93 53
@@ -1869,8 +1635,8 @@
   let%span svec16 = "../../../creusot-contracts/src/std/vec.rs" 18 14 18 41
   let%span slist_reversal_lasso17 = "list_reversal_lasso.rs" 21 8 21 31
   let%span slist_reversal_lasso18 = "list_reversal_lasso.rs" 213 15 213 21
-  let%span slist_reversal_lasso19 = "list_reversal_lasso.rs" 214 4 214 67
-  let%span slist_reversal_lasso20 = "list_reversal_lasso.rs" 215 4 215 113
+  let%span slist_reversal_lasso19 = "list_reversal_lasso.rs" 214 15 214 65
+  let%span slist_reversal_lasso20 = "list_reversal_lasso.rs" 215 15 215 111
   let%span slist_reversal_lasso21 = "list_reversal_lasso.rs" 216 14 216 26
   let%span slist_reversal_lasso22 = "list_reversal_lasso.rs" 217 14 217 20
   let%span slist_reversal_lasso23 = "list_reversal_lasso.rs" 218 14 218 15
@@ -1880,30 +1646,6 @@
   let%span slist_reversal_lasso27 = "list_reversal_lasso.rs" 203 14 203 25
   let%span slist_reversal_lasso28 = "list_reversal_lasso.rs" 205 8 209 9
   let%span sops29 = "../../../creusot-contracts/src/logic/ops.rs" 31 8 31 32
-=======
-  let%span slist_reversal_lasso7 = "list_reversal_lasso.rs" 243 14 243 37
-  let%span slist_reversal_lasso8 = "list_reversal_lasso.rs" 57 12 57 95
-  let%span slist_reversal_lasso9 = "list_reversal_lasso.rs" 13 0 13 15
-  let%span slist_reversal_lasso10 = "list_reversal_lasso.rs" 50 20 50 70
-  let%span slist_reversal_lasso11 = "list_reversal_lasso.rs" 93 12 93 53
-  let%span slist_reversal_lasso12 = "list_reversal_lasso.rs" 152 8 158 9
-  let%span slist_reversal_lasso13 = "list_reversal_lasso.rs" 245 8 259 9
-  let%span slist_reversal_lasso14 = "list_reversal_lasso.rs" 83 12 85 98
-  let%span svec15 = "../../../creusot-contracts/src/std/vec.rs" 19 14 19 41
-  let%span slist_reversal_lasso16 = "list_reversal_lasso.rs" 21 8 21 31
-  let%span slist_reversal_lasso17 = "list_reversal_lasso.rs" 213 15 213 21
-  let%span slist_reversal_lasso18 = "list_reversal_lasso.rs" 214 15 214 65
-  let%span slist_reversal_lasso19 = "list_reversal_lasso.rs" 215 15 215 111
-  let%span slist_reversal_lasso20 = "list_reversal_lasso.rs" 216 14 216 26
-  let%span slist_reversal_lasso21 = "list_reversal_lasso.rs" 217 14 217 20
-  let%span slist_reversal_lasso22 = "list_reversal_lasso.rs" 218 14 218 15
-  let%span slist_reversal_lasso23 = "list_reversal_lasso.rs" 220 8 232 9
-  let%span slist_reversal_lasso24 = "list_reversal_lasso.rs" 198 15 198 37
-  let%span slist_reversal_lasso25 = "list_reversal_lasso.rs" 199 14 202 5
-  let%span slist_reversal_lasso26 = "list_reversal_lasso.rs" 203 14 203 25
-  let%span slist_reversal_lasso27 = "list_reversal_lasso.rs" 205 8 209 9
-  let%span sops28 = "../../../creusot-contracts/src/logic/ops.rs" 31 8 31 32
->>>>>>> 716d5822
   
   use prelude.prelude.Opaque
   
