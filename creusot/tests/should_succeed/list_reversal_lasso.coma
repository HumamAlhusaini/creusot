--- conflicted
+++ resolved
@@ -1,8 +1,8 @@
 module M_list_reversal_lasso__qyi13715866738248475091__index [#"list_reversal_lasso.rs" 30 4 30 35] (* <Memory as std::ops::Index<usize>> *)
   let%span slist_reversal_lasso0 = "list_reversal_lasso.rs" 28 15 28 34
   let%span slist_reversal_lasso1 = "list_reversal_lasso.rs" 29 14 29 44
-  let%span svec2 = "../../../creusot-contracts/src/std/vec.rs" 163 27 163 46
-  let%span svec3 = "../../../creusot-contracts/src/std/vec.rs" 164 26 164 54
+  let%span svec2 = "../../../creusot-contracts/src/std/vec.rs" 162 27 162 46
+  let%span svec3 = "../../../creusot-contracts/src/std/vec.rs" 163 26 163 54
   let%span slist_reversal_lasso4 = "list_reversal_lasso.rs" 50 20 50 70
   let%span slist_reversal_lasso5 = "list_reversal_lasso.rs" 21 8 21 31
   let%span smodel6 = "../../../creusot-contracts/src/model.rs" 88 8 88 22
@@ -114,11 +114,11 @@
   let%span slist_reversal_lasso2 = "list_reversal_lasso.rs" 38 14 38 47
   let%span slist_reversal_lasso3 = "list_reversal_lasso.rs" 39 14 39 47
   let%span slist_reversal_lasso4 = "list_reversal_lasso.rs" 40 4 40 113
-  let%span svec5 = "../../../creusot-contracts/src/std/vec.rs" 153 27 153 46
-  let%span svec6 = "../../../creusot-contracts/src/std/vec.rs" 154 26 154 54
-  let%span svec7 = "../../../creusot-contracts/src/std/vec.rs" 155 26 155 57
-  let%span svec8 = "../../../creusot-contracts/src/std/vec.rs" 156 26 156 62
-  let%span svec9 = "../../../creusot-contracts/src/std/vec.rs" 157 26 157 55
+  let%span svec5 = "../../../creusot-contracts/src/std/vec.rs" 152 27 152 46
+  let%span svec6 = "../../../creusot-contracts/src/std/vec.rs" 153 26 153 54
+  let%span svec7 = "../../../creusot-contracts/src/std/vec.rs" 154 26 154 57
+  let%span svec8 = "../../../creusot-contracts/src/std/vec.rs" 155 26 155 62
+  let%span svec9 = "../../../creusot-contracts/src/std/vec.rs" 156 26 156 55
   let%span slist_reversal_lasso10 = "list_reversal_lasso.rs" 50 20 50 70
   let%span slist_reversal_lasso11 = "list_reversal_lasso.rs" 21 8 21 31
   let%span svec12 = "../../../creusot-contracts/src/std/vec.rs" 18 14 18 41
@@ -704,18 +704,11 @@
   let%span slist_reversal_lasso20 = "list_reversal_lasso.rs" 40 4 40 113
   let%span smem21 = "../../../creusot-contracts/src/std/mem.rs" 8 22 8 34
   let%span smem22 = "../../../creusot-contracts/src/std/mem.rs" 9 22 9 37
-<<<<<<< HEAD
-  let%span slist_reversal_lasso23 = "list_reversal_lasso.rs" 118 12 118 53
-  let%span svec24 = "../../../creusot-contracts/src/std/vec.rs" 18 14 18 41
-  let%span sops25 = "../../../creusot-contracts/src/logic/ops.rs" 31 8 31 32
-  let%span sresolve26 = "../../../creusot-contracts/src/resolve.rs" 41 20 41 34
-=======
-  let%span sseq23 = "../../../creusot-contracts/src/logic/seq.rs" 151 8 151 27
+  let%span sseq23 = "../../../creusot-contracts/src/logic/seq.rs" 143 8 143 27
   let%span slist_reversal_lasso24 = "list_reversal_lasso.rs" 118 12 118 53
-  let%span svec25 = "../../../creusot-contracts/src/std/vec.rs" 19 14 19 41
+  let%span svec25 = "../../../creusot-contracts/src/std/vec.rs" 18 14 18 41
   let%span sops26 = "../../../creusot-contracts/src/logic/ops.rs" 31 8 31 32
   let%span sresolve27 = "../../../creusot-contracts/src/resolve.rs" 41 20 41 34
->>>>>>> 2c8506fb
   
   use prelude.prelude.UIntSize
   
@@ -752,7 +745,6 @@
   type t_Unique'0  =
     { t_Unique__pointer'0: t_NonNull'0; t_Unique__qy95zmarker'0: () }
   
-<<<<<<< HEAD
   type t_Cap'0  =
     { t_Cap__0'0: usize }
   
@@ -761,13 +753,6 @@
   
   type t_Vec'0  =
     { t_Vec__buf'0: t_RawVec'0; t_Vec__len'0: usize }
-=======
-  axiom view'0_spec : forall self : Vec'0.t_Vec usize (Global'0.t_Global) . [%#svec25] Seq.length (view'0 self)
-  <= UIntSize.to_int (v_MAX'0 : usize)
-  
-  function index_logic'2 [@inline:trivial] (self : Vec'0.t_Vec usize (Global'0.t_Global)) (ix : usize) : usize =
-    [%#sops26] Seq.get (view'0 self) (UIntSize.to_int ix)
->>>>>>> 2c8506fb
   
   type t_Memory'0  =
     { t_Memory__0'0: t_Vec'0 }
@@ -778,14 +763,14 @@
   
   function view'0 (self : t_Vec'0) : Seq.seq usize
   
-  axiom view'0_spec : forall self : t_Vec'0 . [%#svec24] Seq.length (view'0 self) <= UIntSize.to_int (v_MAX'0 : usize)
+  axiom view'0_spec : forall self : t_Vec'0 . [%#svec25] Seq.length (view'0 self) <= UIntSize.to_int (v_MAX'0 : usize)
   
   predicate nonnull_ptr'0 [#"list_reversal_lasso.rs" 49 4 49 44] (self : t_Memory'0) (i : usize) =
     [%#slist_reversal_lasso13] Seq.length (view'0 self.t_Memory__0'0) <= UIntSize.to_int (v_MAX'0 : usize)
     /\ UIntSize.to_int i < Seq.length (view'0 self.t_Memory__0'0)
   
   function index_logic'2 [@inline:trivial] (self : t_Vec'0) (ix : usize) : usize =
-    [%#sops25] Seq.get (view'0 self) (UIntSize.to_int ix)
+    [%#sops26] Seq.get (view'0 self) (UIntSize.to_int ix)
   
   function index_logic'1 [#"list_reversal_lasso.rs" 20 4 20 39] (self : t_Memory'0) (i : usize) : usize =
     [%#slist_reversal_lasso14] index_logic'2 self.t_Memory__0'0 i
@@ -801,45 +786,15 @@
     /\ index_logic'1 self (Seq.get s i) = (if i = h - 1 then last else Seq.get s (i + 1)))
     /\ (forall i : int, j : int . l <= i /\ i < h /\ l <= j /\ j < h /\ i <> j  -> Seq.get s i <> Seq.get s j)
   
-<<<<<<< HEAD
   use prelude.prelude.Snapshot
   
   predicate inv'0 (_1 : borrowed usize)
   
   axiom inv_axiom'0 [@rewrite] : forall x : borrowed usize [inv'0 x] . inv'0 x = true
-=======
-  predicate loop_'0 [#"list_reversal_lasso.rs" 116 4 116 55] (self : Memory'0.t_Memory) (first : usize) (s : Seq.seq usize)
-    
-   =
-    [%#slist_reversal_lasso24] list_seg'0 self first s (Seq.get s 0) 0 (Seq.length s)
-  
-  use prelude.prelude.Snapshot
-  
-  use prelude.prelude.Snapshot
-  
-  use prelude.prelude.Snapshot
-  
-  use prelude.prelude.Intrinsic
-  
-  use seq.Seq
-  
-  function push_front'0 [@inline:trivial] (self : Seq.seq usize) (x : usize) : Seq.seq usize =
-    [%#sseq23] Seq.cons x self
-  
-  use seq.Seq
-  
-  predicate resolve'3 (self : borrowed (Memory'0.t_Memory)) =
-    [%#sresolve27] self.final = self.current
->>>>>>> 2c8506fb
   
   predicate inv'1 (_1 : usize)
   
-<<<<<<< HEAD
   axiom inv_axiom'1 [@rewrite] : forall x : usize [inv'1 x] . inv'1 x = true
-=======
-  predicate resolve'2 (self : borrowed usize) =
-    [%#sresolve27] self.final = self.current
->>>>>>> 2c8506fb
   
   let rec index_mut'0 (self:borrowed (t_Memory'0)) (i:usize) (return'  (ret:borrowed usize))= {[@expl:precondition] [%#slist_reversal_lasso16] nonnull_ptr'0 self.current i}
     any
@@ -862,13 +817,13 @@
     
   
   predicate resolve'2 (self : borrowed usize) =
-    [%#sresolve26] self.final = self.current
+    [%#sresolve27] self.final = self.current
   
   predicate resolve'0 (_1 : borrowed usize) =
     resolve'2 _1
   
   predicate resolve'3 (self : borrowed (t_Memory'0)) =
-    [%#sresolve26] self.final = self.current
+    [%#sresolve27] self.final = self.current
   
   predicate resolve'1 (_1 : borrowed (t_Memory'0)) =
     resolve'3 _1
@@ -877,7 +832,8 @@
   
   use seq.Seq
   
-  use seq.Seq
+  function push_front'0 [@inline:trivial] (self : Seq.seq usize) (x : usize) : Seq.seq usize =
+    [%#sseq23] Seq.cons x self
   
   use prelude.prelude.Intrinsic
   
@@ -887,7 +843,7 @@
   
   predicate loopqy95z'0 [#"list_reversal_lasso.rs" 116 4 116 55] (self : t_Memory'0) (first : usize) (s : Seq.seq usize)
    =
-    [%#slist_reversal_lasso23] list_seg'0 self first s (Seq.get s 0) 0 (Seq.length s)
+    [%#slist_reversal_lasso24] list_seg'0 self first s (Seq.get s 0) 0 (Seq.length s)
   
   meta "compute_max_steps" 1000000
   
@@ -989,11 +945,7 @@
     | & _31 : Snapshot.snap_ty int = any_l ()
     | & old_2_0 : Snapshot.snap_ty (borrowed (t_Memory'0)) = any_l () ]
     
-<<<<<<< HEAD
-    [ return' (result:usize)-> {[@expl:postcondition] [%#slist_reversal_lasso10] loopqy95z'0 self.final result (Seq.(++) (Seq.singleton (index_logic'0 s 0)) (Reverse.reverse (Seq.([..]) (Snapshot.inner s) 1 (Seq.length (Snapshot.inner s)))))}
-=======
-    [ return' (result:usize)-> {[@expl:postcondition] [%#slist_reversal_lasso10] loop_'0 self.final result (push_front'0 (Reverse.reverse (Seq.([..]) (Snapshot.inner s) 1 (Seq.length (Snapshot.inner s)))) (index_logic'0 s 0))}
->>>>>>> 2c8506fb
+    [ return' (result:usize)-> {[@expl:postcondition] [%#slist_reversal_lasso10] loopqy95z'0 self.final result (push_front'0 (Reverse.reverse (Seq.([..]) (Snapshot.inner s) 1 (Seq.length (Snapshot.inner s)))) (index_logic'0 s 0))}
       (! return' {result}) ]
     
 end
