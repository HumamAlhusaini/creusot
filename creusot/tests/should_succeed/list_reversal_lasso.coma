module M_list_reversal_lasso__qyi13715866738248475091__index [#"list_reversal_lasso.rs" 30 4 30 35] (* <Memory as std::ops::Index<usize>> *)
  let%span slist_reversal_lasso0 = "list_reversal_lasso.rs" 28 15 28 34
  let%span slist_reversal_lasso1 = "list_reversal_lasso.rs" 29 14 29 44
  let%span svec2 = "../../../creusot-contracts/src/std/vec.rs" 162 27 162 46
  let%span svec3 = "../../../creusot-contracts/src/std/vec.rs" 163 26 163 54
  let%span slist_reversal_lasso4 = "list_reversal_lasso.rs" 50 20 50 70
  let%span slist_reversal_lasso5 = "list_reversal_lasso.rs" 21 8 21 31
  let%span smodel6 = "../../../creusot-contracts/src/model.rs" 88 8 88 22
  let%span sslice7 = "../../../creusot-contracts/src/std/slice.rs" 122 20 122 37
  let%span sslice8 = "../../../creusot-contracts/src/std/slice.rs" 129 20 129 37
  let%span svec9 = "../../../creusot-contracts/src/std/vec.rs" 18 14 18 41
  let%span sops10 = "../../../creusot-contracts/src/logic/ops.rs" 31 8 31 32
  
  use prelude.prelude.Opaque
  
  type t_NonNull'0  =
    { t_NonNull__pointer'0: opaque_ptr }
  
  type t_Unique'0  =
    { t_Unique__pointer'0: t_NonNull'0; t_Unique__qy95zmarker'0: () }
  
  use prelude.prelude.UIntSize
  
  type t_Cap'0  =
    { t_Cap__0'0: usize }
  
  type t_RawVec'0  =
    { t_RawVec__ptr'0: t_Unique'0; t_RawVec__cap'0: t_Cap'0; t_RawVec__alloc'0: () }
  
  type t_Vec'0  =
    { t_Vec__buf'0: t_RawVec'0; t_Vec__len'0: usize }
  
  type t_Memory'0  =
    { t_Memory__0'0: t_Vec'0 }
  
  use prelude.prelude.Borrow
  
  use seq.Seq
  
  use seq.Seq
  
  constant v_MAX'0 : usize = (18446744073709551615 : usize)
  
  use prelude.prelude.UIntSize
  
  use prelude.prelude.Int
  
  function view'1 (self : t_Vec'0) : Seq.seq usize
  
  axiom view'1_spec : forall self : t_Vec'0 . [%#svec9] Seq.length (view'1 self) <= UIntSize.to_int (v_MAX'0 : usize)
  
  function view'0 (self : t_Vec'0) : Seq.seq usize =
    [%#smodel6] view'1 self
  
  predicate in_bounds'0 [@inline:trivial] (self : usize) (seq : Seq.seq usize) =
    [%#sslice7] UIntSize.to_int self < Seq.length seq
  
  predicate inv'0 (_1 : t_Vec'0)
  
  predicate inv'1 (_1 : usize)
  
  use seq.Seq
  
  predicate has_value'0 [@inline:trivial] (self : usize) (seq : Seq.seq usize) (out : usize) =
    [%#sslice8] Seq.get seq (UIntSize.to_int self) = out
  
  predicate inv'2 (_1 : usize)
  
  axiom inv_axiom'0 [@rewrite] : forall x : t_Vec'0 [inv'0 x] . inv'0 x = true
  
  axiom inv_axiom'1 [@rewrite] : forall x : usize [inv'1 x] . inv'1 x = true
  
  axiom inv_axiom'2 [@rewrite] : forall x : usize [inv'2 x] . inv'2 x = true
  
<<<<<<< HEAD
  let rec index'1 (self:t_Vec'0) (index:usize) (return'  (ret:usize))= {[@expl:precondition] inv'1 index}
    {[@expl:precondition] inv'0 self}
    {[@expl:precondition] [%#svec2] in_bounds'0 index (view'0 self)}
=======
  let rec index'0 (self:Vec'0.t_Vec usize (Global'0.t_Global)) (index:usize) (return'  (ret:usize))= {[@expl:index 'self' type invariant] inv'0 self}
    {[@expl:index 'index' type invariant] inv'1 index}
    {[@expl:index requires] [%#svec2] in_bounds'0 index (view'0 self)}
>>>>>>> 34cd6190
    any
    [ return' (result:usize)-> {inv'2 result} {[%#svec3] has_value'0 index (view'0 self) result} (! return' {result}) ]
    
  
  use prelude.prelude.Intrinsic
  
  predicate nonnull_ptr'0 [#"list_reversal_lasso.rs" 49 4 49 44] (self : t_Memory'0) (i : usize) =
    [%#slist_reversal_lasso4] Seq.length (view'1 self.t_Memory__0'0) <= UIntSize.to_int (v_MAX'0 : usize)
    /\ UIntSize.to_int i < Seq.length (view'1 self.t_Memory__0'0)
  
  function index_logic'1 [@inline:trivial] (self : t_Vec'0) (ix : usize) : usize =
    [%#sops10] Seq.get (view'1 self) (UIntSize.to_int ix)
  
  function index_logic'0 [#"list_reversal_lasso.rs" 20 4 20 39] (self : t_Memory'0) (i : usize) : usize =
    [%#slist_reversal_lasso5] index_logic'1 self.t_Memory__0'0 i
  
  meta "compute_max_steps" 1000000
  
<<<<<<< HEAD
  let rec index'0 (self:t_Memory'0) (i:usize) (return'  (ret:usize))= {[%#slist_reversal_lasso0] nonnull_ptr'0 self i}
=======
  let rec index (self:Memory'0.t_Memory) (i:usize) (return'  (ret:usize))= {[@expl:index requires] [%#slist_reversal_lasso0] nonnull_ptr'0 self i}
>>>>>>> 34cd6190
    (! bb0
    [ bb0 = s0 [ s0 = index'1 {self.t_Memory__0'0} {i} (fun (_ret':usize) ->  [ &_6 <- _ret' ] s1) | s1 = bb1 ] 
    | bb1 = s0 [ s0 =  [ &_5 <- _6 ] s1 | s1 =  [ &_0 <- _5 ] s2 | s2 = return' {_0} ]  ]
    )
    [ & _0 : usize = any_l ()
    | & self : t_Memory'0 = self
    | & i : usize = i
    | & _5 : usize = any_l ()
    | & _6 : usize = any_l () ]
    
    [ return' (result:usize)-> {[@expl:index ensures] [%#slist_reversal_lasso1] result = index_logic'0 self i}
      (! return' {result}) ]
    
end
module M_list_reversal_lasso__qyi14823043098042356205__index_mut [#"list_reversal_lasso.rs" 41 4 41 47] (* <Memory as std::ops::IndexMut<usize>> *)
  let%span slist_reversal_lasso0 = "list_reversal_lasso.rs" 36 15 36 34
  let%span slist_reversal_lasso1 = "list_reversal_lasso.rs" 37 14 37 47
  let%span slist_reversal_lasso2 = "list_reversal_lasso.rs" 38 14 38 47
  let%span slist_reversal_lasso3 = "list_reversal_lasso.rs" 39 14 39 47
  let%span slist_reversal_lasso4 = "list_reversal_lasso.rs" 40 14 40 111
  let%span svec5 = "../../../creusot-contracts/src/std/vec.rs" 152 27 152 46
  let%span svec6 = "../../../creusot-contracts/src/std/vec.rs" 153 26 153 54
  let%span svec7 = "../../../creusot-contracts/src/std/vec.rs" 154 26 154 57
  let%span svec8 = "../../../creusot-contracts/src/std/vec.rs" 155 26 155 62
  let%span svec9 = "../../../creusot-contracts/src/std/vec.rs" 156 26 156 55
  let%span slist_reversal_lasso10 = "list_reversal_lasso.rs" 50 20 50 70
  let%span slist_reversal_lasso11 = "list_reversal_lasso.rs" 21 8 21 31
  let%span svec12 = "../../../creusot-contracts/src/std/vec.rs" 18 14 18 41
  let%span smodel13 = "../../../creusot-contracts/src/model.rs" 106 8 106 22
  let%span sslice14 = "../../../creusot-contracts/src/std/slice.rs" 122 20 122 37
  let%span sslice15 = "../../../creusot-contracts/src/std/slice.rs" 129 20 129 37
  let%span sslice16 = "../../../creusot-contracts/src/std/slice.rs" 136 20 136 94
  let%span sresolve17 = "../../../creusot-contracts/src/resolve.rs" 41 20 41 34
  let%span sops18 = "../../../creusot-contracts/src/logic/ops.rs" 31 8 31 32
  
  use prelude.prelude.Borrow
  
  use prelude.prelude.Opaque
  
  type t_NonNull'0  =
    { t_NonNull__pointer'0: opaque_ptr }
  
  type t_Unique'0  =
    { t_Unique__pointer'0: t_NonNull'0; t_Unique__qy95zmarker'0: () }
  
  use prelude.prelude.UIntSize
  
  type t_Cap'0  =
    { t_Cap__0'0: usize }
  
  type t_RawVec'0  =
    { t_RawVec__ptr'0: t_Unique'0; t_RawVec__cap'0: t_Cap'0; t_RawVec__alloc'0: () }
  
  type t_Vec'0  =
    { t_Vec__buf'0: t_RawVec'0; t_Vec__len'0: usize }
  
  type t_Memory'0  =
    { t_Memory__0'0: t_Vec'0 }
  
  use seq.Seq
  
  use seq.Seq
  
  constant v_MAX'0 : usize = (18446744073709551615 : usize)
  
  use prelude.prelude.UIntSize
  
  use prelude.prelude.Int
  
  function view'0 (self : t_Vec'0) : Seq.seq usize
  
  axiom view'0_spec : forall self : t_Vec'0 . [%#svec12] Seq.length (view'0 self) <= UIntSize.to_int (v_MAX'0 : usize)
  
  function view'1 (self : borrowed (t_Vec'0)) : Seq.seq usize =
    [%#smodel13] view'0 self.current
  
  predicate in_bounds'0 [@inline:trivial] (self : usize) (seq : Seq.seq usize) =
    [%#sslice14] UIntSize.to_int self < Seq.length seq
  
  predicate inv'0 (_1 : borrowed (t_Vec'0))
  
  predicate inv'1 (_1 : usize)
  
  use seq.Seq
  
  predicate has_value'0 [@inline:trivial] (self : usize) (seq : Seq.seq usize) (out : usize) =
    [%#sslice15] Seq.get seq (UIntSize.to_int self) = out
  
  predicate resolve_elswhere'0 [@inline:trivial] (self : usize) (old' : Seq.seq usize) (fin : Seq.seq usize) =
    [%#sslice16] forall i : int . 0 <= i /\ i <> UIntSize.to_int self /\ i < Seq.length old'
     -> Seq.get old' i = Seq.get fin i
  
  predicate inv'2 (_1 : borrowed usize)
  
  axiom inv_axiom'0 [@rewrite] : forall x : borrowed (t_Vec'0) [inv'0 x] . inv'0 x = true
  
  axiom inv_axiom'1 [@rewrite] : forall x : usize [inv'1 x] . inv'1 x = true
  
  axiom inv_axiom'2 [@rewrite] : forall x : borrowed usize [inv'2 x] . inv'2 x = true
  
<<<<<<< HEAD
  let rec index_mut'1 (self:borrowed (t_Vec'0)) (index:usize) (return'  (ret:borrowed usize))= {[@expl:precondition] inv'1 index}
    {[@expl:precondition] inv'0 self}
    {[@expl:precondition] [%#svec5] in_bounds'0 index (view'1 self)}
=======
  let rec index_mut'0 (self:borrowed (Vec'0.t_Vec usize (Global'0.t_Global))) (index:usize) (return'  (ret:borrowed usize))= {[@expl:index_mut 'self' type invariant] inv'0 self}
    {[@expl:index_mut 'index' type invariant] inv'1 index}
    {[@expl:index_mut requires] [%#svec5] in_bounds'0 index (view'1 self)}
>>>>>>> 34cd6190
    any
    [ return' (result:borrowed usize)-> {inv'2 result}
      {[%#svec6] has_value'0 index (view'1 self) result.current}
      {[%#svec7] has_value'0 index (view'0 self.final) result.final}
      {[%#svec8] resolve_elswhere'0 index (view'1 self) (view'0 self.final)}
      {[%#svec9] Seq.length (view'0 self.final) = Seq.length (view'1 self)}
      (! return' {result}) ]
    
  
  predicate resolve'2 (self : borrowed usize) =
    [%#sresolve17] self.final = self.current
  
  predicate resolve'0 (_1 : borrowed usize) =
    resolve'2 _1
  
  predicate resolve'3 (self : borrowed (t_Memory'0)) =
    [%#sresolve17] self.final = self.current
  
  predicate resolve'1 (_1 : borrowed (t_Memory'0)) =
    resolve'3 _1
  
  use prelude.prelude.Intrinsic
  
  predicate nonnull_ptr'0 [#"list_reversal_lasso.rs" 49 4 49 44] (self : t_Memory'0) (i : usize) =
    [%#slist_reversal_lasso10] Seq.length (view'0 self.t_Memory__0'0) <= UIntSize.to_int (v_MAX'0 : usize)
    /\ UIntSize.to_int i < Seq.length (view'0 self.t_Memory__0'0)
  
  function index_logic'1 [@inline:trivial] (self : t_Vec'0) (ix : usize) : usize =
    [%#sops18] Seq.get (view'0 self) (UIntSize.to_int ix)
  
  function index_logic'0 [#"list_reversal_lasso.rs" 20 4 20 39] (self : t_Memory'0) (i : usize) : usize =
    [%#slist_reversal_lasso11] index_logic'1 self.t_Memory__0'0 i
  
  meta "compute_max_steps" 1000000
  
<<<<<<< HEAD
  let rec index_mut'0 (self:borrowed (t_Memory'0)) (i:usize) (return'  (ret:borrowed usize))= {[%#slist_reversal_lasso0] nonnull_ptr'0 self.current i}
=======
  let rec index_mut (self:borrowed (Memory'0.t_Memory)) (i:usize) (return'  (ret:borrowed usize))= {[@expl:index_mut requires] [%#slist_reversal_lasso0] nonnull_ptr'0 self.current i}
>>>>>>> 34cd6190
    (! bb0
    [ bb0 = s0
      [ s0 = Borrow.borrow_final <t_Vec'0> {(self.current).t_Memory__0'0} {Borrow.inherit_id (Borrow.get_id self) 1}
          (fun (_ret':borrowed (t_Vec'0)) ->
             [ &_11 <- _ret' ] 
             [ &self <- { self with current = { t_Memory__0'0 = _ret'.final } } ] 
            s1)
      | s1 = index_mut'1 {_11} {i} (fun (_ret':borrowed usize) ->  [ &_10 <- _ret' ] s2)
      | s2 = bb1 ]
      
    | bb1 = s0
      [ s0 = Borrow.borrow_final <usize> {_10.current} {Borrow.get_id _10}
          (fun (_ret':borrowed usize) ->  [ &_9 <- _ret' ]  [ &_10 <- { _10 with current = _ret'.final } ] s1)
      | s1 = Borrow.borrow_final <usize> {_9.current} {Borrow.get_id _9}
          (fun (_ret':borrowed usize) ->  [ &_3 <- _ret' ]  [ &_9 <- { _9 with current = _ret'.final } ] s2)
      | s2 = Borrow.borrow_final <usize> {_3.current} {Borrow.get_id _3}
          (fun (_ret':borrowed usize) ->  [ &_0 <- _ret' ]  [ &_3 <- { _3 with current = _ret'.final } ] s3)
      | s3 = -{resolve'0 _10}- s4
      | s4 = -{resolve'0 _9}- s5
      | s5 = -{resolve'0 _3}- s6
      | s6 = -{resolve'1 self}- s7
      | s7 = return' {_0} ]
       ]
    )
    [ & _0 : borrowed usize = any_l ()
    | & self : borrowed (t_Memory'0) = self
    | & i : usize = i
    | & _3 : borrowed usize = any_l ()
    | & _9 : borrowed usize = any_l ()
    | & _10 : borrowed usize = any_l ()
    | & _11 : borrowed (t_Vec'0) = any_l () ]
    
<<<<<<< HEAD
    [ return' (result:borrowed usize)-> {[@expl:postcondition] [%#slist_reversal_lasso4] forall j : usize . nonnull_ptr'0 self.current j
      /\ i <> j  -> index_logic'0 self.final j = index_logic'0 self.current j}
      {[@expl:postcondition] [%#slist_reversal_lasso3] Seq.length (view'0 (self.current).t_Memory__0'0)
      = Seq.length (view'0 (self.final).t_Memory__0'0)}
      {[@expl:postcondition] [%#slist_reversal_lasso2] result.final = index_logic'0 self.final i}
      {[@expl:postcondition] [%#slist_reversal_lasso1] result.current = index_logic'0 self.current i}
=======
    [ return' (result:borrowed usize)-> {[@expl:index_mut ensures #0] [%#slist_reversal_lasso1] result.current
      = index_logic'0 self.current i}
      {[@expl:index_mut ensures #1] [%#slist_reversal_lasso2] result.final = index_logic'0 self.final i}
      {[@expl:index_mut ensures #2] [%#slist_reversal_lasso3] Seq.length (view'0 (T_list_reversal_lasso__Memory.t_Memory__0 self.current))
      = Seq.length (view'0 (T_list_reversal_lasso__Memory.t_Memory__0 self.final))}
      {[@expl:index_mut ensures #3] [%#slist_reversal_lasso4] forall j : usize . nonnull_ptr'0 self.current j /\ i <> j
       -> index_logic'0 self.final j = index_logic'0 self.current j}
>>>>>>> 34cd6190
      (! return' {result}) ]
    
end
module M_list_reversal_lasso__qyi2644757663130641572__list_reversal_safe [#"list_reversal_lasso.rs" 65 4 65 59] (* Memory *)
  let%span slist_reversal_lasso0 = "list_reversal_lasso.rs" 66 20 66 24
  let%span slist_reversal_lasso1 = "list_reversal_lasso.rs" 70 20 70 45
  let%span slist_reversal_lasso2 = "list_reversal_lasso.rs" 69 20 69 52
  let%span slist_reversal_lasso3 = "list_reversal_lasso.rs" 68 20 68 52
  let%span slist_reversal_lasso4 = "list_reversal_lasso.rs" 71 19 71 23
  let%span slist_reversal_lasso5 = "list_reversal_lasso.rs" 63 15 63 40
  let%span slist_reversal_lasso6 = "list_reversal_lasso.rs" 64 15 64 47
  let%span slist_reversal_lasso7 = "list_reversal_lasso.rs" 57 12 57 95
  let%span slist_reversal_lasso8 = "list_reversal_lasso.rs" 13 0 13 15
  let%span slist_reversal_lasso9 = "list_reversal_lasso.rs" 50 20 50 70
  let%span slist_reversal_lasso10 = "list_reversal_lasso.rs" 28 15 28 34
  let%span slist_reversal_lasso11 = "list_reversal_lasso.rs" 29 14 29 44
  let%span slist_reversal_lasso12 = "list_reversal_lasso.rs" 36 15 36 34
  let%span slist_reversal_lasso13 = "list_reversal_lasso.rs" 37 14 37 47
  let%span slist_reversal_lasso14 = "list_reversal_lasso.rs" 38 14 38 47
  let%span slist_reversal_lasso15 = "list_reversal_lasso.rs" 39 14 39 47
  let%span slist_reversal_lasso16 = "list_reversal_lasso.rs" 40 14 40 111
<<<<<<< HEAD
  let%span svec17 = "../../../creusot-contracts/src/std/vec.rs" 18 14 18 41
  let%span slist_reversal_lasso18 = "list_reversal_lasso.rs" 21 8 21 31
=======
  let%span slist_reversal_lasso17 = "list_reversal_lasso.rs" 21 8 21 31
  let%span svec18 = "../../../creusot-contracts/src/std/vec.rs" 19 14 19 41
>>>>>>> 34cd6190
  let%span sresolve19 = "../../../creusot-contracts/src/resolve.rs" 41 20 41 34
  let%span sops20 = "../../../creusot-contracts/src/logic/ops.rs" 31 8 31 32
  
  use prelude.prelude.UIntSize
  
  use prelude.prelude.Snapshot
  
  constant v_NULL'0 : usize = [%#slist_reversal_lasso7] (18446744073709551615 : usize)
  
  use prelude.prelude.Borrow
  
  use prelude.prelude.Opaque
  
  type t_NonNull'0  =
    { t_NonNull__pointer'0: opaque_ptr }
  
  type t_Unique'0  =
    { t_Unique__pointer'0: t_NonNull'0; t_Unique__qy95zmarker'0: () }
  
  type t_Cap'0  =
    { t_Cap__0'0: usize }
  
  type t_RawVec'0  =
    { t_RawVec__ptr'0: t_Unique'0; t_RawVec__cap'0: t_Cap'0; t_RawVec__alloc'0: () }
  
  type t_Vec'0  =
    { t_Vec__buf'0: t_RawVec'0; t_Vec__len'0: usize }
  
  type t_Memory'0  =
    { t_Memory__0'0: t_Vec'0 }
  
  use seq.Seq
  
  constant v_MAX'0 : usize = (18446744073709551615 : usize)
  
  use prelude.prelude.UIntSize
  
  use prelude.prelude.Int
  
  use seq.Seq
  
<<<<<<< HEAD
  function view'0 (self : t_Vec'0) : Seq.seq usize
=======
  axiom view'0_spec : forall self : Vec'0.t_Vec usize (Global'0.t_Global) . [%#svec18] Seq.length (view'0 self)
  <= UIntSize.to_int (v_MAX'0 : usize)
>>>>>>> 34cd6190
  
  axiom view'0_spec : forall self : t_Vec'0 . [%#svec17] Seq.length (view'0 self) <= UIntSize.to_int (v_MAX'0 : usize)
  
  predicate nonnull_ptr'0 [#"list_reversal_lasso.rs" 49 4 49 44] (self : t_Memory'0) (i : usize) =
    [%#slist_reversal_lasso8] Seq.length (view'0 self.t_Memory__0'0) <= UIntSize.to_int (v_MAX'0 : usize)
    /\ UIntSize.to_int i < Seq.length (view'0 self.t_Memory__0'0)
  
  use seq.Seq
  
  function index_logic'1 [@inline:trivial] (self : t_Vec'0) (ix : usize) : usize =
    [%#sops20] Seq.get (view'0 self) (UIntSize.to_int ix)
  
<<<<<<< HEAD
  function index_logic'0 [#"list_reversal_lasso.rs" 20 4 20 39] (self : t_Memory'0) (i : usize) : usize =
    [%#slist_reversal_lasso18] index_logic'1 self.t_Memory__0'0 i
  
  predicate mem_is_well_formed'0 [#"list_reversal_lasso.rs" 55 4 55 43] (self : t_Memory'0) =
    [%#slist_reversal_lasso9] forall i : usize . nonnull_ptr'0 self i
     -> index_logic'0 self i = v_NULL'0 \/ nonnull_ptr'0 self (index_logic'0 self i)
  
  use prelude.prelude.Snapshot
  
  let rec index'0 (self:t_Memory'0) (i:usize) (return'  (ret:usize))= {[@expl:precondition] [%#slist_reversal_lasso10] nonnull_ptr'0 self i}
    any [ return' (result:usize)-> {[%#slist_reversal_lasso11] result = index_logic'0 self i} (! return' {result}) ] 
  
  let rec index_mut'0 (self:borrowed (t_Memory'0)) (i:usize) (return'  (ret:borrowed usize))= {[@expl:precondition] [%#slist_reversal_lasso12] nonnull_ptr'0 self.current i}
    any
    [ return' (result:borrowed usize)-> {[%#slist_reversal_lasso16] forall j : usize . nonnull_ptr'0 self.current j
      /\ i <> j  -> index_logic'0 self.final j = index_logic'0 self.current j}
      {[%#slist_reversal_lasso15] Seq.length (view'0 (self.current).t_Memory__0'0)
      = Seq.length (view'0 (self.final).t_Memory__0'0)}
      {[%#slist_reversal_lasso14] result.final = index_logic'0 self.final i}
      {[%#slist_reversal_lasso13] result.current = index_logic'0 self.current i}
      (! return' {result}) ]
    
  
  predicate resolve'2 (self : borrowed usize) =
    [%#sresolve19] self.final = self.current
=======
  function index_logic'0 [#"list_reversal_lasso.rs" 20 4 20 39] (self : Memory'0.t_Memory) (i : usize) : usize =
    [%#slist_reversal_lasso17] index_logic'1 (T_list_reversal_lasso__Memory.t_Memory__0 self) i
  
  predicate nonnull_ptr'0 [#"list_reversal_lasso.rs" 49 4 49 44] (self : Memory'0.t_Memory) (i : usize) =
    [%#slist_reversal_lasso9] Seq.length (view'0 (T_list_reversal_lasso__Memory.t_Memory__0 self))
    <= UIntSize.to_int (v_MAX'0 : usize)
    /\ UIntSize.to_int i < Seq.length (view'0 (T_list_reversal_lasso__Memory.t_Memory__0 self))
  
  let rec index_mut'0 (self:borrowed (Memory'0.t_Memory)) (i:usize) (return'  (ret:borrowed usize))= {[@expl:index_mut requires] [%#slist_reversal_lasso12] nonnull_ptr'0 self.current i}
    any
    [ return' (result:borrowed usize)-> {[%#slist_reversal_lasso13] result.current = index_logic'0 self.current i}
      {[%#slist_reversal_lasso14] result.final = index_logic'0 self.final i}
      {[%#slist_reversal_lasso15] Seq.length (view'0 (T_list_reversal_lasso__Memory.t_Memory__0 self.current))
      = Seq.length (view'0 (T_list_reversal_lasso__Memory.t_Memory__0 self.final))}
      {[%#slist_reversal_lasso16] forall j : usize . nonnull_ptr'0 self.current j /\ i <> j
       -> index_logic'0 self.final j = index_logic'0 self.current j}
      (! return' {result}) ]
    
  
  let rec index'0 (self:Memory'0.t_Memory) (i:usize) (return'  (ret:usize))= {[@expl:index requires] [%#slist_reversal_lasso10] nonnull_ptr'0 self i}
    any [ return' (result:usize)-> {[%#slist_reversal_lasso11] result = index_logic'0 self i} (! return' {result}) ] 
>>>>>>> 34cd6190
  
  predicate resolve'0 (_1 : borrowed usize) =
    resolve'2 _1
  
<<<<<<< HEAD
  predicate resolve'3 (self : borrowed (t_Memory'0)) =
    [%#sresolve19] self.final = self.current
  
  predicate resolve'1 (_1 : borrowed (t_Memory'0)) =
    resolve'3 _1
  
  use prelude.prelude.Intrinsic
=======
  constant v_NULL'0 : usize = [%#slist_reversal_lasso8] (18446744073709551615 : usize)
  
  predicate mem_is_well_formed'0 [#"list_reversal_lasso.rs" 55 4 55 43] (self : Memory'0.t_Memory) =
    [%#slist_reversal_lasso7] forall i : usize . nonnull_ptr'0 self i
     -> index_logic'0 self i = v_NULL'0 \/ nonnull_ptr'0 self (index_logic'0 self i)
>>>>>>> 34cd6190
  
  use prelude.prelude.Snapshot
  
  meta "compute_max_steps" 1000000
  
<<<<<<< HEAD
  let rec list_reversal_safe'0 (self:borrowed (t_Memory'0)) (l:usize) (return'  (ret:usize))= {[%#slist_reversal_lasso6] l
    = v_NULL'0
    \/ nonnull_ptr'0 self.current l}
    {[%#slist_reversal_lasso5] mem_is_well_formed'0 self.current}
=======
  let rec list_reversal_safe (self:borrowed (Memory'0.t_Memory)) (l:usize) (return'  (ret:usize))= {[@expl:list_reversal_safe requires #0] [%#slist_reversal_lasso5] mem_is_well_formed'0 self.current}
    {[@expl:list_reversal_safe requires #1] [%#slist_reversal_lasso6] l = v_NULL'0 \/ nonnull_ptr'0 self.current l}
>>>>>>> 34cd6190
    (! bb0
    [ bb0 = s0
      [ s0 =  [ &r <- [%#slist_reversal_lasso0] (18446744073709551615 : usize) ] s1
      | s1 =  [ &old_1_0 <- Snapshot.new self ] s2
      | s2 = bb1 ]
      
    | bb1 = bb1
      [ bb1 = {[@expl:mut invariant] (Snapshot.inner old_1_0).final = self.final}
        {[@expl:loop invariant #0] [%#slist_reversal_lasso3] r = v_NULL'0 \/ nonnull_ptr'0 self.current r}
        {[@expl:loop invariant #1] [%#slist_reversal_lasso2] l = v_NULL'0 \/ nonnull_ptr'0 self.current l}
        {[@expl:loop invariant #2] [%#slist_reversal_lasso1] mem_is_well_formed'0 self.current}
        (! s0) [ s0 = bb2 ] 
        [ bb2 = s0
          [ s0 = UIntSize.ne {l} {[%#slist_reversal_lasso4] (18446744073709551615 : usize)}
              (fun (_ret':bool) ->  [ &_12 <- _ret' ] s1)
          | s1 = any [ br0 -> {_12 = false} (! bb6) | br1 -> {_12} (! bb3) ]  ]
          
        | bb3 = s0
          [ s0 =  [ &tmp <- l ] s1
          | s1 = index'0 {self.current} {l} (fun (_ret':usize) ->  [ &_16 <- _ret' ] s2)
          | s2 = bb4 ]
          
        | bb4 = s0
          [ s0 =  [ &l <- _16 ] s1
          | s1 = Borrow.borrow_mut <t_Memory'0> {self.current}
              (fun (_ret':borrowed (t_Memory'0)) ->
                 [ &_21 <- _ret' ] 
                 [ &self <- { self with current = _ret'.final } ] 
                s2)
          | s2 = index_mut'0 {_21} {tmp} (fun (_ret':borrowed usize) ->  [ &_20 <- _ret' ] s3)
          | s3 = bb5 ]
          
        | bb5 = s0
          [ s0 =  [ &_20 <- { _20 with current = r } ] s1
          | s1 = -{resolve'0 _20}- s2
          | s2 =  [ &r <- tmp ] s3
          | s3 = bb1 ]
           ]
         ]
      
    | bb6 = s0 [ s0 = -{resolve'1 self}- s1 | s1 =  [ &_0 <- r ] s2 | s2 = return' {_0} ]  ]
    )
    [ & _0 : usize = any_l ()
    | & self : borrowed (t_Memory'0) = self
    | & l : usize = l
    | & r : usize = any_l ()
    | & _12 : bool = any_l ()
    | & tmp : usize = any_l ()
    | & _16 : usize = any_l ()
    | & _20 : borrowed usize = any_l ()
    | & _21 : borrowed (t_Memory'0) = any_l ()
    | & old_1_0 : Snapshot.snap_ty (borrowed (t_Memory'0)) = any_l () ]
     [ return' (result:usize)-> (! return' {result}) ] 
end
module M_list_reversal_lasso__qyi2644757663130641572__list_reversal_list [#"list_reversal_lasso.rs" 99 4 99 82] (* Memory *)
  let%span slist_reversal_lasso0 = "list_reversal_lasso.rs" 100 20 100 24
  let%span slist_reversal_lasso1 = "list_reversal_lasso.rs" 101 20 101 35
  let%span slist_reversal_lasso2 = "list_reversal_lasso.rs" 105 20 105 76
  let%span slist_reversal_lasso3 = "list_reversal_lasso.rs" 104 20 104 59
  let%span slist_reversal_lasso4 = "list_reversal_lasso.rs" 103 20 103 44
  let%span slist_reversal_lasso5 = "list_reversal_lasso.rs" 107 19 107 23
  let%span slist_reversal_lasso6 = "list_reversal_lasso.rs" 109 16 109 36
  let%span slist_reversal_lasso7 = "list_reversal_lasso.rs" 97 15 97 31
  let%span slist_reversal_lasso8 = "list_reversal_lasso.rs" 98 14 98 47
  let%span slist_reversal_lasso9 = "list_reversal_lasso.rs" 13 0 13 15
  let%span slist_reversal_lasso10 = "list_reversal_lasso.rs" 83 12 85 98
  let%span slist_reversal_lasso11 = "list_reversal_lasso.rs" 36 15 36 34
  let%span slist_reversal_lasso12 = "list_reversal_lasso.rs" 37 14 37 47
  let%span slist_reversal_lasso13 = "list_reversal_lasso.rs" 38 14 38 47
  let%span slist_reversal_lasso14 = "list_reversal_lasso.rs" 39 14 39 47
  let%span slist_reversal_lasso15 = "list_reversal_lasso.rs" 40 14 40 111
  let%span smem16 = "../../../creusot-contracts/src/std/mem.rs" 8 22 8 34
  let%span smem17 = "../../../creusot-contracts/src/std/mem.rs" 9 22 9 37
  let%span slist_reversal_lasso18 = "list_reversal_lasso.rs" 93 12 93 53
  let%span slist_reversal_lasso19 = "list_reversal_lasso.rs" 50 20 50 70
  let%span slist_reversal_lasso20 = "list_reversal_lasso.rs" 21 8 21 31
  let%span svec21 = "../../../creusot-contracts/src/std/vec.rs" 18 14 18 41
  let%span sresolve22 = "../../../creusot-contracts/src/resolve.rs" 41 20 41 34
  let%span sops23 = "../../../creusot-contracts/src/logic/ops.rs" 31 8 31 32
  
  use prelude.prelude.UIntSize
  
  use prelude.prelude.Snapshot
  
  use prelude.prelude.Snapshot
  
  use prelude.prelude.Snapshot
  
  use prelude.prelude.Int
  
  use prelude.prelude.Snapshot
  
  use seq.Seq
  
  use prelude.prelude.Borrow
  
  constant v_NULL'0 : usize = [%#slist_reversal_lasso9] (18446744073709551615 : usize)
  
  use prelude.prelude.Opaque
  
  type t_NonNull'0  =
    { t_NonNull__pointer'0: opaque_ptr }
  
  type t_Unique'0  =
    { t_Unique__pointer'0: t_NonNull'0; t_Unique__qy95zmarker'0: () }
  
  type t_Cap'0  =
    { t_Cap__0'0: usize }
  
  type t_RawVec'0  =
    { t_RawVec__ptr'0: t_Unique'0; t_RawVec__cap'0: t_Cap'0; t_RawVec__alloc'0: () }
  
  type t_Vec'0  =
    { t_Vec__buf'0: t_RawVec'0; t_Vec__len'0: usize }
  
  type t_Memory'0  =
    { t_Memory__0'0: t_Vec'0 }
  
  use seq.Seq
  
  use seq.Seq
  
  constant v_MAX'0 : usize = (18446744073709551615 : usize)
  
  use prelude.prelude.UIntSize
  
  function view'0 (self : t_Vec'0) : Seq.seq usize
  
  axiom view'0_spec : forall self : t_Vec'0 . [%#svec21] Seq.length (view'0 self) <= UIntSize.to_int (v_MAX'0 : usize)
  
  predicate nonnull_ptr'0 [#"list_reversal_lasso.rs" 49 4 49 44] (self : t_Memory'0) (i : usize) =
    [%#slist_reversal_lasso19] Seq.length (view'0 self.t_Memory__0'0) <= UIntSize.to_int (v_MAX'0 : usize)
    /\ UIntSize.to_int i < Seq.length (view'0 self.t_Memory__0'0)
  
  function index_logic'1 [@inline:trivial] (self : t_Vec'0) (ix : usize) : usize =
    [%#sops23] Seq.get (view'0 self) (UIntSize.to_int ix)
  
  function index_logic'0 [#"list_reversal_lasso.rs" 20 4 20 39] (self : t_Memory'0) (i : usize) : usize =
    [%#slist_reversal_lasso20] index_logic'1 self.t_Memory__0'0 i
  
  predicate list_seg'0 [#"list_reversal_lasso.rs" 81 4 81 81] (self : t_Memory'0) (first : usize) (s : Seq.seq usize) (last : usize) (l : int) (h : int)
    
   =
    [%#slist_reversal_lasso10] first = (if h = l then last else Seq.get s l)
    /\ (forall i : int . l <= i /\ i < h
     -> nonnull_ptr'0 self (Seq.get s i)
    /\ index_logic'0 self (Seq.get s i) = (if i = h - 1 then last else Seq.get s (i + 1)))
    /\ (forall i : int, j : int . l <= i /\ i < h /\ l <= j /\ j < h /\ i <> j  -> Seq.get s i <> Seq.get s j)
  
  use seq.Reverse
  
  use prelude.prelude.Snapshot
  
  predicate inv'0 (_1 : borrowed usize)
  
  axiom inv_axiom'0 [@rewrite] : forall x : borrowed usize [inv'0 x] . inv'0 x = true
  
  predicate inv'1 (_1 : usize)
  
  axiom inv_axiom'1 [@rewrite] : forall x : usize [inv'1 x] . inv'1 x = true
  
  let rec index_mut'0 (self:borrowed (t_Memory'0)) (i:usize) (return'  (ret:borrowed usize))= {[@expl:precondition] [%#slist_reversal_lasso11] nonnull_ptr'0 self.current i}
    any
    [ return' (result:borrowed usize)-> {[%#slist_reversal_lasso15] forall j : usize . nonnull_ptr'0 self.current j
      /\ i <> j  -> index_logic'0 self.final j = index_logic'0 self.current j}
      {[%#slist_reversal_lasso14] Seq.length (view'0 (self.current).t_Memory__0'0)
      = Seq.length (view'0 (self.final).t_Memory__0'0)}
      {[%#slist_reversal_lasso13] result.final = index_logic'0 self.final i}
      {[%#slist_reversal_lasso12] result.current = index_logic'0 self.current i}
      (! return' {result}) ]
    
  
  let rec replace'0 (dest:borrowed usize) (src:usize) (return'  (ret:usize))= {[@expl:replace 'dest' type invariant] inv'0 dest}
    {[@expl:replace 'src' type invariant] inv'1 src}
    any
    [ return' (result:usize)-> {inv'1 result}
      {[%#smem16] dest.final = src}
      {[%#smem17] result = dest.current}
      (! return' {result}) ]
    
  
<<<<<<< HEAD
  predicate resolve'2 (self : borrowed usize) =
    [%#sresolve22] self.final = self.current
=======
  let rec index_mut'0 (self:borrowed (Memory'0.t_Memory)) (i:usize) (return'  (ret:borrowed usize))= {[@expl:index_mut requires] [%#slist_reversal_lasso11] nonnull_ptr'0 self.current i}
    any
    [ return' (result:borrowed usize)-> {[%#slist_reversal_lasso12] result.current = index_logic'0 self.current i}
      {[%#slist_reversal_lasso13] result.final = index_logic'0 self.final i}
      {[%#slist_reversal_lasso14] Seq.length (view'0 (T_list_reversal_lasso__Memory.t_Memory__0 self.current))
      = Seq.length (view'0 (T_list_reversal_lasso__Memory.t_Memory__0 self.final))}
      {[%#slist_reversal_lasso15] forall j : usize . nonnull_ptr'0 self.current j /\ i <> j
       -> index_logic'0 self.final j = index_logic'0 self.current j}
      (! return' {result}) ]
    
>>>>>>> 34cd6190
  
  predicate resolve'0 (_1 : borrowed usize) =
    resolve'2 _1
  
<<<<<<< HEAD
  predicate resolve'3 (self : borrowed (t_Memory'0)) =
    [%#sresolve22] self.final = self.current
  
  predicate resolve'1 (_1 : borrowed (t_Memory'0)) =
    resolve'3 _1
  
  use prelude.prelude.Intrinsic
=======
  use prelude.prelude.Snapshot
>>>>>>> 34cd6190
  
  use seq.Reverse
  
  use prelude.prelude.Snapshot
  
  use prelude.prelude.Snapshot
  
  use prelude.prelude.Snapshot
  
  predicate list'0 [#"list_reversal_lasso.rs" 91 4 91 54] (self : t_Memory'0) (first : usize) (s : Seq.seq usize) =
    [%#slist_reversal_lasso18] list_seg'0 self first s v_NULL'0 0 (Seq.length s)
  
  meta "compute_max_steps" 1000000
  
<<<<<<< HEAD
  let rec list_reversal_list'0 (self:borrowed (t_Memory'0)) (l:usize) (s:Snapshot.snap_ty (Seq.seq usize)) (return'  (ret:usize))= {[%#slist_reversal_lasso7] list'0 self.current l (Snapshot.inner s)}
=======
  let rec list_reversal_list (self:borrowed (Memory'0.t_Memory)) (l:usize) (s:Snapshot.snap_ty (Seq.seq usize)) (return'  (ret:usize))= {[@expl:list_reversal_list requires] [%#slist_reversal_lasso7] list'0 self.current l (Snapshot.inner s)}
>>>>>>> 34cd6190
    (! bb0
    [ bb0 = s0
      [ s0 =  [ &r <- [%#slist_reversal_lasso0] (18446744073709551615 : usize) ] s1
      | s1 =  [ &n <- [%#slist_reversal_lasso1] Snapshot.new 0 ] s2
      | s2 = bb1 ]
      
    | bb1 = s0 [ s0 =  [ &old_2_0 <- Snapshot.new self ] s1 | s1 = bb2 ] 
    | bb2 = bb2
      [ bb2 = {[@expl:mut invariant] (Snapshot.inner old_2_0).final = self.final}
        {[@expl:loop invariant #0] [%#slist_reversal_lasso4] 0 <= Snapshot.inner n
        /\ Snapshot.inner n <= Seq.length (Snapshot.inner s)}
        {[@expl:loop invariant #1] [%#slist_reversal_lasso3] list_seg'0 self.current l (Snapshot.inner s) v_NULL'0 (Snapshot.inner n) (Seq.length (Snapshot.inner s))}
        {[@expl:loop invariant #2] [%#slist_reversal_lasso2] list_seg'0 self.current r (Reverse.reverse (Snapshot.inner s)) v_NULL'0 (Seq.length (Snapshot.inner s)
        - Snapshot.inner n) (Seq.length (Snapshot.inner s))}
        (! s0) [ s0 = bb3 ] 
        [ bb3 = s0
          [ s0 = UIntSize.ne {l} {[%#slist_reversal_lasso5] (18446744073709551615 : usize)}
              (fun (_ret':bool) ->  [ &_15 <- _ret' ] s1)
          | s1 = any [ br0 -> {_15 = false} (! bb9) | br1 -> {_15} (! bb4) ]  ]
          
        | bb4 = s0
          [ s0 = Borrow.borrow_mut <t_Memory'0> {self.current}
              (fun (_ret':borrowed (t_Memory'0)) ->
                 [ &_21 <- _ret' ] 
                 [ &self <- { self with current = _ret'.final } ] 
                s1)
          | s1 = index_mut'0 {_21} {l} (fun (_ret':borrowed usize) ->  [ &_20 <- _ret' ] s2)
          | s2 = bb5 ]
          
        | bb5 = s0
          [ s0 = Borrow.borrow_final <usize> {_20.current} {Borrow.get_id _20}
              (fun (_ret':borrowed usize) ->  [ &_19 <- _ret' ]  [ &_20 <- { _20 with current = _ret'.final } ] s1)
          | s1 = Borrow.borrow_final <usize> {_19.current} {Borrow.get_id _19}
              (fun (_ret':borrowed usize) ->  [ &_18 <- _ret' ]  [ &_19 <- { _19 with current = _ret'.final } ] s2)
          | s2 = Borrow.borrow_mut <usize> {r}
              (fun (_ret':borrowed usize) ->  [ &_25 <- _ret' ]  [ &r <- _ret'.final ] s3)
          | s3 = Borrow.borrow_final <usize> {_25.current} {Borrow.get_id _25}
              (fun (_ret':borrowed usize) ->  [ &_24 <- _ret' ]  [ &_25 <- { _25 with current = _ret'.final } ] s4)
          | s4 = replace'0 {_24} {l} (fun (_ret':usize) ->  [ &_23 <- _ret' ] s5)
          | s5 = bb6 ]
          
        | bb6 = s0
          [ s0 = -{resolve'0 _25}- s1
          | s1 = replace'0 {_18} {_23} (fun (_ret':usize) ->  [ &_17 <- _ret' ] s2)
          | s2 = bb7 ]
          
        | bb7 = s0
          [ s0 = -{resolve'0 _20}- s1
          | s1 = -{resolve'0 _19}- s2
          | s2 =  [ &l <- _17 ] s3
          | s3 =  [ &_27 <- [%#slist_reversal_lasso6] Snapshot.new (Snapshot.inner n + 1) ] s4
          | s4 = bb8 ]
          
        | bb8 = s0 [ s0 =  [ &n <- _27 ] s1 | s1 = bb2 ]  ]
         ]
      
    | bb9 = s0 [ s0 = -{resolve'1 self}- s1 | s1 =  [ &_0 <- r ] s2 | s2 = return' {_0} ]  ]
    )
    [ & _0 : usize = any_l ()
    | & self : borrowed (t_Memory'0) = self
    | & l : usize = l
    | & s : Snapshot.snap_ty (Seq.seq usize) = s
    | & r : usize = any_l ()
    | & n : Snapshot.snap_ty int = any_l ()
    | & _15 : bool = any_l ()
    | & _17 : usize = any_l ()
    | & _18 : borrowed usize = any_l ()
    | & _19 : borrowed usize = any_l ()
    | & _20 : borrowed usize = any_l ()
    | & _21 : borrowed (t_Memory'0) = any_l ()
    | & _23 : usize = any_l ()
    | & _24 : borrowed usize = any_l ()
    | & _25 : borrowed usize = any_l ()
    | & _27 : Snapshot.snap_ty int = any_l ()
    | & old_2_0 : Snapshot.snap_ty (borrowed (t_Memory'0)) = any_l () ]
    
    [ return' (result:usize)-> {[@expl:list_reversal_list ensures] [%#slist_reversal_lasso8] list'0 self.final result (Reverse.reverse (Snapshot.inner s))}
      (! return' {result}) ]
    
end
module M_list_reversal_lasso__qyi2644757663130641572__list_reversal_loop [#"list_reversal_lasso.rs" 125 4 125 82] (* Memory *)
  let%span slist_reversal_lasso0 = "list_reversal_lasso.rs" 126 20 126 24
  let%span slist_reversal_lasso1 = "list_reversal_lasso.rs" 127 20 127 35
  let%span slist_reversal_lasso2 = "list_reversal_lasso.rs" 135 20 135 94
  let%span slist_reversal_lasso3 = "list_reversal_lasso.rs" 134 20 134 77
  let%span slist_reversal_lasso4 = "list_reversal_lasso.rs" 130 20 133 72
  let%span slist_reversal_lasso5 = "list_reversal_lasso.rs" 129 20 129 48
  let%span slist_reversal_lasso6 = "list_reversal_lasso.rs" 137 19 137 23
  let%span slist_reversal_lasso7 = "list_reversal_lasso.rs" 138 28 138 75
  let%span slist_reversal_lasso8 = "list_reversal_lasso.rs" 140 16 140 36
  let%span slist_reversal_lasso9 = "list_reversal_lasso.rs" 143 24 145 52
  let%span slist_reversal_lasso10 = "list_reversal_lasso.rs" 122 15 122 26
  let%span slist_reversal_lasso11 = "list_reversal_lasso.rs" 123 15 123 32
  let%span slist_reversal_lasso12 = "list_reversal_lasso.rs" 124 14 124 89
  let%span slist_reversal_lasso13 = "list_reversal_lasso.rs" 13 0 13 15
  let%span slist_reversal_lasso14 = "list_reversal_lasso.rs" 83 12 85 98
  let%span sops15 = "../../../creusot-contracts/src/logic/ops.rs" 86 8 86 33
  let%span slist_reversal_lasso16 = "list_reversal_lasso.rs" 50 20 50 70
  let%span slist_reversal_lasso17 = "list_reversal_lasso.rs" 21 8 21 31
  let%span slist_reversal_lasso18 = "list_reversal_lasso.rs" 36 15 36 34
  let%span slist_reversal_lasso19 = "list_reversal_lasso.rs" 37 14 37 47
  let%span slist_reversal_lasso20 = "list_reversal_lasso.rs" 38 14 38 47
  let%span slist_reversal_lasso21 = "list_reversal_lasso.rs" 39 14 39 47
  let%span slist_reversal_lasso22 = "list_reversal_lasso.rs" 40 14 40 111
  let%span smem23 = "../../../creusot-contracts/src/std/mem.rs" 8 22 8 34
  let%span smem24 = "../../../creusot-contracts/src/std/mem.rs" 9 22 9 37
  let%span sseq25 = "../../../creusot-contracts/src/logic/seq.rs" 143 8 143 27
  let%span slist_reversal_lasso26 = "list_reversal_lasso.rs" 118 12 118 53
  let%span svec27 = "../../../creusot-contracts/src/std/vec.rs" 18 14 18 41
  let%span sops28 = "../../../creusot-contracts/src/logic/ops.rs" 31 8 31 32
  let%span sresolve29 = "../../../creusot-contracts/src/resolve.rs" 41 20 41 34
  
  use prelude.prelude.UIntSize
  
  use prelude.prelude.Snapshot
  
  use prelude.prelude.Snapshot
  
  use prelude.prelude.Snapshot
  
  use prelude.prelude.Int
  
  use prelude.prelude.Snapshot
  
  use seq.Seq
  
  constant v_NULL'0 : usize = [%#slist_reversal_lasso13] (18446744073709551615 : usize)
  
  use seq.Seq
  
  use prelude.prelude.Snapshot
  
  use seq.Seq
  
  function index_logic'0 [@inline:trivial] (self : Snapshot.snap_ty (Seq.seq usize)) (ix : int) : usize =
    [%#sops14] Seq.get (Snapshot.inner self) ix
  
  use prelude.prelude.Borrow
  
  use prelude.prelude.Opaque
  
  type t_NonNull'0  =
    { t_NonNull__pointer'0: opaque_ptr }
  
  type t_Unique'0  =
    { t_Unique__pointer'0: t_NonNull'0; t_Unique__qy95zmarker'0: () }
  
  type t_Cap'0  =
    { t_Cap__0'0: usize }
  
  type t_RawVec'0  =
    { t_RawVec__ptr'0: t_Unique'0; t_RawVec__cap'0: t_Cap'0; t_RawVec__alloc'0: () }
  
  type t_Vec'0  =
    { t_Vec__buf'0: t_RawVec'0; t_Vec__len'0: usize }
  
  type t_Memory'0  =
    { t_Memory__0'0: t_Vec'0 }
  
  constant v_MAX'0 : usize = (18446744073709551615 : usize)
  
  use prelude.prelude.UIntSize
  
  function view'0 (self : t_Vec'0) : Seq.seq usize
  
  axiom view'0_spec : forall self : t_Vec'0 . [%#svec27] Seq.length (view'0 self) <= UIntSize.to_int (v_MAX'0 : usize)
  
  predicate nonnull_ptr'0 [#"list_reversal_lasso.rs" 49 4 49 44] (self : t_Memory'0) (i : usize) =
    [%#slist_reversal_lasso15] Seq.length (view'0 self.t_Memory__0'0) <= UIntSize.to_int (v_MAX'0 : usize)
    /\ UIntSize.to_int i < Seq.length (view'0 self.t_Memory__0'0)
  
<<<<<<< HEAD
  function index_logic'2 [@inline:trivial] (self : t_Vec'0) (ix : usize) : usize =
    [%#sops28] Seq.get (view'0 self) (UIntSize.to_int ix)
  
  function index_logic'1 [#"list_reversal_lasso.rs" 20 4 20 39] (self : t_Memory'0) (i : usize) : usize =
    [%#slist_reversal_lasso16] index_logic'2 self.t_Memory__0'0 i
  
  use seq.Reverse
=======
  function index_logic'1 [#"list_reversal_lasso.rs" 20 4 20 39] (self : Memory'0.t_Memory) (i : usize) : usize =
    [%#slist_reversal_lasso17] index_logic'2 (T_list_reversal_lasso__Memory.t_Memory__0 self) i
  
  predicate nonnull_ptr'0 [#"list_reversal_lasso.rs" 49 4 49 44] (self : Memory'0.t_Memory) (i : usize) =
    [%#slist_reversal_lasso16] Seq.length (view'0 (T_list_reversal_lasso__Memory.t_Memory__0 self))
    <= UIntSize.to_int (v_MAX'0 : usize)
    /\ UIntSize.to_int i < Seq.length (view'0 (T_list_reversal_lasso__Memory.t_Memory__0 self))
>>>>>>> 34cd6190
  
  predicate list_seg'0 [#"list_reversal_lasso.rs" 81 4 81 81] (self : t_Memory'0) (first : usize) (s : Seq.seq usize) (last : usize) (l : int) (h : int)
    
   =
    [%#slist_reversal_lasso14] first = (if h = l then last else Seq.get s l)
    /\ (forall i : int . l <= i /\ i < h
     -> nonnull_ptr'0 self (Seq.get s i)
    /\ index_logic'1 self (Seq.get s i) = (if i = h - 1 then last else Seq.get s (i + 1)))
    /\ (forall i : int, j : int . l <= i /\ i < h /\ l <= j /\ j < h /\ i <> j  -> Seq.get s i <> Seq.get s j)
  
  use prelude.prelude.Snapshot
  
  predicate inv'0 (_1 : borrowed usize)
  
  axiom inv_axiom'0 [@rewrite] : forall x : borrowed usize [inv'0 x] . inv'0 x = true
  
  predicate inv'1 (_1 : usize)
  
  axiom inv_axiom'1 [@rewrite] : forall x : usize [inv'1 x] . inv'1 x = true
  
  let rec index_mut'0 (self:borrowed (t_Memory'0)) (i:usize) (return'  (ret:borrowed usize))= {[@expl:precondition] [%#slist_reversal_lasso18] nonnull_ptr'0 self.current i}
    any
    [ return' (result:borrowed usize)-> {[%#slist_reversal_lasso22] forall j : usize . nonnull_ptr'0 self.current j
      /\ i <> j  -> index_logic'1 self.final j = index_logic'1 self.current j}
      {[%#slist_reversal_lasso21] Seq.length (view'0 (self.current).t_Memory__0'0)
      = Seq.length (view'0 (self.final).t_Memory__0'0)}
      {[%#slist_reversal_lasso20] result.final = index_logic'1 self.final i}
      {[%#slist_reversal_lasso19] result.current = index_logic'1 self.current i}
      (! return' {result}) ]
    
  
  let rec replace'0 (dest:borrowed usize) (src:usize) (return'  (ret:usize))= {[@expl:replace 'dest' type invariant] inv'0 dest}
    {[@expl:replace 'src' type invariant] inv'1 src}
    any
    [ return' (result:usize)-> {inv'1 result}
      {[%#smem23] dest.final = src}
      {[%#smem24] result = dest.current}
      (! return' {result}) ]
    
  
<<<<<<< HEAD
  predicate resolve'2 (self : borrowed usize) =
    [%#sresolve29] self.final = self.current
=======
  let rec index_mut'0 (self:borrowed (Memory'0.t_Memory)) (i:usize) (return'  (ret:borrowed usize))= {[@expl:index_mut requires] [%#slist_reversal_lasso18] nonnull_ptr'0 self.current i}
    any
    [ return' (result:borrowed usize)-> {[%#slist_reversal_lasso19] result.current = index_logic'1 self.current i}
      {[%#slist_reversal_lasso20] result.final = index_logic'1 self.final i}
      {[%#slist_reversal_lasso21] Seq.length (view'0 (T_list_reversal_lasso__Memory.t_Memory__0 self.current))
      = Seq.length (view'0 (T_list_reversal_lasso__Memory.t_Memory__0 self.final))}
      {[%#slist_reversal_lasso22] forall j : usize . nonnull_ptr'0 self.current j /\ i <> j
       -> index_logic'1 self.final j = index_logic'1 self.current j}
      (! return' {result}) ]
    
>>>>>>> 34cd6190
  
  predicate resolve'0 (_1 : borrowed usize) =
    resolve'2 _1
  
<<<<<<< HEAD
  predicate resolve'3 (self : borrowed (t_Memory'0)) =
    [%#sresolve29] self.final = self.current
  
  predicate resolve'1 (_1 : borrowed (t_Memory'0)) =
    resolve'3 _1
  
  use seq.Seq
=======
  use prelude.prelude.Snapshot
  
  function index_logic'0 [@inline:trivial] (self : Snapshot.snap_ty (Seq.seq usize)) (ix : int) : usize =
    [%#sops15] Seq.get (Snapshot.inner self) ix
>>>>>>> 34cd6190
  
  use seq.Seq
  
<<<<<<< HEAD
  function push_front'0 [@inline:trivial] (self : Seq.seq usize) (x : usize) : Seq.seq usize =
    [%#sseq25] Seq.cons x self
  
  use prelude.prelude.Intrinsic
=======
  use seq.Reverse
  
  use prelude.prelude.Snapshot
>>>>>>> 34cd6190
  
  use prelude.prelude.Snapshot
  
  use prelude.prelude.Snapshot
  
  predicate loopqy95z'0 [#"list_reversal_lasso.rs" 116 4 116 55] (self : t_Memory'0) (first : usize) (s : Seq.seq usize)
   =
    [%#slist_reversal_lasso26] list_seg'0 self first s (Seq.get s 0) 0 (Seq.length s)
  
  meta "compute_max_steps" 1000000
  
<<<<<<< HEAD
  let rec list_reversal_loop'0 (self:borrowed (t_Memory'0)) (l:usize) (s:Snapshot.snap_ty (Seq.seq usize)) (return'  (ret:usize))= {[%#slist_reversal_lasso11] loopqy95z'0 self.current l (Snapshot.inner s)}
    {[%#slist_reversal_lasso10] Seq.length (Snapshot.inner s) > 0}
=======
  let rec list_reversal_loop (self:borrowed (Memory'0.t_Memory)) (l:usize) (s:Snapshot.snap_ty (Seq.seq usize)) (return'  (ret:usize))= {[@expl:list_reversal_loop requires #0] [%#slist_reversal_lasso10] Seq.length (Snapshot.inner s)
    > 0}
    {[@expl:list_reversal_loop requires #1] [%#slist_reversal_lasso11] loop_'0 self.current l (Snapshot.inner s)}
>>>>>>> 34cd6190
    (! bb0
    [ bb0 = s0
      [ s0 =  [ &r <- [%#slist_reversal_lasso0] (18446744073709551615 : usize) ] s1
      | s1 =  [ &n <- [%#slist_reversal_lasso1] Snapshot.new 0 ] s2
      | s2 = bb1 ]
      
    | bb1 = s0 [ s0 =  [ &old_2_0 <- Snapshot.new self ] s1 | s1 = bb2 ] 
    | bb2 = bb2
      [ bb2 = {[@expl:mut invariant] (Snapshot.inner old_2_0).final = self.final}
        {[@expl:loop invariant #0] [%#slist_reversal_lasso5] 0 <= Snapshot.inner n
        /\ Snapshot.inner n <= Seq.length (Snapshot.inner s) + 1}
        {[@expl:loop invariant #1] [%#slist_reversal_lasso4] Snapshot.inner n = Seq.length (Snapshot.inner s) + 1
         -> l = v_NULL'0
        /\ r = index_logic'0 s 0
        /\ nonnull_ptr'0 self.current r
        /\ index_logic'1 self.current r = index_logic'0 s (Seq.length (Snapshot.inner s) - 1)
        /\ list_seg'0 self.current (index_logic'0 s (Seq.length (Snapshot.inner s)
        - 1)) (Reverse.reverse (Snapshot.inner s)) (index_logic'0 s 0) 0 (Seq.length (Snapshot.inner s) - 1)}
        {[@expl:loop invariant #2] [%#slist_reversal_lasso3] Snapshot.inner n <= Seq.length (Snapshot.inner s)
         -> list_seg'0 self.current l (Snapshot.inner s) (index_logic'0 s 0) (Snapshot.inner n) (Seq.length (Snapshot.inner s))}
        {[@expl:loop invariant #3] [%#slist_reversal_lasso2] Snapshot.inner n <= Seq.length (Snapshot.inner s)
         -> list_seg'0 self.current r (Reverse.reverse (Snapshot.inner s)) v_NULL'0 (Seq.length (Snapshot.inner s)
        - Snapshot.inner n) (Seq.length (Snapshot.inner s))}
        (! s0) [ s0 = bb3 ] 
        [ bb3 = s0
          [ s0 = UIntSize.ne {l} {[%#slist_reversal_lasso6] (18446744073709551615 : usize)}
              (fun (_ret':bool) ->  [ &_17 <- _ret' ] s1)
          | s1 = any [ br0 -> {_17 = false} (! bb9) | br1 -> {_17} (! bb4) ]  ]
          
        | bb4 = s0
          [ s0 = {[@expl:assertion] [%#slist_reversal_lasso7] Snapshot.inner n = Seq.length (Snapshot.inner s)
             -> l = Seq.get (Reverse.reverse (Snapshot.inner s)) (Seq.length (Snapshot.inner s) - 1)}
            s1
          | s1 = Borrow.borrow_mut <t_Memory'0> {self.current}
              (fun (_ret':borrowed (t_Memory'0)) ->
                 [ &_25 <- _ret' ] 
                 [ &self <- { self with current = _ret'.final } ] 
                s2)
          | s2 = index_mut'0 {_25} {l} (fun (_ret':borrowed usize) ->  [ &_24 <- _ret' ] s3)
          | s3 = bb5 ]
          
        | bb5 = s0
          [ s0 = Borrow.borrow_final <usize> {_24.current} {Borrow.get_id _24}
              (fun (_ret':borrowed usize) ->  [ &_23 <- _ret' ]  [ &_24 <- { _24 with current = _ret'.final } ] s1)
          | s1 = Borrow.borrow_final <usize> {_23.current} {Borrow.get_id _23}
              (fun (_ret':borrowed usize) ->  [ &_22 <- _ret' ]  [ &_23 <- { _23 with current = _ret'.final } ] s2)
          | s2 = Borrow.borrow_mut <usize> {r}
              (fun (_ret':borrowed usize) ->  [ &_29 <- _ret' ]  [ &r <- _ret'.final ] s3)
          | s3 = Borrow.borrow_final <usize> {_29.current} {Borrow.get_id _29}
              (fun (_ret':borrowed usize) ->  [ &_28 <- _ret' ]  [ &_29 <- { _29 with current = _ret'.final } ] s4)
          | s4 = replace'0 {_28} {l} (fun (_ret':usize) ->  [ &_27 <- _ret' ] s5)
          | s5 = bb6 ]
          
        | bb6 = s0
          [ s0 = -{resolve'0 _29}- s1
          | s1 = replace'0 {_22} {_27} (fun (_ret':usize) ->  [ &_21 <- _ret' ] s2)
          | s2 = bb7 ]
          
        | bb7 = s0
          [ s0 = -{resolve'0 _24}- s1
          | s1 = -{resolve'0 _23}- s2
          | s2 =  [ &l <- _21 ] s3
          | s3 =  [ &_31 <- [%#slist_reversal_lasso8] Snapshot.new (Snapshot.inner n + 1) ] s4
          | s4 = bb8 ]
          
        | bb8 = s0 [ s0 =  [ &n <- _31 ] s1 | s1 = bb2 ]  ]
         ]
      
    | bb9 = s0
      [ s0 = -{resolve'1 self}- s1
      | s1 = {[@expl:assertion] [%#slist_reversal_lasso9] forall i : int . 0 <= i /\ i < Seq.length (Snapshot.inner s)
         -> Seq.get (push_front'0 (Reverse.reverse (Seq.([..]) (Snapshot.inner s) 1 (Seq.length (Snapshot.inner s)))) (index_logic'0 s 0)) i
        = (if i = 0 then index_logic'0 s 0 else Seq.get (Reverse.reverse (Snapshot.inner s)) (i - 1))}
        s2
      | s2 =  [ &_0 <- r ] s3
      | s3 = return' {_0} ]
       ]
    )
    [ & _0 : usize = any_l ()
    | & self : borrowed (t_Memory'0) = self
    | & l : usize = l
    | & s : Snapshot.snap_ty (Seq.seq usize) = s
    | & r : usize = any_l ()
    | & n : Snapshot.snap_ty int = any_l ()
    | & _17 : bool = any_l ()
    | & _21 : usize = any_l ()
    | & _22 : borrowed usize = any_l ()
    | & _23 : borrowed usize = any_l ()
    | & _24 : borrowed usize = any_l ()
    | & _25 : borrowed (t_Memory'0) = any_l ()
    | & _27 : usize = any_l ()
    | & _28 : borrowed usize = any_l ()
    | & _29 : borrowed usize = any_l ()
    | & _31 : Snapshot.snap_ty int = any_l ()
    | & old_2_0 : Snapshot.snap_ty (borrowed (t_Memory'0)) = any_l () ]
    
<<<<<<< HEAD
    [ return' (result:usize)-> {[@expl:postcondition] [%#slist_reversal_lasso12] loopqy95z'0 self.final result (push_front'0 (Reverse.reverse (Seq.([..]) (Snapshot.inner s) 1 (Seq.length (Snapshot.inner s)))) (index_logic'0 s 0))}
=======
    [ return' (result:usize)-> {[@expl:list_reversal_loop ensures] [%#slist_reversal_lasso12] loop_'0 self.final result (push_front'0 (Reverse.reverse (Seq.([..]) (Snapshot.inner s) 1 (Seq.length (Snapshot.inner s)))) (index_logic'0 s 0))}
>>>>>>> 34cd6190
      (! return' {result}) ]
    
end
module M_list_reversal_lasso__qyi2644757663130641572__list_reversal_lasso [#"list_reversal_lasso.rs" 163 4 168 12] (* Memory *)
  let%span slist_reversal_lasso0 = "list_reversal_lasso.rs" 169 20 169 24
  let%span slist_reversal_lasso1 = "list_reversal_lasso.rs" 170 20 170 35
  let%span slist_reversal_lasso2 = "list_reversal_lasso.rs" 172 8 172 60
  let%span slist_reversal_lasso3 = "list_reversal_lasso.rs" 179 20 182 74
  let%span slist_reversal_lasso4 = "list_reversal_lasso.rs" 172 20 172 58
  let%span slist_reversal_lasso5 = "list_reversal_lasso.rs" 190 19 190 23
  let%span slist_reversal_lasso6 = "list_reversal_lasso.rs" 192 16 192 36
  let%span slist_reversal_lasso7 = "list_reversal_lasso.rs" 161 15 161 38
  let%span slist_reversal_lasso8 = "list_reversal_lasso.rs" 162 14 162 54
  let%span sops9 = "../../../creusot-contracts/src/logic/ops.rs" 86 8 86 33
  let%span slist_reversal_lasso10 = "list_reversal_lasso.rs" 13 0 13 15
  let%span slist_reversal_lasso11 = "list_reversal_lasso.rs" 83 12 85 98
  let%span slist_reversal_lasso12 = "list_reversal_lasso.rs" 36 15 36 34
  let%span slist_reversal_lasso13 = "list_reversal_lasso.rs" 37 14 37 47
  let%span slist_reversal_lasso14 = "list_reversal_lasso.rs" 38 14 38 47
  let%span slist_reversal_lasso15 = "list_reversal_lasso.rs" 39 14 39 47
  let%span slist_reversal_lasso16 = "list_reversal_lasso.rs" 40 14 40 111
  let%span smem17 = "../../../creusot-contracts/src/std/mem.rs" 8 22 8 34
  let%span smem18 = "../../../creusot-contracts/src/std/mem.rs" 9 22 9 37
  let%span slist_reversal_lasso19 = "list_reversal_lasso.rs" 152 8 158 9
  let%span slist_reversal_lasso20 = "list_reversal_lasso.rs" 50 20 50 70
  let%span slist_reversal_lasso21 = "list_reversal_lasso.rs" 21 8 21 31
  let%span svec22 = "../../../creusot-contracts/src/std/vec.rs" 18 14 18 41
  let%span sresolve23 = "../../../creusot-contracts/src/resolve.rs" 41 20 41 34
  let%span sops24 = "../../../creusot-contracts/src/logic/ops.rs" 31 8 31 32
  
  use prelude.prelude.UIntSize
  
  use prelude.prelude.Snapshot
  
  use prelude.prelude.Snapshot
  
  use prelude.prelude.Snapshot
  
  use prelude.prelude.Int
  
  use prelude.prelude.Snapshot
  
  use seq.Seq
  
  use seq.Seq
  
  use prelude.prelude.Snapshot
  
  use seq.Seq
  
  function index_logic'0 [@inline:trivial] (self : Snapshot.snap_ty (Seq.seq usize)) (ix : int) : usize =
    [%#sops9] Seq.get (Snapshot.inner self) ix
  
  use prelude.prelude.Borrow
  
  use prelude.prelude.Opaque
  
  type t_NonNull'0  =
    { t_NonNull__pointer'0: opaque_ptr }
  
  type t_Unique'0  =
    { t_Unique__pointer'0: t_NonNull'0; t_Unique__qy95zmarker'0: () }
  
  type t_Cap'0  =
    { t_Cap__0'0: usize }
  
  type t_RawVec'0  =
    { t_RawVec__ptr'0: t_Unique'0; t_RawVec__cap'0: t_Cap'0; t_RawVec__alloc'0: () }
  
  type t_Vec'0  =
    { t_Vec__buf'0: t_RawVec'0; t_Vec__len'0: usize }
  
  type t_Memory'0  =
    { t_Memory__0'0: t_Vec'0 }
  
  constant v_MAX'0 : usize = (18446744073709551615 : usize)
  
  use prelude.prelude.UIntSize
  
  function view'0 (self : t_Vec'0) : Seq.seq usize
  
  axiom view'0_spec : forall self : t_Vec'0 . [%#svec22] Seq.length (view'0 self) <= UIntSize.to_int (v_MAX'0 : usize)
  
  predicate nonnull_ptr'0 [#"list_reversal_lasso.rs" 49 4 49 44] (self : t_Memory'0) (i : usize) =
    [%#slist_reversal_lasso20] Seq.length (view'0 self.t_Memory__0'0) <= UIntSize.to_int (v_MAX'0 : usize)
    /\ UIntSize.to_int i < Seq.length (view'0 self.t_Memory__0'0)
  
  function index_logic'2 [@inline:trivial] (self : t_Vec'0) (ix : usize) : usize =
    [%#sops24] Seq.get (view'0 self) (UIntSize.to_int ix)
  
  function index_logic'1 [#"list_reversal_lasso.rs" 20 4 20 39] (self : t_Memory'0) (i : usize) : usize =
    [%#slist_reversal_lasso21] index_logic'2 self.t_Memory__0'0 i
  
  predicate list_seg'0 [#"list_reversal_lasso.rs" 81 4 81 81] (self : t_Memory'0) (first : usize) (s : Seq.seq usize) (last : usize) (l : int) (h : int)
    
   =
    [%#slist_reversal_lasso11] first = (if h = l then last else Seq.get s l)
    /\ (forall i : int . l <= i /\ i < h
     -> nonnull_ptr'0 self (Seq.get s i)
    /\ index_logic'1 self (Seq.get s i) = (if i = h - 1 then last else Seq.get s (i + 1)))
    /\ (forall i : int, j : int . l <= i /\ i < h /\ l <= j /\ j < h /\ i <> j  -> Seq.get s i <> Seq.get s j)
  
  use seq.Reverse
  
  constant v_NULL'0 : usize = [%#slist_reversal_lasso11] (18446744073709551615 : usize)
  
  use prelude.prelude.Snapshot
  
  predicate inv'0 (_1 : borrowed usize)
  
  axiom inv_axiom'0 [@rewrite] : forall x : borrowed usize [inv'0 x] . inv'0 x = true
  
  predicate inv'1 (_1 : usize)
  
  axiom inv_axiom'1 [@rewrite] : forall x : usize [inv'1 x] . inv'1 x = true
  
  let rec index_mut'0 (self:borrowed (t_Memory'0)) (i:usize) (return'  (ret:borrowed usize))= {[@expl:precondition] [%#slist_reversal_lasso12] nonnull_ptr'0 self.current i}
    any
    [ return' (result:borrowed usize)-> {[%#slist_reversal_lasso16] forall j : usize . nonnull_ptr'0 self.current j
      /\ i <> j  -> index_logic'1 self.final j = index_logic'1 self.current j}
      {[%#slist_reversal_lasso15] Seq.length (view'0 (self.current).t_Memory__0'0)
      = Seq.length (view'0 (self.final).t_Memory__0'0)}
      {[%#slist_reversal_lasso14] result.final = index_logic'1 self.final i}
      {[%#slist_reversal_lasso13] result.current = index_logic'1 self.current i}
      (! return' {result}) ]
    
  
  let rec replace'0 (dest:borrowed usize) (src:usize) (return'  (ret:usize))= {[@expl:replace 'dest' type invariant] inv'0 dest}
    {[@expl:replace 'src' type invariant] inv'1 src}
    any
    [ return' (result:usize)-> {inv'1 result}
      {[%#smem17] dest.final = src}
      {[%#smem18] result = dest.current}
      (! return' {result}) ]
    
  
<<<<<<< HEAD
  predicate resolve'2 (self : borrowed usize) =
    [%#sresolve23] self.final = self.current
  
  predicate resolve'0 (_1 : borrowed usize) =
    resolve'2 _1
=======
  let rec index_mut'0 (self:borrowed (Memory'0.t_Memory)) (i:usize) (return'  (ret:borrowed usize))= {[@expl:index_mut requires] [%#slist_reversal_lasso12] nonnull_ptr'0 self.current i}
    any
    [ return' (result:borrowed usize)-> {[%#slist_reversal_lasso13] result.current = index_logic'1 self.current i}
      {[%#slist_reversal_lasso14] result.final = index_logic'1 self.final i}
      {[%#slist_reversal_lasso15] Seq.length (view'0 (T_list_reversal_lasso__Memory.t_Memory__0 self.current))
      = Seq.length (view'0 (T_list_reversal_lasso__Memory.t_Memory__0 self.final))}
      {[%#slist_reversal_lasso16] forall j : usize . nonnull_ptr'0 self.current j /\ i <> j
       -> index_logic'1 self.final j = index_logic'1 self.current j}
      (! return' {result}) ]
    
  
  use prelude.prelude.Snapshot
  
  constant v_NULL'0 : usize = [%#slist_reversal_lasso10] (18446744073709551615 : usize)
>>>>>>> 34cd6190
  
  predicate resolve'3 (self : borrowed (t_Memory'0)) =
    [%#sresolve23] self.final = self.current
  
  predicate resolve'1 (_1 : borrowed (t_Memory'0)) =
    resolve'3 _1
  
<<<<<<< HEAD
  use prelude.prelude.Intrinsic
=======
  use prelude.prelude.Snapshot
  
  function index_logic'0 [@inline:trivial] (self : Snapshot.snap_ty (Seq.seq usize)) (ix : int) : usize =
    [%#sops9] Seq.get (Snapshot.inner self) ix
>>>>>>> 34cd6190
  
  use prelude.prelude.Snapshot
  
  use prelude.prelude.Snapshot
  
<<<<<<< HEAD
  predicate lasso'0 [#"list_reversal_lasso.rs" 151 4 151 70] (self : t_Memory'0) (first : usize) (s1 : Seq.seq usize) (s2 : Seq.seq usize)
    
   =
    [%#slist_reversal_lasso19] let mid = if Seq.length s2 = 0 then
      Seq.get s1 (Seq.length s1 - 1)
    else
      Seq.get s2 0
     in Seq.length s1 > 0
    /\ (forall i : int, j : int . 0 <= i /\ i < Seq.length s1 /\ 0 <= j /\ j < Seq.length s2
     -> Seq.get s1 i <> Seq.get s2 j)
    /\ list_seg'0 self first s1 mid 0 (Seq.length s1)
    /\ list_seg'0 self mid s2 (Seq.get s1 (Seq.length s1 - 1)) 0 (Seq.length s2)
  
  meta "compute_max_steps" 1000000
  
  let rec list_reversal_lasso'0 (self:borrowed (t_Memory'0)) (l:usize) (s1:Snapshot.snap_ty (Seq.seq usize)) (s2:Snapshot.snap_ty (Seq.seq usize)) (return'  (ret:usize))= {[%#slist_reversal_lasso7] lasso'0 self.current l (Snapshot.inner s1) (Snapshot.inner s2)}
=======
  meta "compute_max_steps" 1000000
  
  let rec list_reversal_lasso (self:borrowed (Memory'0.t_Memory)) (l:usize) (s1:Snapshot.snap_ty (Seq.seq usize)) (s2:Snapshot.snap_ty (Seq.seq usize)) (return'  (ret:usize))= {[@expl:list_reversal_lasso requires] [%#slist_reversal_lasso7] lasso'0 self.current l (Snapshot.inner s1) (Snapshot.inner s2)}
>>>>>>> 34cd6190
    (! bb0
    [ bb0 = s0
      [ s0 =  [ &r <- [%#slist_reversal_lasso0] (18446744073709551615 : usize) ] s1
      | s1 =  [ &n <- [%#slist_reversal_lasso1] Snapshot.new 0 ] s2
      | s2 = bb1 ]
      
    | bb1 = s0 [ s0 =  [ &old_2_0 <- Snapshot.new self ] s1 | s1 = bb2 ] 
    | bb2 = bb2
      [ bb2 = {[@expl:mut invariant] (Snapshot.inner old_2_0).final = self.final}
        {[@expl:loop invariant #0] [%#slist_reversal_lasso4] 0 <= Snapshot.inner n
        /\ Snapshot.inner n <= 2 * Seq.length (Snapshot.inner s1) + Seq.length (Snapshot.inner s2)}
        {[@expl:loop invariant #1] [%#slist_reversal_lasso2] let mid = if Seq.length (Snapshot.inner s2) = 0 then
          index_logic'0 s1 (Seq.length (Snapshot.inner s1) - 1)
        else
          index_logic'0 s2 0
         in Snapshot.inner n <= Seq.length (Snapshot.inner s1)
         -> list_seg'0 self.current l (Snapshot.inner s1) mid (Snapshot.inner n) (Seq.length (Snapshot.inner s1))
        /\ list_seg'0 self.current mid (Snapshot.inner s2) (index_logic'0 s1 (Seq.length (Snapshot.inner s1)
        - 1)) 0 (Seq.length (Snapshot.inner s2))
        /\ list_seg'0 self.current r (Reverse.reverse (Snapshot.inner s1)) v_NULL'0 (Seq.length (Snapshot.inner s1)
        - Snapshot.inner n) (Seq.length (Snapshot.inner s1))}
        {[@expl:loop invariant #2] [%#slist_reversal_lasso3] Seq.length (Snapshot.inner s1) < Snapshot.inner n
        /\ Snapshot.inner n <= Seq.length (Snapshot.inner s1) + Seq.length (Snapshot.inner s2)
         -> list_seg'0 self.current l (Snapshot.inner s2) (index_logic'0 s1 (Seq.length (Snapshot.inner s1)
        - 1)) (Snapshot.inner n - Seq.length (Snapshot.inner s1)) (Seq.length (Snapshot.inner s2))
        /\ list_seg'0 self.current r (Reverse.reverse (Snapshot.inner s2)) (index_logic'0 s1 (Seq.length (Snapshot.inner s1)
        - 1)) (Seq.length (Snapshot.inner s1) + Seq.length (Snapshot.inner s2)
        - Snapshot.inner n) (Seq.length (Snapshot.inner s2))
        /\ list_seg'0 self.current (index_logic'0 s1 (Seq.length (Snapshot.inner s1)
        - 1)) (Reverse.reverse (Snapshot.inner s1)) v_NULL'0 0 (Seq.length (Snapshot.inner s1))}
        {[@expl:loop invariant #3] [%#slist_reversal_lasso2] let mid = if Seq.length (Snapshot.inner s2) = 0 then
          index_logic'0 s1 (Seq.length (Snapshot.inner s1) - 1)
        else
          index_logic'0 s2 (Seq.length (Snapshot.inner s2) - 1)
         in Seq.length (Snapshot.inner s1) + Seq.length (Snapshot.inner s2) < Snapshot.inner n
         -> list_seg'0 self.current l (Reverse.reverse (Snapshot.inner s1)) v_NULL'0 (Snapshot.inner n
        - Seq.length (Snapshot.inner s1)
        - Seq.length (Snapshot.inner s2)) (Seq.length (Snapshot.inner s1))
        /\ list_seg'0 self.current r (Snapshot.inner s1) mid (2 * Seq.length (Snapshot.inner s1)
        + Seq.length (Snapshot.inner s2)
        - Snapshot.inner n) (Seq.length (Snapshot.inner s1))
        /\ list_seg'0 self.current mid (Reverse.reverse (Snapshot.inner s2)) (index_logic'0 s1 (Seq.length (Snapshot.inner s1)
        - 1)) 0 (Seq.length (Snapshot.inner s2))}
        (! s0) [ s0 = bb3 ] 
        [ bb3 = s0
          [ s0 = UIntSize.ne {l} {[%#slist_reversal_lasso5] (18446744073709551615 : usize)}
              (fun (_ret':bool) ->  [ &_17 <- _ret' ] s1)
          | s1 = any [ br0 -> {_17 = false} (! bb9) | br1 -> {_17} (! bb4) ]  ]
          
        | bb4 = s0
          [ s0 = Borrow.borrow_mut <t_Memory'0> {self.current}
              (fun (_ret':borrowed (t_Memory'0)) ->
                 [ &_23 <- _ret' ] 
                 [ &self <- { self with current = _ret'.final } ] 
                s1)
          | s1 = index_mut'0 {_23} {l} (fun (_ret':borrowed usize) ->  [ &_22 <- _ret' ] s2)
          | s2 = bb5 ]
          
        | bb5 = s0
          [ s0 = Borrow.borrow_final <usize> {_22.current} {Borrow.get_id _22}
              (fun (_ret':borrowed usize) ->  [ &_21 <- _ret' ]  [ &_22 <- { _22 with current = _ret'.final } ] s1)
          | s1 = Borrow.borrow_final <usize> {_21.current} {Borrow.get_id _21}
              (fun (_ret':borrowed usize) ->  [ &_20 <- _ret' ]  [ &_21 <- { _21 with current = _ret'.final } ] s2)
          | s2 = Borrow.borrow_mut <usize> {r}
              (fun (_ret':borrowed usize) ->  [ &_27 <- _ret' ]  [ &r <- _ret'.final ] s3)
          | s3 = Borrow.borrow_final <usize> {_27.current} {Borrow.get_id _27}
              (fun (_ret':borrowed usize) ->  [ &_26 <- _ret' ]  [ &_27 <- { _27 with current = _ret'.final } ] s4)
          | s4 = replace'0 {_26} {l} (fun (_ret':usize) ->  [ &_25 <- _ret' ] s5)
          | s5 = bb6 ]
          
        | bb6 = s0
          [ s0 = -{resolve'0 _27}- s1
          | s1 = replace'0 {_20} {_25} (fun (_ret':usize) ->  [ &_19 <- _ret' ] s2)
          | s2 = bb7 ]
          
        | bb7 = s0
          [ s0 = -{resolve'0 _22}- s1
          | s1 = -{resolve'0 _21}- s2
          | s2 =  [ &l <- _19 ] s3
          | s3 =  [ &_29 <- [%#slist_reversal_lasso6] Snapshot.new (Snapshot.inner n + 1) ] s4
          | s4 = bb8 ]
          
        | bb8 = s0 [ s0 =  [ &n <- _29 ] s1 | s1 = bb2 ]  ]
         ]
      
    | bb9 = s0 [ s0 = -{resolve'1 self}- s1 | s1 =  [ &_0 <- r ] s2 | s2 = return' {_0} ]  ]
    )
    [ & _0 : usize = any_l ()
    | & self : borrowed (t_Memory'0) = self
    | & l : usize = l
    | & s1 : Snapshot.snap_ty (Seq.seq usize) = s1
    | & s2 : Snapshot.snap_ty (Seq.seq usize) = s2
    | & r : usize = any_l ()
    | & n : Snapshot.snap_ty int = any_l ()
    | & _17 : bool = any_l ()
    | & _19 : usize = any_l ()
    | & _20 : borrowed usize = any_l ()
    | & _21 : borrowed usize = any_l ()
    | & _22 : borrowed usize = any_l ()
    | & _23 : borrowed (t_Memory'0) = any_l ()
    | & _25 : usize = any_l ()
    | & _26 : borrowed usize = any_l ()
    | & _27 : borrowed usize = any_l ()
    | & _29 : Snapshot.snap_ty int = any_l ()
    | & old_2_0 : Snapshot.snap_ty (borrowed (t_Memory'0)) = any_l () ]
    
    [ return' (result:usize)-> {[@expl:list_reversal_lasso ensures] [%#slist_reversal_lasso8] lasso'0 self.final result (Snapshot.inner s1) (Reverse.reverse (Snapshot.inner s2))}
      (! return' {result}) ]
    
end
module M_list_reversal_lasso__qyi2644757663130641572__find_ptr_in_seq [#"list_reversal_lasso.rs" 204 4 204 66] (* Memory *)
  let%span slist_reversal_lasso0 = "list_reversal_lasso.rs" 198 15 198 37
  let%span slist_reversal_lasso1 = "list_reversal_lasso.rs" 199 14 202 5
  let%span slist_reversal_lasso2 = "list_reversal_lasso.rs" 203 14 203 25
  let%span slist_reversal_lasso3 = "list_reversal_lasso.rs" 205 8 209 9
  
  use prelude.prelude.Int
  
  use seq.Seq
  
  type t_Option'0  =
    | C_None'0
    | C_Some'0 int
  
  use seq.Seq
  
  use prelude.prelude.UIntSize
  
  use prelude.prelude.UIntSize
  
  use seq.Seq
  
  constant s  : Seq.seq usize
  
  constant i  : int
  
  constant p  : int
  
  function find_ptr_in_seq'0 [#"list_reversal_lasso.rs" 204 4 204 66] (s : Seq.seq usize) (i : int) (p : int) : t_Option'0
    
  
  goal vc_find_ptr_in_seq'0 : ([%#slist_reversal_lasso0] 0 <= i /\ i <= Seq.length s)
   -> (if i = Seq.length s then
    [%#slist_reversal_lasso1] match C_None'0 with
      | C_None'0 -> forall j : int . i <= j /\ j < Seq.length s  -> UIntSize.to_int (Seq.get s j) <> p
      | C_Some'0 j -> i <= j /\ j < Seq.length s /\ UIntSize.to_int (Seq.get s j) = p
      end
  else
    if UIntSize.to_int (Seq.get s i) = p then
      [%#slist_reversal_lasso1] match C_Some'0 i with
        | C_None'0 -> forall j : int . i <= j /\ j < Seq.length s  -> UIntSize.to_int (Seq.get s j) <> p
        | C_Some'0 j -> i <= j /\ j < Seq.length s /\ UIntSize.to_int (Seq.get s j) = p
        end
    else
      (([@expl:find_ptr_in_seq requires] [%#slist_reversal_lasso0] 0 <= i + 1 /\ i + 1 <= Seq.length s)
      /\ 0 <= ([%#slist_reversal_lasso2] Seq.length s - i)
      /\ ([%#slist_reversal_lasso2] Seq.length s - (i + 1)) < ([%#slist_reversal_lasso2] Seq.length s - i))
      /\ (([%#slist_reversal_lasso1] match find_ptr_in_seq'0 s (i + 1) p with
        | C_None'0 -> forall j : int . i + 1 <= j /\ j < Seq.length s  -> UIntSize.to_int (Seq.get s j) <> p
        | C_Some'0 j -> i + 1 <= j /\ j < Seq.length s /\ UIntSize.to_int (Seq.get s j) = p
        end)
       -> ([%#slist_reversal_lasso1] match find_ptr_in_seq'0 s (i + 1) p with
        | C_None'0 -> forall j : int . i <= j /\ j < Seq.length s  -> UIntSize.to_int (Seq.get s j) <> p
        | C_Some'0 j -> i <= j /\ j < Seq.length s /\ UIntSize.to_int (Seq.get s j) = p
        end))
    
  )
end
module M_list_reversal_lasso__qyi2644757663130641572__pigeon [#"list_reversal_lasso.rs" 219 4 219 42] (* Memory *)
  let%span slist_reversal_lasso0 = "list_reversal_lasso.rs" 213 15 213 21
  let%span slist_reversal_lasso1 = "list_reversal_lasso.rs" 214 15 214 65
  let%span slist_reversal_lasso2 = "list_reversal_lasso.rs" 215 15 215 111
  let%span slist_reversal_lasso3 = "list_reversal_lasso.rs" 216 14 216 26
  let%span slist_reversal_lasso4 = "list_reversal_lasso.rs" 217 14 217 20
  let%span slist_reversal_lasso5 = "list_reversal_lasso.rs" 218 14 218 15
  let%span slist_reversal_lasso6 = "list_reversal_lasso.rs" 198 15 198 37
  let%span slist_reversal_lasso7 = "list_reversal_lasso.rs" 199 14 202 5
  let%span slist_reversal_lasso8 = "list_reversal_lasso.rs" 203 14 203 25
  let%span slist_reversal_lasso9 = "list_reversal_lasso.rs" 220 8 232 9
  let%span slist_reversal_lasso10 = "list_reversal_lasso.rs" 205 8 209 9
  
  use prelude.prelude.Int
  
  use seq.Seq
  
  use seq.Seq
  
  use prelude.prelude.UIntSize
  
  use prelude.prelude.UIntSize
  
  use seq.Seq
  
  type t_Option'0  =
    | C_None'0
    | C_Some'0 int
  
  function find_ptr_in_seq'0 [#"list_reversal_lasso.rs" 204 4 204 66] (s : Seq.seq usize) (i : int) (p : int) : t_Option'0
    
  
  axiom find_ptr_in_seq'0_def : forall s : Seq.seq usize, i : int, p : int . find_ptr_in_seq'0 s i p
  = ([%#slist_reversal_lasso10] if i = Seq.length s then
    C_None'0
  else
    if UIntSize.to_int (Seq.get s i) = p then C_Some'0 i else find_ptr_in_seq'0 s (i + 1) p
  )
  
  axiom find_ptr_in_seq'0_spec : forall s : Seq.seq usize, i : int, p : int . ([%#slist_reversal_lasso6] 0 <= i
  /\ i <= Seq.length s)
   -> ([%#slist_reversal_lasso7] match find_ptr_in_seq'0 s i p with
    | C_None'0 -> forall j : int . i <= j /\ j < Seq.length s  -> UIntSize.to_int (Seq.get s j) <> p
    | C_Some'0 j -> i <= j /\ j < Seq.length s /\ UIntSize.to_int (Seq.get s j) = p
    end)
  
  use seq.Seq
  
  use seq.Seq
  
  constant s  : Seq.seq usize
  
  constant n  : int
  
  function pigeon'0 [#"list_reversal_lasso.rs" 219 4 219 42] (s : Seq.seq usize) (n : int) : bool
  
  goal vc_pigeon'0 : ([%#slist_reversal_lasso2] forall i : int, j : int . 0 <= i
  /\ i < Seq.length s /\ 0 <= j /\ j < Seq.length s /\ i <> j  -> Seq.get s i <> Seq.get s j)
   -> ([%#slist_reversal_lasso1] forall i : int . 0 <= i /\ i < Seq.length s  -> UIntSize.to_int (Seq.get s i) < n)
   -> ([%#slist_reversal_lasso0] 0 <= n)
   -> (if n = 0 then
    ([%#slist_reversal_lasso3] Seq.length s <= n) && ([%#slist_reversal_lasso4] true)
  else
    ([@expl:find_ptr_in_seq requires] [%#slist_reversal_lasso6] 0 <= 0 /\ 0 <= Seq.length s)
    /\ (([%#slist_reversal_lasso7] match find_ptr_in_seq'0 s 0 (n - 1) with
      | C_None'0 -> forall j : int . 0 <= j /\ j < Seq.length s  -> UIntSize.to_int (Seq.get s j) <> n - 1
      | C_Some'0 j -> 0 <= j /\ j < Seq.length s /\ UIntSize.to_int (Seq.get s j) = n - 1
      end)
     -> match find_ptr_in_seq'0 s 0 (n - 1) with
<<<<<<< HEAD
      | C_None'0 -> ((([%#slist_reversal_lasso2] forall i : int, j : int . 0 <= i
      /\ i < Seq.length s /\ 0 <= j /\ j < Seq.length s /\ i <> j  -> Seq.get s i <> Seq.get s j)
      && ([%#slist_reversal_lasso1] forall i : int . 0 <= i /\ i < Seq.length s
=======
      | Option'0.C_None -> ((([@expl:pigeon requires #0] [%#slist_reversal_lasso0] 0 <= n - 1)
      && ([@expl:pigeon requires #1] [%#slist_reversal_lasso1] forall i : int . 0 <= i /\ i < Seq.length s
>>>>>>> 34cd6190
       -> UIntSize.to_int (Seq.get s i) < n - 1)
      && ([@expl:pigeon requires #2] [%#slist_reversal_lasso2] forall i : int, j : int . 0 <= i
      /\ i < Seq.length s /\ 0 <= j /\ j < Seq.length s /\ i <> j  -> Seq.get s i <> Seq.get s j))
      /\ 0 <= ([%#slist_reversal_lasso5] n) /\ ([%#slist_reversal_lasso5] n - 1) < ([%#slist_reversal_lasso5] n))
<<<<<<< HEAD
      /\ (([%#slist_reversal_lasso4] pigeon'0 s (n - 1)) && ([%#slist_reversal_lasso3] Seq.length s <= n - 1)
       -> ([%#slist_reversal_lasso4] pigeon'0 s (n - 1)) && ([%#slist_reversal_lasso3] Seq.length s <= n))
      | C_Some'0 i -> ([%#slist_reversal_lasso6] 0 <= i + 1 /\ i + 1 <= Seq.length s)
=======
      /\ (([%#slist_reversal_lasso3] Seq.length s <= n - 1) && ([%#slist_reversal_lasso4] pigeon s (n - 1))
       -> ([%#slist_reversal_lasso3] Seq.length s <= n) && ([%#slist_reversal_lasso4] pigeon s (n - 1)))
      | Option'0.C_Some i -> ([@expl:find_ptr_in_seq requires] [%#slist_reversal_lasso6] 0 <= i + 1
      /\ i + 1 <= Seq.length s)
>>>>>>> 34cd6190
      /\ (([%#slist_reversal_lasso7] match find_ptr_in_seq'0 s (i + 1) (n - 1) with
        | C_None'0 -> forall j : int . i + 1 <= j /\ j < Seq.length s  -> UIntSize.to_int (Seq.get s j) <> n - 1
        | C_Some'0 j -> i + 1 <= j /\ j < Seq.length s /\ UIntSize.to_int (Seq.get s j) = n - 1
        end)
       -> match find_ptr_in_seq'0 s (i + 1) (n - 1) with
<<<<<<< HEAD
        | C_None'0 -> ((([%#slist_reversal_lasso2] forall i' : int, j : int . 0 <= i'
=======
        | Option'0.C_None -> ((([@expl:pigeon requires #0] [%#slist_reversal_lasso0] 0 <= n - 1)
        && ([@expl:pigeon requires #1] [%#slist_reversal_lasso1] forall i' : int . 0 <= i'
        /\ i' < Seq.length (Seq.(++) (Seq.([..]) s 0 i) (Seq.([..]) s (i + 1) (Seq.length s)))
         -> UIntSize.to_int (Seq.get (Seq.(++) (Seq.([..]) s 0 i) (Seq.([..]) s (i + 1) (Seq.length s))) i') < n - 1)
        && ([@expl:pigeon requires #2] [%#slist_reversal_lasso2] forall i' : int, j : int . 0 <= i'
>>>>>>> 34cd6190
        /\ i' < Seq.length (Seq.(++) (Seq.([..]) s 0 i) (Seq.([..]) s (i + 1) (Seq.length s)))
        /\ 0 <= j /\ j < Seq.length (Seq.(++) (Seq.([..]) s 0 i) (Seq.([..]) s (i + 1) (Seq.length s))) /\ i' <> j
         -> Seq.get (Seq.(++) (Seq.([..]) s 0 i) (Seq.([..]) s (i + 1) (Seq.length s))) i'
        <> Seq.get (Seq.(++) (Seq.([..]) s 0 i) (Seq.([..]) s (i + 1) (Seq.length s))) j))
        /\ 0 <= ([%#slist_reversal_lasso5] n) /\ ([%#slist_reversal_lasso5] n - 1) < ([%#slist_reversal_lasso5] n))
<<<<<<< HEAD
        /\ (([%#slist_reversal_lasso4] pigeon'0 (Seq.(++) (Seq.([..]) s 0 i) (Seq.([..]) s (i + 1) (Seq.length s))) (n
        - 1))
        && ([%#slist_reversal_lasso3] Seq.length (Seq.(++) (Seq.([..]) s 0 i) (Seq.([..]) s (i + 1) (Seq.length s)))
        <= n - 1)
         -> ([%#slist_reversal_lasso4] pigeon'0 (Seq.(++) (Seq.([..]) s 0 i) (Seq.([..]) s (i + 1) (Seq.length s))) (n
        - 1))
        && ([%#slist_reversal_lasso3] Seq.length s <= n))
        | C_Some'0 _ -> ([%#slist_reversal_lasso4] true) && ([%#slist_reversal_lasso3] Seq.length s <= n)
=======
        /\ (([%#slist_reversal_lasso3] Seq.length (Seq.(++) (Seq.([..]) s 0 i) (Seq.([..]) s (i + 1) (Seq.length s)))
        <= n - 1)
        && ([%#slist_reversal_lasso4] pigeon (Seq.(++) (Seq.([..]) s 0 i) (Seq.([..]) s (i + 1) (Seq.length s))) (n
        - 1))
         -> ([%#slist_reversal_lasso3] Seq.length s <= n)
        && ([%#slist_reversal_lasso4] pigeon (Seq.(++) (Seq.([..]) s 0 i) (Seq.([..]) s (i + 1) (Seq.length s))) (n
        - 1)))
        | Option'0.C_Some _ -> ([%#slist_reversal_lasso3] Seq.length s <= n) && ([%#slist_reversal_lasso4] true)
>>>>>>> 34cd6190
        end)
      end)
  )
end
module M_list_reversal_lasso__qyi2644757663130641572__find_lasso_aux [#"list_reversal_lasso.rs" 244 4 244 95] (* Memory *)
  let%span slist_reversal_lasso0 = "list_reversal_lasso.rs" 236 15 236 40
  let%span slist_reversal_lasso1 = "list_reversal_lasso.rs" 237 15 237 53
  let%span slist_reversal_lasso2 = "list_reversal_lasso.rs" 238 15 238 56
  let%span slist_reversal_lasso3 = "list_reversal_lasso.rs" 239 14 242 5
  let%span slist_reversal_lasso4 = "list_reversal_lasso.rs" 243 14 243 37
  let%span slist_reversal_lasso5 = "list_reversal_lasso.rs" 198 15 198 37
  let%span slist_reversal_lasso6 = "list_reversal_lasso.rs" 199 14 202 5
  let%span slist_reversal_lasso7 = "list_reversal_lasso.rs" 203 14 203 25
  let%span svec8 = "../../../creusot-contracts/src/std/vec.rs" 18 14 18 41
  let%span slist_reversal_lasso9 = "list_reversal_lasso.rs" 213 15 213 21
  let%span slist_reversal_lasso10 = "list_reversal_lasso.rs" 214 15 214 65
  let%span slist_reversal_lasso11 = "list_reversal_lasso.rs" 215 15 215 111
  let%span slist_reversal_lasso12 = "list_reversal_lasso.rs" 216 14 216 26
  let%span slist_reversal_lasso13 = "list_reversal_lasso.rs" 217 14 217 20
  let%span slist_reversal_lasso14 = "list_reversal_lasso.rs" 218 14 218 15
  let%span slist_reversal_lasso15 = "list_reversal_lasso.rs" 245 8 259 9
  let%span slist_reversal_lasso16 = "list_reversal_lasso.rs" 57 12 57 95
  let%span slist_reversal_lasso17 = "list_reversal_lasso.rs" 13 0 13 15
  let%span slist_reversal_lasso18 = "list_reversal_lasso.rs" 50 20 50 70
  let%span slist_reversal_lasso19 = "list_reversal_lasso.rs" 83 12 85 98
  let%span slist_reversal_lasso20 = "list_reversal_lasso.rs" 93 12 93 53
  let%span slist_reversal_lasso21 = "list_reversal_lasso.rs" 152 8 158 9
  let%span slist_reversal_lasso22 = "list_reversal_lasso.rs" 205 8 209 9
  let%span slist_reversal_lasso23 = "list_reversal_lasso.rs" 220 8 232 9
  let%span slist_reversal_lasso24 = "list_reversal_lasso.rs" 21 8 21 31
  let%span sops25 = "../../../creusot-contracts/src/logic/ops.rs" 31 8 31 32
  
  use prelude.prelude.Opaque
  
  type t_NonNull'0  =
    { t_NonNull__pointer'0: opaque_ptr }
  
  type t_Unique'0  =
    { t_Unique__pointer'0: t_NonNull'0; t_Unique__qy95zmarker'0: () }
  
  use prelude.prelude.UIntSize
  
  type t_Cap'0  =
    { t_Cap__0'0: usize }
  
  type t_RawVec'0  =
    { t_RawVec__ptr'0: t_Unique'0; t_RawVec__cap'0: t_Cap'0; t_RawVec__alloc'0: () }
  
  type t_Vec'0  =
    { t_Vec__buf'0: t_RawVec'0; t_Vec__len'0: usize }
  
  type t_Memory'0  =
    { t_Memory__0'0: t_Vec'0 }
  
  use seq.Seq
  
  constant v_MAX'0 : usize = (18446744073709551615 : usize)
  
  use prelude.prelude.UIntSize
  
  use prelude.prelude.Int
  
  use seq.Seq
  
  function view'0 (self : t_Vec'0) : Seq.seq usize
  
  axiom view'0_spec : forall self : t_Vec'0 . [%#svec8] Seq.length (view'0 self) <= UIntSize.to_int (v_MAX'0 : usize)
  
  predicate nonnull_ptr'0 [#"list_reversal_lasso.rs" 49 4 49 44] (self : t_Memory'0) (i : usize) =
    [%#slist_reversal_lasso18] Seq.length (view'0 self.t_Memory__0'0) <= UIntSize.to_int (v_MAX'0 : usize)
    /\ UIntSize.to_int i < Seq.length (view'0 self.t_Memory__0'0)
  
  use seq.Seq
  
  function index_logic'1 [@inline:trivial] (self : t_Vec'0) (ix : usize) : usize =
    [%#sops25] Seq.get (view'0 self) (UIntSize.to_int ix)
  
  function index_logic'0 [#"list_reversal_lasso.rs" 20 4 20 39] (self : t_Memory'0) (i : usize) : usize =
    [%#slist_reversal_lasso24] index_logic'1 self.t_Memory__0'0 i
  
  constant v_NULL'0 : usize = [%#slist_reversal_lasso17] (18446744073709551615 : usize)
  
  predicate mem_is_well_formed'0 [#"list_reversal_lasso.rs" 55 4 55 43] (self : t_Memory'0) =
    [%#slist_reversal_lasso16] forall i : usize . nonnull_ptr'0 self i
     -> index_logic'0 self i = v_NULL'0 \/ nonnull_ptr'0 self (index_logic'0 self i)
  
  predicate list_seg'0 [#"list_reversal_lasso.rs" 81 4 81 81] (self : t_Memory'0) (first : usize) (s : Seq.seq usize) (last : usize) (l : int) (h : int)
    
   =
    [%#slist_reversal_lasso19] first = (if h = l then last else Seq.get s l)
    /\ (forall i : int . l <= i /\ i < h
     -> nonnull_ptr'0 self (Seq.get s i)
    /\ index_logic'0 self (Seq.get s i) = (if i = h - 1 then last else Seq.get s (i + 1)))
    /\ (forall i : int, j : int . l <= i /\ i < h /\ l <= j /\ j < h /\ i <> j  -> Seq.get s i <> Seq.get s j)
  
  type t_Option'0  =
    | C_None'0
    | C_Some'0 (Seq.seq usize)
  
  predicate list'0 [#"list_reversal_lasso.rs" 91 4 91 54] (self : t_Memory'0) (first : usize) (s : Seq.seq usize) =
    [%#slist_reversal_lasso20] list_seg'0 self first s v_NULL'0 0 (Seq.length s)
  
  predicate lasso'0 [#"list_reversal_lasso.rs" 151 4 151 70] (self : t_Memory'0) (first : usize) (s1 : Seq.seq usize) (s2 : Seq.seq usize)
    
   =
    [%#slist_reversal_lasso21] let mid = if Seq.length s2 = 0 then
      Seq.get s1 (Seq.length s1 - 1)
    else
      Seq.get s2 0
     in Seq.length s1 > 0
    /\ (forall i : int, j : int . 0 <= i /\ i < Seq.length s1 /\ 0 <= j /\ j < Seq.length s2
     -> Seq.get s1 i <> Seq.get s2 j)
    /\ list_seg'0 self first s1 mid 0 (Seq.length s1)
    /\ list_seg'0 self mid s2 (Seq.get s1 (Seq.length s1 - 1)) 0 (Seq.length s2)
  
  type t_Option'1  =
    | C_None'1
    | C_Some'1 int
  
  function find_ptr_in_seq'0 [#"list_reversal_lasso.rs" 204 4 204 66] (s : Seq.seq usize) (i : int) (p : int) : t_Option'1
    
  
  axiom find_ptr_in_seq'0_def : forall s : Seq.seq usize, i : int, p : int . find_ptr_in_seq'0 s i p
  = ([%#slist_reversal_lasso22] if i = Seq.length s then
    C_None'1
  else
    if UIntSize.to_int (Seq.get s i) = p then C_Some'1 i else find_ptr_in_seq'0 s (i + 1) p
  )
  
  axiom find_ptr_in_seq'0_spec : forall s : Seq.seq usize, i : int, p : int . ([%#slist_reversal_lasso5] 0 <= i
  /\ i <= Seq.length s)
   -> ([%#slist_reversal_lasso6] match find_ptr_in_seq'0 s i p with
    | C_None'1 -> forall j : int . i <= j /\ j < Seq.length s  -> UIntSize.to_int (Seq.get s j) <> p
    | C_Some'1 j -> i <= j /\ j < Seq.length s /\ UIntSize.to_int (Seq.get s j) = p
    end)
  
  use seq.Seq
  
  use seq.Seq
  
  function pigeon'0 [#"list_reversal_lasso.rs" 219 4 219 42] (s : Seq.seq usize) (n : int) : bool
  
  axiom pigeon'0_def : forall s : Seq.seq usize, n : int . pigeon'0 s n
  = ([%#slist_reversal_lasso23] if n = 0 then
    true
  else
    match find_ptr_in_seq'0 s 0 (n - 1) with
      | C_None'1 -> pigeon'0 s (n - 1)
      | C_Some'1 i -> match find_ptr_in_seq'0 s (i + 1) (n - 1) with
        | C_None'1 -> pigeon'0 (Seq.(++) (Seq.([..]) s 0 i) (Seq.([..]) s (i + 1) (Seq.length s))) (n - 1)
        | C_Some'1 _ -> true
        end
      end
  )
  
  axiom pigeon'0_spec : forall s : Seq.seq usize, n : int . ([%#slist_reversal_lasso9] 0 <= n)
   -> ([%#slist_reversal_lasso10] forall i : int . 0 <= i /\ i < Seq.length s  -> UIntSize.to_int (Seq.get s i) < n)
   -> ([%#slist_reversal_lasso11] forall i : int, j : int . 0 <= i
  /\ i < Seq.length s /\ 0 <= j /\ j < Seq.length s /\ i <> j  -> Seq.get s i <> Seq.get s j)
   -> ([%#slist_reversal_lasso12] Seq.length s <= n) && ([%#slist_reversal_lasso13] pigeon'0 s n)
  
  use seq.Seq
  
  constant self  : t_Memory'0
  
  constant first  : usize
  
  constant last  : usize
  
  constant s  : Seq.seq usize
  
  function find_lasso_aux'0 [#"list_reversal_lasso.rs" 244 4 244 95] (self : t_Memory'0) (first : usize) (last : usize) (s : Seq.seq usize) : (Seq.seq usize, t_Option'0)
    
  
  goal vc_find_lasso_aux'0 : ([%#slist_reversal_lasso2] list_seg'0 self first s last 0 (Seq.length s))
   -> ([%#slist_reversal_lasso1] last = v_NULL'0 \/ nonnull_ptr'0 self last)
   -> ([%#slist_reversal_lasso0] mem_is_well_formed'0 self)
   -> (if last = v_NULL'0 then
    [%#slist_reversal_lasso3] match (s, C_None'0) with
      | (s, C_None'0) -> list'0 self first s
      | (s1, C_Some'0 s2) -> lasso'0 self first s1 s2
      end
  else
    ([@expl:find_ptr_in_seq requires] [%#slist_reversal_lasso5] 0 <= 0 /\ 0 <= Seq.length s)
    /\ (([%#slist_reversal_lasso6] match find_ptr_in_seq'0 s 0 (UIntSize.to_int last) with
      | C_None'1 -> forall j : int . 0 <= j /\ j < Seq.length s
       -> UIntSize.to_int (Seq.get s j) <> UIntSize.to_int last
      | C_Some'1 j -> 0 <= j /\ j < Seq.length s /\ UIntSize.to_int (Seq.get s j) = UIntSize.to_int last
      end)
     -> match find_ptr_in_seq'0 s 0 (UIntSize.to_int last) with
<<<<<<< HEAD
      | C_None'1 -> ([%#svec8] Seq.length (view'0 self.t_Memory__0'0) <= UIntSize.to_int (v_MAX'0 : usize))
       -> (([%#slist_reversal_lasso11] forall i : int, j : int . 0 <= i
      /\ i < Seq.length s /\ 0 <= j /\ j < Seq.length s /\ i <> j  -> Seq.get s i <> Seq.get s j)
      && ([%#slist_reversal_lasso10] forall i : int . 0 <= i /\ i < Seq.length s
       -> UIntSize.to_int (Seq.get s i) < Seq.length (view'0 self.t_Memory__0'0))
      && ([%#slist_reversal_lasso9] 0 <= Seq.length (view'0 self.t_Memory__0'0)))
      /\ (([%#slist_reversal_lasso13] pigeon'0 s (Seq.length (view'0 self.t_Memory__0'0)))
      && ([%#slist_reversal_lasso12] Seq.length s <= Seq.length (view'0 self.t_Memory__0'0))
       -> (if pigeon'0 s (Seq.length (view'0 self.t_Memory__0'0)) then
        ((([%#slist_reversal_lasso2] list_seg'0 self first (Seq.snoc s last) (index_logic'0 self last) 0 (Seq.length (Seq.snoc s last)))
        && ([%#slist_reversal_lasso1] index_logic'0 self last = v_NULL'0
        \/ nonnull_ptr'0 self (index_logic'0 self last))
        && ([%#slist_reversal_lasso0] mem_is_well_formed'0 self))
        /\ 0 <= ([%#slist_reversal_lasso4] Seq.length (view'0 self.t_Memory__0'0) - Seq.length s)
        /\ ([%#slist_reversal_lasso4] Seq.length (view'0 self.t_Memory__0'0) - Seq.length (Seq.snoc s last))
        < ([%#slist_reversal_lasso4] Seq.length (view'0 self.t_Memory__0'0) - Seq.length s))
        /\ (([%#slist_reversal_lasso3] match find_lasso_aux'0 self first (index_logic'0 self last) (Seq.snoc s last) with
          | (s, C_None'0) -> list'0 self first s
          | (s1, C_Some'0 s2) -> lasso'0 self first s1 s2
=======
      | Option'0.C_None -> ([%#svec8] Seq.length (view'0 (T_list_reversal_lasso__Memory.t_Memory__0 self))
      <= UIntSize.to_int (v_MAX'0 : usize))
       -> (([@expl:pigeon requires #0] [%#slist_reversal_lasso9] 0
      <= Seq.length (view'0 (T_list_reversal_lasso__Memory.t_Memory__0 self)))
      && ([@expl:pigeon requires #1] [%#slist_reversal_lasso10] forall i : int . 0 <= i /\ i < Seq.length s
       -> UIntSize.to_int (Seq.get s i) < Seq.length (view'0 (T_list_reversal_lasso__Memory.t_Memory__0 self)))
      && ([@expl:pigeon requires #2] [%#slist_reversal_lasso11] forall i : int, j : int . 0 <= i
      /\ i < Seq.length s /\ 0 <= j /\ j < Seq.length s /\ i <> j  -> Seq.get s i <> Seq.get s j))
      /\ (([%#slist_reversal_lasso12] Seq.length s
      <= Seq.length (view'0 (T_list_reversal_lasso__Memory.t_Memory__0 self)))
      && ([%#slist_reversal_lasso13] pigeon'0 s (Seq.length (view'0 (T_list_reversal_lasso__Memory.t_Memory__0 self))))
       -> (if pigeon'0 s (Seq.length (view'0 (T_list_reversal_lasso__Memory.t_Memory__0 self))) then
        ((([@expl:find_lasso_aux requires #0] [%#slist_reversal_lasso0] mem_is_well_formed'0 self)
        && ([@expl:find_lasso_aux requires #1] [%#slist_reversal_lasso1] index_logic'0 self last = v_NULL'0
        \/ nonnull_ptr'0 self (index_logic'0 self last))
        && ([@expl:find_lasso_aux requires #2] [%#slist_reversal_lasso2] list_seg'0 self first (Seq.snoc s last) (index_logic'0 self last) 0 (Seq.length (Seq.snoc s last))))
        /\ 0
        <= ([%#slist_reversal_lasso4] Seq.length (view'0 (T_list_reversal_lasso__Memory.t_Memory__0 self))
        - Seq.length s)
        /\ ([%#slist_reversal_lasso4] Seq.length (view'0 (T_list_reversal_lasso__Memory.t_Memory__0 self))
        - Seq.length (Seq.snoc s last))
        < ([%#slist_reversal_lasso4] Seq.length (view'0 (T_list_reversal_lasso__Memory.t_Memory__0 self))
        - Seq.length s))
        /\ (([%#slist_reversal_lasso3] match find_lasso_aux self first (index_logic'0 self last) (Seq.snoc s last) with
          | (s, Option'0.C_None) -> list'0 self first s
          | (s1, Option'0.C_Some s2) -> lasso'0 self first s1 s2
>>>>>>> 34cd6190
          end)
         -> ([%#slist_reversal_lasso3] match find_lasso_aux'0 self first (index_logic'0 self last) (Seq.snoc s last) with
          | (s, C_None'0) -> list'0 self first s
          | (s1, C_Some'0 s2) -> lasso'0 self first s1 s2
          end))
      else
        [%#slist_reversal_lasso3] match (s, C_None'0) with
          | (s, C_None'0) -> list'0 self first s
          | (s1, C_Some'0 s2) -> lasso'0 self first s1 s2
          end
      ))
      | C_Some'1 i -> [%#slist_reversal_lasso3] match (Seq.([..]) s 0 (i + 1), C_Some'0 (Seq.([..]) s (i
      + 1) (Seq.length s))) with
        | (s, C_None'0) -> list'0 self first s
        | (s1, C_Some'0 s2) -> lasso'0 self first s1 s2
        end
      end)
  )
end
module M_list_reversal_lasso__qyi2644757663130641572__find_lasso [#"list_reversal_lasso.rs" 270 4 270 71] (* Memory *)
  let%span slist_reversal_lasso0 = "list_reversal_lasso.rs" 264 15 264 40
  let%span slist_reversal_lasso1 = "list_reversal_lasso.rs" 265 15 265 55
  let%span slist_reversal_lasso2 = "list_reversal_lasso.rs" 266 14 269 5
  let%span slist_reversal_lasso3 = "list_reversal_lasso.rs" 236 15 236 40
  let%span slist_reversal_lasso4 = "list_reversal_lasso.rs" 237 15 237 53
  let%span slist_reversal_lasso5 = "list_reversal_lasso.rs" 238 15 238 56
  let%span slist_reversal_lasso6 = "list_reversal_lasso.rs" 239 14 242 5
  let%span slist_reversal_lasso7 = "list_reversal_lasso.rs" 243 14 243 37
  let%span slist_reversal_lasso8 = "list_reversal_lasso.rs" 272 13 272 65
  let%span slist_reversal_lasso9 = "list_reversal_lasso.rs" 57 12 57 95
  let%span slist_reversal_lasso10 = "list_reversal_lasso.rs" 13 0 13 15
  let%span slist_reversal_lasso11 = "list_reversal_lasso.rs" 50 20 50 70
  let%span slist_reversal_lasso12 = "list_reversal_lasso.rs" 93 12 93 53
  let%span slist_reversal_lasso13 = "list_reversal_lasso.rs" 152 8 158 9
  let%span slist_reversal_lasso14 = "list_reversal_lasso.rs" 245 8 259 9
  let%span slist_reversal_lasso15 = "list_reversal_lasso.rs" 83 12 85 98
  let%span svec16 = "../../../creusot-contracts/src/std/vec.rs" 18 14 18 41
  let%span slist_reversal_lasso17 = "list_reversal_lasso.rs" 21 8 21 31
  let%span slist_reversal_lasso18 = "list_reversal_lasso.rs" 213 15 213 21
  let%span slist_reversal_lasso19 = "list_reversal_lasso.rs" 214 15 214 65
  let%span slist_reversal_lasso20 = "list_reversal_lasso.rs" 215 15 215 111
  let%span slist_reversal_lasso21 = "list_reversal_lasso.rs" 216 14 216 26
  let%span slist_reversal_lasso22 = "list_reversal_lasso.rs" 217 14 217 20
  let%span slist_reversal_lasso23 = "list_reversal_lasso.rs" 218 14 218 15
  let%span slist_reversal_lasso24 = "list_reversal_lasso.rs" 220 8 232 9
  let%span slist_reversal_lasso25 = "list_reversal_lasso.rs" 198 15 198 37
  let%span slist_reversal_lasso26 = "list_reversal_lasso.rs" 199 14 202 5
  let%span slist_reversal_lasso27 = "list_reversal_lasso.rs" 203 14 203 25
  let%span slist_reversal_lasso28 = "list_reversal_lasso.rs" 205 8 209 9
  let%span sops29 = "../../../creusot-contracts/src/logic/ops.rs" 31 8 31 32
  
  use prelude.prelude.Opaque
  
  type t_NonNull'0  =
    { t_NonNull__pointer'0: opaque_ptr }
  
  type t_Unique'0  =
    { t_Unique__pointer'0: t_NonNull'0; t_Unique__qy95zmarker'0: () }
  
  use prelude.prelude.UIntSize
  
  type t_Cap'0  =
    { t_Cap__0'0: usize }
  
  type t_RawVec'0  =
    { t_RawVec__ptr'0: t_Unique'0; t_RawVec__cap'0: t_Cap'0; t_RawVec__alloc'0: () }
  
  type t_Vec'0  =
    { t_Vec__buf'0: t_RawVec'0; t_Vec__len'0: usize }
  
  type t_Memory'0  =
    { t_Memory__0'0: t_Vec'0 }
  
  use seq.Seq
  
  constant v_MAX'0 : usize = (18446744073709551615 : usize)
  
  use prelude.prelude.UIntSize
  
  use prelude.prelude.Int
  
  use seq.Seq
  
  function view'0 (self : t_Vec'0) : Seq.seq usize
  
  axiom view'0_spec : forall self : t_Vec'0 . [%#svec16] Seq.length (view'0 self) <= UIntSize.to_int (v_MAX'0 : usize)
  
  predicate nonnull_ptr'0 [#"list_reversal_lasso.rs" 49 4 49 44] (self : t_Memory'0) (i : usize) =
    [%#slist_reversal_lasso11] Seq.length (view'0 self.t_Memory__0'0) <= UIntSize.to_int (v_MAX'0 : usize)
    /\ UIntSize.to_int i < Seq.length (view'0 self.t_Memory__0'0)
  
  use seq.Seq
  
  function index_logic'1 [@inline:trivial] (self : t_Vec'0) (ix : usize) : usize =
    [%#sops29] Seq.get (view'0 self) (UIntSize.to_int ix)
  
  function index_logic'0 [#"list_reversal_lasso.rs" 20 4 20 39] (self : t_Memory'0) (i : usize) : usize =
    [%#slist_reversal_lasso17] index_logic'1 self.t_Memory__0'0 i
  
  constant v_NULL'0 : usize = [%#slist_reversal_lasso10] (18446744073709551615 : usize)
  
  predicate mem_is_well_formed'0 [#"list_reversal_lasso.rs" 55 4 55 43] (self : t_Memory'0) =
    [%#slist_reversal_lasso9] forall i : usize . nonnull_ptr'0 self i
     -> index_logic'0 self i = v_NULL'0 \/ nonnull_ptr'0 self (index_logic'0 self i)
  
  type t_Option'0  =
    | C_None'0
    | C_Some'0 (Seq.seq usize)
  
  predicate list_seg'0 [#"list_reversal_lasso.rs" 81 4 81 81] (self : t_Memory'0) (first : usize) (s : Seq.seq usize) (last : usize) (l : int) (h : int)
    
   =
    [%#slist_reversal_lasso15] first = (if h = l then last else Seq.get s l)
    /\ (forall i : int . l <= i /\ i < h
     -> nonnull_ptr'0 self (Seq.get s i)
    /\ index_logic'0 self (Seq.get s i) = (if i = h - 1 then last else Seq.get s (i + 1)))
    /\ (forall i : int, j : int . l <= i /\ i < h /\ l <= j /\ j < h /\ i <> j  -> Seq.get s i <> Seq.get s j)
  
  predicate list'0 [#"list_reversal_lasso.rs" 91 4 91 54] (self : t_Memory'0) (first : usize) (s : Seq.seq usize) =
    [%#slist_reversal_lasso12] list_seg'0 self first s v_NULL'0 0 (Seq.length s)
  
  predicate lasso'0 [#"list_reversal_lasso.rs" 151 4 151 70] (self : t_Memory'0) (first : usize) (s1 : Seq.seq usize) (s2 : Seq.seq usize)
    
   =
    [%#slist_reversal_lasso13] let mid = if Seq.length s2 = 0 then
      Seq.get s1 (Seq.length s1 - 1)
    else
      Seq.get s2 0
     in Seq.length s1 > 0
    /\ (forall i : int, j : int . 0 <= i /\ i < Seq.length s1 /\ 0 <= j /\ j < Seq.length s2
     -> Seq.get s1 i <> Seq.get s2 j)
    /\ list_seg'0 self first s1 mid 0 (Seq.length s1)
    /\ list_seg'0 self mid s2 (Seq.get s1 (Seq.length s1 - 1)) 0 (Seq.length s2)
  
  use seq.Seq
  
  type t_Option'1  =
    | C_None'1
    | C_Some'1 int
  
  use seq.Seq
  
  use seq.Seq
  
  function find_ptr_in_seq'0 [#"list_reversal_lasso.rs" 204 4 204 66] (s : Seq.seq usize) (i : int) (p : int) : t_Option'1
    
  
  axiom find_ptr_in_seq'0_def : forall s : Seq.seq usize, i : int, p : int . find_ptr_in_seq'0 s i p
  = ([%#slist_reversal_lasso28] if i = Seq.length s then
    C_None'1
  else
    if UIntSize.to_int (Seq.get s i) = p then C_Some'1 i else find_ptr_in_seq'0 s (i + 1) p
  )
  
  axiom find_ptr_in_seq'0_spec : forall s : Seq.seq usize, i : int, p : int . ([%#slist_reversal_lasso25] 0 <= i
  /\ i <= Seq.length s)
   -> ([%#slist_reversal_lasso26] match find_ptr_in_seq'0 s i p with
    | C_None'1 -> forall j : int . i <= j /\ j < Seq.length s  -> UIntSize.to_int (Seq.get s j) <> p
    | C_Some'1 j -> i <= j /\ j < Seq.length s /\ UIntSize.to_int (Seq.get s j) = p
    end)
  
  function pigeon'0 [#"list_reversal_lasso.rs" 219 4 219 42] (s : Seq.seq usize) (n : int) : bool
  
  axiom pigeon'0_def : forall s : Seq.seq usize, n : int . pigeon'0 s n
  = ([%#slist_reversal_lasso24] if n = 0 then
    true
  else
    match find_ptr_in_seq'0 s 0 (n - 1) with
      | C_None'1 -> pigeon'0 s (n - 1)
      | C_Some'1 i -> match find_ptr_in_seq'0 s (i + 1) (n - 1) with
        | C_None'1 -> pigeon'0 (Seq.(++) (Seq.([..]) s 0 i) (Seq.([..]) s (i + 1) (Seq.length s))) (n - 1)
        | C_Some'1 _ -> true
        end
      end
  )
  
  axiom pigeon'0_spec : forall s : Seq.seq usize, n : int . ([%#slist_reversal_lasso18] 0 <= n)
   -> ([%#slist_reversal_lasso19] forall i : int . 0 <= i /\ i < Seq.length s  -> UIntSize.to_int (Seq.get s i) < n)
   -> ([%#slist_reversal_lasso20] forall i : int, j : int . 0 <= i
  /\ i < Seq.length s /\ 0 <= j /\ j < Seq.length s /\ i <> j  -> Seq.get s i <> Seq.get s j)
<<<<<<< HEAD
   -> ([%#slist_reversal_lasso22] pigeon'0 s n) && ([%#slist_reversal_lasso21] Seq.length s <= n)
=======
   -> ([%#slist_reversal_lasso20] Seq.length s <= n) && ([%#slist_reversal_lasso21] pigeon'0 s n)
  
  predicate lasso'0 [#"list_reversal_lasso.rs" 151 4 151 70] (self : Memory'0.t_Memory) (first : usize) (s1 : Seq.seq usize) (s2 : Seq.seq usize)
    
   =
    [%#slist_reversal_lasso12] let mid = if Seq.length s2 = 0 then
      Seq.get s1 (Seq.length s1 - 1)
    else
      Seq.get s2 0
     in Seq.length s1 > 0
    /\ (forall i : int, j : int . 0 <= i /\ i < Seq.length s1 /\ 0 <= j /\ j < Seq.length s2
     -> Seq.get s1 i <> Seq.get s2 j)
    /\ list_seg'0 self first s1 mid 0 (Seq.length s1)
    /\ list_seg'0 self mid s2 (Seq.get s1 (Seq.length s1 - 1)) 0 (Seq.length s2)
  
  constant v_NULL'0 : usize = [%#slist_reversal_lasso9] (18446744073709551615 : usize)
  
  predicate list'0 [#"list_reversal_lasso.rs" 91 4 91 54] (self : Memory'0.t_Memory) (first : usize) (s : Seq.seq usize)
   =
    [%#slist_reversal_lasso11] list_seg'0 self first s v_NULL'0 0 (Seq.length s)
  
  use T_core__option__Option as Option'0
>>>>>>> 34cd6190
  
  use seq.Seq
  
  function find_lasso_aux'0 [#"list_reversal_lasso.rs" 244 4 244 95] (self : t_Memory'0) (first : usize) (last : usize) (s : Seq.seq usize) : (Seq.seq usize, t_Option'0)
    
  
  axiom find_lasso_aux'0_def : forall self : t_Memory'0, first : usize, last : usize, s : Seq.seq usize . find_lasso_aux'0 self first last s
  = ([%#slist_reversal_lasso14] if last = v_NULL'0 then
    (s, C_None'0)
  else
    match find_ptr_in_seq'0 s 0 (UIntSize.to_int last) with
      | C_None'1 -> if pigeon'0 s (Seq.length (view'0 self.t_Memory__0'0)) then
        find_lasso_aux'0 self first (index_logic'0 self last) (Seq.snoc s last)
      else
        (s, C_None'0)
      
      | C_Some'1 i -> (Seq.([..]) s 0 (i + 1), C_Some'0 (Seq.([..]) s (i + 1) (Seq.length s)))
      end
  )
  
  axiom find_lasso_aux'0_spec : forall self : t_Memory'0, first : usize, last : usize, s : Seq.seq usize . ([%#slist_reversal_lasso3] mem_is_well_formed'0 self)
   -> ([%#slist_reversal_lasso4] last = v_NULL'0 \/ nonnull_ptr'0 self last)
   -> ([%#slist_reversal_lasso5] list_seg'0 self first s last 0 (Seq.length s))
   -> ([%#slist_reversal_lasso6] match find_lasso_aux'0 self first last s with
    | (s, C_None'0) -> list'0 self first s
    | (s1, C_Some'0 s2) -> lasso'0 self first s1 s2
    end)
  
  constant self  : t_Memory'0
  
  constant first  : usize
  
  function find_lasso'0 [#"list_reversal_lasso.rs" 270 4 270 71] (self : t_Memory'0) (first : usize) : (Seq.seq usize, t_Option'0)
    
  
  goal vc_find_lasso'0 : ([%#slist_reversal_lasso1] first = v_NULL'0 \/ nonnull_ptr'0 self first)
   -> ([%#slist_reversal_lasso0] mem_is_well_formed'0 self)
   -> (([@expl:find_lasso_aux requires #0] [%#slist_reversal_lasso3] mem_is_well_formed'0 self)
  && ([@expl:find_lasso_aux requires #1] [%#slist_reversal_lasso4] first = v_NULL'0 \/ nonnull_ptr'0 self first)
  && ([@expl:find_lasso_aux requires #2] [%#slist_reversal_lasso5] list_seg'0 self first (Seq.empty : Seq.seq usize) first 0 (Seq.length (Seq.empty : Seq.seq usize))))
  /\ (([%#slist_reversal_lasso6] match find_lasso_aux'0 self first first (Seq.empty : Seq.seq usize) with
    | (s, C_None'0) -> list'0 self first s
    | (s1, C_Some'0 s2) -> lasso'0 self first s1 s2
    end)
   -> ([%#slist_reversal_lasso2] match find_lasso_aux'0 self first first (Seq.empty : Seq.seq usize) with
    | (s, C_None'0) -> list'0 self first s
    | (s1, C_Some'0 s2) -> lasso'0 self first s1 s2
    end))
end
module M_list_reversal_lasso__qyi13715866738248475091__index__refines [#"list_reversal_lasso.rs" 30 4 30 35] (* <Memory as std::ops::Index<usize>> *)
  let%span slist_reversal_lasso0 = "list_reversal_lasso.rs" 30 4 30 35
  
  goal refines : [%#slist_reversal_lasso0] true
end
module M_list_reversal_lasso__qyi14823043098042356205__index_mut__refines [#"list_reversal_lasso.rs" 41 4 41 47] (* <Memory as std::ops::IndexMut<usize>> *)
  let%span slist_reversal_lasso0 = "list_reversal_lasso.rs" 41 4 41 47
  
  goal refines : [%#slist_reversal_lasso0] true
end<|MERGE_RESOLUTION|>--- conflicted
+++ resolved
@@ -35,6 +35,10 @@
   
   use prelude.prelude.Borrow
   
+  predicate inv'0 (_1 : t_Vec'0)
+  
+  predicate inv'1 (_1 : usize)
+  
   use seq.Seq
   
   use seq.Seq
@@ -55,32 +59,22 @@
   predicate in_bounds'0 [@inline:trivial] (self : usize) (seq : Seq.seq usize) =
     [%#sslice7] UIntSize.to_int self < Seq.length seq
   
-  predicate inv'0 (_1 : t_Vec'0)
-  
-  predicate inv'1 (_1 : usize)
+  predicate inv'2 (_1 : usize)
   
   use seq.Seq
   
   predicate has_value'0 [@inline:trivial] (self : usize) (seq : Seq.seq usize) (out : usize) =
     [%#sslice8] Seq.get seq (UIntSize.to_int self) = out
   
-  predicate inv'2 (_1 : usize)
-  
   axiom inv_axiom'0 [@rewrite] : forall x : t_Vec'0 [inv'0 x] . inv'0 x = true
   
   axiom inv_axiom'1 [@rewrite] : forall x : usize [inv'1 x] . inv'1 x = true
   
   axiom inv_axiom'2 [@rewrite] : forall x : usize [inv'2 x] . inv'2 x = true
   
-<<<<<<< HEAD
-  let rec index'1 (self:t_Vec'0) (index:usize) (return'  (ret:usize))= {[@expl:precondition] inv'1 index}
-    {[@expl:precondition] inv'0 self}
-    {[@expl:precondition] [%#svec2] in_bounds'0 index (view'0 self)}
-=======
-  let rec index'0 (self:Vec'0.t_Vec usize (Global'0.t_Global)) (index:usize) (return'  (ret:usize))= {[@expl:index 'self' type invariant] inv'0 self}
+  let rec index'1 (self:t_Vec'0) (index:usize) (return'  (ret:usize))= {[@expl:index 'self' type invariant] inv'0 self}
     {[@expl:index 'index' type invariant] inv'1 index}
     {[@expl:index requires] [%#svec2] in_bounds'0 index (view'0 self)}
->>>>>>> 34cd6190
     any
     [ return' (result:usize)-> {inv'2 result} {[%#svec3] has_value'0 index (view'0 self) result} (! return' {result}) ]
     
@@ -99,11 +93,7 @@
   
   meta "compute_max_steps" 1000000
   
-<<<<<<< HEAD
-  let rec index'0 (self:t_Memory'0) (i:usize) (return'  (ret:usize))= {[%#slist_reversal_lasso0] nonnull_ptr'0 self i}
-=======
-  let rec index (self:Memory'0.t_Memory) (i:usize) (return'  (ret:usize))= {[@expl:index requires] [%#slist_reversal_lasso0] nonnull_ptr'0 self i}
->>>>>>> 34cd6190
+  let rec index'0 (self:t_Memory'0) (i:usize) (return'  (ret:usize))= {[@expl:index requires] [%#slist_reversal_lasso0] nonnull_ptr'0 self i}
     (! bb0
     [ bb0 = s0 [ s0 = index'1 {self.t_Memory__0'0} {i} (fun (_ret':usize) ->  [ &_6 <- _ret' ] s1) | s1 = bb1 ] 
     | bb1 = s0 [ s0 =  [ &_5 <- _6 ] s1 | s1 =  [ &_0 <- _5 ] s2 | s2 = return' {_0} ]  ]
@@ -163,6 +153,10 @@
   type t_Memory'0  =
     { t_Memory__0'0: t_Vec'0 }
   
+  predicate inv'0 (_1 : borrowed (t_Vec'0))
+  
+  predicate inv'1 (_1 : usize)
+  
   use seq.Seq
   
   use seq.Seq
@@ -183,9 +177,7 @@
   predicate in_bounds'0 [@inline:trivial] (self : usize) (seq : Seq.seq usize) =
     [%#sslice14] UIntSize.to_int self < Seq.length seq
   
-  predicate inv'0 (_1 : borrowed (t_Vec'0))
-  
-  predicate inv'1 (_1 : usize)
+  predicate inv'2 (_1 : borrowed usize)
   
   use seq.Seq
   
@@ -196,23 +188,15 @@
     [%#sslice16] forall i : int . 0 <= i /\ i <> UIntSize.to_int self /\ i < Seq.length old'
      -> Seq.get old' i = Seq.get fin i
   
-  predicate inv'2 (_1 : borrowed usize)
-  
   axiom inv_axiom'0 [@rewrite] : forall x : borrowed (t_Vec'0) [inv'0 x] . inv'0 x = true
   
   axiom inv_axiom'1 [@rewrite] : forall x : usize [inv'1 x] . inv'1 x = true
   
   axiom inv_axiom'2 [@rewrite] : forall x : borrowed usize [inv'2 x] . inv'2 x = true
   
-<<<<<<< HEAD
-  let rec index_mut'1 (self:borrowed (t_Vec'0)) (index:usize) (return'  (ret:borrowed usize))= {[@expl:precondition] inv'1 index}
-    {[@expl:precondition] inv'0 self}
-    {[@expl:precondition] [%#svec5] in_bounds'0 index (view'1 self)}
-=======
-  let rec index_mut'0 (self:borrowed (Vec'0.t_Vec usize (Global'0.t_Global))) (index:usize) (return'  (ret:borrowed usize))= {[@expl:index_mut 'self' type invariant] inv'0 self}
+  let rec index_mut'1 (self:borrowed (t_Vec'0)) (index:usize) (return'  (ret:borrowed usize))= {[@expl:index_mut 'self' type invariant] inv'0 self}
     {[@expl:index_mut 'index' type invariant] inv'1 index}
     {[@expl:index_mut requires] [%#svec5] in_bounds'0 index (view'1 self)}
->>>>>>> 34cd6190
     any
     [ return' (result:borrowed usize)-> {inv'2 result}
       {[%#svec6] has_value'0 index (view'1 self) result.current}
@@ -248,11 +232,7 @@
   
   meta "compute_max_steps" 1000000
   
-<<<<<<< HEAD
-  let rec index_mut'0 (self:borrowed (t_Memory'0)) (i:usize) (return'  (ret:borrowed usize))= {[%#slist_reversal_lasso0] nonnull_ptr'0 self.current i}
-=======
-  let rec index_mut (self:borrowed (Memory'0.t_Memory)) (i:usize) (return'  (ret:borrowed usize))= {[@expl:index_mut requires] [%#slist_reversal_lasso0] nonnull_ptr'0 self.current i}
->>>>>>> 34cd6190
+  let rec index_mut'0 (self:borrowed (t_Memory'0)) (i:usize) (return'  (ret:borrowed usize))= {[@expl:index_mut requires] [%#slist_reversal_lasso0] nonnull_ptr'0 self.current i}
     (! bb0
     [ bb0 = s0
       [ s0 = Borrow.borrow_final <t_Vec'0> {(self.current).t_Memory__0'0} {Borrow.inherit_id (Borrow.get_id self) 1}
@@ -285,22 +265,13 @@
     | & _10 : borrowed usize = any_l ()
     | & _11 : borrowed (t_Vec'0) = any_l () ]
     
-<<<<<<< HEAD
-    [ return' (result:borrowed usize)-> {[@expl:postcondition] [%#slist_reversal_lasso4] forall j : usize . nonnull_ptr'0 self.current j
-      /\ i <> j  -> index_logic'0 self.final j = index_logic'0 self.current j}
-      {[@expl:postcondition] [%#slist_reversal_lasso3] Seq.length (view'0 (self.current).t_Memory__0'0)
-      = Seq.length (view'0 (self.final).t_Memory__0'0)}
-      {[@expl:postcondition] [%#slist_reversal_lasso2] result.final = index_logic'0 self.final i}
-      {[@expl:postcondition] [%#slist_reversal_lasso1] result.current = index_logic'0 self.current i}
-=======
     [ return' (result:borrowed usize)-> {[@expl:index_mut ensures #0] [%#slist_reversal_lasso1] result.current
       = index_logic'0 self.current i}
       {[@expl:index_mut ensures #1] [%#slist_reversal_lasso2] result.final = index_logic'0 self.final i}
-      {[@expl:index_mut ensures #2] [%#slist_reversal_lasso3] Seq.length (view'0 (T_list_reversal_lasso__Memory.t_Memory__0 self.current))
-      = Seq.length (view'0 (T_list_reversal_lasso__Memory.t_Memory__0 self.final))}
+      {[@expl:index_mut ensures #2] [%#slist_reversal_lasso3] Seq.length (view'0 (self.current).t_Memory__0'0)
+      = Seq.length (view'0 (self.final).t_Memory__0'0)}
       {[@expl:index_mut ensures #3] [%#slist_reversal_lasso4] forall j : usize . nonnull_ptr'0 self.current j /\ i <> j
        -> index_logic'0 self.final j = index_logic'0 self.current j}
->>>>>>> 34cd6190
       (! return' {result}) ]
     
 end
@@ -322,13 +293,8 @@
   let%span slist_reversal_lasso14 = "list_reversal_lasso.rs" 38 14 38 47
   let%span slist_reversal_lasso15 = "list_reversal_lasso.rs" 39 14 39 47
   let%span slist_reversal_lasso16 = "list_reversal_lasso.rs" 40 14 40 111
-<<<<<<< HEAD
-  let%span svec17 = "../../../creusot-contracts/src/std/vec.rs" 18 14 18 41
-  let%span slist_reversal_lasso18 = "list_reversal_lasso.rs" 21 8 21 31
-=======
   let%span slist_reversal_lasso17 = "list_reversal_lasso.rs" 21 8 21 31
-  let%span svec18 = "../../../creusot-contracts/src/std/vec.rs" 19 14 19 41
->>>>>>> 34cd6190
+  let%span svec18 = "../../../creusot-contracts/src/std/vec.rs" 18 14 18 41
   let%span sresolve19 = "../../../creusot-contracts/src/resolve.rs" 41 20 41 34
   let%span sops20 = "../../../creusot-contracts/src/logic/ops.rs" 31 8 31 32
   
@@ -336,8 +302,6 @@
   
   use prelude.prelude.Snapshot
   
-  constant v_NULL'0 : usize = [%#slist_reversal_lasso7] (18446744073709551615 : usize)
-  
   use prelude.prelude.Borrow
   
   use prelude.prelude.Opaque
@@ -370,17 +334,12 @@
   
   use seq.Seq
   
-<<<<<<< HEAD
   function view'0 (self : t_Vec'0) : Seq.seq usize
-=======
-  axiom view'0_spec : forall self : Vec'0.t_Vec usize (Global'0.t_Global) . [%#svec18] Seq.length (view'0 self)
-  <= UIntSize.to_int (v_MAX'0 : usize)
->>>>>>> 34cd6190
-  
-  axiom view'0_spec : forall self : t_Vec'0 . [%#svec17] Seq.length (view'0 self) <= UIntSize.to_int (v_MAX'0 : usize)
+  
+  axiom view'0_spec : forall self : t_Vec'0 . [%#svec18] Seq.length (view'0 self) <= UIntSize.to_int (v_MAX'0 : usize)
   
   predicate nonnull_ptr'0 [#"list_reversal_lasso.rs" 49 4 49 44] (self : t_Memory'0) (i : usize) =
-    [%#slist_reversal_lasso8] Seq.length (view'0 self.t_Memory__0'0) <= UIntSize.to_int (v_MAX'0 : usize)
+    [%#slist_reversal_lasso9] Seq.length (view'0 self.t_Memory__0'0) <= UIntSize.to_int (v_MAX'0 : usize)
     /\ UIntSize.to_int i < Seq.length (view'0 self.t_Memory__0'0)
   
   use seq.Seq
@@ -388,60 +347,37 @@
   function index_logic'1 [@inline:trivial] (self : t_Vec'0) (ix : usize) : usize =
     [%#sops20] Seq.get (view'0 self) (UIntSize.to_int ix)
   
-<<<<<<< HEAD
   function index_logic'0 [#"list_reversal_lasso.rs" 20 4 20 39] (self : t_Memory'0) (i : usize) : usize =
-    [%#slist_reversal_lasso18] index_logic'1 self.t_Memory__0'0 i
+    [%#slist_reversal_lasso17] index_logic'1 self.t_Memory__0'0 i
+  
+  constant v_NULL'0 : usize = [%#slist_reversal_lasso8] (18446744073709551615 : usize)
   
   predicate mem_is_well_formed'0 [#"list_reversal_lasso.rs" 55 4 55 43] (self : t_Memory'0) =
-    [%#slist_reversal_lasso9] forall i : usize . nonnull_ptr'0 self i
+    [%#slist_reversal_lasso7] forall i : usize . nonnull_ptr'0 self i
      -> index_logic'0 self i = v_NULL'0 \/ nonnull_ptr'0 self (index_logic'0 self i)
   
   use prelude.prelude.Snapshot
   
-  let rec index'0 (self:t_Memory'0) (i:usize) (return'  (ret:usize))= {[@expl:precondition] [%#slist_reversal_lasso10] nonnull_ptr'0 self i}
+  let rec index'0 (self:t_Memory'0) (i:usize) (return'  (ret:usize))= {[@expl:index requires] [%#slist_reversal_lasso10] nonnull_ptr'0 self i}
     any [ return' (result:usize)-> {[%#slist_reversal_lasso11] result = index_logic'0 self i} (! return' {result}) ] 
   
-  let rec index_mut'0 (self:borrowed (t_Memory'0)) (i:usize) (return'  (ret:borrowed usize))= {[@expl:precondition] [%#slist_reversal_lasso12] nonnull_ptr'0 self.current i}
-    any
-    [ return' (result:borrowed usize)-> {[%#slist_reversal_lasso16] forall j : usize . nonnull_ptr'0 self.current j
-      /\ i <> j  -> index_logic'0 self.final j = index_logic'0 self.current j}
-      {[%#slist_reversal_lasso15] Seq.length (view'0 (self.current).t_Memory__0'0)
-      = Seq.length (view'0 (self.final).t_Memory__0'0)}
-      {[%#slist_reversal_lasso14] result.final = index_logic'0 self.final i}
-      {[%#slist_reversal_lasso13] result.current = index_logic'0 self.current i}
-      (! return' {result}) ]
-    
-  
-  predicate resolve'2 (self : borrowed usize) =
-    [%#sresolve19] self.final = self.current
-=======
-  function index_logic'0 [#"list_reversal_lasso.rs" 20 4 20 39] (self : Memory'0.t_Memory) (i : usize) : usize =
-    [%#slist_reversal_lasso17] index_logic'1 (T_list_reversal_lasso__Memory.t_Memory__0 self) i
-  
-  predicate nonnull_ptr'0 [#"list_reversal_lasso.rs" 49 4 49 44] (self : Memory'0.t_Memory) (i : usize) =
-    [%#slist_reversal_lasso9] Seq.length (view'0 (T_list_reversal_lasso__Memory.t_Memory__0 self))
-    <= UIntSize.to_int (v_MAX'0 : usize)
-    /\ UIntSize.to_int i < Seq.length (view'0 (T_list_reversal_lasso__Memory.t_Memory__0 self))
-  
-  let rec index_mut'0 (self:borrowed (Memory'0.t_Memory)) (i:usize) (return'  (ret:borrowed usize))= {[@expl:index_mut requires] [%#slist_reversal_lasso12] nonnull_ptr'0 self.current i}
+  let rec index_mut'0 (self:borrowed (t_Memory'0)) (i:usize) (return'  (ret:borrowed usize))= {[@expl:index_mut requires] [%#slist_reversal_lasso12] nonnull_ptr'0 self.current i}
     any
     [ return' (result:borrowed usize)-> {[%#slist_reversal_lasso13] result.current = index_logic'0 self.current i}
       {[%#slist_reversal_lasso14] result.final = index_logic'0 self.final i}
-      {[%#slist_reversal_lasso15] Seq.length (view'0 (T_list_reversal_lasso__Memory.t_Memory__0 self.current))
-      = Seq.length (view'0 (T_list_reversal_lasso__Memory.t_Memory__0 self.final))}
+      {[%#slist_reversal_lasso15] Seq.length (view'0 (self.current).t_Memory__0'0)
+      = Seq.length (view'0 (self.final).t_Memory__0'0)}
       {[%#slist_reversal_lasso16] forall j : usize . nonnull_ptr'0 self.current j /\ i <> j
        -> index_logic'0 self.final j = index_logic'0 self.current j}
       (! return' {result}) ]
     
   
-  let rec index'0 (self:Memory'0.t_Memory) (i:usize) (return'  (ret:usize))= {[@expl:index requires] [%#slist_reversal_lasso10] nonnull_ptr'0 self i}
-    any [ return' (result:usize)-> {[%#slist_reversal_lasso11] result = index_logic'0 self i} (! return' {result}) ] 
->>>>>>> 34cd6190
+  predicate resolve'2 (self : borrowed usize) =
+    [%#sresolve19] self.final = self.current
   
   predicate resolve'0 (_1 : borrowed usize) =
     resolve'2 _1
   
-<<<<<<< HEAD
   predicate resolve'3 (self : borrowed (t_Memory'0)) =
     [%#sresolve19] self.final = self.current
   
@@ -449,27 +385,13 @@
     resolve'3 _1
   
   use prelude.prelude.Intrinsic
-=======
-  constant v_NULL'0 : usize = [%#slist_reversal_lasso8] (18446744073709551615 : usize)
-  
-  predicate mem_is_well_formed'0 [#"list_reversal_lasso.rs" 55 4 55 43] (self : Memory'0.t_Memory) =
-    [%#slist_reversal_lasso7] forall i : usize . nonnull_ptr'0 self i
-     -> index_logic'0 self i = v_NULL'0 \/ nonnull_ptr'0 self (index_logic'0 self i)
->>>>>>> 34cd6190
   
   use prelude.prelude.Snapshot
   
   meta "compute_max_steps" 1000000
   
-<<<<<<< HEAD
-  let rec list_reversal_safe'0 (self:borrowed (t_Memory'0)) (l:usize) (return'  (ret:usize))= {[%#slist_reversal_lasso6] l
-    = v_NULL'0
-    \/ nonnull_ptr'0 self.current l}
-    {[%#slist_reversal_lasso5] mem_is_well_formed'0 self.current}
-=======
-  let rec list_reversal_safe (self:borrowed (Memory'0.t_Memory)) (l:usize) (return'  (ret:usize))= {[@expl:list_reversal_safe requires #0] [%#slist_reversal_lasso5] mem_is_well_formed'0 self.current}
+  let rec list_reversal_safe'0 (self:borrowed (t_Memory'0)) (l:usize) (return'  (ret:usize))= {[@expl:list_reversal_safe requires #0] [%#slist_reversal_lasso5] mem_is_well_formed'0 self.current}
     {[@expl:list_reversal_safe requires #1] [%#slist_reversal_lasso6] l = v_NULL'0 \/ nonnull_ptr'0 self.current l}
->>>>>>> 34cd6190
     (! bb0
     [ bb0 = s0
       [ s0 =  [ &r <- [%#slist_reversal_lasso0] (18446744073709551615 : usize) ] s1
@@ -556,17 +478,19 @@
   
   use prelude.prelude.Snapshot
   
+  use prelude.prelude.Borrow
+  
+  use prelude.prelude.Snapshot
+  
+  use seq.Reverse
+  
+  constant v_NULL'0 : usize = [%#slist_reversal_lasso9] (18446744073709551615 : usize)
+  
+  use seq.Seq
+  
   use prelude.prelude.Snapshot
   
   use prelude.prelude.Int
-  
-  use prelude.prelude.Snapshot
-  
-  use seq.Seq
-  
-  use prelude.prelude.Borrow
-  
-  constant v_NULL'0 : usize = [%#slist_reversal_lasso9] (18446744073709551615 : usize)
   
   use prelude.prelude.Opaque
   
@@ -619,8 +543,6 @@
     /\ index_logic'0 self (Seq.get s i) = (if i = h - 1 then last else Seq.get s (i + 1)))
     /\ (forall i : int, j : int . l <= i /\ i < h /\ l <= j /\ j < h /\ i <> j  -> Seq.get s i <> Seq.get s j)
   
-  use seq.Reverse
-  
   use prelude.prelude.Snapshot
   
   predicate inv'0 (_1 : borrowed usize)
@@ -631,14 +553,14 @@
   
   axiom inv_axiom'1 [@rewrite] : forall x : usize [inv'1 x] . inv'1 x = true
   
-  let rec index_mut'0 (self:borrowed (t_Memory'0)) (i:usize) (return'  (ret:borrowed usize))= {[@expl:precondition] [%#slist_reversal_lasso11] nonnull_ptr'0 self.current i}
+  let rec index_mut'0 (self:borrowed (t_Memory'0)) (i:usize) (return'  (ret:borrowed usize))= {[@expl:index_mut requires] [%#slist_reversal_lasso11] nonnull_ptr'0 self.current i}
     any
-    [ return' (result:borrowed usize)-> {[%#slist_reversal_lasso15] forall j : usize . nonnull_ptr'0 self.current j
-      /\ i <> j  -> index_logic'0 self.final j = index_logic'0 self.current j}
+    [ return' (result:borrowed usize)-> {[%#slist_reversal_lasso12] result.current = index_logic'0 self.current i}
+      {[%#slist_reversal_lasso13] result.final = index_logic'0 self.final i}
       {[%#slist_reversal_lasso14] Seq.length (view'0 (self.current).t_Memory__0'0)
       = Seq.length (view'0 (self.final).t_Memory__0'0)}
-      {[%#slist_reversal_lasso13] result.final = index_logic'0 self.final i}
-      {[%#slist_reversal_lasso12] result.current = index_logic'0 self.current i}
+      {[%#slist_reversal_lasso15] forall j : usize . nonnull_ptr'0 self.current j /\ i <> j
+       -> index_logic'0 self.final j = index_logic'0 self.current j}
       (! return' {result}) ]
     
   
@@ -651,26 +573,12 @@
       (! return' {result}) ]
     
   
-<<<<<<< HEAD
   predicate resolve'2 (self : borrowed usize) =
     [%#sresolve22] self.final = self.current
-=======
-  let rec index_mut'0 (self:borrowed (Memory'0.t_Memory)) (i:usize) (return'  (ret:borrowed usize))= {[@expl:index_mut requires] [%#slist_reversal_lasso11] nonnull_ptr'0 self.current i}
-    any
-    [ return' (result:borrowed usize)-> {[%#slist_reversal_lasso12] result.current = index_logic'0 self.current i}
-      {[%#slist_reversal_lasso13] result.final = index_logic'0 self.final i}
-      {[%#slist_reversal_lasso14] Seq.length (view'0 (T_list_reversal_lasso__Memory.t_Memory__0 self.current))
-      = Seq.length (view'0 (T_list_reversal_lasso__Memory.t_Memory__0 self.final))}
-      {[%#slist_reversal_lasso15] forall j : usize . nonnull_ptr'0 self.current j /\ i <> j
-       -> index_logic'0 self.final j = index_logic'0 self.current j}
-      (! return' {result}) ]
-    
->>>>>>> 34cd6190
   
   predicate resolve'0 (_1 : borrowed usize) =
     resolve'2 _1
   
-<<<<<<< HEAD
   predicate resolve'3 (self : borrowed (t_Memory'0)) =
     [%#sresolve22] self.final = self.current
   
@@ -678,11 +586,6 @@
     resolve'3 _1
   
   use prelude.prelude.Intrinsic
-=======
-  use prelude.prelude.Snapshot
->>>>>>> 34cd6190
-  
-  use seq.Reverse
   
   use prelude.prelude.Snapshot
   
@@ -695,11 +598,7 @@
   
   meta "compute_max_steps" 1000000
   
-<<<<<<< HEAD
-  let rec list_reversal_list'0 (self:borrowed (t_Memory'0)) (l:usize) (s:Snapshot.snap_ty (Seq.seq usize)) (return'  (ret:usize))= {[%#slist_reversal_lasso7] list'0 self.current l (Snapshot.inner s)}
-=======
-  let rec list_reversal_list (self:borrowed (Memory'0.t_Memory)) (l:usize) (s:Snapshot.snap_ty (Seq.seq usize)) (return'  (ret:usize))= {[@expl:list_reversal_list requires] [%#slist_reversal_lasso7] list'0 self.current l (Snapshot.inner s)}
->>>>>>> 34cd6190
+  let rec list_reversal_list'0 (self:borrowed (t_Memory'0)) (l:usize) (s:Snapshot.snap_ty (Seq.seq usize)) (return'  (ret:usize))= {[@expl:list_reversal_list requires] [%#slist_reversal_lasso7] list'0 self.current l (Snapshot.inner s)}
     (! bb0
     [ bb0 = s0
       [ s0 =  [ &r <- [%#slist_reversal_lasso0] (18446744073709551615 : usize) ] s1
@@ -820,24 +719,17 @@
   
   use prelude.prelude.Snapshot
   
+  use prelude.prelude.Snapshot
+  
+  use seq.Seq
+  
   use prelude.prelude.Int
   
-  use prelude.prelude.Snapshot
-  
-  use seq.Seq
+  use prelude.prelude.Borrow
+  
+  use seq.Reverse
   
   constant v_NULL'0 : usize = [%#slist_reversal_lasso13] (18446744073709551615 : usize)
-  
-  use seq.Seq
-  
-  use prelude.prelude.Snapshot
-  
-  use seq.Seq
-  
-  function index_logic'0 [@inline:trivial] (self : Snapshot.snap_ty (Seq.seq usize)) (ix : int) : usize =
-    [%#sops14] Seq.get (Snapshot.inner self) ix
-  
-  use prelude.prelude.Borrow
   
   use prelude.prelude.Opaque
   
@@ -859,6 +751,10 @@
   type t_Memory'0  =
     { t_Memory__0'0: t_Vec'0 }
   
+  use seq.Seq
+  
+  use seq.Seq
+  
   constant v_MAX'0 : usize = (18446744073709551615 : usize)
   
   use prelude.prelude.UIntSize
@@ -868,26 +764,14 @@
   axiom view'0_spec : forall self : t_Vec'0 . [%#svec27] Seq.length (view'0 self) <= UIntSize.to_int (v_MAX'0 : usize)
   
   predicate nonnull_ptr'0 [#"list_reversal_lasso.rs" 49 4 49 44] (self : t_Memory'0) (i : usize) =
-    [%#slist_reversal_lasso15] Seq.length (view'0 self.t_Memory__0'0) <= UIntSize.to_int (v_MAX'0 : usize)
+    [%#slist_reversal_lasso16] Seq.length (view'0 self.t_Memory__0'0) <= UIntSize.to_int (v_MAX'0 : usize)
     /\ UIntSize.to_int i < Seq.length (view'0 self.t_Memory__0'0)
   
-<<<<<<< HEAD
   function index_logic'2 [@inline:trivial] (self : t_Vec'0) (ix : usize) : usize =
     [%#sops28] Seq.get (view'0 self) (UIntSize.to_int ix)
   
   function index_logic'1 [#"list_reversal_lasso.rs" 20 4 20 39] (self : t_Memory'0) (i : usize) : usize =
-    [%#slist_reversal_lasso16] index_logic'2 self.t_Memory__0'0 i
-  
-  use seq.Reverse
-=======
-  function index_logic'1 [#"list_reversal_lasso.rs" 20 4 20 39] (self : Memory'0.t_Memory) (i : usize) : usize =
-    [%#slist_reversal_lasso17] index_logic'2 (T_list_reversal_lasso__Memory.t_Memory__0 self) i
-  
-  predicate nonnull_ptr'0 [#"list_reversal_lasso.rs" 49 4 49 44] (self : Memory'0.t_Memory) (i : usize) =
-    [%#slist_reversal_lasso16] Seq.length (view'0 (T_list_reversal_lasso__Memory.t_Memory__0 self))
-    <= UIntSize.to_int (v_MAX'0 : usize)
-    /\ UIntSize.to_int i < Seq.length (view'0 (T_list_reversal_lasso__Memory.t_Memory__0 self))
->>>>>>> 34cd6190
+    [%#slist_reversal_lasso17] index_logic'2 self.t_Memory__0'0 i
   
   predicate list_seg'0 [#"list_reversal_lasso.rs" 81 4 81 81] (self : t_Memory'0) (first : usize) (s : Seq.seq usize) (last : usize) (l : int) (h : int)
     
@@ -900,6 +784,11 @@
   
   use prelude.prelude.Snapshot
   
+  function index_logic'0 [@inline:trivial] (self : Snapshot.snap_ty (Seq.seq usize)) (ix : int) : usize =
+    [%#sops15] Seq.get (Snapshot.inner self) ix
+  
+  use prelude.prelude.Snapshot
+  
   predicate inv'0 (_1 : borrowed usize)
   
   axiom inv_axiom'0 [@rewrite] : forall x : borrowed usize [inv'0 x] . inv'0 x = true
@@ -908,14 +797,14 @@
   
   axiom inv_axiom'1 [@rewrite] : forall x : usize [inv'1 x] . inv'1 x = true
   
-  let rec index_mut'0 (self:borrowed (t_Memory'0)) (i:usize) (return'  (ret:borrowed usize))= {[@expl:precondition] [%#slist_reversal_lasso18] nonnull_ptr'0 self.current i}
+  let rec index_mut'0 (self:borrowed (t_Memory'0)) (i:usize) (return'  (ret:borrowed usize))= {[@expl:index_mut requires] [%#slist_reversal_lasso18] nonnull_ptr'0 self.current i}
     any
-    [ return' (result:borrowed usize)-> {[%#slist_reversal_lasso22] forall j : usize . nonnull_ptr'0 self.current j
-      /\ i <> j  -> index_logic'1 self.final j = index_logic'1 self.current j}
+    [ return' (result:borrowed usize)-> {[%#slist_reversal_lasso19] result.current = index_logic'1 self.current i}
+      {[%#slist_reversal_lasso20] result.final = index_logic'1 self.final i}
       {[%#slist_reversal_lasso21] Seq.length (view'0 (self.current).t_Memory__0'0)
       = Seq.length (view'0 (self.final).t_Memory__0'0)}
-      {[%#slist_reversal_lasso20] result.final = index_logic'1 self.final i}
-      {[%#slist_reversal_lasso19] result.current = index_logic'1 self.current i}
+      {[%#slist_reversal_lasso22] forall j : usize . nonnull_ptr'0 self.current j /\ i <> j
+       -> index_logic'1 self.final j = index_logic'1 self.current j}
       (! return' {result}) ]
     
   
@@ -928,26 +817,12 @@
       (! return' {result}) ]
     
   
-<<<<<<< HEAD
   predicate resolve'2 (self : borrowed usize) =
     [%#sresolve29] self.final = self.current
-=======
-  let rec index_mut'0 (self:borrowed (Memory'0.t_Memory)) (i:usize) (return'  (ret:borrowed usize))= {[@expl:index_mut requires] [%#slist_reversal_lasso18] nonnull_ptr'0 self.current i}
-    any
-    [ return' (result:borrowed usize)-> {[%#slist_reversal_lasso19] result.current = index_logic'1 self.current i}
-      {[%#slist_reversal_lasso20] result.final = index_logic'1 self.final i}
-      {[%#slist_reversal_lasso21] Seq.length (view'0 (T_list_reversal_lasso__Memory.t_Memory__0 self.current))
-      = Seq.length (view'0 (T_list_reversal_lasso__Memory.t_Memory__0 self.final))}
-      {[%#slist_reversal_lasso22] forall j : usize . nonnull_ptr'0 self.current j /\ i <> j
-       -> index_logic'1 self.final j = index_logic'1 self.current j}
-      (! return' {result}) ]
-    
->>>>>>> 34cd6190
   
   predicate resolve'0 (_1 : borrowed usize) =
     resolve'2 _1
   
-<<<<<<< HEAD
   predicate resolve'3 (self : borrowed (t_Memory'0)) =
     [%#sresolve29] self.final = self.current
   
@@ -955,25 +830,13 @@
     resolve'3 _1
   
   use seq.Seq
-=======
-  use prelude.prelude.Snapshot
-  
-  function index_logic'0 [@inline:trivial] (self : Snapshot.snap_ty (Seq.seq usize)) (ix : int) : usize =
-    [%#sops15] Seq.get (Snapshot.inner self) ix
->>>>>>> 34cd6190
-  
-  use seq.Seq
-  
-<<<<<<< HEAD
+  
+  use seq.Seq
+  
   function push_front'0 [@inline:trivial] (self : Seq.seq usize) (x : usize) : Seq.seq usize =
     [%#sseq25] Seq.cons x self
   
   use prelude.prelude.Intrinsic
-=======
-  use seq.Reverse
-  
-  use prelude.prelude.Snapshot
->>>>>>> 34cd6190
   
   use prelude.prelude.Snapshot
   
@@ -985,14 +848,9 @@
   
   meta "compute_max_steps" 1000000
   
-<<<<<<< HEAD
-  let rec list_reversal_loop'0 (self:borrowed (t_Memory'0)) (l:usize) (s:Snapshot.snap_ty (Seq.seq usize)) (return'  (ret:usize))= {[%#slist_reversal_lasso11] loopqy95z'0 self.current l (Snapshot.inner s)}
-    {[%#slist_reversal_lasso10] Seq.length (Snapshot.inner s) > 0}
-=======
-  let rec list_reversal_loop (self:borrowed (Memory'0.t_Memory)) (l:usize) (s:Snapshot.snap_ty (Seq.seq usize)) (return'  (ret:usize))= {[@expl:list_reversal_loop requires #0] [%#slist_reversal_lasso10] Seq.length (Snapshot.inner s)
+  let rec list_reversal_loop'0 (self:borrowed (t_Memory'0)) (l:usize) (s:Snapshot.snap_ty (Seq.seq usize)) (return'  (ret:usize))= {[@expl:list_reversal_loop requires #0] [%#slist_reversal_lasso10] Seq.length (Snapshot.inner s)
     > 0}
-    {[@expl:list_reversal_loop requires #1] [%#slist_reversal_lasso11] loop_'0 self.current l (Snapshot.inner s)}
->>>>>>> 34cd6190
+    {[@expl:list_reversal_loop requires #1] [%#slist_reversal_lasso11] loopqy95z'0 self.current l (Snapshot.inner s)}
     (! bb0
     [ bb0 = s0
       [ s0 =  [ &r <- [%#slist_reversal_lasso0] (18446744073709551615 : usize) ] s1
@@ -1089,11 +947,7 @@
     | & _31 : Snapshot.snap_ty int = any_l ()
     | & old_2_0 : Snapshot.snap_ty (borrowed (t_Memory'0)) = any_l () ]
     
-<<<<<<< HEAD
-    [ return' (result:usize)-> {[@expl:postcondition] [%#slist_reversal_lasso12] loopqy95z'0 self.final result (push_front'0 (Reverse.reverse (Seq.([..]) (Snapshot.inner s) 1 (Seq.length (Snapshot.inner s)))) (index_logic'0 s 0))}
-=======
-    [ return' (result:usize)-> {[@expl:list_reversal_loop ensures] [%#slist_reversal_lasso12] loop_'0 self.final result (push_front'0 (Reverse.reverse (Seq.([..]) (Snapshot.inner s) 1 (Seq.length (Snapshot.inner s)))) (index_logic'0 s 0))}
->>>>>>> 34cd6190
+    [ return' (result:usize)-> {[@expl:list_reversal_loop ensures] [%#slist_reversal_lasso12] loopqy95z'0 self.final result (push_front'0 (Reverse.reverse (Seq.([..]) (Snapshot.inner s) 1 (Seq.length (Snapshot.inner s)))) (index_logic'0 s 0))}
       (! return' {result}) ]
     
 end
@@ -1132,11 +986,9 @@
   
   use prelude.prelude.Snapshot
   
+  use seq.Seq
+  
   use prelude.prelude.Int
-  
-  use prelude.prelude.Snapshot
-  
-  use seq.Seq
   
   use seq.Seq
   
@@ -1147,7 +999,13 @@
   function index_logic'0 [@inline:trivial] (self : Snapshot.snap_ty (Seq.seq usize)) (ix : int) : usize =
     [%#sops9] Seq.get (Snapshot.inner self) ix
   
+  use prelude.prelude.Snapshot
+  
   use prelude.prelude.Borrow
+  
+  use seq.Reverse
+  
+  constant v_NULL'0 : usize = [%#slist_reversal_lasso10] (18446744073709551615 : usize)
   
   use prelude.prelude.Opaque
   
@@ -1196,10 +1054,6 @@
     /\ index_logic'1 self (Seq.get s i) = (if i = h - 1 then last else Seq.get s (i + 1)))
     /\ (forall i : int, j : int . l <= i /\ i < h /\ l <= j /\ j < h /\ i <> j  -> Seq.get s i <> Seq.get s j)
   
-  use seq.Reverse
-  
-  constant v_NULL'0 : usize = [%#slist_reversal_lasso11] (18446744073709551615 : usize)
-  
   use prelude.prelude.Snapshot
   
   predicate inv'0 (_1 : borrowed usize)
@@ -1210,14 +1064,14 @@
   
   axiom inv_axiom'1 [@rewrite] : forall x : usize [inv'1 x] . inv'1 x = true
   
-  let rec index_mut'0 (self:borrowed (t_Memory'0)) (i:usize) (return'  (ret:borrowed usize))= {[@expl:precondition] [%#slist_reversal_lasso12] nonnull_ptr'0 self.current i}
+  let rec index_mut'0 (self:borrowed (t_Memory'0)) (i:usize) (return'  (ret:borrowed usize))= {[@expl:index_mut requires] [%#slist_reversal_lasso12] nonnull_ptr'0 self.current i}
     any
-    [ return' (result:borrowed usize)-> {[%#slist_reversal_lasso16] forall j : usize . nonnull_ptr'0 self.current j
-      /\ i <> j  -> index_logic'1 self.final j = index_logic'1 self.current j}
+    [ return' (result:borrowed usize)-> {[%#slist_reversal_lasso13] result.current = index_logic'1 self.current i}
+      {[%#slist_reversal_lasso14] result.final = index_logic'1 self.final i}
       {[%#slist_reversal_lasso15] Seq.length (view'0 (self.current).t_Memory__0'0)
       = Seq.length (view'0 (self.final).t_Memory__0'0)}
-      {[%#slist_reversal_lasso14] result.final = index_logic'1 self.final i}
-      {[%#slist_reversal_lasso13] result.current = index_logic'1 self.current i}
+      {[%#slist_reversal_lasso16] forall j : usize . nonnull_ptr'0 self.current j /\ i <> j
+       -> index_logic'1 self.final j = index_logic'1 self.current j}
       (! return' {result}) ]
     
   
@@ -1230,28 +1084,11 @@
       (! return' {result}) ]
     
   
-<<<<<<< HEAD
   predicate resolve'2 (self : borrowed usize) =
     [%#sresolve23] self.final = self.current
   
   predicate resolve'0 (_1 : borrowed usize) =
     resolve'2 _1
-=======
-  let rec index_mut'0 (self:borrowed (Memory'0.t_Memory)) (i:usize) (return'  (ret:borrowed usize))= {[@expl:index_mut requires] [%#slist_reversal_lasso12] nonnull_ptr'0 self.current i}
-    any
-    [ return' (result:borrowed usize)-> {[%#slist_reversal_lasso13] result.current = index_logic'1 self.current i}
-      {[%#slist_reversal_lasso14] result.final = index_logic'1 self.final i}
-      {[%#slist_reversal_lasso15] Seq.length (view'0 (T_list_reversal_lasso__Memory.t_Memory__0 self.current))
-      = Seq.length (view'0 (T_list_reversal_lasso__Memory.t_Memory__0 self.final))}
-      {[%#slist_reversal_lasso16] forall j : usize . nonnull_ptr'0 self.current j /\ i <> j
-       -> index_logic'1 self.final j = index_logic'1 self.current j}
-      (! return' {result}) ]
-    
-  
-  use prelude.prelude.Snapshot
-  
-  constant v_NULL'0 : usize = [%#slist_reversal_lasso10] (18446744073709551615 : usize)
->>>>>>> 34cd6190
   
   predicate resolve'3 (self : borrowed (t_Memory'0)) =
     [%#sresolve23] self.final = self.current
@@ -1259,20 +1096,12 @@
   predicate resolve'1 (_1 : borrowed (t_Memory'0)) =
     resolve'3 _1
   
-<<<<<<< HEAD
   use prelude.prelude.Intrinsic
-=======
-  use prelude.prelude.Snapshot
-  
-  function index_logic'0 [@inline:trivial] (self : Snapshot.snap_ty (Seq.seq usize)) (ix : int) : usize =
-    [%#sops9] Seq.get (Snapshot.inner self) ix
->>>>>>> 34cd6190
-  
-  use prelude.prelude.Snapshot
-  
-  use prelude.prelude.Snapshot
-  
-<<<<<<< HEAD
+  
+  use prelude.prelude.Snapshot
+  
+  use prelude.prelude.Snapshot
+  
   predicate lasso'0 [#"list_reversal_lasso.rs" 151 4 151 70] (self : t_Memory'0) (first : usize) (s1 : Seq.seq usize) (s2 : Seq.seq usize)
     
    =
@@ -1288,12 +1117,7 @@
   
   meta "compute_max_steps" 1000000
   
-  let rec list_reversal_lasso'0 (self:borrowed (t_Memory'0)) (l:usize) (s1:Snapshot.snap_ty (Seq.seq usize)) (s2:Snapshot.snap_ty (Seq.seq usize)) (return'  (ret:usize))= {[%#slist_reversal_lasso7] lasso'0 self.current l (Snapshot.inner s1) (Snapshot.inner s2)}
-=======
-  meta "compute_max_steps" 1000000
-  
-  let rec list_reversal_lasso (self:borrowed (Memory'0.t_Memory)) (l:usize) (s1:Snapshot.snap_ty (Seq.seq usize)) (s2:Snapshot.snap_ty (Seq.seq usize)) (return'  (ret:usize))= {[@expl:list_reversal_lasso requires] [%#slist_reversal_lasso7] lasso'0 self.current l (Snapshot.inner s1) (Snapshot.inner s2)}
->>>>>>> 34cd6190
+  let rec list_reversal_lasso'0 (self:borrowed (t_Memory'0)) (l:usize) (s1:Snapshot.snap_ty (Seq.seq usize)) (s2:Snapshot.snap_ty (Seq.seq usize)) (return'  (ret:usize))= {[@expl:list_reversal_lasso requires] [%#slist_reversal_lasso7] lasso'0 self.current l (Snapshot.inner s1) (Snapshot.inner s2)}
     (! bb0
     [ bb0 = s0
       [ s0 =  [ &r <- [%#slist_reversal_lasso0] (18446744073709551615 : usize) ] s1
@@ -1531,66 +1355,38 @@
       | C_Some'0 j -> 0 <= j /\ j < Seq.length s /\ UIntSize.to_int (Seq.get s j) = n - 1
       end)
      -> match find_ptr_in_seq'0 s 0 (n - 1) with
-<<<<<<< HEAD
-      | C_None'0 -> ((([%#slist_reversal_lasso2] forall i : int, j : int . 0 <= i
-      /\ i < Seq.length s /\ 0 <= j /\ j < Seq.length s /\ i <> j  -> Seq.get s i <> Seq.get s j)
-      && ([%#slist_reversal_lasso1] forall i : int . 0 <= i /\ i < Seq.length s
-=======
-      | Option'0.C_None -> ((([@expl:pigeon requires #0] [%#slist_reversal_lasso0] 0 <= n - 1)
+      | C_None'0 -> ((([@expl:pigeon requires #0] [%#slist_reversal_lasso0] 0 <= n - 1)
       && ([@expl:pigeon requires #1] [%#slist_reversal_lasso1] forall i : int . 0 <= i /\ i < Seq.length s
->>>>>>> 34cd6190
        -> UIntSize.to_int (Seq.get s i) < n - 1)
       && ([@expl:pigeon requires #2] [%#slist_reversal_lasso2] forall i : int, j : int . 0 <= i
       /\ i < Seq.length s /\ 0 <= j /\ j < Seq.length s /\ i <> j  -> Seq.get s i <> Seq.get s j))
       /\ 0 <= ([%#slist_reversal_lasso5] n) /\ ([%#slist_reversal_lasso5] n - 1) < ([%#slist_reversal_lasso5] n))
-<<<<<<< HEAD
-      /\ (([%#slist_reversal_lasso4] pigeon'0 s (n - 1)) && ([%#slist_reversal_lasso3] Seq.length s <= n - 1)
-       -> ([%#slist_reversal_lasso4] pigeon'0 s (n - 1)) && ([%#slist_reversal_lasso3] Seq.length s <= n))
-      | C_Some'0 i -> ([%#slist_reversal_lasso6] 0 <= i + 1 /\ i + 1 <= Seq.length s)
-=======
-      /\ (([%#slist_reversal_lasso3] Seq.length s <= n - 1) && ([%#slist_reversal_lasso4] pigeon s (n - 1))
-       -> ([%#slist_reversal_lasso3] Seq.length s <= n) && ([%#slist_reversal_lasso4] pigeon s (n - 1)))
-      | Option'0.C_Some i -> ([@expl:find_ptr_in_seq requires] [%#slist_reversal_lasso6] 0 <= i + 1
-      /\ i + 1 <= Seq.length s)
->>>>>>> 34cd6190
+      /\ (([%#slist_reversal_lasso3] Seq.length s <= n - 1) && ([%#slist_reversal_lasso4] pigeon'0 s (n - 1))
+       -> ([%#slist_reversal_lasso3] Seq.length s <= n) && ([%#slist_reversal_lasso4] pigeon'0 s (n - 1)))
+      | C_Some'0 i -> ([@expl:find_ptr_in_seq requires] [%#slist_reversal_lasso6] 0 <= i + 1 /\ i + 1 <= Seq.length s)
       /\ (([%#slist_reversal_lasso7] match find_ptr_in_seq'0 s (i + 1) (n - 1) with
         | C_None'0 -> forall j : int . i + 1 <= j /\ j < Seq.length s  -> UIntSize.to_int (Seq.get s j) <> n - 1
         | C_Some'0 j -> i + 1 <= j /\ j < Seq.length s /\ UIntSize.to_int (Seq.get s j) = n - 1
         end)
        -> match find_ptr_in_seq'0 s (i + 1) (n - 1) with
-<<<<<<< HEAD
-        | C_None'0 -> ((([%#slist_reversal_lasso2] forall i' : int, j : int . 0 <= i'
-=======
-        | Option'0.C_None -> ((([@expl:pigeon requires #0] [%#slist_reversal_lasso0] 0 <= n - 1)
+        | C_None'0 -> ((([@expl:pigeon requires #0] [%#slist_reversal_lasso0] 0 <= n - 1)
         && ([@expl:pigeon requires #1] [%#slist_reversal_lasso1] forall i' : int . 0 <= i'
         /\ i' < Seq.length (Seq.(++) (Seq.([..]) s 0 i) (Seq.([..]) s (i + 1) (Seq.length s)))
          -> UIntSize.to_int (Seq.get (Seq.(++) (Seq.([..]) s 0 i) (Seq.([..]) s (i + 1) (Seq.length s))) i') < n - 1)
         && ([@expl:pigeon requires #2] [%#slist_reversal_lasso2] forall i' : int, j : int . 0 <= i'
->>>>>>> 34cd6190
         /\ i' < Seq.length (Seq.(++) (Seq.([..]) s 0 i) (Seq.([..]) s (i + 1) (Seq.length s)))
         /\ 0 <= j /\ j < Seq.length (Seq.(++) (Seq.([..]) s 0 i) (Seq.([..]) s (i + 1) (Seq.length s))) /\ i' <> j
          -> Seq.get (Seq.(++) (Seq.([..]) s 0 i) (Seq.([..]) s (i + 1) (Seq.length s))) i'
         <> Seq.get (Seq.(++) (Seq.([..]) s 0 i) (Seq.([..]) s (i + 1) (Seq.length s))) j))
         /\ 0 <= ([%#slist_reversal_lasso5] n) /\ ([%#slist_reversal_lasso5] n - 1) < ([%#slist_reversal_lasso5] n))
-<<<<<<< HEAD
-        /\ (([%#slist_reversal_lasso4] pigeon'0 (Seq.(++) (Seq.([..]) s 0 i) (Seq.([..]) s (i + 1) (Seq.length s))) (n
-        - 1))
-        && ([%#slist_reversal_lasso3] Seq.length (Seq.(++) (Seq.([..]) s 0 i) (Seq.([..]) s (i + 1) (Seq.length s)))
-        <= n - 1)
-         -> ([%#slist_reversal_lasso4] pigeon'0 (Seq.(++) (Seq.([..]) s 0 i) (Seq.([..]) s (i + 1) (Seq.length s))) (n
-        - 1))
-        && ([%#slist_reversal_lasso3] Seq.length s <= n))
-        | C_Some'0 _ -> ([%#slist_reversal_lasso4] true) && ([%#slist_reversal_lasso3] Seq.length s <= n)
-=======
         /\ (([%#slist_reversal_lasso3] Seq.length (Seq.(++) (Seq.([..]) s 0 i) (Seq.([..]) s (i + 1) (Seq.length s)))
         <= n - 1)
-        && ([%#slist_reversal_lasso4] pigeon (Seq.(++) (Seq.([..]) s 0 i) (Seq.([..]) s (i + 1) (Seq.length s))) (n
+        && ([%#slist_reversal_lasso4] pigeon'0 (Seq.(++) (Seq.([..]) s 0 i) (Seq.([..]) s (i + 1) (Seq.length s))) (n
         - 1))
          -> ([%#slist_reversal_lasso3] Seq.length s <= n)
-        && ([%#slist_reversal_lasso4] pigeon (Seq.(++) (Seq.([..]) s 0 i) (Seq.([..]) s (i + 1) (Seq.length s))) (n
+        && ([%#slist_reversal_lasso4] pigeon'0 (Seq.(++) (Seq.([..]) s 0 i) (Seq.([..]) s (i + 1) (Seq.length s))) (n
         - 1)))
-        | Option'0.C_Some _ -> ([%#slist_reversal_lasso3] Seq.length s <= n) && ([%#slist_reversal_lasso4] true)
->>>>>>> 34cd6190
+        | C_Some'0 _ -> ([%#slist_reversal_lasso3] Seq.length s <= n) && ([%#slist_reversal_lasso4] true)
         end)
       end)
   )
@@ -1781,54 +1577,25 @@
       | C_Some'1 j -> 0 <= j /\ j < Seq.length s /\ UIntSize.to_int (Seq.get s j) = UIntSize.to_int last
       end)
      -> match find_ptr_in_seq'0 s 0 (UIntSize.to_int last) with
-<<<<<<< HEAD
       | C_None'1 -> ([%#svec8] Seq.length (view'0 self.t_Memory__0'0) <= UIntSize.to_int (v_MAX'0 : usize))
-       -> (([%#slist_reversal_lasso11] forall i : int, j : int . 0 <= i
-      /\ i < Seq.length s /\ 0 <= j /\ j < Seq.length s /\ i <> j  -> Seq.get s i <> Seq.get s j)
-      && ([%#slist_reversal_lasso10] forall i : int . 0 <= i /\ i < Seq.length s
+       -> (([@expl:pigeon requires #0] [%#slist_reversal_lasso9] 0 <= Seq.length (view'0 self.t_Memory__0'0))
+      && ([@expl:pigeon requires #1] [%#slist_reversal_lasso10] forall i : int . 0 <= i /\ i < Seq.length s
        -> UIntSize.to_int (Seq.get s i) < Seq.length (view'0 self.t_Memory__0'0))
-      && ([%#slist_reversal_lasso9] 0 <= Seq.length (view'0 self.t_Memory__0'0)))
-      /\ (([%#slist_reversal_lasso13] pigeon'0 s (Seq.length (view'0 self.t_Memory__0'0)))
-      && ([%#slist_reversal_lasso12] Seq.length s <= Seq.length (view'0 self.t_Memory__0'0))
+      && ([@expl:pigeon requires #2] [%#slist_reversal_lasso11] forall i : int, j : int . 0 <= i
+      /\ i < Seq.length s /\ 0 <= j /\ j < Seq.length s /\ i <> j  -> Seq.get s i <> Seq.get s j))
+      /\ (([%#slist_reversal_lasso12] Seq.length s <= Seq.length (view'0 self.t_Memory__0'0))
+      && ([%#slist_reversal_lasso13] pigeon'0 s (Seq.length (view'0 self.t_Memory__0'0)))
        -> (if pigeon'0 s (Seq.length (view'0 self.t_Memory__0'0)) then
-        ((([%#slist_reversal_lasso2] list_seg'0 self first (Seq.snoc s last) (index_logic'0 self last) 0 (Seq.length (Seq.snoc s last)))
-        && ([%#slist_reversal_lasso1] index_logic'0 self last = v_NULL'0
+        ((([@expl:find_lasso_aux requires #0] [%#slist_reversal_lasso0] mem_is_well_formed'0 self)
+        && ([@expl:find_lasso_aux requires #1] [%#slist_reversal_lasso1] index_logic'0 self last = v_NULL'0
         \/ nonnull_ptr'0 self (index_logic'0 self last))
-        && ([%#slist_reversal_lasso0] mem_is_well_formed'0 self))
+        && ([@expl:find_lasso_aux requires #2] [%#slist_reversal_lasso2] list_seg'0 self first (Seq.snoc s last) (index_logic'0 self last) 0 (Seq.length (Seq.snoc s last))))
         /\ 0 <= ([%#slist_reversal_lasso4] Seq.length (view'0 self.t_Memory__0'0) - Seq.length s)
         /\ ([%#slist_reversal_lasso4] Seq.length (view'0 self.t_Memory__0'0) - Seq.length (Seq.snoc s last))
         < ([%#slist_reversal_lasso4] Seq.length (view'0 self.t_Memory__0'0) - Seq.length s))
         /\ (([%#slist_reversal_lasso3] match find_lasso_aux'0 self first (index_logic'0 self last) (Seq.snoc s last) with
           | (s, C_None'0) -> list'0 self first s
           | (s1, C_Some'0 s2) -> lasso'0 self first s1 s2
-=======
-      | Option'0.C_None -> ([%#svec8] Seq.length (view'0 (T_list_reversal_lasso__Memory.t_Memory__0 self))
-      <= UIntSize.to_int (v_MAX'0 : usize))
-       -> (([@expl:pigeon requires #0] [%#slist_reversal_lasso9] 0
-      <= Seq.length (view'0 (T_list_reversal_lasso__Memory.t_Memory__0 self)))
-      && ([@expl:pigeon requires #1] [%#slist_reversal_lasso10] forall i : int . 0 <= i /\ i < Seq.length s
-       -> UIntSize.to_int (Seq.get s i) < Seq.length (view'0 (T_list_reversal_lasso__Memory.t_Memory__0 self)))
-      && ([@expl:pigeon requires #2] [%#slist_reversal_lasso11] forall i : int, j : int . 0 <= i
-      /\ i < Seq.length s /\ 0 <= j /\ j < Seq.length s /\ i <> j  -> Seq.get s i <> Seq.get s j))
-      /\ (([%#slist_reversal_lasso12] Seq.length s
-      <= Seq.length (view'0 (T_list_reversal_lasso__Memory.t_Memory__0 self)))
-      && ([%#slist_reversal_lasso13] pigeon'0 s (Seq.length (view'0 (T_list_reversal_lasso__Memory.t_Memory__0 self))))
-       -> (if pigeon'0 s (Seq.length (view'0 (T_list_reversal_lasso__Memory.t_Memory__0 self))) then
-        ((([@expl:find_lasso_aux requires #0] [%#slist_reversal_lasso0] mem_is_well_formed'0 self)
-        && ([@expl:find_lasso_aux requires #1] [%#slist_reversal_lasso1] index_logic'0 self last = v_NULL'0
-        \/ nonnull_ptr'0 self (index_logic'0 self last))
-        && ([@expl:find_lasso_aux requires #2] [%#slist_reversal_lasso2] list_seg'0 self first (Seq.snoc s last) (index_logic'0 self last) 0 (Seq.length (Seq.snoc s last))))
-        /\ 0
-        <= ([%#slist_reversal_lasso4] Seq.length (view'0 (T_list_reversal_lasso__Memory.t_Memory__0 self))
-        - Seq.length s)
-        /\ ([%#slist_reversal_lasso4] Seq.length (view'0 (T_list_reversal_lasso__Memory.t_Memory__0 self))
-        - Seq.length (Seq.snoc s last))
-        < ([%#slist_reversal_lasso4] Seq.length (view'0 (T_list_reversal_lasso__Memory.t_Memory__0 self))
-        - Seq.length s))
-        /\ (([%#slist_reversal_lasso3] match find_lasso_aux self first (index_logic'0 self last) (Seq.snoc s last) with
-          | (s, Option'0.C_None) -> list'0 self first s
-          | (s1, Option'0.C_Some s2) -> lasso'0 self first s1 s2
->>>>>>> 34cd6190
           end)
          -> ([%#slist_reversal_lasso3] match find_lasso_aux'0 self first (index_logic'0 self last) (Seq.snoc s last) with
           | (s, C_None'0) -> list'0 self first s
@@ -2009,32 +1776,7 @@
    -> ([%#slist_reversal_lasso19] forall i : int . 0 <= i /\ i < Seq.length s  -> UIntSize.to_int (Seq.get s i) < n)
    -> ([%#slist_reversal_lasso20] forall i : int, j : int . 0 <= i
   /\ i < Seq.length s /\ 0 <= j /\ j < Seq.length s /\ i <> j  -> Seq.get s i <> Seq.get s j)
-<<<<<<< HEAD
-   -> ([%#slist_reversal_lasso22] pigeon'0 s n) && ([%#slist_reversal_lasso21] Seq.length s <= n)
-=======
-   -> ([%#slist_reversal_lasso20] Seq.length s <= n) && ([%#slist_reversal_lasso21] pigeon'0 s n)
-  
-  predicate lasso'0 [#"list_reversal_lasso.rs" 151 4 151 70] (self : Memory'0.t_Memory) (first : usize) (s1 : Seq.seq usize) (s2 : Seq.seq usize)
-    
-   =
-    [%#slist_reversal_lasso12] let mid = if Seq.length s2 = 0 then
-      Seq.get s1 (Seq.length s1 - 1)
-    else
-      Seq.get s2 0
-     in Seq.length s1 > 0
-    /\ (forall i : int, j : int . 0 <= i /\ i < Seq.length s1 /\ 0 <= j /\ j < Seq.length s2
-     -> Seq.get s1 i <> Seq.get s2 j)
-    /\ list_seg'0 self first s1 mid 0 (Seq.length s1)
-    /\ list_seg'0 self mid s2 (Seq.get s1 (Seq.length s1 - 1)) 0 (Seq.length s2)
-  
-  constant v_NULL'0 : usize = [%#slist_reversal_lasso9] (18446744073709551615 : usize)
-  
-  predicate list'0 [#"list_reversal_lasso.rs" 91 4 91 54] (self : Memory'0.t_Memory) (first : usize) (s : Seq.seq usize)
-   =
-    [%#slist_reversal_lasso11] list_seg'0 self first s v_NULL'0 0 (Seq.length s)
-  
-  use T_core__option__Option as Option'0
->>>>>>> 34cd6190
+   -> ([%#slist_reversal_lasso21] Seq.length s <= n) && ([%#slist_reversal_lasso22] pigeon'0 s n)
   
   use seq.Seq
   
