
module C11ArrayTypes_UsesArray_Type
  use prelude.Int64
  use prelude.Int
  use prelude.Slice
  type t_usesarray  =
    | C_UsesArray (array int64)
    
  let function usesarray_0 (self : t_usesarray) : array int64 = [@vc:do_not_keep_trace] [@vc:sp]
    match (self) with
      | C_UsesArray a -> a
      end
end
module C11ArrayTypes_Omg
  use prelude.UIntSize
  use prelude.UIntSize
  use prelude.Int
  let constant max0  : usize = [@vc:do_not_keep_trace] [@vc:sp]
    (18446744073709551615 : usize)
  use seq.Seq
  use prelude.Slice
  use prelude.Int64
  use seq.Seq
  use prelude.Slice
  use prelude.Int64
  function index_logic0 [@inline:trivial] (self : array int64) (ix : int) : int64 =
    [#"../../../../../creusot-contracts/src/logic/ops.rs" 65 8 65 31] Seq.get (Slice.id self) ix
  val index_logic0 [@inline:trivial] (self : array int64) (ix : int) : int64
    ensures { result = index_logic0 self ix }
    
  use C11ArrayTypes_UsesArray_Type as C11ArrayTypes_UsesArray_Type
  let rec cfg omg [#"../11_array_types.rs" 8 0 8 28] [@cfg:stackify] [@cfg:subregion_analysis] (x : C11ArrayTypes_UsesArray_Type.t_usesarray) : ()
    requires {[#"../11_array_types.rs" 7 11 7 53] Seq.length (Slice.id (C11ArrayTypes_UsesArray_Type.usesarray_0 x)) > 0 /\ Seq.length (Slice.id (C11ArrayTypes_UsesArray_Type.usesarray_0 x)) < UIntSize.to_int max0}
    
   = [@vc:do_not_keep_trace] [@vc:sp]
  var _0 : ();
  var x : C11ArrayTypes_UsesArray_Type.t_usesarray = x;
  var _3 : usize;
  var _5 : bool;
  {
    goto BB0
  }
  BB0 {
    [#"../11_array_types.rs" 9 8 9 9] _3 <- ([#"../11_array_types.rs" 9 8 9 9] [#"../11_array_types.rs" 9 8 9 9] (0 : usize));
    [#"../11_array_types.rs" 9 4 9 10] _5 <- ([#"../11_array_types.rs" 9 4 9 10] _3 < ([#"../11_array_types.rs" 9 4 9 10] Slice.length (C11ArrayTypes_UsesArray_Type.usesarray_0 x)));
    assert { [@expl:index in bounds] [#"../11_array_types.rs" 9 4 9 10] _5 };
    goto BB1
  }
  BB1 {
<<<<<<< HEAD
    [#"../11_array_types.rs" 9 4 9 14] x <- (let C11ArrayTypes_UsesArray_Type.C_UsesArray a = x in C11ArrayTypes_UsesArray_Type.C_UsesArray (Slice.set (C11ArrayTypes_UsesArray_Type.usesarray_0 x) _3 ([#"../11_array_types.rs" 9 4 9 14] [#"../11_array_types.rs" 9 13 9 14] (5 : int64))));
    assert { [@expl:assertion] [#"../11_array_types.rs" 11 20 11 32] Int64.to_int (IndexLogic0.index_logic (C11ArrayTypes_UsesArray_Type.usesarray_0 x) 0) = 5 };
    [#"../11_array_types.rs" 8 29 12 1] _0 <- ([#"../11_array_types.rs" 8 29 12 1] ());
=======
    x <- (let C11ArrayTypes_UsesArray_Type.C_UsesArray a = x in C11ArrayTypes_UsesArray_Type.C_UsesArray (Slice.set (C11ArrayTypes_UsesArray_Type.usesarray_0 x) _3 ([#"../11_array_types.rs" 9 13 9 14] [#"../11_array_types.rs" 9 13 9 14] (5 : int64))));
    assert { [@expl:assertion] [#"../11_array_types.rs" 11 20 11 32] Int64.to_int (index_logic0 (C11ArrayTypes_UsesArray_Type.usesarray_0 x) 0) = 5 };
    _0 <- ([#"../11_array_types.rs" 8 29 12 1] ());
>>>>>>> 62b454c8
    return _0
  }
  
end
module C11ArrayTypes_CallOmg
  use prelude.Slice
  use prelude.UIntSize
  use prelude.UIntSize
  use prelude.Int
  let constant max0  : usize = [@vc:do_not_keep_trace] [@vc:sp]
    (18446744073709551615 : usize)
  use seq.Seq
  use prelude.Slice
  use C11ArrayTypes_UsesArray_Type as C11ArrayTypes_UsesArray_Type
  val omg0 [#"../11_array_types.rs" 8 0 8 28] (x : C11ArrayTypes_UsesArray_Type.t_usesarray) : ()
    requires {[#"../11_array_types.rs" 7 11 7 53] Seq.length (Slice.id (C11ArrayTypes_UsesArray_Type.usesarray_0 x)) > 0 /\ Seq.length (Slice.id (C11ArrayTypes_UsesArray_Type.usesarray_0 x)) < UIntSize.to_int max0}
    
  use prelude.Int64
  let rec cfg call_omg [#"../11_array_types.rs" 14 0 14 17] [@cfg:stackify] [@cfg:subregion_analysis] (_1 : ()) : ()
   = [@vc:do_not_keep_trace] [@vc:sp]
  var _0 : ();
  var arr : array int64;
  {
    goto BB0
  }
  BB0 {
<<<<<<< HEAD
    [#"../11_array_types.rs" 15 14 15 24] arr <- ([#"../11_array_types.rs" 15 14 15 24] Slice.create ([#"../11_array_types.rs" 15 14 15 24] [#"../11_array_types.rs" 15 14 15 24] (5 : usize)) (fun _ -> [#"../11_array_types.rs" 15 15 15 20] [#"../11_array_types.rs" 15 15 15 20] (3 : int64)));
    [#"../11_array_types.rs" 16 4 16 23] _0 <- ([#"../11_array_types.rs" 16 4 16 23] Omg0.omg ([#"../11_array_types.rs" 16 8 16 22] C11ArrayTypes_UsesArray_Type.C_UsesArray ([#"../11_array_types.rs" 16 18 16 21] arr)));
=======
    arr <- ([#"../11_array_types.rs" 15 14 15 24] Slice.create ([#"../11_array_types.rs" 15 14 15 24] [#"../11_array_types.rs" 15 14 15 24] (5 : usize)) (fun _ -> [#"../11_array_types.rs" 15 15 15 20] [#"../11_array_types.rs" 15 15 15 20] (3 : int64)));
    _0 <- ([#"../11_array_types.rs" 16 4 16 23] omg0 ([#"../11_array_types.rs" 16 8 16 22] C11ArrayTypes_UsesArray_Type.C_UsesArray arr));
>>>>>>> 62b454c8
    goto BB1
  }
  BB1 {
    return _0
  }
  
end<|MERGE_RESOLUTION|>--- conflicted
+++ resolved
@@ -41,21 +41,15 @@
     goto BB0
   }
   BB0 {
-    [#"../11_array_types.rs" 9 8 9 9] _3 <- ([#"../11_array_types.rs" 9 8 9 9] [#"../11_array_types.rs" 9 8 9 9] (0 : usize));
-    [#"../11_array_types.rs" 9 4 9 10] _5 <- ([#"../11_array_types.rs" 9 4 9 10] _3 < ([#"../11_array_types.rs" 9 4 9 10] Slice.length (C11ArrayTypes_UsesArray_Type.usesarray_0 x)));
+    _3 <- ([#"../11_array_types.rs" 9 8 9 9] [#"../11_array_types.rs" 9 8 9 9] (0 : usize));
+    _5 <- ([#"../11_array_types.rs" 9 4 9 10] _3 < ([#"../11_array_types.rs" 9 4 9 10] Slice.length (C11ArrayTypes_UsesArray_Type.usesarray_0 x)));
     assert { [@expl:index in bounds] [#"../11_array_types.rs" 9 4 9 10] _5 };
     goto BB1
   }
   BB1 {
-<<<<<<< HEAD
-    [#"../11_array_types.rs" 9 4 9 14] x <- (let C11ArrayTypes_UsesArray_Type.C_UsesArray a = x in C11ArrayTypes_UsesArray_Type.C_UsesArray (Slice.set (C11ArrayTypes_UsesArray_Type.usesarray_0 x) _3 ([#"../11_array_types.rs" 9 4 9 14] [#"../11_array_types.rs" 9 13 9 14] (5 : int64))));
-    assert { [@expl:assertion] [#"../11_array_types.rs" 11 20 11 32] Int64.to_int (IndexLogic0.index_logic (C11ArrayTypes_UsesArray_Type.usesarray_0 x) 0) = 5 };
-    [#"../11_array_types.rs" 8 29 12 1] _0 <- ([#"../11_array_types.rs" 8 29 12 1] ());
-=======
     x <- (let C11ArrayTypes_UsesArray_Type.C_UsesArray a = x in C11ArrayTypes_UsesArray_Type.C_UsesArray (Slice.set (C11ArrayTypes_UsesArray_Type.usesarray_0 x) _3 ([#"../11_array_types.rs" 9 13 9 14] [#"../11_array_types.rs" 9 13 9 14] (5 : int64))));
     assert { [@expl:assertion] [#"../11_array_types.rs" 11 20 11 32] Int64.to_int (index_logic0 (C11ArrayTypes_UsesArray_Type.usesarray_0 x) 0) = 5 };
     _0 <- ([#"../11_array_types.rs" 8 29 12 1] ());
->>>>>>> 62b454c8
     return _0
   }
   
@@ -82,13 +76,8 @@
     goto BB0
   }
   BB0 {
-<<<<<<< HEAD
-    [#"../11_array_types.rs" 15 14 15 24] arr <- ([#"../11_array_types.rs" 15 14 15 24] Slice.create ([#"../11_array_types.rs" 15 14 15 24] [#"../11_array_types.rs" 15 14 15 24] (5 : usize)) (fun _ -> [#"../11_array_types.rs" 15 15 15 20] [#"../11_array_types.rs" 15 15 15 20] (3 : int64)));
-    [#"../11_array_types.rs" 16 4 16 23] _0 <- ([#"../11_array_types.rs" 16 4 16 23] Omg0.omg ([#"../11_array_types.rs" 16 8 16 22] C11ArrayTypes_UsesArray_Type.C_UsesArray ([#"../11_array_types.rs" 16 18 16 21] arr)));
-=======
     arr <- ([#"../11_array_types.rs" 15 14 15 24] Slice.create ([#"../11_array_types.rs" 15 14 15 24] [#"../11_array_types.rs" 15 14 15 24] (5 : usize)) (fun _ -> [#"../11_array_types.rs" 15 15 15 20] [#"../11_array_types.rs" 15 15 15 20] (3 : int64)));
     _0 <- ([#"../11_array_types.rs" 16 4 16 23] omg0 ([#"../11_array_types.rs" 16 8 16 22] C11ArrayTypes_UsesArray_Type.C_UsesArray arr));
->>>>>>> 62b454c8
     goto BB1
   }
   BB1 {
