--- conflicted
+++ resolved
@@ -25,13 +25,7 @@
   let%span scmp2 = "../../../../creusot-contracts/src/std/cmp.rs" 53 26 53 66
   let%span scmp3 = "../../../../creusot-contracts/src/std/cmp.rs" 54 26 54 63
   let%span scmp4 = "../../../../creusot-contracts/src/std/cmp.rs" 7 0 62 1
-<<<<<<< HEAD
-  let%span scmp5 = "../../../../creusot-contracts/src/std/cmp.rs" 56 16 56 79
-  let%span scmp6 = "../../../../creusot-contracts/src/std/cmp.rs" 57 16 57 81
-  let%span snum7 = "../../../../creusot-contracts/src/std/num.rs" 21 16 21 35
-=======
-  let%span snum5 = "../../../../creusot-contracts/src/std/num.rs" 22 28 22 33
->>>>>>> 716d5822
+  let%span snum5 = "../../../../creusot-contracts/src/std/num.rs" 21 28 21 33
   
   use prelude.prelude.UInt32
   
