module M_mixed__qyi9512435279263248376__clone [#"mixed.rs" 8 9 8 14] (* <Product<A, B> as creusot_contracts::Clone> *)
  let%span smixed0 = "mixed.rs" 8 9 8 14
  let%span sclone1 = "../../../../../creusot-contracts/src/std/clone.rs" 7 0 20 1
  let%span sinvariant2 = "../../../../../creusot-contracts/src/invariant.rs" 24 8 24 18
  
  type t_A'0
  
  type t_B'0
  
  type t_Product'0  =
    { t_Product__a'0: t_A'0; t_Product__b'0: t_B'0 }
  
  use prelude.prelude.Borrow
  
  predicate inv'2 (_1 : t_A'0)
  
  predicate inv'3 (_1 : t_A'0)
  
  predicate inv'0 (_1 : t_Product'0)
  
  predicate inv'1 (_1 : t_Product'0)
  
  predicate invariant'0 (self : t_Product'0) =
    [%#sinvariant2] inv'1 self
  
  axiom inv_axiom'0 [@rewrite] : forall x : t_Product'0 [inv'0 x] . inv'0 x = invariant'0 x
  
  predicate inv'5 (_1 : t_B'0)
  
  axiom inv_axiom'1 [@rewrite] : forall x : t_Product'0 [inv'1 x] . inv'1 x
  = match x with
    | {t_Product__a'0 = a ; t_Product__b'0 = b} -> inv'3 a /\ inv'5 b
    end
  
  predicate invariant'1 (self : t_A'0) =
    [%#sinvariant2] inv'3 self
  
  axiom inv_axiom'2 [@rewrite] : forall x : t_A'0 [inv'2 x] . inv'2 x = invariant'1 x
  
  predicate inv'4 (_1 : t_B'0)
  
  predicate invariant'2 (self : t_B'0) =
    [%#sinvariant2] inv'5 self
  
  axiom inv_axiom'3 [@rewrite] : forall x : t_B'0 [inv'4 x] . inv'4 x = invariant'2 x
  
  let rec clone'1 (self:t_A'0) (return'  (ret:t_A'0))= {[@expl:precondition] inv'2 self}
    any [ return' (result:t_A'0)-> {inv'3 result} {[%#sclone1] result = self} (! return' {result}) ] 
  
  let rec clone'2 (self:t_B'0) (return'  (ret:t_B'0))= {[@expl:precondition] inv'4 self}
    any [ return' (result:t_B'0)-> {inv'5 result} {[%#sclone1] result = self} (! return' {result}) ] 
  
  use prelude.prelude.Intrinsic
  
  meta "compute_max_steps" 1000000
  
  let rec clone'0 (self:t_Product'0) (return'  (ret:t_Product'0))= {[%#smixed0] inv'0 self}
    (! bb0
    [ bb0 = s0
      [ s0 =  [ &_5 <- self.t_Product__a'0 ] s1
      | s1 = clone'1 {_5} (fun (_ret':t_A'0) ->  [ &_3 <- _ret' ] s2)
      | s2 = bb1 ]
      
    | bb1 = s0
      [ s0 =  [ &_8 <- self.t_Product__b'0 ] s1
      | s1 = clone'2 {_8} (fun (_ret':t_B'0) ->  [ &_6 <- _ret' ] s2)
      | s2 = bb2 ]
      
    | bb2 = s0 [ s0 =  [ &_0 <- { t_Product__a'0 = _3; t_Product__b'0 = _6 } ] s1 | s1 = bb3 ] 
    | bb3 = bb4
    | bb4 = return' {_0} ]
    )
    [ & _0 : t_Product'0 = any_l ()
    | & self : t_Product'0 = self
    | & _3 : t_A'0 = any_l ()
    | & _5 : t_A'0 = any_l ()
    | & _6 : t_B'0 = any_l ()
    | & _8 : t_B'0 = any_l () ]
    
    [ return' (result:t_Product'0)-> {[@expl:postcondition] [%#smixed0] inv'1 result}
      {[@expl:postcondition] [%#smixed0] result = self}
      (! return' {result}) ]
    
end
module M_mixed__qyi2064882709679455996__eq [#"mixed.rs" 8 16 8 25] (* <Product<A, B> as creusot_contracts::PartialEq> *)
  let%span smixed0 = "mixed.rs" 10 4 11 12
  let%span smixed1 = "mixed.rs" 8 16 8 25
  let%span scmp2 = "../../../../../creusot-contracts/src/std/cmp.rs" 11 26 11 75
  let%span smodel3 = "../../../../../creusot-contracts/src/model.rs" 79 8 79 28
  let%span smixed4 = "mixed.rs" 24 8 24 66
  let%span sinvariant5 = "../../../../../creusot-contracts/src/invariant.rs" 24 8 24 18
  
  type t_A'0
  
  type t_B'0
  
  type t_Product'0  =
    { t_Product__a'0: t_A'0; t_Product__b'0: t_B'0 }
  
  use prelude.prelude.Borrow
  
  predicate inv'1 (_1 : t_A'0)
  
  type t_DeepModelTy'0
  
  function deep_model'4 (self : t_A'0) : t_DeepModelTy'0
  
  function deep_model'1 (self : t_A'0) : t_DeepModelTy'0 =
    [%#smodel3] deep_model'4 self
  
  predicate inv'0 (_1 : t_Product'0)
  
  predicate inv'3 (_1 : t_Product'0)
  
  predicate invariant'0 (self : t_Product'0) =
    [%#sinvariant5] inv'3 self
  
  axiom inv_axiom'0 [@rewrite] : forall x : t_Product'0 [inv'0 x] . inv'0 x = invariant'0 x
  
  predicate inv'4 (_1 : t_A'0)
  
  predicate invariant'1 (self : t_A'0) =
    [%#sinvariant5] inv'4 self
  
  axiom inv_axiom'1 [@rewrite] : forall x : t_A'0 [inv'1 x] . inv'1 x = invariant'1 x
  
  predicate inv'2 (_1 : t_B'0)
  
  predicate inv'5 (_1 : t_B'0)
  
  predicate invariant'2 (self : t_B'0) =
    [%#sinvariant5] inv'5 self
  
  axiom inv_axiom'2 [@rewrite] : forall x : t_B'0 [inv'2 x] . inv'2 x = invariant'2 x
  
  axiom inv_axiom'3 [@rewrite] : forall x : t_Product'0 [inv'3 x] . inv'3 x
  = match x with
    | {t_Product__a'0 = a ; t_Product__b'0 = b} -> inv'4 a /\ inv'5 b
    end
  
  let rec eq'1 (self:t_A'0) (other:t_A'0) (return'  (ret:bool))= {[@expl:precondition] inv'1 other}
    {[@expl:precondition] inv'1 self}
    any [ return' (result:bool)-> {[%#scmp2] result = (deep_model'1 self = deep_model'1 other)} (! return' {result}) ] 
  
  type t_DeepModelTy'1
  
  function deep_model'5 (self : t_B'0) : t_DeepModelTy'1
  
  function deep_model'2 (self : t_B'0) : t_DeepModelTy'1 =
    [%#smodel3] deep_model'5 self
  
  let rec eq'2 (self:t_B'0) (other:t_B'0) (return'  (ret:bool))= {[@expl:precondition] inv'2 other}
    {[@expl:precondition] inv'2 self}
    any [ return' (result:bool)-> {[%#scmp2] result = (deep_model'2 self = deep_model'2 other)} (! return' {result}) ] 
  
  use prelude.prelude.Intrinsic
  
  type t_Product'1  =
    { t_Product__a'1: t_DeepModelTy'0; t_Product__b'1: t_DeepModelTy'1 }
  
  function deep_model'3 [#"mixed.rs" 23 4 23 44] (self : t_Product'0) : t_Product'1 =
    [%#smixed4] { t_Product__a'1 = deep_model'4 self.t_Product__a'0; t_Product__b'1 = deep_model'5 self.t_Product__b'0 }
  
  function deep_model'0 (self : t_Product'0) : t_Product'1 =
    [%#smodel3] deep_model'3 self
  
  meta "compute_max_steps" 1000000
  
  let rec eq'0 (self:t_Product'0) (rhs:t_Product'0) (return'  (ret:bool))= {[%#smixed1] inv'0 rhs}
    {[%#smixed1] inv'0 self}
    (! bb0
    [ bb0 = s0
      [ s0 =  [ &_7 <- rhs.t_Product__a'0 ] s1
      | s1 = eq'1 {self.t_Product__a'0} {_7} (fun (_ret':bool) ->  [ &_4 <- _ret' ] s2)
      | s2 = bb1 ]
      
    | bb1 = any [ br0 -> {_4 = false} (! bb3) | br1 -> {_4} (! bb2) ] 
    | bb2 = s0
      [ s0 =  [ &_10 <- rhs.t_Product__b'0 ] s1
      | s1 = eq'2 {self.t_Product__b'0} {_10} (fun (_ret':bool) ->  [ &_0 <- _ret' ] s2)
      | s2 = bb4 ]
      
    | bb4 = bb5
    | bb3 = s0 [ s0 =  [ &_0 <- [%#smixed0] false ] s1 | s1 = bb5 ] 
    | bb5 = return' {_0} ]
    )
    [ & _0 : bool = any_l ()
    | & self : t_Product'0 = self
    | & rhs : t_Product'0 = rhs
    | & _4 : bool = any_l ()
    | & _7 : t_A'0 = any_l ()
    | & _10 : t_B'0 = any_l () ]
    
    [ return' (result:bool)-> {[@expl:postcondition] [%#smixed1] result = (deep_model'0 self = deep_model'0 rhs)}
      (! return' {result}) ]
    
end
module M_mixed__qyi6273949305112291917__clone [#"mixed.rs" 28 9 28 14] (* <Sum<A, B> as creusot_contracts::Clone> *)
  let%span smixed0 = "mixed.rs" 28 9 28 14
  let%span sclone1 = "../../../../../creusot-contracts/src/std/clone.rs" 7 0 20 1
  let%span sinvariant2 = "../../../../../creusot-contracts/src/invariant.rs" 24 8 24 18
  
  type t_A'0
  
  type t_B'0
  
  type t_Sum'0  =
    | C_A'0 t_A'0
    | C_B'0 t_B'0
  
  use prelude.prelude.Borrow
  
  predicate inv'0 (_1 : t_Sum'0)
  
  predicate inv'1 (_1 : t_Sum'0)
  
  predicate invariant'0 (self : t_Sum'0) =
    [%#sinvariant2] inv'1 self
  
  axiom inv_axiom'0 [@rewrite] : forall x : t_Sum'0 [inv'0 x] . inv'0 x = invariant'0 x
  
  predicate inv'5 (_1 : t_A'0)
  
  predicate inv'3 (_1 : t_B'0)
  
  axiom inv_axiom'1 [@rewrite] : forall x : t_Sum'0 [inv'1 x] . inv'1 x
  = match x with
    | C_A'0 a_0 -> inv'5 a_0
    | C_B'0 a_0 -> inv'3 a_0
    end
  
  predicate inv'2 (_1 : t_B'0)
  
  predicate invariant'1 (self : t_B'0) =
    [%#sinvariant2] inv'3 self
  
  axiom inv_axiom'2 [@rewrite] : forall x : t_B'0 [inv'2 x] . inv'2 x = invariant'1 x
  
  predicate inv'4 (_1 : t_A'0)
  
  predicate invariant'2 (self : t_A'0) =
    [%#sinvariant2] inv'5 self
  
  axiom inv_axiom'3 [@rewrite] : forall x : t_A'0 [inv'4 x] . inv'4 x = invariant'2 x
  
  let rec v_B'0 (input:t_Sum'0) (ret  (field_0:t_B'0))= any
    [ good (field_0:t_B'0)-> {C_B'0 field_0 = input} (! ret {field_0})
    | bad -> {forall field_0 : t_B'0 [C_B'0 field_0 : t_Sum'0] . C_B'0 field_0 <> input} (! {false} any) ]
    
  
  let rec clone'1 (self:t_B'0) (return'  (ret:t_B'0))= {[@expl:precondition] inv'2 self}
    any [ return' (result:t_B'0)-> {inv'3 result} {[%#sclone1] result = self} (! return' {result}) ] 
  
  let rec v_A'0 (input:t_Sum'0) (ret  (field_0:t_A'0))= any
    [ good (field_0:t_A'0)-> {C_A'0 field_0 = input} (! ret {field_0})
    | bad -> {forall field_0 : t_A'0 [C_A'0 field_0 : t_Sum'0] . C_A'0 field_0 <> input} (! {false} any) ]
    
  
  let rec clone'2 (self:t_A'0) (return'  (ret:t_A'0))= {[@expl:precondition] inv'4 self}
    any [ return' (result:t_A'0)-> {inv'5 result} {[%#sclone1] result = self} (! return' {result}) ] 
  
  use prelude.prelude.Intrinsic
  
  meta "compute_max_steps" 1000000
  
  let rec clone'0 (self:t_Sum'0) (return'  (ret:t_Sum'0))= {[%#smixed0] inv'0 self}
    (! bb0
    [ bb0 = any [ br0 (x0:t_A'0)-> {self = C_A'0 x0} (! bb2) | br1 (x0:t_B'0)-> {self = C_B'0 x0} (! bb3) ] 
    | bb3 = s0
      [ s0 = v_B'0 {self} (fun (r0'0:t_B'0) ->  [ &v0_11 <- r0'0 ] s1)
      | s1 =  [ &_11 <- v0_11 ] s2
      | s2 = clone'1 {_11} (fun (_ret':t_B'0) ->  [ &_9 <- _ret' ] s3)
      | s3 = bb7 ]
      
    | bb7 = s0 [ s0 =  [ &_0 <- C_B'0 _9 ] s1 | s1 = bb8 ] 
    | bb8 = bb9
    | bb2 = bb4
    | bb4 = s0
      [ s0 = v_A'0 {self} (fun (r0'0:t_A'0) ->  [ &v0_1 <- r0'0 ] s1)
      | s1 =  [ &_7 <- v0_1 ] s2
      | s2 = clone'2 {_7} (fun (_ret':t_A'0) ->  [ &_5 <- _ret' ] s3)
      | s3 = bb5 ]
      
    | bb5 = s0 [ s0 =  [ &_0 <- C_A'0 _5 ] s1 | s1 = bb6 ] 
    | bb6 = bb9
    | bb9 = return' {_0} ]
    )
    [ & _0 : t_Sum'0 = any_l ()
    | & self : t_Sum'0 = self
    | & v0_1 : t_A'0 = any_l ()
    | & _5 : t_A'0 = any_l ()
    | & _7 : t_A'0 = any_l ()
    | & v0_11 : t_B'0 = any_l ()
    | & _9 : t_B'0 = any_l ()
    | & _11 : t_B'0 = any_l () ]
    
    [ return' (result:t_Sum'0)-> {[@expl:postcondition] [%#smixed0] inv'1 result}
      {[@expl:postcondition] [%#smixed0] result = self}
      (! return' {result}) ]
    
end
module M_mixed__qyi1479716791028959114__eq [#"mixed.rs" 28 16 28 25] (* <Sum<A, B> as creusot_contracts::PartialEq> *)
  let%span smixed0 = "mixed.rs" 28 16 28 25
  let%span scmp1 = "../../../../../creusot-contracts/src/std/cmp.rs" 11 26 11 75
  let%span smodel2 = "../../../../../creusot-contracts/src/model.rs" 79 8 79 28
  let%span smixed3 = "mixed.rs" 40 8 43 9
  let%span sinvariant4 = "../../../../../creusot-contracts/src/invariant.rs" 24 8 24 18
  
  type t_A'0
  
  type t_B'0
  
  type t_Sum'0  =
    | C_A'0 t_A'0
    | C_B'0 t_B'0
  
  use prelude.prelude.Borrow
  
  predicate inv'0 (_1 : t_Sum'0)
  
  predicate inv'3 (_1 : t_Sum'0)
  
  predicate invariant'0 (self : t_Sum'0) =
    [%#sinvariant4] inv'3 self
  
  axiom inv_axiom'0 [@rewrite] : forall x : t_Sum'0 [inv'0 x] . inv'0 x = invariant'0 x
  
  predicate inv'1 (_1 : t_B'0)
  
  predicate inv'4 (_1 : t_B'0)
  
  predicate invariant'1 (self : t_B'0) =
    [%#sinvariant4] inv'4 self
  
  axiom inv_axiom'1 [@rewrite] : forall x : t_B'0 [inv'1 x] . inv'1 x = invariant'1 x
  
  predicate inv'2 (_1 : t_A'0)
  
  predicate inv'5 (_1 : t_A'0)
  
  predicate invariant'2 (self : t_A'0) =
    [%#sinvariant4] inv'5 self
  
  axiom inv_axiom'2 [@rewrite] : forall x : t_A'0 [inv'2 x] . inv'2 x = invariant'2 x
  
  axiom inv_axiom'3 [@rewrite] : forall x : t_Sum'0 [inv'3 x] . inv'3 x
  = match x with
    | C_A'0 a_0 -> inv'5 a_0
    | C_B'0 a_0 -> inv'4 a_0
    end
  
  let rec v_B'0 (input:t_Sum'0) (ret  (field_0:t_B'0))= any
    [ good (field_0:t_B'0)-> {C_B'0 field_0 = input} (! ret {field_0})
    | bad -> {forall field_0 : t_B'0 [C_B'0 field_0 : t_Sum'0] . C_B'0 field_0 <> input} (! {false} any) ]
    
  
  type t_DeepModelTy'0
  
  function deep_model'4 (self : t_B'0) : t_DeepModelTy'0
  
  function deep_model'1 (self : t_B'0) : t_DeepModelTy'0 =
    [%#smodel2] deep_model'4 self
  
  let rec eq'1 (self:t_B'0) (other:t_B'0) (return'  (ret:bool))= {[@expl:precondition] inv'1 other}
    {[@expl:precondition] inv'1 self}
    any [ return' (result:bool)-> {[%#scmp1] result = (deep_model'1 self = deep_model'1 other)} (! return' {result}) ] 
  
  let rec v_A'0 (input:t_Sum'0) (ret  (field_0:t_A'0))= any
    [ good (field_0:t_A'0)-> {C_A'0 field_0 = input} (! ret {field_0})
    | bad -> {forall field_0 : t_A'0 [C_A'0 field_0 : t_Sum'0] . C_A'0 field_0 <> input} (! {false} any) ]
    
  
  type t_DeepModelTy'1
  
  function deep_model'5 (self : t_A'0) : t_DeepModelTy'1
  
  function deep_model'2 (self : t_A'0) : t_DeepModelTy'1 =
    [%#smodel2] deep_model'5 self
  
  let rec eq'2 (self:t_A'0) (other:t_A'0) (return'  (ret:bool))= {[@expl:precondition] inv'2 other}
    {[@expl:precondition] inv'2 self}
    any [ return' (result:bool)-> {[%#scmp1] result = (deep_model'2 self = deep_model'2 other)} (! return' {result}) ] 
  
  use prelude.prelude.Intrinsic
  
  type t_Sum'1  =
    | C_A'1 t_DeepModelTy'1
    | C_B'1 t_DeepModelTy'0
  
  function deep_model'3 [#"mixed.rs" 39 4 39 44] (self : t_Sum'0) : t_Sum'1 =
    [%#smixed3] match self with
      | C_A'0 a -> C_A'1 (deep_model'5 a)
      | C_B'0 b -> C_B'1 (deep_model'4 b)
      end
  
  function deep_model'0 (self : t_Sum'0) : t_Sum'1 =
    [%#smodel2] deep_model'3 self
  
  meta "compute_max_steps" 1000000
  
  let rec eq'0 (self:t_Sum'0) (rhs:t_Sum'0) (return'  (ret:bool))= {[%#smixed0] inv'0 rhs}
    {[%#smixed0] inv'0 self}
    (! bb0
    [ bb0 = s0
      [ s0 =  [ &_4 <- (self, rhs) ] s1
      | s1 = any
        [ br0 (x0:t_A'0)-> {(let (r'0, _) = _4 in r'0) = C_A'0 x0} (! bb2)
        | br1 (x0:t_B'0)-> {(let (r'0, _) = _4 in r'0) = C_B'0 x0} (! bb4) ]
         ]
      
    | bb4 = any
      [ br0 (x0:t_A'0)-> {(let (_, r'0) = _4 in r'0) = C_A'0 x0} (! bb1)
      | br1 (x0:t_B'0)-> {(let (_, r'0) = _4 in r'0) = C_B'0 x0} (! bb5) ]
      
    | bb5 = bb11
    | bb11 = s0
      [ s0 = v_B'0 {let (r'0, _) = _4 in r'0} (fun (r0'0:t_B'0) ->  [ &v0_11 <- r0'0 ] s1)
      | s1 = v_B'0 {let (_, r'1) = _4 in r'1} (fun (r0'1:t_B'0) ->  [ &v0_21 <- r0'1 ] s2)
      | s2 = eq'1 {v0_11} {v0_21} (fun (_ret':bool) ->  [ &_17 <- _ret' ] s3)
      | s3 = bb12 ]
      
    | bb12 = any [ br0 -> {_17 = false} (! bb14) | br1 -> {_17} (! bb13) ] 
    | bb13 = s0 [ s0 =  [ &_0 <- [%#smixed0] true ] s1 | s1 = bb15 ] 
    | bb14 = s0 [ s0 =  [ &_0 <- [%#smixed0] false ] s1 | s1 = bb15 ] 
    | bb15 = bb16
    | bb2 = any
      [ br0 (x0:t_A'0)-> {(let (_, r'0) = _4 in r'0) = C_A'0 x0} (! bb3)
      | br1 (x0:t_B'0)-> {(let (_, r'0) = _4 in r'0) = C_B'0 x0} (! bb1) ]
      
    | bb1 = s0 [ s0 =  [ &_0 <- [%#smixed0] false ] s1 | s1 = bb16 ] 
    | bb3 = bb6
    | bb6 = s0
      [ s0 = v_A'0 {let (r'0, _) = _4 in r'0} (fun (r0'0:t_A'0) ->  [ &v0_1 <- r0'0 ] s1)
      | s1 = v_A'0 {let (_, r'1) = _4 in r'1} (fun (r0'1:t_A'0) ->  [ &v0_2 <- r0'1 ] s2)
      | s2 = eq'2 {v0_1} {v0_2} (fun (_ret':bool) ->  [ &_12 <- _ret' ] s3)
      | s3 = bb7 ]
      
    | bb7 = any [ br0 -> {_12 = false} (! bb9) | br1 -> {_12} (! bb8) ] 
    | bb8 = s0 [ s0 =  [ &_0 <- [%#smixed0] true ] s1 | s1 = bb10 ] 
    | bb9 = s0 [ s0 =  [ &_0 <- [%#smixed0] false ] s1 | s1 = bb10 ] 
    | bb10 = bb16
    | bb16 = return' {_0} ]
    )
    [ & _0 : bool = any_l ()
    | & self : t_Sum'0 = self
    | & rhs : t_Sum'0 = rhs
    | & _4 : (t_Sum'0, t_Sum'0) = any_l ()
    | & v0_1 : t_A'0 = any_l ()
    | & v0_2 : t_A'0 = any_l ()
    | & _12 : bool = any_l ()
    | & v0_11 : t_B'0 = any_l ()
    | & v0_21 : t_B'0 = any_l ()
    | & _17 : bool = any_l () ]
    
    [ return' (result:bool)-> {[@expl:postcondition] [%#smixed0] result = (deep_model'0 self = deep_model'0 rhs)}
      (! return' {result}) ]
    
end
module M_mixed__qyi9942470069884222103__resolve_coherence [#"mixed.rs" 49 9 49 16] (* <Product2<'a, A> as creusot_contracts::Resolve> *)
  let%span smixed0 = "mixed.rs" 49 9 49 16
  let%span smixed1 = "mixed.rs" 49 9 49 16
  let%span smixed2 = "mixed.rs" 51 4 53 19
  let%span svec3 = "../../../../../creusot-contracts/src/std/vec.rs" 49 8 49 85
  let%span sresolve4 = "../../../../../creusot-contracts/src/resolve.rs" 41 20 41 34
  let%span svec5 = "../../../../../creusot-contracts/src/std/vec.rs" 18 14 18 41
  let%span sops6 = "../../../../../creusot-contracts/src/logic/ops.rs" 20 8 20 31
  
  use prelude.prelude.Borrow
  
  type t_A'0
  
  use prelude.prelude.Opaque
  
  type t_NonNull'0  =
    { t_NonNull__pointer'0: opaque_ptr }
  
  type t_Unique'0  =
    { t_Unique__pointer'0: t_NonNull'0; t_Unique__qy95zmarker'0: () }
  
  use prelude.prelude.UIntSize
  
  type t_Cap'0  =
    { t_Cap__0'0: usize }
  
  type t_RawVec'0  =
    { t_RawVec__ptr'0: t_Unique'0; t_RawVec__cap'0: t_Cap'0; t_RawVec__alloc'0: () }
  
  type t_Vec'0  =
    { t_Vec__buf'0: t_RawVec'0; t_Vec__len'0: usize }
  
  type t_Product2'0  =
    { t_Product2__a'0: borrowed t_A'0; t_Product2__b'0: bool; t_Product2__c'0: t_Vec'0 }
  
  use prelude.prelude.Int
  
<<<<<<< HEAD
  use seq.Seq
=======
  use T_alloc__vec__Vec as Vec'0
  
  use prelude.prelude.Borrow
  
  type t_Product2 'a =
    | C_Product2 (borrowed 'a) bool (Vec'0.t_Vec uint32 (Global'0.t_Global))
  
  let rec t_Product2 < 'a > (input:t_Product2 'a) (ret  (a:borrowed 'a) (b:bool) (c:Vec'0.t_Vec uint32 (Global'0.t_Global)))= any
    [ good (a:borrowed 'a) (b:bool) (c:Vec'0.t_Vec uint32 (Global'0.t_Global))-> {C_Product2 a b c = input}
      (! ret {a} {b} {c}) ]
    
  
  function t_Product2__a (self : t_Product2 'a) : borrowed 'a =
    match self with
      | C_Product2 a _ _ -> a
      end
  
  function t_Product2__b (self : t_Product2 'a) : bool =
    match self with
      | C_Product2 _ a _ -> a
      end
  
  function t_Product2__c (self : t_Product2 'a) : Vec'0.t_Vec uint32 (Global'0.t_Global) =
    match self with
      | C_Product2 _ _ a -> a
      end
end
module M_mixed__qyi9942470069884222103__resolve_coherence [#"mixed.rs" 49 9 49 16] (* <Product2<'a, A> as creusot_contracts::Resolve> *)
  type a
  
  let%span smixed0 = "mixed.rs" 49 9 49 16
  let%span smixed1 = "mixed.rs" 51 4 53 19
  let%span svec2 = "../../../../../creusot-contracts/src/std/vec.rs" 51 20 51 83
  let%span sresolve3 = "../../../../../creusot-contracts/src/resolve.rs" 41 20 41 34
  let%span svec4 = "../../../../../creusot-contracts/src/std/vec.rs" 19 14 19 41
  let%span sops5 = "../../../../../creusot-contracts/src/logic/ops.rs" 20 8 20 31
>>>>>>> 716d5822
  
  constant v_MAX'0 : usize = (18446744073709551615 : usize)
  
  use prelude.prelude.UIntSize
  
  use prelude.prelude.UInt32
  
  use seq.Seq
  
  function view'0 (self : t_Vec'0) : Seq.seq uint32
  
  axiom view'0_spec : forall self : t_Vec'0 . [%#svec5] Seq.length (view'0 self) <= UIntSize.to_int (v_MAX'0 : usize)
  
  use seq.Seq
  
  function index_logic'0 [@inline:trivial] (self : t_Vec'0) (ix : int) : uint32 =
    [%#sops6] Seq.get (view'0 self) ix
  
  predicate resolve'6 (_1 : uint32) =
    true
  
  predicate resolve'4 (self : t_Vec'0) =
    [%#svec3] forall i : int . 0 <= i /\ i < Seq.length (view'0 self)  -> resolve'6 (index_logic'0 self i)
  
  predicate resolve'1 (_1 : t_Vec'0) =
    resolve'4 _1
  
  predicate resolve'2 (_1 : bool) =
    true
  
  predicate resolve'5 (self : borrowed t_A'0) =
    [%#sresolve4] self.final = self.current
  
  predicate resolve'3 (_1 : borrowed t_A'0) =
    resolve'5 _1
  
  predicate structural_resolve'0 (_1 : t_Product2'0) =
    match _1 with
      | {t_Product2__a'0 = x0 ; t_Product2__b'0 = x1 ; t_Product2__c'0 = x2} -> resolve'1 x2
      /\ resolve'2 x1 /\ resolve'3 x0
      end
  
  predicate resolve'0 [#"mixed.rs" 49 9 49 16] (self : t_Product2'0) =
    [%#smixed2] resolve'3 self.t_Product2__a'0 /\ resolve'2 self.t_Product2__b'0 /\ resolve'1 self.t_Product2__c'0
  
  constant self  : t_Product2'0
  
  function resolve_coherence'0 [#"mixed.rs" 49 9 49 16] (self : t_Product2'0) : ()
  
  goal vc_resolve_coherence'0 : ([%#smixed0] structural_resolve'0 self)  -> ([%#smixed0] resolve'0 self)
end
module M_mixed__qyi17966204983409797136__resolve_coherence [#"mixed.rs" 56 9 56 16] (* <Sum2<A, B> as creusot_contracts::Resolve> *)
  let%span smixed0 = "mixed.rs" 56 9 56 16
  let%span smixed1 = "mixed.rs" 56 9 56 16
  
  use prelude.prelude.Borrow
  
  type t_A'0
  
  type t_B'0
  
  type t_Sum2'0  =
    | C_X'0 t_A'0
    | C_Y'0 bool t_B'0
  
  predicate resolve'1 (_1 : t_A'0)
  
  predicate resolve'2 (_1 : t_B'0)
  
  predicate resolve'3 (_1 : bool) =
    true
  
  predicate structural_resolve'0 (_1 : t_Sum2'0) =
    match _1 with
      | C_X'0 x0 -> resolve'1 x0
      | C_Y'0 x0 x1 -> resolve'2 x1 /\ resolve'3 x0
      end
  
  predicate resolve'0 [#"mixed.rs" 56 9 56 16] (self : t_Sum2'0) =
    [%#smixed0] match self with
      | C_X'0 v0_1 -> resolve'1 v0_1
      | C_Y'0 a_1 x_1 -> resolve'3 a_1 /\ resolve'2 x_1
      end
  
  constant self  : t_Sum2'0
  
  function resolve_coherence'0 [#"mixed.rs" 56 9 56 16] (self : t_Sum2'0) : ()
  
  goal vc_resolve_coherence'0 : ([%#smixed0] structural_resolve'0 self)  -> ([%#smixed0] resolve'0 self)
end
module M_mixed__qyi9512435279263248376__clone__refines [#"mixed.rs" 8 9 8 14] (* <Product<A, B> as creusot_contracts::Clone> *)
  let%span smixed0 = "mixed.rs" 8 9 8 14
  let%span sinvariant1 = "../../../../../creusot-contracts/src/invariant.rs" 24 8 24 18
  
  use prelude.prelude.Borrow
  
  type t_A'0
  
  type t_B'0
  
  type t_Product'0  =
    { t_Product__a'0: t_A'0; t_Product__b'0: t_B'0 }
  
  predicate inv'0 (_1 : t_Product'0)
  
  predicate inv'1 (_1 : t_Product'0)
  
  predicate invariant'0 (self : t_Product'0) =
    [%#sinvariant1] inv'1 self
  
  axiom inv_axiom'0 [@rewrite] : forall x : t_Product'0 [inv'0 x] . inv'0 x = invariant'0 x
  
  predicate inv'2 (_1 : t_A'0)
  
  predicate inv'3 (_1 : t_B'0)
  
  axiom inv_axiom'1 [@rewrite] : forall x : t_Product'0 [inv'1 x] . inv'1 x
  = match x with
    | {t_Product__a'0 = a ; t_Product__b'0 = b} -> inv'2 a /\ inv'3 b
    end
  
  goal refines : [%#smixed0] forall self : t_Product'0 . inv'0 self
   -> inv'0 self /\ (forall result : t_Product'0 . inv'1 result /\ result = self  -> inv'1 result /\ result = self)
end
module M_mixed__qyi6273949305112291917__clone__refines [#"mixed.rs" 28 9 28 14] (* <Sum<A, B> as creusot_contracts::Clone> *)
  let%span smixed0 = "mixed.rs" 28 9 28 14
  let%span sinvariant1 = "../../../../../creusot-contracts/src/invariant.rs" 24 8 24 18
  
  use prelude.prelude.Borrow
  
  type t_A'0
  
  type t_B'0
  
  type t_Sum'0  =
    | C_A'0 t_A'0
    | C_B'0 t_B'0
  
  predicate inv'0 (_1 : t_Sum'0)
  
  predicate inv'1 (_1 : t_Sum'0)
  
  predicate invariant'0 (self : t_Sum'0) =
    [%#sinvariant1] inv'1 self
  
  axiom inv_axiom'0 [@rewrite] : forall x : t_Sum'0 [inv'0 x] . inv'0 x = invariant'0 x
  
  predicate inv'2 (_1 : t_A'0)
  
  predicate inv'3 (_1 : t_B'0)
  
  axiom inv_axiom'1 [@rewrite] : forall x : t_Sum'0 [inv'1 x] . inv'1 x
  = match x with
    | C_A'0 a_0 -> inv'2 a_0
    | C_B'0 a_0 -> inv'3 a_0
    end
  
  goal refines : [%#smixed0] forall self : t_Sum'0 . inv'0 self
   -> inv'0 self /\ (forall result : t_Sum'0 . inv'1 result /\ result = self  -> inv'1 result /\ result = self)
end
module M_mixed__qyi2064882709679455996__eq__refines [#"mixed.rs" 8 16 8 25] (* <Product<A, B> as creusot_contracts::PartialEq> *)
  let%span smixed0 = "mixed.rs" 8 16 8 25
  let%span smodel1 = "../../../../../creusot-contracts/src/model.rs" 79 8 79 28
  let%span smixed2 = "mixed.rs" 24 8 24 66
  let%span sinvariant3 = "../../../../../creusot-contracts/src/invariant.rs" 24 8 24 18
  
  use prelude.prelude.Borrow
  
  type t_A'0
  
  type t_B'0
  
  type t_Product'0  =
    { t_Product__a'0: t_A'0; t_Product__b'0: t_B'0 }
  
  predicate inv'0 (_1 : t_Product'0)
  
  type t_DeepModelTy'0
  
  type t_DeepModelTy'1
  
  type t_Product'1  =
    { t_Product__a'1: t_DeepModelTy'0; t_Product__b'1: t_DeepModelTy'1 }
  
  function deep_model'2 (self : t_A'0) : t_DeepModelTy'0
  
  function deep_model'3 (self : t_B'0) : t_DeepModelTy'1
  
  function deep_model'1 [#"mixed.rs" 23 4 23 44] (self : t_Product'0) : t_Product'1 =
    [%#smixed2] { t_Product__a'1 = deep_model'2 self.t_Product__a'0; t_Product__b'1 = deep_model'3 self.t_Product__b'0 }
  
  function deep_model'0 (self : t_Product'0) : t_Product'1 =
    [%#smodel1] deep_model'1 self
  
  predicate inv'1 (_1 : t_Product'0)
  
  predicate invariant'0 (self : t_Product'0) =
    [%#sinvariant3] inv'1 self
  
  axiom inv_axiom'0 [@rewrite] : forall x : t_Product'0 [inv'0 x] . inv'0 x = invariant'0 x
  
  predicate inv'2 (_1 : t_A'0)
  
  predicate inv'3 (_1 : t_B'0)
  
  axiom inv_axiom'1 [@rewrite] : forall x : t_Product'0 [inv'1 x] . inv'1 x
  = match x with
    | {t_Product__a'0 = a ; t_Product__b'0 = b} -> inv'2 a /\ inv'3 b
    end
  
  goal refines : [%#smixed0] forall self : t_Product'0 . forall other : t_Product'0 . inv'0 other /\ inv'0 self
   -> inv'0 other
  /\ inv'0 self
  /\ (forall result : bool . result = (deep_model'0 self = deep_model'0 other)
   -> result = (deep_model'0 self = deep_model'0 other))
end
module M_mixed__qyi1479716791028959114__eq__refines [#"mixed.rs" 28 16 28 25] (* <Sum<A, B> as creusot_contracts::PartialEq> *)
  let%span smixed0 = "mixed.rs" 28 16 28 25
  let%span smodel1 = "../../../../../creusot-contracts/src/model.rs" 79 8 79 28
  let%span smixed2 = "mixed.rs" 40 8 43 9
  let%span sinvariant3 = "../../../../../creusot-contracts/src/invariant.rs" 24 8 24 18
  
  use prelude.prelude.Borrow
  
  type t_A'0
  
  type t_B'0
  
  type t_Sum'0  =
    | C_A'0 t_A'0
    | C_B'0 t_B'0
  
  predicate inv'0 (_1 : t_Sum'0)
  
  type t_DeepModelTy'0
  
  type t_DeepModelTy'1
  
  type t_Sum'1  =
    | C_A'1 t_DeepModelTy'0
    | C_B'1 t_DeepModelTy'1
  
  function deep_model'2 (self : t_A'0) : t_DeepModelTy'0
  
  function deep_model'3 (self : t_B'0) : t_DeepModelTy'1
  
  function deep_model'1 [#"mixed.rs" 39 4 39 44] (self : t_Sum'0) : t_Sum'1 =
    [%#smixed2] match self with
      | C_A'0 a -> C_A'1 (deep_model'2 a)
      | C_B'0 b -> C_B'1 (deep_model'3 b)
      end
  
  function deep_model'0 (self : t_Sum'0) : t_Sum'1 =
    [%#smodel1] deep_model'1 self
  
  predicate inv'1 (_1 : t_Sum'0)
  
  predicate invariant'0 (self : t_Sum'0) =
    [%#sinvariant3] inv'1 self
  
  axiom inv_axiom'0 [@rewrite] : forall x : t_Sum'0 [inv'0 x] . inv'0 x = invariant'0 x
  
  predicate inv'2 (_1 : t_A'0)
  
  predicate inv'3 (_1 : t_B'0)
  
  axiom inv_axiom'1 [@rewrite] : forall x : t_Sum'0 [inv'1 x] . inv'1 x
  = match x with
    | C_A'0 a_0 -> inv'2 a_0
    | C_B'0 a_0 -> inv'3 a_0
    end
  
  goal refines : [%#smixed0] forall self : t_Sum'0 . forall other : t_Sum'0 . inv'0 other /\ inv'0 self
   -> inv'0 other
  /\ inv'0 self
  /\ (forall result : bool . result = (deep_model'0 self = deep_model'0 other)
   -> result = (deep_model'0 self = deep_model'0 other))
end
module M_mixed__qyi9942470069884222103__resolve_coherence__refines [#"mixed.rs" 49 9 49 16] (* <Product2<'a, A> as creusot_contracts::Resolve> *)
  let%span smixed0 = "mixed.rs" 49 9 49 16
  let%span smixed1 = "mixed.rs" 51 4 53 19
<<<<<<< HEAD
  let%span svec2 = "../../../../../creusot-contracts/src/std/vec.rs" 49 8 49 85
=======
  let%span svec2 = "../../../../../creusot-contracts/src/std/vec.rs" 51 20 51 83
>>>>>>> 716d5822
  let%span sresolve3 = "../../../../../creusot-contracts/src/resolve.rs" 41 20 41 34
  let%span sinvariant4 = "../../../../../creusot-contracts/src/invariant.rs" 24 8 24 18
  let%span svec5 = "../../../../../creusot-contracts/src/std/vec.rs" 18 14 18 41
  let%span sops6 = "../../../../../creusot-contracts/src/logic/ops.rs" 20 8 20 31
  let%span sinvariant7 = "../../../../../creusot-contracts/src/invariant.rs" 34 20 34 44
  
  use prelude.prelude.Borrow
  
  type t_A'0
  
  use prelude.prelude.Opaque
  
  type t_NonNull'0  =
    { t_NonNull__pointer'0: opaque_ptr }
  
  type t_Unique'0  =
    { t_Unique__pointer'0: t_NonNull'0; t_Unique__qy95zmarker'0: () }
  
  use prelude.prelude.UIntSize
  
  type t_Cap'0  =
    { t_Cap__0'0: usize }
  
  type t_RawVec'0  =
    { t_RawVec__ptr'0: t_Unique'0; t_RawVec__cap'0: t_Cap'0; t_RawVec__alloc'0: () }
  
  type t_Vec'0  =
    { t_Vec__buf'0: t_RawVec'0; t_Vec__len'0: usize }
  
  type t_Product2'0  =
    { t_Product2__a'0: borrowed t_A'0; t_Product2__b'0: bool; t_Product2__c'0: t_Vec'0 }
  
  use prelude.prelude.Int
  
  use seq.Seq
  
  constant v_MAX'0 : usize = (18446744073709551615 : usize)
  
  use prelude.prelude.UIntSize
  
  use prelude.prelude.UInt32
  
  use seq.Seq
  
  function view'0 (self : t_Vec'0) : Seq.seq uint32
  
  axiom view'0_spec : forall self : t_Vec'0 . [%#svec5] Seq.length (view'0 self) <= UIntSize.to_int (v_MAX'0 : usize)
  
  use seq.Seq
  
  function index_logic'0 [@inline:trivial] (self : t_Vec'0) (ix : int) : uint32 =
    [%#sops6] Seq.get (view'0 self) ix
  
  predicate resolve'6 (_1 : uint32) =
    true
  
  predicate resolve'4 (self : t_Vec'0) =
    [%#svec2] forall i : int . 0 <= i /\ i < Seq.length (view'0 self)  -> resolve'6 (index_logic'0 self i)
  
  predicate resolve'1 (_1 : t_Vec'0) =
    resolve'4 _1
  
  predicate resolve'2 (_1 : bool) =
    true
  
  predicate resolve'5 (self : borrowed t_A'0) =
    [%#sresolve3] self.final = self.current
  
  predicate resolve'3 (_1 : borrowed t_A'0) =
    resolve'5 _1
  
  predicate structural_resolve'0 (_1 : t_Product2'0) =
    match _1 with
      | {t_Product2__a'0 = x0 ; t_Product2__b'0 = x1 ; t_Product2__c'0 = x2} -> resolve'1 x2
      /\ resolve'2 x1 /\ resolve'3 x0
      end
  
  predicate inv'0 (_1 : t_Product2'0)
  
  predicate resolve'0 [#"mixed.rs" 49 9 49 16] (self : t_Product2'0) =
    [%#smixed1] resolve'3 self.t_Product2__a'0 /\ resolve'2 self.t_Product2__b'0 /\ resolve'1 self.t_Product2__c'0
  
  predicate inv'1 (_1 : t_Product2'0)
  
  predicate invariant'0 (self : t_Product2'0) =
    [%#sinvariant4] inv'1 self
  
  axiom inv_axiom'0 [@rewrite] : forall x : t_Product2'0 [inv'0 x] . inv'0 x = invariant'0 x
  
  predicate inv'2 (_1 : borrowed t_A'0)
  
  axiom inv_axiom'1 [@rewrite] : forall x : t_Product2'0 [inv'1 x] . inv'1 x
  = match x with
    | {t_Product2__a'0 = a ; t_Product2__b'0 = b ; t_Product2__c'0 = c} -> inv'2 a
    end
  
  predicate inv'3 (_1 : t_A'0)
  
  predicate invariant'1 (self : borrowed t_A'0) =
    [%#sinvariant7] inv'3 self.current /\ inv'3 self.final
  
  axiom inv_axiom'2 [@rewrite] : forall x : borrowed t_A'0 [inv'2 x] . inv'2 x = invariant'1 x
  
  goal refines : [%#smixed0] forall self : t_Product2'0 . structural_resolve'0 self /\ inv'0 self
   -> structural_resolve'0 self /\ (forall result : () . resolve'0 self  -> resolve'0 self)
end
module M_mixed__qyi17966204983409797136__resolve_coherence__refines [#"mixed.rs" 56 9 56 16] (* <Sum2<A, B> as creusot_contracts::Resolve> *)
  let%span smixed0 = "mixed.rs" 56 9 56 16
  let%span sinvariant1 = "../../../../../creusot-contracts/src/invariant.rs" 24 8 24 18
  
  use prelude.prelude.Borrow
  
  type t_A'0
  
  type t_B'0
  
  type t_Sum2'0  =
    | C_X'0 t_A'0
    | C_Y'0 bool t_B'0
  
  predicate resolve'1 (_1 : t_A'0)
  
  predicate resolve'2 (_1 : t_B'0)
  
  predicate resolve'3 (_1 : bool) =
    true
  
  predicate structural_resolve'0 (_1 : t_Sum2'0) =
    match _1 with
      | C_X'0 x0 -> resolve'1 x0
      | C_Y'0 x0 x1 -> resolve'2 x1 /\ resolve'3 x0
      end
  
  predicate inv'0 (_1 : t_Sum2'0)
  
  predicate resolve'0 [#"mixed.rs" 56 9 56 16] (self : t_Sum2'0) =
    [%#smixed0] match self with
      | C_X'0 v0_1 -> resolve'1 v0_1
      | C_Y'0 a_1 x_1 -> resolve'3 a_1 /\ resolve'2 x_1
      end
  
  predicate inv'1 (_1 : t_Sum2'0)
  
  predicate invariant'0 (self : t_Sum2'0) =
    [%#sinvariant1] inv'1 self
  
  axiom inv_axiom'0 [@rewrite] : forall x : t_Sum2'0 [inv'0 x] . inv'0 x = invariant'0 x
  
  predicate inv'2 (_1 : t_A'0)
  
  predicate inv'3 (_1 : t_B'0)
  
  axiom inv_axiom'1 [@rewrite] : forall x : t_Sum2'0 [inv'1 x] . inv'1 x
  = match x with
    | C_X'0 a_0 -> inv'2 a_0
    | C_Y'0 a x -> inv'3 x
    end
  
  goal refines : [%#smixed0] forall self : t_Sum2'0 . structural_resolve'0 self /\ inv'0 self
   -> structural_resolve'0 self /\ (forall result : () . resolve'0 self  -> resolve'0 self)
end<|MERGE_RESOLUTION|>--- conflicted
+++ resolved
@@ -460,7 +460,7 @@
   let%span smixed0 = "mixed.rs" 49 9 49 16
   let%span smixed1 = "mixed.rs" 49 9 49 16
   let%span smixed2 = "mixed.rs" 51 4 53 19
-  let%span svec3 = "../../../../../creusot-contracts/src/std/vec.rs" 49 8 49 85
+  let%span svec3 = "../../../../../creusot-contracts/src/std/vec.rs" 49 20 49 83
   let%span sresolve4 = "../../../../../creusot-contracts/src/resolve.rs" 41 20 41 34
   let%span svec5 = "../../../../../creusot-contracts/src/std/vec.rs" 18 14 18 41
   let%span sops6 = "../../../../../creusot-contracts/src/logic/ops.rs" 20 8 20 31
@@ -493,46 +493,7 @@
   
   use prelude.prelude.Int
   
-<<<<<<< HEAD
   use seq.Seq
-=======
-  use T_alloc__vec__Vec as Vec'0
-  
-  use prelude.prelude.Borrow
-  
-  type t_Product2 'a =
-    | C_Product2 (borrowed 'a) bool (Vec'0.t_Vec uint32 (Global'0.t_Global))
-  
-  let rec t_Product2 < 'a > (input:t_Product2 'a) (ret  (a:borrowed 'a) (b:bool) (c:Vec'0.t_Vec uint32 (Global'0.t_Global)))= any
-    [ good (a:borrowed 'a) (b:bool) (c:Vec'0.t_Vec uint32 (Global'0.t_Global))-> {C_Product2 a b c = input}
-      (! ret {a} {b} {c}) ]
-    
-  
-  function t_Product2__a (self : t_Product2 'a) : borrowed 'a =
-    match self with
-      | C_Product2 a _ _ -> a
-      end
-  
-  function t_Product2__b (self : t_Product2 'a) : bool =
-    match self with
-      | C_Product2 _ a _ -> a
-      end
-  
-  function t_Product2__c (self : t_Product2 'a) : Vec'0.t_Vec uint32 (Global'0.t_Global) =
-    match self with
-      | C_Product2 _ _ a -> a
-      end
-end
-module M_mixed__qyi9942470069884222103__resolve_coherence [#"mixed.rs" 49 9 49 16] (* <Product2<'a, A> as creusot_contracts::Resolve> *)
-  type a
-  
-  let%span smixed0 = "mixed.rs" 49 9 49 16
-  let%span smixed1 = "mixed.rs" 51 4 53 19
-  let%span svec2 = "../../../../../creusot-contracts/src/std/vec.rs" 51 20 51 83
-  let%span sresolve3 = "../../../../../creusot-contracts/src/resolve.rs" 41 20 41 34
-  let%span svec4 = "../../../../../creusot-contracts/src/std/vec.rs" 19 14 19 41
-  let%span sops5 = "../../../../../creusot-contracts/src/logic/ops.rs" 20 8 20 31
->>>>>>> 716d5822
   
   constant v_MAX'0 : usize = (18446744073709551615 : usize)
   
@@ -814,11 +775,7 @@
 module M_mixed__qyi9942470069884222103__resolve_coherence__refines [#"mixed.rs" 49 9 49 16] (* <Product2<'a, A> as creusot_contracts::Resolve> *)
   let%span smixed0 = "mixed.rs" 49 9 49 16
   let%span smixed1 = "mixed.rs" 51 4 53 19
-<<<<<<< HEAD
-  let%span svec2 = "../../../../../creusot-contracts/src/std/vec.rs" 49 8 49 85
-=======
-  let%span svec2 = "../../../../../creusot-contracts/src/std/vec.rs" 51 20 51 83
->>>>>>> 716d5822
+  let%span svec2 = "../../../../../creusot-contracts/src/std/vec.rs" 49 20 49 83
   let%span sresolve3 = "../../../../../creusot-contracts/src/resolve.rs" 41 20 41 34
   let%span sinvariant4 = "../../../../../creusot-contracts/src/invariant.rs" 24 8 24 18
   let%span svec5 = "../../../../../creusot-contracts/src/std/vec.rs" 18 14 18 41
