--- conflicted
+++ resolved
@@ -36,11 +36,7 @@
   
   meta "compute_max_steps" 1000000
   
-<<<<<<< HEAD
-  let rec omg'0 (x:t_UsesArray'0) (return'  (ret:()))= {[%#s11_array_types4] Seq.length (Slice.id x.t_UsesArray__0'0)
-=======
-  let rec omg (x:UsesArray'0.t_UsesArray) (return'  (ret:()))= {[@expl:omg requires] [%#s11_array_types4] Seq.length (Slice.id (T_11_array_types__UsesArray.t_UsesArray__0 x))
->>>>>>> 34cd6190
+  let rec omg'0 (x:t_UsesArray'0) (return'  (ret:()))= {[@expl:omg requires] [%#s11_array_types4] Seq.length (Slice.id x.t_UsesArray__0'0)
     > 0
     /\ Seq.length (Slice.id x.t_UsesArray__0'0) < UIntSize.to_int (v_MAX'0 : usize)}
     (! bb0
@@ -89,11 +85,7 @@
   
   use prelude.prelude.UIntSize
   
-<<<<<<< HEAD
-  let rec omg'0 (x:t_UsesArray'0) (return'  (ret:()))= {[@expl:precondition] [%#s11_array_types2] Seq.length (Slice.id x.t_UsesArray__0'0)
-=======
-  let rec omg'0 (x:UsesArray'0.t_UsesArray) (return'  (ret:()))= {[@expl:omg requires] [%#s11_array_types2] Seq.length (Slice.id (T_11_array_types__UsesArray.t_UsesArray__0 x))
->>>>>>> 34cd6190
+  let rec omg'0 (x:t_UsesArray'0) (return'  (ret:()))= {[@expl:omg requires] [%#s11_array_types2] Seq.length (Slice.id x.t_UsesArray__0'0)
     > 0
     /\ Seq.length (Slice.id x.t_UsesArray__0'0) < UIntSize.to_int (v_MAX'0 : usize)}
     any [ return' (result:())-> (! return' {result}) ] 
