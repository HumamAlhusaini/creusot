module M_12_ghost_code__ghost_arg [#"12_ghost_code.rs" 4 0 4 34]
  let%span s12_ghost_code0 = "12_ghost_code.rs" 5 28 5 44
  
  use prelude.prelude.Snapshot
  
  use prelude.prelude.Snapshot
  
  use prelude.prelude.Intrinsic
  
  use prelude.prelude.UInt32
  
  use prelude.prelude.Snapshot
  
  meta "compute_max_steps" 1000000
  
  let rec ghost_arg'0 (g:Snapshot.snap_ty uint32) (return'  (ret:()))= (! bb0
    [ bb0 = s0 [ s0 =  [ &_x <- [%#s12_ghost_code0] Snapshot.new (Snapshot.inner g) ] s1 | s1 = bb1 ] 
    | bb1 = return' {_0} ]
    ) [ & _0 : () = any_l () | & g : Snapshot.snap_ty uint32 = g | & _x : Snapshot.snap_ty uint32 = any_l () ] 
    [ return' (result:())-> (! return' {result}) ]
    
end
module M_12_ghost_code__ghost_vec [#"12_ghost_code.rs" 8 0 8 18]
  let%span s12_ghost_code0 = "12_ghost_code.rs" 9 22 9 32
  let%span s12_ghost_code1 = "12_ghost_code.rs" 10 35 10 50
  let%span svec2 = "../../../../creusot-contracts/src/std/vec.rs" 74 26 74 44
  let%span svec3 = "../../../../creusot-contracts/src/std/vec.rs" 18 14 18 41
  
  use seq.Seq
  
  use prelude.prelude.UIntSize
  
  constant v_MAX'0 : usize = (18446744073709551615 : usize)
  
  use prelude.prelude.UIntSize
  
  use prelude.prelude.Int
  
  use prelude.prelude.Opaque
  
  type t_NonNull'0  =
    { t_NonNull__pointer'0: opaque_ptr }
  
  type t_Unique'0  =
    { t_Unique__pointer'0: t_NonNull'0; t_Unique__qy95zmarker'0: () }
  
  type t_Cap'0  =
    { t_Cap__0'0: usize }
  
  type t_RawVec'0  =
    { t_RawVec__ptr'0: t_Unique'0; t_RawVec__cap'0: t_Cap'0; t_RawVec__alloc'0: () }
  
  type t_Vec'0  =
    { t_Vec__buf'0: t_RawVec'0; t_Vec__len'0: usize }
  
  use prelude.prelude.UInt32
  
  use seq.Seq
  
  function view'0 (self : t_Vec'0) : Seq.seq uint32
  
  axiom view'0_spec : forall self : t_Vec'0 . [%#svec3] Seq.length (view'0 self) <= UIntSize.to_int (v_MAX'0 : usize)
  
  predicate inv'0 (_1 : t_Vec'0)
  
  axiom inv_axiom'0 [@rewrite] : forall x : t_Vec'0 [inv'0 x] . inv'0 x = true
  
  let rec new'0 (_1:()) (return'  (ret:t_Vec'0))= any
    [ return' (result:t_Vec'0)-> {inv'0 result} {[%#svec2] Seq.length (view'0 result) = 0} (! return' {result}) ]
    
  
  use prelude.prelude.Snapshot
  
  use prelude.prelude.Intrinsic
  
  use prelude.prelude.Snapshot
  
  meta "compute_max_steps" 1000000
  
  let rec ghost_vec'0 (_1:()) (return'  (ret:()))= (! bb0
    [ bb0 = s0 [ s0 = new'0 {[%#s12_ghost_code0] ()} (fun (_ret':t_Vec'0) ->  [ &x <- _ret' ] s1) | s1 = bb1 ] 
    | bb1 = s0 [ s0 =  [ &_s <- [%#s12_ghost_code1] Snapshot.new x ] s1 | s1 = bb2 ] 
    | bb2 = bb3
    | bb3 = return' {_0} ]
    ) [ & _0 : () = any_l () | & x : t_Vec'0 = any_l () | & _s : Snapshot.snap_ty (t_Vec'0) = any_l () ] 
    [ return' (result:())-> (! return' {result}) ]
    
end
module M_12_ghost_code__ghost_copy [#"12_ghost_code.rs" 17 0 17 19]
  let%span s12_ghost_code0 = "12_ghost_code.rs" 18 12 18 13
  let%span s12_ghost_code1 = "12_ghost_code.rs" 19 17 19 57
  let%span s12_ghost_code2 = "12_ghost_code.rs" 20 9 20 38
  
  use prelude.prelude.Int32
  
  use seq.Seq
  
  use seq.Seq
  
  use seq.Seq
  
  use prelude.prelude.Snapshot
  
  use prelude.prelude.Snapshot
  
  use prelude.prelude.Intrinsic
  
  use prelude.prelude.Snapshot
  
  meta "compute_max_steps" 1000000
  
  let rec ghost_copy'0 (_1:()) (return'  (ret:()))= (! bb0
    [ bb0 = s0
      [ s0 =  [ &a <- [%#s12_ghost_code0] (0 : int32) ] s1
      | s1 =  [ &_s <- [%#s12_ghost_code1] Snapshot.new (Seq.snoc (Seq.empty  : Seq.seq int32) (0 : int32)) ] s2
      | s2 = bb1 ]
      
    | bb1 = s0 [ s0 =  [ &_4 <- [%#s12_ghost_code2] Snapshot.new (Seq.snoc (Snapshot.inner _s) a) ] s1 | s1 = bb2 ] 
    | bb2 = s0 [ s0 =  [ &_s <- _4 ] s1 | s1 = return' {_0} ]  ]
    )
    [ & _0 : () = any_l ()
    | & a : int32 = any_l ()
    | & _s : Snapshot.snap_ty (Seq.seq int32) = any_l ()
    | & _4 : Snapshot.snap_ty (Seq.seq int32) = any_l () ]
     [ return' (result:())-> (! return' {result}) ] 
end
module M_12_ghost_code__ghost_is_copy [#"12_ghost_code.rs" 23 0 23 22]
  let%span s12_ghost_code0 = "12_ghost_code.rs" 24 16 24 17
  let%span s12_ghost_code1 = "12_ghost_code.rs" 26 12 26 27
  let%span s12_ghost_code2 = "12_ghost_code.rs" 29 18 29 26
  let%span sresolve3 = "../../../../creusot-contracts/src/resolve.rs" 41 20 41 34
  
  use prelude.prelude.Int32
  
  use prelude.prelude.Borrow
  
  predicate resolve'1 (self : borrowed int32) =
    [%#sresolve3] self.final = self.current
  
  predicate resolve'0 (_1 : borrowed int32) =
    resolve'1 _1
  
  use prelude.prelude.Snapshot
  
  use prelude.prelude.Intrinsic
  
  use prelude.prelude.Snapshot
  
  meta "compute_max_steps" 1000000
  
  let rec ghost_is_copy'0 (_1:()) (return'  (ret:()))= (! bb0
    [ bb0 = s0
      [ s0 =  [ &x <- [%#s12_ghost_code0] (0 : int32) ] s1
      | s1 = Borrow.borrow_mut <int32> {x} (fun (_ret':borrowed int32) ->  [ &r <- _ret' ]  [ &x <- _ret'.final ] s2)
      | s2 = -{resolve'0 r}- s3
      | s3 =  [ &g <- [%#s12_ghost_code1] Snapshot.new r ] s4
      | s4 = bb1 ]
      
    | bb1 = s0
      [ s0 =  [ &g1 <- g ] s1
      | s1 =  [ &g2 <- g ] s2
      | s2 = {[@expl:assertion] [%#s12_ghost_code2] g1 = g2} s3
      | s3 = return' {_0} ]
       ]
    )
    [ & _0 : () = any_l ()
    | & x : int32 = any_l ()
    | & r : borrowed int32 = any_l ()
    | & g : Snapshot.snap_ty (borrowed int32) = any_l ()
    | & g1 : Snapshot.snap_ty (borrowed int32) = any_l ()
    | & g2 : Snapshot.snap_ty (borrowed int32) = any_l () ]
     [ return' (result:())-> (! return' {result}) ] 
end
module M_12_ghost_code__ghost_check [#"12_ghost_code.rs" 35 0 35 20]
  let%span s12_ghost_code0 = "12_ghost_code.rs" 36 16 36 26
  let%span s12_ghost_code1 = "12_ghost_code.rs" 39 4 39 31
  let%span s12_ghost_code2 = "12_ghost_code.rs" 41 11 41 12
  let%span s12_ghost_code3 = "12_ghost_code.rs" 43 23 43 24
  let%span s12_ghost_code4 = "12_ghost_code.rs" 43 4 43 25
  let%span svec5 = "../../../../creusot-contracts/src/std/vec.rs" 74 26 74 44
  let%span s12_ghost_code6 = "12_ghost_code.rs" 32 0 32 8
  let%span svec7 = "../../../../creusot-contracts/src/std/vec.rs" 87 26 87 56
  let%span svec8 = "../../../../creusot-contracts/src/std/vec.rs" 83 26 83 48
  let%span svec9 = "../../../../creusot-contracts/src/std/vec.rs" 18 14 18 41
  let%span smodel10 = "../../../../creusot-contracts/src/model.rs" 106 8 106 22
  let%span smodel11 = "../../../../creusot-contracts/src/model.rs" 88 8 88 22
  
  use seq.Seq
  
  use prelude.prelude.UIntSize
  
  constant v_MAX'0 : usize = (18446744073709551615 : usize)
  
  use prelude.prelude.UIntSize
  
  use prelude.prelude.Int
  
  use prelude.prelude.Opaque
  
  type t_NonNull'0  =
    { t_NonNull__pointer'0: opaque_ptr }
  
  type t_Unique'0  =
    { t_Unique__pointer'0: t_NonNull'0; t_Unique__qy95zmarker'0: () }
  
  type t_Cap'0  =
    { t_Cap__0'0: usize }
  
  type t_RawVec'0  =
    { t_RawVec__ptr'0: t_Unique'0; t_RawVec__cap'0: t_Cap'0; t_RawVec__alloc'0: () }
  
  type t_Vec'0  =
    { t_Vec__buf'0: t_RawVec'0; t_Vec__len'0: usize }
  
  use prelude.prelude.Int32
  
  use seq.Seq
  
  function view'0 (self : t_Vec'0) : Seq.seq int32
  
  axiom view'0_spec : forall self : t_Vec'0 . [%#svec9] Seq.length (view'0 self) <= UIntSize.to_int (v_MAX'0 : usize)
  
  predicate inv'0 (_1 : t_Vec'0)
  
  axiom inv_axiom'0 [@rewrite] : forall x : t_Vec'0 [inv'0 x] . inv'0 x = true
  
  use prelude.prelude.Borrow
  
  predicate inv'1 (_1 : borrowed (t_Vec'0))
  
  axiom inv_axiom'1 [@rewrite] : forall x : borrowed (t_Vec'0) [inv'1 x] . inv'1 x = true
  
  predicate inv'2 (_1 : int32)
  
  axiom inv_axiom'2 [@rewrite] : forall x : int32 [inv'2 x] . inv'2 x = true
  
  predicate inv'3 (_1 : t_Vec'0)
  
  axiom inv_axiom'3 [@rewrite] : forall x : t_Vec'0 [inv'3 x] . inv'3 x = true
  
  let rec new'0 (_1:()) (return'  (ret:t_Vec'0))= any
    [ return' (result:t_Vec'0)-> {inv'0 result} {[%#svec5] Seq.length (view'0 result) = 0} (! return' {result}) ]
    
  
<<<<<<< HEAD
  function logi_drop'0 [#"12_ghost_code.rs" 33 0 33 21] (_1 : t_Vec'0) : () =
    [%#s12_ghost_code6] ()
=======
  let rec len'0 (self:Vec'0.t_Vec int32 (Global'0.t_Global)) (return'  (ret:usize))= {[@expl:len 'self' type invariant] inv'3 self}
    any [ return' (result:usize)-> {[%#svec8] UIntSize.to_int result = Seq.length (view'2 self)} (! return' {result}) ] 
>>>>>>> 34cd6190
  
  use prelude.prelude.Snapshot
  
  function view'1 (self : borrowed (t_Vec'0)) : Seq.seq int32 =
    [%#smodel10] view'0 self.current
  
<<<<<<< HEAD
  use seq.Seq
  
  let rec push'0 (self:borrowed (t_Vec'0)) (value:int32) (return'  (ret:()))= {[@expl:precondition] inv'2 value}
    {[@expl:precondition] inv'1 self}
=======
  let rec push'0 (self:borrowed (Vec'0.t_Vec int32 (Global'0.t_Global))) (value:int32) (return'  (ret:()))= {[@expl:push 'self' type invariant] inv'1 self}
    {[@expl:push 'value' type invariant] inv'2 value}
>>>>>>> 34cd6190
    any [ return' (result:())-> {[%#svec7] view'0 self.final = Seq.snoc (view'1 self) value} (! return' {result}) ] 
  
  function view'2 (self : t_Vec'0) : Seq.seq int32 =
    [%#smodel11] view'0 self
  
  let rec len'0 (self:t_Vec'0) (return'  (ret:usize))= {[@expl:precondition] inv'3 self}
    any [ return' (result:usize)-> {[%#svec8] UIntSize.to_int result = Seq.length (view'2 self)} (! return' {result}) ] 
  
  use prelude.prelude.Intrinsic
  
  use prelude.prelude.Snapshot
  
  meta "compute_max_steps" 1000000
  
  let rec ghost_check'0 (_1:()) (return'  (ret:()))= (! bb0
    [ bb0 = s0 [ s0 = new'0 {[%#s12_ghost_code0] ()} (fun (_ret':t_Vec'0) ->  [ &x <- _ret' ] s1) | s1 = bb1 ] 
    | bb1 = s0 [ s0 =  [ &_2 <- [%#s12_ghost_code1] Snapshot.new (let _ = logi_drop'0 x in ()) ] s1 | s1 = bb2 ] 
    | bb2 = s0
      [ s0 = Borrow.borrow_mut <t_Vec'0> {x}
          (fun (_ret':borrowed (t_Vec'0)) ->  [ &_5 <- _ret' ]  [ &x <- _ret'.final ] s1)
      | s1 = push'0 {_5} {[%#s12_ghost_code2] (0 : int32)} (fun (_ret':()) ->  [ &_4 <- _ret' ] s2)
      | s2 = bb3 ]
      
    | bb3 = s0 [ s0 = len'0 {x} (fun (_ret':usize) ->  [ &_8 <- _ret' ] s1) | s1 = bb4 ] 
    | bb4 = s0
      [ s0 = UIntSize.eq {_8} {[%#s12_ghost_code3] (1 : usize)} (fun (_ret':bool) ->  [ &_7 <- _ret' ] s1)
      | s1 = any [ br0 -> {_7 = false} (! bb6) | br1 -> {_7} (! bb5) ]  ]
      
    | bb5 = bb7
    | bb7 = return' {_0}
    | bb6 = {[%#s12_ghost_code4] false} any ]
    )
    [ & _0 : () = any_l ()
    | & x : t_Vec'0 = any_l ()
    | & _2 : Snapshot.snap_ty () = any_l ()
    | & _4 : () = any_l ()
    | & _5 : borrowed (t_Vec'0) = any_l ()
    | & _7 : bool = any_l ()
    | & _8 : usize = any_l () ]
     [ return' (result:())-> (! return' {result}) ] 
end
module M_12_ghost_code__takes_struct [#"12_ghost_code.rs" 52 0 52 36]
  let%span s12_ghost_code0 = "12_ghost_code.rs" 53 10 53 27
  let%span s12_ghost_code1 = "12_ghost_code.rs" 51 11 51 20
  let%span ssnapshot2 = "../../../../creusot-contracts/src/snapshot.rs" 26 20 26 39
  let%span smodel3 = "../../../../creusot-contracts/src/model.rs" 88 8 88 22
  
  use prelude.prelude.UInt32
  
  use prelude.prelude.Snapshot
  
  type t_MyStruct'0  =
    { t_MyStruct__f'0: uint32; t_MyStruct__g'0: Snapshot.snap_ty uint32 }
  
  use prelude.prelude.Snapshot
  
  use prelude.prelude.Intrinsic
  
  use prelude.prelude.Int
  
  use prelude.prelude.Snapshot
  
  use prelude.prelude.Borrow
  
  use prelude.prelude.UInt32
  
  function view'1 (self : uint32) : int =
    [%#smodel3] UInt32.to_int self
  
  function view'0 (self : Snapshot.snap_ty uint32) : int =
    [%#ssnapshot2] view'1 (Snapshot.inner self)
  
  meta "compute_max_steps" 1000000
  
<<<<<<< HEAD
  let rec takes_struct'0 (x:t_MyStruct'0) (return'  (ret:()))= {[%#s12_ghost_code1] view'0 x.t_MyStruct__g'0 = 0}
=======
  let rec takes_struct (x:MyStruct'0.t_MyStruct) (return'  (ret:()))= {[@expl:takes_struct requires] [%#s12_ghost_code1] view'0 (T_12_ghost_code__MyStruct.t_MyStruct__g x)
    = 0}
>>>>>>> 34cd6190
    (! bb0
    [ bb0 = s0 [ s0 =  [ &_3 <- [%#s12_ghost_code0] Snapshot.new x.t_MyStruct__f'0 ] s1 | s1 = bb1 ] 
    | bb1 = s0 [ s0 =  [ &x <- { x with t_MyStruct__g'0 = _3 } ] s1 | s1 = return' {_0} ]  ]
    ) [ & _0 : () = any_l () | & x : t_MyStruct'0 = x | & _3 : Snapshot.snap_ty uint32 = any_l () ] 
    [ return' (result:())-> (! return' {result}) ]
    
end<|MERGE_RESOLUTION|>--- conflicted
+++ resolved
@@ -26,16 +26,6 @@
   let%span svec2 = "../../../../creusot-contracts/src/std/vec.rs" 74 26 74 44
   let%span svec3 = "../../../../creusot-contracts/src/std/vec.rs" 18 14 18 41
   
-  use seq.Seq
-  
-  use prelude.prelude.UIntSize
-  
-  constant v_MAX'0 : usize = (18446744073709551615 : usize)
-  
-  use prelude.prelude.UIntSize
-  
-  use prelude.prelude.Int
-  
   use prelude.prelude.Opaque
   
   type t_NonNull'0  =
@@ -44,6 +34,8 @@
   type t_Unique'0  =
     { t_Unique__pointer'0: t_NonNull'0; t_Unique__qy95zmarker'0: () }
   
+  use prelude.prelude.UIntSize
+  
   type t_Cap'0  =
     { t_Cap__0'0: usize }
   
@@ -53,6 +45,16 @@
   type t_Vec'0  =
     { t_Vec__buf'0: t_RawVec'0; t_Vec__len'0: usize }
   
+  predicate inv'0 (_1 : t_Vec'0)
+  
+  use seq.Seq
+  
+  constant v_MAX'0 : usize = (18446744073709551615 : usize)
+  
+  use prelude.prelude.UIntSize
+  
+  use prelude.prelude.Int
+  
   use prelude.prelude.UInt32
   
   use seq.Seq
@@ -60,8 +62,6 @@
   function view'0 (self : t_Vec'0) : Seq.seq uint32
   
   axiom view'0_spec : forall self : t_Vec'0 . [%#svec3] Seq.length (view'0 self) <= UIntSize.to_int (v_MAX'0 : usize)
-  
-  predicate inv'0 (_1 : t_Vec'0)
   
   axiom inv_axiom'0 [@rewrite] : forall x : t_Vec'0 [inv'0 x] . inv'0 x = true
   
@@ -185,16 +185,6 @@
   let%span smodel10 = "../../../../creusot-contracts/src/model.rs" 106 8 106 22
   let%span smodel11 = "../../../../creusot-contracts/src/model.rs" 88 8 88 22
   
-  use seq.Seq
-  
-  use prelude.prelude.UIntSize
-  
-  constant v_MAX'0 : usize = (18446744073709551615 : usize)
-  
-  use prelude.prelude.UIntSize
-  
-  use prelude.prelude.Int
-  
   use prelude.prelude.Opaque
   
   type t_NonNull'0  =
@@ -203,6 +193,8 @@
   type t_Unique'0  =
     { t_Unique__pointer'0: t_NonNull'0; t_Unique__qy95zmarker'0: () }
   
+  use prelude.prelude.UIntSize
+  
   type t_Cap'0  =
     { t_Cap__0'0: usize }
   
@@ -212,6 +204,16 @@
   type t_Vec'0  =
     { t_Vec__buf'0: t_RawVec'0; t_Vec__len'0: usize }
   
+  predicate inv'0 (_1 : t_Vec'0)
+  
+  use seq.Seq
+  
+  constant v_MAX'0 : usize = (18446744073709551615 : usize)
+  
+  use prelude.prelude.UIntSize
+  
+  use prelude.prelude.Int
+  
   use prelude.prelude.Int32
   
   use seq.Seq
@@ -219,8 +221,6 @@
   function view'0 (self : t_Vec'0) : Seq.seq int32
   
   axiom view'0_spec : forall self : t_Vec'0 . [%#svec9] Seq.length (view'0 self) <= UIntSize.to_int (v_MAX'0 : usize)
-  
-  predicate inv'0 (_1 : t_Vec'0)
   
   axiom inv_axiom'0 [@rewrite] : forall x : t_Vec'0 [inv'0 x] . inv'0 x = true
   
@@ -242,34 +242,24 @@
     [ return' (result:t_Vec'0)-> {inv'0 result} {[%#svec5] Seq.length (view'0 result) = 0} (! return' {result}) ]
     
   
-<<<<<<< HEAD
   function logi_drop'0 [#"12_ghost_code.rs" 33 0 33 21] (_1 : t_Vec'0) : () =
     [%#s12_ghost_code6] ()
-=======
-  let rec len'0 (self:Vec'0.t_Vec int32 (Global'0.t_Global)) (return'  (ret:usize))= {[@expl:len 'self' type invariant] inv'3 self}
-    any [ return' (result:usize)-> {[%#svec8] UIntSize.to_int result = Seq.length (view'2 self)} (! return' {result}) ] 
->>>>>>> 34cd6190
   
   use prelude.prelude.Snapshot
   
   function view'1 (self : borrowed (t_Vec'0)) : Seq.seq int32 =
     [%#smodel10] view'0 self.current
   
-<<<<<<< HEAD
-  use seq.Seq
-  
-  let rec push'0 (self:borrowed (t_Vec'0)) (value:int32) (return'  (ret:()))= {[@expl:precondition] inv'2 value}
-    {[@expl:precondition] inv'1 self}
-=======
-  let rec push'0 (self:borrowed (Vec'0.t_Vec int32 (Global'0.t_Global))) (value:int32) (return'  (ret:()))= {[@expl:push 'self' type invariant] inv'1 self}
+  use seq.Seq
+  
+  let rec push'0 (self:borrowed (t_Vec'0)) (value:int32) (return'  (ret:()))= {[@expl:push 'self' type invariant] inv'1 self}
     {[@expl:push 'value' type invariant] inv'2 value}
->>>>>>> 34cd6190
     any [ return' (result:())-> {[%#svec7] view'0 self.final = Seq.snoc (view'1 self) value} (! return' {result}) ] 
   
   function view'2 (self : t_Vec'0) : Seq.seq int32 =
     [%#smodel11] view'0 self
   
-  let rec len'0 (self:t_Vec'0) (return'  (ret:usize))= {[@expl:precondition] inv'3 self}
+  let rec len'0 (self:t_Vec'0) (return'  (ret:usize))= {[@expl:len 'self' type invariant] inv'3 self}
     any [ return' (result:usize)-> {[%#svec8] UIntSize.to_int result = Seq.length (view'2 self)} (! return' {result}) ] 
   
   use prelude.prelude.Intrinsic
@@ -338,12 +328,8 @@
   
   meta "compute_max_steps" 1000000
   
-<<<<<<< HEAD
-  let rec takes_struct'0 (x:t_MyStruct'0) (return'  (ret:()))= {[%#s12_ghost_code1] view'0 x.t_MyStruct__g'0 = 0}
-=======
-  let rec takes_struct (x:MyStruct'0.t_MyStruct) (return'  (ret:()))= {[@expl:takes_struct requires] [%#s12_ghost_code1] view'0 (T_12_ghost_code__MyStruct.t_MyStruct__g x)
+  let rec takes_struct'0 (x:t_MyStruct'0) (return'  (ret:()))= {[@expl:takes_struct requires] [%#s12_ghost_code1] view'0 x.t_MyStruct__g'0
     = 0}
->>>>>>> 34cd6190
     (! bb0
     [ bb0 = s0 [ s0 =  [ &_3 <- [%#s12_ghost_code0] Snapshot.new x.t_MyStruct__f'0 ] s1 | s1 = bb1 ] 
     | bb1 = s0 [ s0 =  [ &x <- { x with t_MyStruct__g'0 = _3 } ] s1 | s1 = return' {_0} ]  ]
