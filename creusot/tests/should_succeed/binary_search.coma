<<<<<<< HEAD

=======
module T_binary_search__List [#"binary_search.rs" 13 0 13 16]
  type t_List 't =
    | C_Cons 't (t_List 't)
    | C_Nil
  
  let rec v_Cons < 't > (input:t_List 't) (ret  (field_0:'t) (field_1:t_List 't))= any
    [ good (field_0:'t) (field_1:t_List 't)-> {C_Cons field_0 field_1 = input} (! ret {field_0} {field_1})
    | bad -> {forall field_0 : 't, field_1 : t_List 't [C_Cons field_0 field_1 : t_List 't] . C_Cons field_0 field_1
      <> input}
      (! {false}
      any) ]
    
  
  let rec v_Nil < 't > (input:t_List 't) (ret  )= any
    [ good -> {C_Nil  = input} (! ret) | bad -> {C_Nil  <> input} (! {false} any) ]
    
end
>>>>>>> dfce2a3a
module M_binary_search__qyi13868011053250380720__len_logic [#"binary_search.rs" 22 4 22 29] (* List<T> *)
  let%span sbinary_search0 = "binary_search.rs" 21 14 21 25
  let%span sbinary_search1 = "binary_search.rs" 23 8 26 9
  
  use prelude.prelude.Int
  
  type t_T'0
  
  type t_List'0  =
    | C_Cons'0 t_T'0 (t_List'0)
    | C_Nil'0
  
  constant self  : t_List'0
  
  function len_logic'0 [#"binary_search.rs" 22 4 22 29] (self : t_List'0) : int
  
  goal vc_len_logic'0 : match self with
    | C_Cons'0 _ ls -> ([%#sbinary_search0] len_logic'0 ls >= 0)  -> ([%#sbinary_search0] 1 + len_logic'0 ls >= 0)
    | C_Nil'0 -> [%#sbinary_search0] 0 >= 0
    end
end
module M_binary_search__qyi13868011053250380720__index [#"binary_search.rs" 45 4 45 40] (* List<T> *)
  let%span sbinary_search0 = "binary_search.rs" 49 20 49 39
  let%span sbinary_search1 = "binary_search.rs" 50 20 50 52
  let%span sbinary_search2 = "binary_search.rs" 51 20 51 26
  let%span sbinary_search3 = "binary_search.rs" 53 20 53 21
  let%span sbinary_search4 = "binary_search.rs" 55 22 55 23
  let%span sbinary_search5 = "binary_search.rs" 43 15 43 37
  let%span sbinary_search6 = "binary_search.rs" 45 14 45 18
  let%span sbinary_search7 = "binary_search.rs" 44 14 44 44
  let%span sbinary_search8 = "binary_search.rs" 45 38 45 40
  let%span sbinary_search9 = "binary_search.rs" 21 14 21 25
  let%span sbinary_search10 = "binary_search.rs" 23 8 26 9
  let%span sbinary_search11 = "binary_search.rs" 31 8 40 9
  let%span sinvariant12 = "../../../creusot-contracts/src/invariant.rs" 24 8 24 18
  let%span sboxed13 = "../../../creusot-contracts/src/std/boxed.rs" 28 8 28 18
  
  use prelude.prelude.UIntSize
  
  use prelude.prelude.Int
  
  type t_T'0
  
  type t_List'0  =
    | C_Cons'0 t_T'0 (t_List'0)
    | C_Nil'0
  
  function len_logic'0 [#"binary_search.rs" 22 4 22 29] (self : t_List'0) : int =
    [%#sbinary_search10] match self with
      | C_Cons'0 _ ls -> 1 + len_logic'0 ls
      | C_Nil'0 -> 0
      end
  
  axiom len_logic'0_spec : forall self : t_List'0 . [%#sbinary_search9] len_logic'0 self >= 0
  
  type t_Option'0  =
    | C_None'0
    | C_Some'0 t_T'0
  
  function get'0 [#"binary_search.rs" 30 4 30 38] (self : t_List'0) (ix : int) : t_Option'0 =
    [%#sbinary_search11] match self with
      | C_Cons'0 t ls -> if ix = 0 then C_Some'0 t else get'0 ls (ix - 1)
      | C_Nil'0 -> C_None'0
      end
  
  use prelude.prelude.Borrow
  
  predicate inv'0 (_1 : t_List'0)
  
  predicate inv'2 (_1 : t_List'0)
  
  predicate invariant'0 (self : t_List'0) =
    [%#sinvariant12] inv'2 self
  
  axiom inv_axiom'0 [@rewrite] : forall x : t_List'0 [inv'0 x] . inv'0 x = invariant'0 x
  
  predicate inv'1 (_1 : t_T'0)
  
  predicate inv'3 (_1 : t_T'0)
  
  predicate invariant'1 (self : t_T'0) =
    [%#sinvariant12] inv'3 self
  
  axiom inv_axiom'1 [@rewrite] : forall x : t_T'0 [inv'1 x] . inv'1 x = invariant'1 x
  
  predicate inv'4 (_1 : t_List'0)
  
  axiom inv_axiom'2 [@rewrite] : forall x : t_List'0 [inv'2 x] . inv'2 x
  = match x with
    | C_Cons'0 a_0 a_1 -> inv'3 a_0 /\ inv'4 a_1
    | C_Nil'0 -> true
    end
  
  predicate invariant'2 (self : t_List'0) =
    [%#sboxed13] inv'2 self
  
  axiom inv_axiom'3 [@rewrite] : forall x : t_List'0 [inv'4 x] . inv'4 x = invariant'2 x
  
  let rec v_Cons'0 (input:t_List'0) (ret  (field_0:t_T'0) (field_1:t_List'0))= any
    [ good (field_0:t_T'0) (field_1:t_List'0)-> {C_Cons'0 field_0 field_1 = input} (! ret {field_0} {field_1})
    | bad -> {forall field_0 : t_T'0, field_1 : t_List'0 [C_Cons'0 field_0 field_1 : t_List'0] . C_Cons'0 field_0 field_1
      <> input}
      (! {false}
      any) ]
    
  
  use prelude.prelude.UIntSize
  
  use prelude.prelude.Intrinsic
  
  meta "compute_max_steps" 1000000
  
  let rec index'0 (self:t_List'0) (ix:usize) (return'  (ret:t_T'0))= {[%#sbinary_search6] inv'0 self}
    {[%#sbinary_search5] UIntSize.to_int ix < len_logic'0 self}
    (! bb0
    [ bb0 = s0 [ s0 =  [ &orig_ix <- ix ] s1 | s1 =  [ &l <- self ] s2 | s2 = bb1 ] 
    | bb1 = bb1
      [ bb1 = {[@expl:loop invariant] [%#sbinary_search2] inv'0 l}
        {[@expl:loop invariant] [%#sbinary_search1] get'0 self (UIntSize.to_int orig_ix) = get'0 l (UIntSize.to_int ix)}
        {[@expl:loop invariant] [%#sbinary_search0] UIntSize.to_int ix < len_logic'0 l}
        (! s0) [ s0 = bb2 ] 
        [ bb2 = any [ br0 (x0:t_T'0) (x1:t_List'0)-> {l = C_Cons'0 x0 x1} (! bb3) | br1 -> {l = C_Nil'0 } (! bb7) ] 
        | bb3 = bb4
        | bb4 = s0
          [ s0 = v_Cons'0 {l} (fun (r0'0:t_T'0) (r1'0:t_List'0) ->  [ &t <- r0'0 ] s1)
          | s1 = v_Cons'0 {l} (fun (r0'1:t_T'0) (r1'1:t_List'0) ->  [ &ls <- r1'1 ] s2)
          | s2 = UIntSize.gt {ix} {[%#sbinary_search3] (0 : usize)} (fun (_ret':bool) ->  [ &_15 <- _ret' ] s3)
          | s3 = any [ br0 -> {_15 = false} (! bb6) | br1 -> {_15} (! bb5) ]  ]
          
        | bb5 = s0
          [ s0 =  [ &_18 <- ls ] s1
          | s1 =  [ &l <- _18 ] s2
          | s2 = UIntSize.sub {ix} {[%#sbinary_search4] (1 : usize)} (fun (_ret':usize) ->  [ &ix <- _ret' ] s3)
          | s3 = bb1 ]
           ]
         ]
      
    | bb7 = {false} any
    | bb6 = s0 [ s0 =  [ &_0 <- t ] s1 | s1 = return' {_0} ]  ]
    )
    [ & _0 : t_T'0 = any_l ()
    | & self : t_List'0 = self
    | & ix : usize = ix
    | & orig_ix : usize = any_l ()
    | & l : t_List'0 = any_l ()
    | & t : t_T'0 = any_l ()
    | & ls : t_List'0 = any_l ()
    | & _15 : bool = any_l ()
    | & _18 : t_List'0 = any_l () ]
    
    [ return' (result:t_T'0)-> {[@expl:postcondition] [%#sbinary_search8] inv'1 result}
      {[@expl:postcondition] [%#sbinary_search7] C_Some'0 result = get'0 self (UIntSize.to_int ix)}
      (! return' {result}) ]
    
end
module M_binary_search__qyi13868011053250380720__len [#"binary_search.rs" 67 4 67 26] (* List<T> *)
  let%span sbinary_search0 = "binary_search.rs" 68 29 68 30
  let%span sbinary_search1 = "binary_search.rs" 70 20 70 60
  let%span sbinary_search2 = "binary_search.rs" 71 20 71 26
  let%span sbinary_search3 = "binary_search.rs" 73 19 73 20
  let%span sbinary_search4 = "binary_search.rs" 64 15 64 44
  let%span sbinary_search5 = "binary_search.rs" 67 12 67 16
  let%span sbinary_search6 = "binary_search.rs" 65 14 65 30
  let%span sbinary_search7 = "binary_search.rs" 66 14 66 41
  let%span sbinary_search8 = "binary_search.rs" 21 14 21 25
  let%span sbinary_search9 = "binary_search.rs" 23 8 26 9
  let%span sinvariant10 = "../../../creusot-contracts/src/invariant.rs" 24 8 24 18
  let%span sboxed11 = "../../../creusot-contracts/src/std/boxed.rs" 28 8 28 18
  
  use prelude.prelude.UIntSize
  
  use prelude.prelude.UIntSize
  
  use prelude.prelude.Int
  
  type t_T'0
  
  type t_List'0  =
    | C_Cons'0 t_T'0 (t_List'0)
    | C_Nil'0
  
  function len_logic'0 [#"binary_search.rs" 22 4 22 29] (self : t_List'0) : int =
    [%#sbinary_search9] match self with
      | C_Cons'0 _ ls -> 1 + len_logic'0 ls
      | C_Nil'0 -> 0
      end
  
  axiom len_logic'0_spec : forall self : t_List'0 . [%#sbinary_search8] len_logic'0 self >= 0
  
  use prelude.prelude.Borrow
  
  predicate inv'0 (_1 : t_List'0)
  
  predicate inv'1 (_1 : t_List'0)
  
  predicate invariant'0 (self : t_List'0) =
    [%#sinvariant10] inv'1 self
  
  axiom inv_axiom'0 [@rewrite] : forall x : t_List'0 [inv'0 x] . inv'0 x = invariant'0 x
  
  predicate inv'2 (_1 : t_T'0)
  
  predicate inv'3 (_1 : t_List'0)
  
  axiom inv_axiom'1 [@rewrite] : forall x : t_List'0 [inv'1 x] . inv'1 x
  = match x with
    | C_Cons'0 a_0 a_1 -> inv'2 a_0 /\ inv'3 a_1
    | C_Nil'0 -> true
    end
  
  predicate invariant'1 (self : t_List'0) =
    [%#sboxed11] inv'1 self
  
  axiom inv_axiom'2 [@rewrite] : forall x : t_List'0 [inv'3 x] . inv'3 x = invariant'1 x
  
  let rec v_Cons'0 (input:t_List'0) (ret  (field_0:t_T'0) (field_1:t_List'0))= any
    [ good (field_0:t_T'0) (field_1:t_List'0)-> {C_Cons'0 field_0 field_1 = input} (! ret {field_0} {field_1})
    | bad -> {forall field_0 : t_T'0, field_1 : t_List'0 [C_Cons'0 field_0 field_1 : t_List'0] . C_Cons'0 field_0 field_1
      <> input}
      (! {false}
      any) ]
    
  
  use prelude.prelude.Intrinsic
  
  meta "compute_max_steps" 1000000
  
  let rec len'0 (self:t_List'0) (return'  (ret:usize))= {[%#sbinary_search5] inv'0 self}
    {[%#sbinary_search4] len_logic'0 self <= 1000000}
    (! bb0
    [ bb0 = s0 [ s0 =  [ &len <- [%#sbinary_search0] (0 : usize) ] s1 | s1 =  [ &l <- self ] s2 | s2 = bb1 ] 
    | bb1 = bb1
      [ bb1 = {[@expl:loop invariant] [%#sbinary_search2] inv'0 l}
        {[@expl:loop invariant] [%#sbinary_search1] UIntSize.to_int len + len_logic'0 l = len_logic'0 self}
        (! s0) [ s0 = bb2 ] 
        [ bb2 = any [ br0 (x0:t_T'0) (x1:t_List'0)-> {l = C_Cons'0 x0 x1} (! bb3) | br1 -> {l = C_Nil'0 } (! bb5) ] 
        | bb3 = bb4
        | bb4 = s0
          [ s0 = v_Cons'0 {l} (fun (r0'0:t_T'0) (r1'0:t_List'0) ->  [ &ls <- r1'0 ] s1)
          | s1 = UIntSize.add {len} {[%#sbinary_search3] (1 : usize)} (fun (_ret':usize) ->  [ &len <- _ret' ] s2)
          | s2 =  [ &l <- ls ] s3
          | s3 = bb1 ]
           ]
         ]
      
    | bb5 = s0 [ s0 =  [ &_0 <- len ] s1 | s1 = return' {_0} ]  ]
    )
    [ & _0 : usize = any_l ()
    | & self : t_List'0 = self
    | & len : usize = any_l ()
    | & l : t_List'0 = any_l ()
    | & ls : t_List'0 = any_l () ]
    
    [ return' (result:usize)-> {[@expl:postcondition] [%#sbinary_search7] UIntSize.to_int result = len_logic'0 self}
      {[@expl:postcondition] [%#sbinary_search6] result >= (0 : usize)}
      (! return' {result}) ]
    
end
module M_binary_search__binary_search [#"binary_search.rs" 111 0 111 72]
  let%span sbinary_search0 = "binary_search.rs" 112 20 112 21
  let%span sbinary_search1 = "binary_search.rs" 113 19 113 20
  let%span sbinary_search2 = "binary_search.rs" 116 19 116 20
  let%span sbinary_search3 = "binary_search.rs" 118 16 118 63
  let%span sbinary_search4 = "binary_search.rs" 118 4 118 65
  let%span sbinary_search5 = "binary_search.rs" 121 17 121 18
  let%span sbinary_search6 = "binary_search.rs" 122 26 122 27
  let%span sbinary_search7 = "binary_search.rs" 122 19 122 27
  let%span sbinary_search8 = "binary_search.rs" 133 19 133 20
  let%span sbinary_search9 = "binary_search.rs" 104 11 104 39
  let%span sbinary_search10 = "binary_search.rs" 105 11 105 26
  let%span sbinary_search11 = "binary_search.rs" 106 0 106 73
  let%span sbinary_search12 = "binary_search.rs" 107 0 108 78
  let%span sbinary_search13 = "binary_search.rs" 109 0 110 90
  let%span sbinary_search14 = "binary_search.rs" 64 15 64 44
  let%span sbinary_search15 = "binary_search.rs" 67 12 67 16
  let%span sbinary_search16 = "binary_search.rs" 65 14 65 30
  let%span sbinary_search17 = "binary_search.rs" 66 14 66 41
  let%span sbinary_search18 = "binary_search.rs" 21 14 21 25
  let%span sbinary_search19 = "binary_search.rs" 23 8 26 9
  let%span sbinary_search20 = "binary_search.rs" 81 8 84 9
  let%span sbinary_search21 = "binary_search.rs" 43 15 43 37
  let%span sbinary_search22 = "binary_search.rs" 45 14 45 18
  let%span sbinary_search23 = "binary_search.rs" 44 14 44 44
  let%span sbinary_search24 = "binary_search.rs" 45 38 45 40
  let%span sbinary_search25 = "binary_search.rs" 92 12 99 13
  let%span sbinary_search26 = "binary_search.rs" 31 8 40 9
  
  use prelude.prelude.Int
  
  use prelude.prelude.UInt32
  
  type t_List'0  =
    | C_Cons'0 uint32 (t_List'0)
    | C_Nil'0
  
  function len_logic'0 [#"binary_search.rs" 22 4 22 29] (self : t_List'0) : int =
    [%#sbinary_search19] match self with
      | C_Cons'0 _ ls -> 1 + len_logic'0 ls
      | C_Nil'0 -> 0
      end
  
  axiom len_logic'0_spec : forall self : t_List'0 . [%#sbinary_search18] len_logic'0 self >= 0
  
  use prelude.prelude.Borrow
  
  predicate inv'0 (_1 : t_List'0)
  
  use prelude.prelude.UIntSize
  
  use prelude.prelude.UIntSize
  
  axiom inv_axiom'0 [@rewrite] : forall x : t_List'0 [inv'0 x] . inv'0 x = true
  
  predicate inv'1 (_1 : uint32)
  
  axiom inv_axiom'1 [@rewrite] : forall x : uint32 [inv'1 x] . inv'1 x = true
  
  let rec len'0 (self:t_List'0) (return'  (ret:usize))= {[@expl:precondition] [%#sbinary_search15] inv'0 self}
    {[@expl:precondition] [%#sbinary_search14] len_logic'0 self <= 1000000}
    any
    [ return' (result:usize)-> {[%#sbinary_search17] UIntSize.to_int result = len_logic'0 self}
      {[%#sbinary_search16] result >= (0 : usize)}
      (! return' {result}) ]
    
  
  type t_Result'0  =
    | C_Ok'0 usize
    | C_Err'0 usize
  
  type t_Option'0  =
    | C_None'0
    | C_Some'0 uint32
  
  function get'0 [#"binary_search.rs" 30 4 30 38] (self : t_List'0) (ix : int) : t_Option'0 =
    [%#sbinary_search26] match self with
      | C_Cons'0 t ls -> if ix = 0 then C_Some'0 t else get'0 ls (ix - 1)
      | C_Nil'0 -> C_None'0
      end
  
  function get_default'0 [#"binary_search.rs" 80 4 80 46] (self : t_List'0) (ix : int) (def : uint32) : uint32 =
    [%#sbinary_search20] match get'0 self ix with
      | C_Some'0 v -> v
      | C_None'0 -> def
      end
  
  let rec index'0 (self:t_List'0) (ix:usize) (return'  (ret:uint32))= {[@expl:precondition] [%#sbinary_search22] inv'0 self}
    {[@expl:precondition] [%#sbinary_search21] UIntSize.to_int ix < len_logic'0 self}
    any
    [ return' (result:uint32)-> {[%#sbinary_search24] inv'1 result}
      {[%#sbinary_search23] C_Some'0 result = get'0 self (UIntSize.to_int ix)}
      (! return' {result}) ]
    
  
  use prelude.prelude.Intrinsic
  
  predicate is_sorted'0 [#"binary_search.rs" 90 4 90 30] (self : t_List'0) =
    [%#sbinary_search25] forall x1 : int, x2 : int . x1 <= x2
     -> match (get'0 self x1, get'0 self x2) with
      | (C_Some'0 v1, C_Some'0 v2) -> v1 <= v2
      | (C_None'0, C_None'0) -> true
      | _ -> false
      end
  
  meta "compute_max_steps" 1000000
  
  let rec binary_search'0 (arr:t_List'0) (elem:uint32) (return'  (ret:t_Result'0))= {[%#sbinary_search10] is_sorted'0 arr}
    {[%#sbinary_search9] len_logic'0 arr <= 1000000}
    (! bb0
    [ bb0 = s0 [ s0 = len'0 {arr} (fun (_ret':usize) ->  [ &_10 <- _ret' ] s1) | s1 = bb1 ] 
    | bb1 = s0
      [ s0 = UIntSize.eq {_10} {[%#sbinary_search0] (0 : usize)} (fun (_ret':bool) ->  [ &_9 <- _ret' ] s1)
      | s1 = any [ br0 -> {_9 = false} (! bb3) | br1 -> {_9} (! bb2) ]  ]
      
    | bb2 = s0 [ s0 =  [ &_0 <- C_Err'0 ([%#sbinary_search1] (0 : usize)) ] s1 | s1 = bb21 ] 
    | bb3 = s0 [ s0 = len'0 {arr} (fun (_ret':usize) ->  [ &size <- _ret' ] s1) | s1 = bb4 ] 
    | bb4 = s0 [ s0 =  [ &base <- [%#sbinary_search2] (0 : usize) ] s1 | s1 = bb5 ] 
    | bb5 = bb5
      [ bb5 = {[@expl:loop invariant] [%#sbinary_search4] forall i : usize . UIntSize.to_int base + UIntSize.to_int size
        < UIntSize.to_int i
        /\ UIntSize.to_int i < len_logic'0 arr  -> elem < get_default'0 arr (UIntSize.to_int i) (0 : uint32)}
        {[@expl:loop invariant] [%#sbinary_search4] forall i : usize . i < base
         -> get_default'0 arr (UIntSize.to_int i) (0 : uint32) <= elem}
        {[@expl:loop invariant] [%#sbinary_search3] 0 < UIntSize.to_int size
        /\ UIntSize.to_int size + UIntSize.to_int base <= len_logic'0 arr}
        (! s0) [ s0 = bb6 ] 
        [ bb6 = s0
          [ s0 = UIntSize.gt {size} {[%#sbinary_search5] (1 : usize)} (fun (_ret':bool) ->  [ &_21 <- _ret' ] s1)
          | s1 = any [ br0 -> {_21 = false} (! bb13) | br1 -> {_21} (! bb7) ]  ]
          
        | bb7 = s0
          [ s0 = UIntSize.eq {[%#sbinary_search6] (2 : usize)} {[%#sbinary_search7] (0 : usize)}
              (fun (_ret':bool) ->  [ &_25 <- _ret' ] s1)
          | s1 = {[@expl:division by zero] [%#sbinary_search7] not _25} s2
          | s2 = bb8 ]
          
        | bb8 = s0
          [ s0 = UIntSize.div {size} {[%#sbinary_search6] (2 : usize)} (fun (_ret':usize) ->  [ &half <- _ret' ] s1)
          | s1 = UIntSize.add {base} {half} (fun (_ret':usize) ->  [ &mid <- _ret' ] s2)
          | s2 = index'0 {arr} {mid} (fun (_ret':uint32) ->  [ &_32 <- _ret' ] s3)
          | s3 = bb9 ]
          
        | bb9 = s0
          [ s0 = UInt32.gt {_32} {elem} (fun (_ret':bool) ->  [ &_30 <- _ret' ] s1)
          | s1 = any [ br0 -> {_30 = false} (! bb11) | br1 -> {_30} (! bb10) ]  ]
          
        | bb10 = s0 [ s0 =  [ &_29 <- base ] s1 | s1 = bb12 ] 
        | bb11 = s0 [ s0 =  [ &_29 <- mid ] s1 | s1 = bb12 ] 
        | bb12 = s0
          [ s0 =  [ &base <- _29 ] s1
          | s1 = UIntSize.sub {size} {half} (fun (_ret':usize) ->  [ &size <- _ret' ] s2)
          | s2 = bb5 ]
           ]
         ]
      
    | bb13 = s0 [ s0 = index'0 {arr} {base} (fun (_ret':uint32) ->  [ &_41 <- _ret' ] s1) | s1 = bb14 ] 
    | bb14 = s0
      [ s0 =  [ &cmp <- _41 ] s1
      | s1 = UInt32.eq {cmp} {elem} (fun (_ret':bool) ->  [ &_44 <- _ret' ] s2)
      | s2 = any [ br0 -> {_44 = false} (! bb16) | br1 -> {_44} (! bb15) ]  ]
      
    | bb15 = s0 [ s0 =  [ &_0 <- C_Ok'0 base ] s1 | s1 = bb20 ] 
    | bb16 = s0
      [ s0 = UInt32.lt {cmp} {elem} (fun (_ret':bool) ->  [ &_48 <- _ret' ] s1)
      | s1 = any [ br0 -> {_48 = false} (! bb18) | br1 -> {_48} (! bb17) ]  ]
      
    | bb17 = s0
      [ s0 = UIntSize.add {base} {[%#sbinary_search8] (1 : usize)} (fun (_ret':usize) ->  [ &_51 <- _ret' ] s1)
      | s1 =  [ &_0 <- C_Err'0 _51 ] s2
      | s2 = bb19 ]
      
    | bb18 = s0 [ s0 =  [ &_0 <- C_Err'0 base ] s1 | s1 = bb19 ] 
    | bb19 = bb20
    | bb20 = bb21
    | bb21 = return' {_0} ]
    )
    [ & _0 : t_Result'0 = any_l ()
    | & arr : t_List'0 = arr
    | & elem : uint32 = elem
    | & _9 : bool = any_l ()
    | & _10 : usize = any_l ()
    | & size : usize = any_l ()
    | & base : usize = any_l ()
    | & _21 : bool = any_l ()
    | & half : usize = any_l ()
    | & _25 : bool = any_l ()
    | & mid : usize = any_l ()
    | & _29 : usize = any_l ()
    | & _30 : bool = any_l ()
    | & _32 : uint32 = any_l ()
    | & cmp : uint32 = any_l ()
    | & _41 : uint32 = any_l ()
    | & _44 : bool = any_l ()
    | & _48 : bool = any_l ()
    | & _51 : usize = any_l () ]
    
    [ return' (result:t_Result'0)-> {[@expl:postcondition] [%#sbinary_search13] forall x : usize . result = C_Err'0 x
       -> (forall i : usize . UIntSize.to_int x < UIntSize.to_int i /\ UIntSize.to_int i < len_logic'0 arr
       -> elem < get_default'0 arr (UIntSize.to_int i) (0 : uint32))}
      {[@expl:postcondition] [%#sbinary_search12] forall x : usize . result = C_Err'0 x
       -> (forall i : usize . 0 <= UIntSize.to_int i /\ UIntSize.to_int i < UIntSize.to_int x
       -> get_default'0 arr (UIntSize.to_int i) (0 : uint32) <= elem)}
      {[@expl:postcondition] [%#sbinary_search11] forall x : usize . result = C_Ok'0 x
       -> get'0 arr (UIntSize.to_int x) = C_Some'0 elem}
      (! return' {result}) ]
    
end<|MERGE_RESOLUTION|>--- conflicted
+++ resolved
@@ -1,24 +1,3 @@
-<<<<<<< HEAD
-
-=======
-module T_binary_search__List [#"binary_search.rs" 13 0 13 16]
-  type t_List 't =
-    | C_Cons 't (t_List 't)
-    | C_Nil
-  
-  let rec v_Cons < 't > (input:t_List 't) (ret  (field_0:'t) (field_1:t_List 't))= any
-    [ good (field_0:'t) (field_1:t_List 't)-> {C_Cons field_0 field_1 = input} (! ret {field_0} {field_1})
-    | bad -> {forall field_0 : 't, field_1 : t_List 't [C_Cons field_0 field_1 : t_List 't] . C_Cons field_0 field_1
-      <> input}
-      (! {false}
-      any) ]
-    
-  
-  let rec v_Nil < 't > (input:t_List 't) (ret  )= any
-    [ good -> {C_Nil  = input} (! ret) | bad -> {C_Nil  <> input} (! {false} any) ]
-    
-end
->>>>>>> dfce2a3a
 module M_binary_search__qyi13868011053250380720__len_logic [#"binary_search.rs" 22 4 22 29] (* List<T> *)
   let%span sbinary_search0 = "binary_search.rs" 21 14 21 25
   let%span sbinary_search1 = "binary_search.rs" 23 8 26 9
