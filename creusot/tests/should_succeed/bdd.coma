
module T_bdd__bumpalo__Bump
  type t_Bump
end
module T_bdd__hashmap__MyHashMap
  type t_MyHashMap 'k 'v
end
module T_core__option__Option
  type t_Option 't =
    | C_None
    | C_Some 't
  
  function any_l (_ : 'b) : 'a
  
  let rec v_None < 't > (input:t_Option 't) (ret  )= any
    [ good -> {C_None  = input} (! ret) | bad -> {C_None  <> input} {false} any ]
    
  
  let rec v_Some < 't > (input:t_Option 't) (ret  (field_0:'t))= any
    [ good (field_0:'t)-> {C_Some field_0 = input} (! ret {field_0})
    | bad (field_0:'t)-> {C_Some field_0 <> input} {false} any ]
    
end
module M_bdd__hashmap__qy123zimplqy35z2qy125z__hash
  type u
  
  type v
  
  let%span sbdd0 = "../bdd.rs" 81 66 81 68
  
  let%span sbdd1 = "../bdd.rs" 80 17 80 21
  
  let%span sbdd2 = "../bdd.rs" 79 18 79 62
  
  let%span span3 = "../../../../creusot-contracts/src/invariant.rs" 8 8 8 12
  
  let%span span4 = "../../../../creusot-contracts/src/invariant.rs" 27 8 27 18
  
  let%span span5 = "" 0 0 0 0
  
  let%span span6 = "../bdd.rs" 87 24 87 84
  
  let%span span7 = "../../../../creusot-contracts/src/std/tuples.rs" 29 28 29 57
  
  let%span span8 = "../../../../creusot-contracts/src/model.rs" 81 8 81 28
  
  let%span span9 = "" 0 0 0 0
  
  let%span span10 = "" 0 0 0 0
  
  let%span span11 = "../../../../creusot-contracts/src/std/num.rs" 141 20 141 93
  
  let%span span12 = "../../../../creusot-contracts/src/std/num.rs" 144 16 147 18
  
  let%span span13 = "../../../../creusot-contracts/src/std/num.rs" 151 16 155 18
  
  let%span span14 = "../../../../creusot-contracts/src/std/num.rs" 156 16 160 18
  
  let%span span15 = "../../../../creusot-contracts/src/std/num.rs" 141 20 141 93
  
  let%span span16 = "../../../../creusot-contracts/src/std/num.rs" 144 16 147 18
  
  let%span span17 = "../../../../creusot-contracts/src/std/num.rs" 151 16 155 18
  
  let%span span18 = "../../../../creusot-contracts/src/std/num.rs" 156 16 160 18
  
  let%span span19 = "../bdd.rs" 35 17 35 21
  
  let%span span20 = "../bdd.rs" 34 18 34 62
  
  predicate invariant'5 (self : v)
  
  predicate inv'5 (_1 : v)
  
  axiom inv'5 [@rewrite] : forall x : v . inv'5 x = true
  
  predicate invariant'4 (self : u)
  
  predicate inv'4 (_1 : u)
  
  axiom inv'4 [@rewrite] : forall x : u . inv'4 x = true
  
  predicate invariant'3 (self : (u, v)) =
    [%#span3] true
  
  predicate inv'3 (_1 : (u, v))
  
  axiom inv'3 [@rewrite] : forall x : (u, v) . inv'3 x = true
  
  use prelude.prelude.Borrow
  
  predicate invariant'2 (self : v) =
    [%#span4] inv'5 self
  
  predicate inv'2 (_1 : v)
  
  axiom inv'2 [@rewrite] : forall x : v . inv'2 x = true
  
  predicate invariant'1 (self : u) =
    [%#span4] inv'4 self
  
  predicate inv'1 (_1 : u)
  
  axiom inv'1 [@rewrite] : forall x : u . inv'1 x = true
  
  predicate invariant'0 (self : (u, v)) =
    [%#span4] inv'3 self
  
  predicate inv'0 (_1 : (u, v))
  
  axiom inv'0 [@rewrite] : forall x : (u, v) . inv'0 x = true
  
  use prelude.prelude.UInt64
  
  use prelude.prelude.UInt64
  
  use prelude.prelude.Int
  
  constant v_MAX'0 : uint64 = [%#span5] (18446744073709551615 : uint64)
  
  type t_DeepModelTy'1
  
  function hash_log'2 [#"../bdd.rs" 38 8 38 49] (_1 : t_DeepModelTy'1) : int
  
  type t_DeepModelTy'0
  
  function hash_log'1 [#"../bdd.rs" 38 8 38 49] (_1 : t_DeepModelTy'0) : int
  
  function hash_log'0 [#"../bdd.rs" 86 8 86 48] (x : (t_DeepModelTy'0, t_DeepModelTy'1)) : int =
    [%#span6] mod (hash_log'1 (let (a, _) = x in a)
    + hash_log'2 (let (_, a) = x in a) * 17) (UInt64.to_int (v_MAX'0 : uint64) + 1)
  
  function deep_model'5 (self : v) : t_DeepModelTy'1
  
  function deep_model'4 (self : u) : t_DeepModelTy'0
  
  function deep_model'3 (self : (u, v)) : (t_DeepModelTy'0, t_DeepModelTy'1) =
    [%#span7] (deep_model'4 (let (a, _) = self in a), deep_model'5 (let (_, a) = self in a))
  
  function deep_model'0 (self : (u, v)) : (t_DeepModelTy'0, t_DeepModelTy'1) =
    [%#span8] deep_model'3 self
  
  use prelude.prelude.Intrinsic
  
  constant v_MIN'0 : uint64 = [%#span9] (0 : uint64)
  
  use int.EuclideanDivision
  
  use int.Power
  
  use prelude.prelude.UInt32
  
  use prelude.prelude.UInt32
  
  constant v_BITS'0 : uint32 = [%#span10] (64 : uint32)
  
  let rec wrapping_add'0 (self:uint64) (rhs:uint64) (return'  (ret:uint64))= any
    [ return' (result:uint64)-> {[%#span14] UInt64.to_int self + UInt64.to_int rhs > UInt64.to_int (v_MAX'0 : uint64)
       -> (exists k : int . k > 0
      /\ UInt64.to_int result
      = UInt64.to_int self + UInt64.to_int rhs
      - k * (UInt64.to_int (v_MAX'0 : uint64) - UInt64.to_int (v_MIN'0 : uint64) + 1))}
      {[%#span13] UInt64.to_int self + UInt64.to_int rhs < UInt64.to_int (v_MIN'0 : uint64)
       -> (exists k : int . k > 0
      /\ UInt64.to_int result
      = UInt64.to_int self + UInt64.to_int rhs
      + k * (UInt64.to_int (v_MAX'0 : uint64) - UInt64.to_int (v_MIN'0 : uint64) + 1))}
      {[%#span12] UInt64.to_int self + UInt64.to_int rhs >= UInt64.to_int (v_MIN'0 : uint64)
      /\ UInt64.to_int self + UInt64.to_int rhs <= UInt64.to_int (v_MAX'0 : uint64)
       -> UInt64.to_int result = UInt64.to_int self + UInt64.to_int rhs}
      {[%#span11] UInt64.to_int result
      = EuclideanDivision.mod (UInt64.to_int self
      + UInt64.to_int rhs) (Power.power 2 (UInt32.to_int (v_BITS'0 : uint32)))
      + UInt64.to_int (v_MIN'0 : uint64)}
      (! return' {result}) ]
    
  
  let rec wrapping_mul'0 (self:uint64) (rhs:uint64) (return'  (ret:uint64))= any
    [ return' (result:uint64)-> {[%#span18] UInt64.to_int self * UInt64.to_int rhs > UInt64.to_int (v_MAX'0 : uint64)
       -> (exists k : int . k > 0
      /\ UInt64.to_int result
      = UInt64.to_int self * UInt64.to_int rhs
      - k * (UInt64.to_int (v_MAX'0 : uint64) - UInt64.to_int (v_MIN'0 : uint64) + 1))}
      {[%#span17] UInt64.to_int self * UInt64.to_int rhs < UInt64.to_int (v_MIN'0 : uint64)
       -> (exists k : int . k > 0
      /\ UInt64.to_int result
      = UInt64.to_int self * UInt64.to_int rhs
      + k * (UInt64.to_int (v_MAX'0 : uint64) - UInt64.to_int (v_MIN'0 : uint64) + 1))}
      {[%#span16] UInt64.to_int self * UInt64.to_int rhs >= UInt64.to_int (v_MIN'0 : uint64)
      /\ UInt64.to_int self * UInt64.to_int rhs <= UInt64.to_int (v_MAX'0 : uint64)
       -> UInt64.to_int result = UInt64.to_int self * UInt64.to_int rhs}
      {[%#span15] UInt64.to_int result
      = EuclideanDivision.mod (UInt64.to_int self
      * UInt64.to_int rhs) (Power.power 2 (UInt32.to_int (v_BITS'0 : uint32)))
      + UInt64.to_int (v_MIN'0 : uint64)}
      (! return' {result}) ]
    
  
  function deep_model'2 (self : v) : t_DeepModelTy'1 =
    [%#span8] deep_model'5 self
  
  let rec hash'1 (self:v) (return'  (ret:uint64))= {[@expl:precondition] [%#span19] inv'2 self}
    any
    [ return' (result:uint64)-> {[%#span20] UInt64.to_int result = hash_log'2 (deep_model'2 self)}
      (! return' {result}) ]
    
  
  function deep_model'1 (self : u) : t_DeepModelTy'0 =
    [%#span8] deep_model'4 self
  
  let rec hash'0 (self:u) (return'  (ret:uint64))= {[@expl:precondition] [%#span19] inv'1 self}
    any
    [ return' (result:uint64)-> {[%#span20] UInt64.to_int result = hash_log'1 (deep_model'1 self)}
      (! return' {result}) ]
    
  
  let rec hash (self:(u, v)) (return'  (ret:uint64))= {[%#sbdd1] inv'0 self}
    (! bb0
    [ bb0 = s0 [ s0 = hash'0 {let (r'0, _) = self in r'0} (fun (_ret':uint64) ->  [ &_3 <- _ret' ] s1) | s1 = bb1 ] 
    | bb1 = s0 [ s0 = hash'1 {let (_, r'0) = self in r'0} (fun (_ret':uint64) ->  [ &_6 <- _ret' ] s1) | s1 = bb2 ] 
    | bb2 = s0
      [ s0 = wrapping_mul'0 {_6} {[%#sbdd0] (17 : uint64)} (fun (_ret':uint64) ->  [ &_5 <- _ret' ] s1) | s1 = bb3 ]
      
    | bb3 = s0 [ s0 = wrapping_add'0 {_3} {_5} (fun (_ret':uint64) ->  [ &_0 <- _ret' ] s1) | s1 = bb4 ] 
    | bb4 = return' {_0} ]
    )
    [ & _0 : uint64 = any_l ()
    | & self : (u, v) = self
    | & _3 : uint64 = any_l ()
    | & _5 : uint64 = any_l ()
    | & _6 : uint64 = any_l () ]
    
    [ return' (result:uint64)-> {[@expl:postcondition] [%#sbdd2] UInt64.to_int result = hash_log'0 (deep_model'0 self)}
      (! return' {result}) ]
    
end
module T_bdd__Bdd
  use prelude.prelude.UInt64
  
  use prelude.prelude.Int
  
  use prelude.prelude.Borrow
  
  type t_Bdd  =
    | C_Bdd (t_Node) uint64
  with t_Node  =
    | C_False
    | C_True
    | C_If uint64 (t_Bdd) (t_Bdd)
  
  function any_l (_ : 'b) : 'a
  
  let rec t_Bdd (input:t_Bdd) (ret  (field_0:t_Node) (field_1:uint64))= any
    [ good (field_0:t_Node) (field_1:uint64)-> {C_Bdd field_0 field_1 = input} (! ret {field_0} {field_1})
    | bad (field_0:t_Node) (field_1:uint64)-> {C_Bdd field_0 field_1 <> input} {false} any ]
    
  
  let rec v_False (input:t_Node) (ret  )= any
    [ good -> {C_False  = input} (! ret) | bad -> {C_False  <> input} {false} any ]
    
  
  let rec v_True (input:t_Node) (ret  )= any
    [ good -> {C_True  = input} (! ret) | bad -> {C_True  <> input} {false} any ]
    
  
  let rec v_If (input:t_Node) (ret  (v:uint64) (childt:t_Bdd) (childf:t_Bdd))= any
    [ good (v:uint64) (childt:t_Bdd) (childf:t_Bdd)-> {C_If v childt childf = input} (! ret {v} {childt} {childf})
    | bad (v:uint64) (childt:t_Bdd) (childf:t_Bdd)-> {C_If v childt childf <> input} {false} any ]
    
  
  function t_Bdd__1 (self : t_Bdd) : uint64 =
    match self with
      | C_Bdd _ a -> a
      end
  
  function t_Bdd__0 (self : t_Bdd) : t_Node =
    match self with
      | C_Bdd a _ -> a
      end
end
module T_bdd__Node
  use export T_bdd__Bdd
end
module M_bdd__qy123zimplqy35z12qy125z__assert_receiver_is_total_eq
  use T_bdd__Node as Node'0
  
  use prelude.prelude.Borrow
  
  use prelude.prelude.Intrinsic
  
  let rec assert_receiver_is_total_eq (self:Node'0.t_Node) (return'  (ret:()))= (! bb0 [ bb0 = return' {_0} ] )
    [ & _0 : () = any_l () ]
     [ return' (result:())-> (! return' {result}) ] 
end
module M_bdd__qy123zimplqy35z7qy125z__eq
  let%span sbdd0 = "../bdd.rs" 205 14 205 37
  
  let%span span1 = "../bdd.rs" 190 20 190 26
  
  let%span span2 = "../bdd.rs" 200 20 200 37
  
  let%span span3 = "../../../../creusot-contracts/src/model.rs" 90 8 90 31
  
  use T_bdd__Bdd as T_bdd__Bdd
  
  use prelude.prelude.UInt64
  
  use prelude.prelude.Int
  
  use T_bdd__Bdd as Bdd'0
  
  function deep_model'0 [#"../bdd.rs" 189 4 189 44] (self : Bdd'0.t_Bdd) : uint64 =
    [%#span1] T_bdd__Bdd.t_Bdd__1 self
  
  function shallow_model'1 [#"../bdd.rs" 199 4 199 50] (self : Bdd'0.t_Bdd) : uint64 =
    [%#span2] deep_model'0 self
  
  use prelude.prelude.Borrow
  
  function shallow_model'0 (self : Bdd'0.t_Bdd) : uint64 =
    [%#span3] shallow_model'1 self
  
  use prelude.prelude.Intrinsic
  
  use T_bdd__Node as Node'0
  
  let rec eq (self:Bdd'0.t_Bdd) (o:Bdd'0.t_Bdd) (return'  (ret:bool))= (! bb0
    [ bb0 = s0
      [ s0 = Bdd'0.t_Bdd {self}
          (fun (r0'0:Node'0.t_Node) (r1'0:uint64) ->
            Bdd'0.t_Bdd {o}
              (fun (r0'1:Node'0.t_Node) (r1'1:uint64) ->
                UInt64.eq {r1'0} {r1'1} (fun (_ret':bool) ->  [ &_0 <- _ret' ] s1)))
      | s1 = return' {_0} ]
       ]
    ) [ & _0 : bool = any_l () | & self : Bdd'0.t_Bdd = self | & o : Bdd'0.t_Bdd = o ] 
    [ return' (result:bool)-> {[@expl:postcondition] [%#sbdd0] result = (shallow_model'0 self = shallow_model'0 o)}
      (! return' {result}) ]
    
end
module T_bdd__NodeLog
  use prelude.prelude.UInt64
  
  use prelude.prelude.Int
  
  type t_NodeLog  =
    | C_False
    | C_True
    | C_If uint64 uint64 uint64
  
  function any_l (_ : 'b) : 'a
  
  let rec v_False (input:t_NodeLog) (ret  )= any
    [ good -> {C_False  = input} (! ret) | bad -> {C_False  <> input} {false} any ]
    
  
  let rec v_True (input:t_NodeLog) (ret  )= any
    [ good -> {C_True  = input} (! ret) | bad -> {C_True  <> input} {false} any ]
    
  
  let rec v_If (input:t_NodeLog) (ret  (v:uint64) (childt:uint64) (childf:uint64))= any
    [ good (v:uint64) (childt:uint64) (childf:uint64)-> {C_If v childt childf = input} (! ret {v} {childt} {childf})
    | bad (v:uint64) (childt:uint64) (childf:uint64)-> {C_If v childt childf <> input} {false} any ]
    
end
module M_bdd__qy123zimplqy35z13qy125z__eq
  let%span sbdd0 = "../bdd.rs" 94 13 94 22
  
  let%span span1 = "../bdd.rs" 164 12 168 13
  
  let%span span2 = "../../../../creusot-contracts/src/model.rs" 81 8 81 28
  
  let%span span3 = "../../../../creusot-contracts/src/std/num.rs" 22 16 22 35
  
  let%span span4 = "../../../../creusot-contracts/src/std/cmp.rs" 11 26 11 75
  
  let%span span5 = "../bdd.rs" 190 20 190 26
  
  let%span span6 = "../bdd.rs" 200 20 200 37
  
  let%span span7 = "../../../../creusot-contracts/src/model.rs" 90 8 90 31
  
  let%span span8 = "../bdd.rs" 205 14 205 37
  
  use T_bdd__Bdd as T_bdd__Bdd
  
  use T_bdd__NodeLog as NodeLog'0
  
  use T_bdd__Node as Node'0
  
  function deep_model'2 [#"../bdd.rs" 162 4 162 44] (self : Node'0.t_Node) : NodeLog'0.t_NodeLog =
    [%#span1] match self with
      | Node'0.C_False -> NodeLog'0.C_False
      | Node'0.C_True -> NodeLog'0.C_True
      | Node'0.C_If v childt childf -> NodeLog'0.C_If v (T_bdd__Bdd.t_Bdd__1 childt) (T_bdd__Bdd.t_Bdd__1 childf)
      end
  
  use prelude.prelude.Borrow
  
  function deep_model'0 (self : Node'0.t_Node) : NodeLog'0.t_NodeLog =
    [%#span2] deep_model'2 self
  
  use prelude.prelude.Intrinsic
  
  use prelude.prelude.Int
  
  use prelude.prelude.UInt64
  
  use prelude.prelude.Int
  
  use prelude.prelude.UInt64
  
  function deep_model'3 (self : uint64) : int =
    [%#span3] UInt64.to_int self
  
  function deep_model'1 (self : uint64) : int =
    [%#span2] deep_model'3 self
  
  let rec eq'1 (self:uint64) (other:uint64) (return'  (ret:bool))= any
    [ return' (result:bool)-> {[%#span4] result = (deep_model'1 self = deep_model'1 other)} (! return' {result}) ]
    
  
  use T_bdd__Bdd as Bdd'0
  
  function deep_model'4 [#"../bdd.rs" 189 4 189 44] (self : Bdd'0.t_Bdd) : uint64 =
    [%#span5] T_bdd__Bdd.t_Bdd__1 self
  
  function shallow_model'1 [#"../bdd.rs" 199 4 199 50] (self : Bdd'0.t_Bdd) : uint64 =
    [%#span6] deep_model'4 self
  
  function shallow_model'0 (self : Bdd'0.t_Bdd) : uint64 =
    [%#span7] shallow_model'1 self
  
  let rec eq'0 (self:Bdd'0.t_Bdd) (o:Bdd'0.t_Bdd) (return'  (ret:bool))= any
    [ return' (result:bool)-> {[%#span8] result = (shallow_model'0 self = shallow_model'0 o)} (! return' {result}) ]
    
  
  let rec eq (self:Node'0.t_Node) (rhs:Node'0.t_Node) (return'  (ret:bool))= (! bb0
    [ bb0 = s0
      [ s0 =  [ &_4 <- (self, rhs) ] s1
      | s1 = any
        [ br0 -> {(let (r'0, _) = _4 in r'0) = Node'0.C_False } (! bb2)
        | br1 -> {(let (r'0, _) = _4 in r'0) = Node'0.C_True } (! bb4)
        | br2 (a:uint64) (b:Bdd'0.t_Bdd) (c:Bdd'0.t_Bdd)-> {(let (r'0, _) = _4 in r'0) = Node'0.C_If a b c} (! bb6) ]
         ]
      
    | bb6 = any
      [ br0 -> {(let (_, r'0) = _4 in r'0) = Node'0.C_False } (! bb25)
      | br1 -> {(let (_, r'0) = _4 in r'0) = Node'0.C_True } (! bb25)
      | br2 (a:uint64) (b:Bdd'0.t_Bdd) (c:Bdd'0.t_Bdd)-> {(let (_, r'0) = _4 in r'0) = Node'0.C_If a b c} (! bb7) ]
      
    | bb25 = bb1
    | bb7 = bb10
    | bb10 = s0
      [ s0 = Node'0.v_If {let (r'0, _) = _4 in r'0}
          (fun (rv'0:uint64) (rchildt'0:Bdd'0.t_Bdd) (rchildf'0:Bdd'0.t_Bdd) ->  [ &v_1 <- rv'0 ] s1)
      | s1 = Node'0.v_If {let (r'1, _) = _4 in r'1}
          (fun (rv'1:uint64) (rchildt'1:Bdd'0.t_Bdd) (rchildf'1:Bdd'0.t_Bdd) ->  [ &childt_1 <- rchildt'1 ] s2)
      | s2 = Node'0.v_If {let (r'2, _) = _4 in r'2}
          (fun (rv'2:uint64) (rchildt'2:Bdd'0.t_Bdd) (rchildf'2:Bdd'0.t_Bdd) ->  [ &childf_1 <- rchildf'2 ] s3)
      | s3 = Node'0.v_If {let (_, r'3) = _4 in r'3}
          (fun (rv'3:uint64) (rchildt'3:Bdd'0.t_Bdd) (rchildf'3:Bdd'0.t_Bdd) ->  [ &v_2 <- rv'3 ] s4)
      | s4 = Node'0.v_If {let (_, r'4) = _4 in r'4}
          (fun (rv'4:uint64) (rchildt'4:Bdd'0.t_Bdd) (rchildf'4:Bdd'0.t_Bdd) ->  [ &childt_2 <- rchildt'4 ] s5)
      | s5 = Node'0.v_If {let (_, r'5) = _4 in r'5}
          (fun (rv'5:uint64) (rchildt'5:Bdd'0.t_Bdd) (rchildf'5:Bdd'0.t_Bdd) ->  [ &childf_2 <- rchildf'5 ] s6)
      | s6 = eq'0 {childf_1} {childf_2} (fun (_ret':bool) ->  [ &_17 <- _ret' ] s7)
      | s7 = bb11 ]
      
    | bb11 = any [ br0 -> {_17 = false} (! bb19) | br1 -> {_17} (! bb12) ] 
    | bb12 = s0 [ s0 = eq'0 {childt_1} {childt_2} (fun (_ret':bool) ->  [ &_20 <- _ret' ] s1) | s1 = bb13 ] 
    | bb13 = any [ br0 -> {_20 = false} (! bb18) | br1 -> {_20} (! bb14) ] 
    | bb14 = s0 [ s0 = eq'1 {v_1} {v_2} (fun (_ret':bool) ->  [ &_23 <- _ret' ] s1) | s1 = bb15 ] 
    | bb15 = any [ br0 -> {_23 = false} (! bb17) | br1 -> {_23} (! bb16) ] 
    | bb16 = s0 [ s0 =  [ &_0 <- [%#sbdd0] true ] s1 | s1 = bb21 ] 
    | bb17 = bb20
    | bb18 = bb20
    | bb19 = bb20
    | bb20 = s0 [ s0 =  [ &_0 <- [%#sbdd0] false ] s1 | s1 = bb21 ] 
    | bb21 = bb22
    | bb4 = any
      [ br0 -> {(let (_, r'0) = _4 in r'0) = Node'0.C_False } (! bb1)
      | br1 -> {(let (_, r'0) = _4 in r'0) = Node'0.C_True } (! bb5)
      | br2 (a:uint64) (b:Bdd'0.t_Bdd) (c:Bdd'0.t_Bdd)-> {(let (_, r'0) = _4 in r'0) = Node'0.C_If a b c} (! bb1) ]
      
    | bb5 = bb9
    | bb9 = s0 [ s0 =  [ &_0 <- [%#sbdd0] true ] s1 | s1 = bb22 ] 
    | bb2 = any
      [ br0 -> {(let (_, r'0) = _4 in r'0) = Node'0.C_False } (! bb3)
      | br1 -> {(let (_, r'0) = _4 in r'0) = Node'0.C_True } (! bb1)
      | br2 (a:uint64) (b:Bdd'0.t_Bdd) (c:Bdd'0.t_Bdd)-> {(let (_, r'0) = _4 in r'0) = Node'0.C_If a b c} (! bb1) ]
      
    | bb1 = s0 [ s0 =  [ &_0 <- [%#sbdd0] false ] s1 | s1 = bb22 ] 
    | bb3 = bb8
    | bb8 = s0 [ s0 =  [ &_0 <- [%#sbdd0] true ] s1 | s1 = bb22 ] 
    | bb22 = return' {_0} ]
    )
    [ & _0 : bool = any_l ()
    | & self : Node'0.t_Node = self
    | & rhs : Node'0.t_Node = rhs
    | & _4 : (Node'0.t_Node, Node'0.t_Node) = any_l ()
    | & v_1 : uint64 = any_l ()
    | & childt_1 : Bdd'0.t_Bdd = any_l ()
    | & childf_1 : Bdd'0.t_Bdd = any_l ()
    | & v_2 : uint64 = any_l ()
    | & childt_2 : Bdd'0.t_Bdd = any_l ()
    | & childf_2 : Bdd'0.t_Bdd = any_l ()
    | & _17 : bool = any_l ()
    | & _20 : bool = any_l ()
    | & _23 : bool = any_l () ]
    
    [ return' (result:bool)-> {[@expl:postcondition] [%#sbdd0] result = (deep_model'0 self = deep_model'0 rhs)}
      (! return' {result}) ]
    
end
module M_bdd__qy123zimplqy35z0qy125z__clone
  let%span sbdd0 = "../bdd.rs" 112 14 112 29
  
  use prelude.prelude.Borrow
  
  use prelude.prelude.Intrinsic
  
  use T_bdd__Bdd as Bdd'0
  
  let rec clone' (self:Bdd'0.t_Bdd) (return'  (ret:Bdd'0.t_Bdd))= (! bb0
    [ bb0 = s0 [ s0 =  [ &_0 <- self ] s1 | s1 = return' {_0} ]  ]
    ) [ & _0 : Bdd'0.t_Bdd = any_l () | & self : Bdd'0.t_Bdd = self ] 
    [ return' (result:Bdd'0.t_Bdd)-> {[@expl:postcondition] [%#sbdd0] result = self} (! return' {result}) ]
    
end
module M_bdd__qy123zimplqy35z14qy125z__clone
  let%span sbdd0 = "../bdd.rs" 94 24 94 29
  
  let%span span1 = "../bdd.rs" 112 14 112 29
  
  let%span span2 = "../../../../creusot-contracts/src/std/clone.rs" 7 0 20 1
  
  use prelude.prelude.Borrow
  
  use prelude.prelude.Intrinsic
  
  use T_bdd__Bdd as Bdd'0
  
  let rec clone'1 (self:Bdd'0.t_Bdd) (return'  (ret:Bdd'0.t_Bdd))= any
    [ return' (result:Bdd'0.t_Bdd)-> {[%#span1] result = self} (! return' {result}) ]
    
  
  use prelude.prelude.UInt64
  
  use prelude.prelude.Int
  
  let rec clone'0 (self:uint64) (return'  (ret:uint64))= any
    [ return' (result:uint64)-> {[%#span2] result = self} (! return' {result}) ]
    
  
  use T_bdd__Node as Node'0
  
  let rec clone' (self:Node'0.t_Node) (return'  (ret:Node'0.t_Node))= (! bb0
    [ bb0 = any
      [ br0 -> {self = Node'0.C_False } (! bb2)
      | br1 -> {self = Node'0.C_True } (! bb3)
      | br2 (a:uint64) (b:Bdd'0.t_Bdd) (c:Bdd'0.t_Bdd)-> {self = Node'0.C_If a b c} (! bb4) ]
      
    | bb4 = s0
      [ s0 = Node'0.v_If {self}
          (fun (rv'0:uint64) (rchildt'0:Bdd'0.t_Bdd) (rchildf'0:Bdd'0.t_Bdd) ->  [ &v_1 <- rv'0 ] s1)
      | s1 = Node'0.v_If {self}
          (fun (rv'1:uint64) (rchildt'1:Bdd'0.t_Bdd) (rchildf'1:Bdd'0.t_Bdd) ->  [ &childt_1 <- rchildt'1 ] s2)
      | s2 = Node'0.v_If {self}
          (fun (rv'2:uint64) (rchildt'2:Bdd'0.t_Bdd) (rchildf'2:Bdd'0.t_Bdd) ->  [ &childf_1 <- rchildf'2 ] s3)
      | s3 =  [ &_9 <- v_1 ] s4
      | s4 = clone'0 {_9} (fun (_ret':uint64) ->  [ &_7 <- _ret' ] s5)
      | s5 = bb7 ]
      
    | bb7 = s0
      [ s0 =  [ &_12 <- childt_1 ] s1
      | s1 = clone'1 {_12} (fun (_ret':Bdd'0.t_Bdd) ->  [ &_10 <- _ret' ] s2)
      | s2 = bb8 ]
      
    | bb8 = s0
      [ s0 =  [ &_15 <- childf_1 ] s1
      | s1 = clone'1 {_15} (fun (_ret':Bdd'0.t_Bdd) ->  [ &_13 <- _ret' ] s2)
      | s2 = bb9 ]
      
    | bb9 = s0 [ s0 =  [ &_0 <- Node'0.C_If _7 _10 _13 ] s1 | s1 = bb10 ] 
    | bb3 = bb6
    | bb6 = s0 [ s0 =  [ &_0 <- Node'0.C_True ] s1 | s1 = bb10 ] 
    | bb2 = bb5
    | bb5 = s0 [ s0 =  [ &_0 <- Node'0.C_False ] s1 | s1 = bb10 ] 
    | bb10 = return' {_0} ]
    )
    [ & _0 : Node'0.t_Node = any_l ()
    | & self : Node'0.t_Node = self
    | & v_1 : uint64 = any_l ()
    | & childt_1 : Bdd'0.t_Bdd = any_l ()
    | & childf_1 : Bdd'0.t_Bdd = any_l ()
    | & _7 : uint64 = any_l ()
    | & _9 : uint64 = any_l ()
    | & _10 : Bdd'0.t_Bdd = any_l ()
    | & _12 : Bdd'0.t_Bdd = any_l ()
    | & _13 : Bdd'0.t_Bdd = any_l ()
    | & _15 : Bdd'0.t_Bdd = any_l () ]
     [ return' (result:Node'0.t_Node)-> {[@expl:postcondition] [%#sbdd0] result = self} (! return' {result}) ] 
end
module M_bdd__qy123zimplqy35z17qy125z__assert_receiver_is_total_eq
  use T_bdd__Bdd as Bdd'0
  
  use prelude.prelude.Borrow
  
  use prelude.prelude.Intrinsic
  
  let rec assert_receiver_is_total_eq (self:Bdd'0.t_Bdd) (return'  (ret:()))= (! bb0 [ bb0 = return' {_0} ] )
    [ & _0 : () = any_l () ]
     [ return' (result:())-> (! return' {result}) ] 
end
module M_bdd__qy123zimplqy35z1qy125z__hash
  let%span sbdd0 = "../bdd.rs" 125 53 125 54
  
  let%span sbdd1 = "../bdd.rs" 125 92 125 93
  
  let%span sbdd2 = "../bdd.rs" 123 20 123 21
  
  let%span sbdd3 = "../bdd.rs" 122 21 122 22
  
  let%span sbdd4 = "../bdd.rs" 119 14 119 46
  
  let%span span5 = "" 0 0 0 0
  
  let%span span6 = "../bdd.rs" 134 12 139 13
  
  let%span span7 = "../bdd.rs" 164 12 168 13
  
  let%span span8 = "../bdd.rs" 180 20 180 37
  
  let%span span9 = "../../../../creusot-contracts/src/model.rs" 90 8 90 31
  
  let%span span10 = "" 0 0 0 0
  
  let%span span11 = "" 0 0 0 0
  
  let%span span12 = "../../../../creusot-contracts/src/std/num.rs" 141 20 141 93
  
  let%span span13 = "../../../../creusot-contracts/src/std/num.rs" 144 16 147 18
  
  let%span span14 = "../../../../creusot-contracts/src/std/num.rs" 151 16 155 18
  
  let%span span15 = "../../../../creusot-contracts/src/std/num.rs" 156 16 160 18
  
  let%span span16 = "../../../../creusot-contracts/src/std/num.rs" 141 20 141 93
  
  let%span span17 = "../../../../creusot-contracts/src/std/num.rs" 144 16 147 18
  
  let%span span18 = "../../../../creusot-contracts/src/std/num.rs" 151 16 155 18
  
  let%span span19 = "../../../../creusot-contracts/src/std/num.rs" 156 16 160 18
  
  use prelude.prelude.UInt64
  
  use prelude.prelude.Int
  
  constant v_MAX'0 : uint64 = [%#span5] (18446744073709551615 : uint64)
  
  use prelude.prelude.UInt64
  
  use T_bdd__NodeLog as NodeLog'0
  
  function hash_log'0 [#"../bdd.rs" 132 4 132 44] (x : NodeLog'0.t_NodeLog) : int =
    [%#span6] match x with
      | NodeLog'0.C_False -> 1
      | NodeLog'0.C_True -> 2
      | NodeLog'0.C_If v childt childf -> mod (UInt64.to_int v + UInt64.to_int childt * 5
      + UInt64.to_int childf * 7) (UInt64.to_int (v_MAX'0 : uint64) + 1)
      end
  
  use T_bdd__Bdd as T_bdd__Bdd
  
  use T_bdd__Node as Node'0
  
  function deep_model'0 [#"../bdd.rs" 162 4 162 44] (self : Node'0.t_Node) : NodeLog'0.t_NodeLog =
    [%#span7] match self with
      | Node'0.C_False -> NodeLog'0.C_False
      | Node'0.C_True -> NodeLog'0.C_True
      | Node'0.C_If v childt childf -> NodeLog'0.C_If v (T_bdd__Bdd.t_Bdd__1 childt) (T_bdd__Bdd.t_Bdd__1 childf)
      end
  
  function shallow_model'1 [#"../bdd.rs" 179 4 179 50] (self : Node'0.t_Node) : NodeLog'0.t_NodeLog =
    [%#span8] deep_model'0 self
  
  use prelude.prelude.Borrow
  
  function shallow_model'0 (self : Node'0.t_Node) : NodeLog'0.t_NodeLog =
    [%#span9] shallow_model'1 self
  
  use prelude.prelude.Intrinsic
  
  constant v_MIN'0 : uint64 = [%#span10] (0 : uint64)
  
  use int.EuclideanDivision
  
  use int.Power
  
  use prelude.prelude.UInt32
  
  use prelude.prelude.UInt32
  
  constant v_BITS'0 : uint32 = [%#span11] (64 : uint32)
  
  let rec wrapping_add'0 (self:uint64) (rhs:uint64) (return'  (ret:uint64))= any
    [ return' (result:uint64)-> {[%#span15] UInt64.to_int self + UInt64.to_int rhs > UInt64.to_int (v_MAX'0 : uint64)
       -> (exists k : int . k > 0
      /\ UInt64.to_int result
      = UInt64.to_int self + UInt64.to_int rhs
      - k * (UInt64.to_int (v_MAX'0 : uint64) - UInt64.to_int (v_MIN'0 : uint64) + 1))}
      {[%#span14] UInt64.to_int self + UInt64.to_int rhs < UInt64.to_int (v_MIN'0 : uint64)
       -> (exists k : int . k > 0
      /\ UInt64.to_int result
      = UInt64.to_int self + UInt64.to_int rhs
      + k * (UInt64.to_int (v_MAX'0 : uint64) - UInt64.to_int (v_MIN'0 : uint64) + 1))}
      {[%#span13] UInt64.to_int self + UInt64.to_int rhs >= UInt64.to_int (v_MIN'0 : uint64)
      /\ UInt64.to_int self + UInt64.to_int rhs <= UInt64.to_int (v_MAX'0 : uint64)
       -> UInt64.to_int result = UInt64.to_int self + UInt64.to_int rhs}
      {[%#span12] UInt64.to_int result
      = EuclideanDivision.mod (UInt64.to_int self
      + UInt64.to_int rhs) (Power.power 2 (UInt32.to_int (v_BITS'0 : uint32)))
      + UInt64.to_int (v_MIN'0 : uint64)}
      (! return' {result}) ]
    
  
  let rec wrapping_mul'0 (self:uint64) (rhs:uint64) (return'  (ret:uint64))= any
    [ return' (result:uint64)-> {[%#span19] UInt64.to_int self * UInt64.to_int rhs > UInt64.to_int (v_MAX'0 : uint64)
       -> (exists k : int . k > 0
      /\ UInt64.to_int result
      = UInt64.to_int self * UInt64.to_int rhs
      - k * (UInt64.to_int (v_MAX'0 : uint64) - UInt64.to_int (v_MIN'0 : uint64) + 1))}
      {[%#span18] UInt64.to_int self * UInt64.to_int rhs < UInt64.to_int (v_MIN'0 : uint64)
       -> (exists k : int . k > 0
      /\ UInt64.to_int result
      = UInt64.to_int self * UInt64.to_int rhs
      + k * (UInt64.to_int (v_MAX'0 : uint64) - UInt64.to_int (v_MIN'0 : uint64) + 1))}
      {[%#span17] UInt64.to_int self * UInt64.to_int rhs >= UInt64.to_int (v_MIN'0 : uint64)
      /\ UInt64.to_int self * UInt64.to_int rhs <= UInt64.to_int (v_MAX'0 : uint64)
       -> UInt64.to_int result = UInt64.to_int self * UInt64.to_int rhs}
      {[%#span16] UInt64.to_int result
      = EuclideanDivision.mod (UInt64.to_int self
      * UInt64.to_int rhs) (Power.power 2 (UInt32.to_int (v_BITS'0 : uint32)))
      + UInt64.to_int (v_MIN'0 : uint64)}
      (! return' {result}) ]
    
  
  use T_bdd__Bdd as Bdd'0
  
  let rec hash (self:Node'0.t_Node) (return'  (ret:uint64))= (! bb0
    [ bb0 = any
      [ br0 -> {self = Node'0.C_False } (! bb2)
      | br1 -> {self = Node'0.C_True } (! bb3)
      | br2 (a:uint64) (b:Bdd'0.t_Bdd) (c:Bdd'0.t_Bdd)-> {self = Node'0.C_If a b c} (! bb4) ]
      
    | bb4 = s0
      [ s0 = Node'0.v_If {self}
          (fun (rv'0:uint64) (rchildt'0:Bdd'0.t_Bdd) (rchildf'0:Bdd'0.t_Bdd) ->  [ &v <- rv'0 ] s1)
      | s1 = Node'0.v_If {self}
          (fun (rv'1:uint64) (rchildt'1:Bdd'0.t_Bdd) (rchildf'1:Bdd'0.t_Bdd) ->  [ &childt <- rchildt'1 ] s2)
      | s2 = Node'0.v_If {self}
          (fun (rv'2:uint64) (rchildt'2:Bdd'0.t_Bdd) (rchildf'2:Bdd'0.t_Bdd) ->  [ &childf <- rchildf'2 ] s3)
      | s3 = Bdd'0.t_Bdd {childt}
          (fun (r0'0:Node'0.t_Node) (r1'0:uint64) ->
            wrapping_mul'0 {r1'0} {[%#sbdd0] (5 : uint64)} (fun (_ret':uint64) ->  [ &_9 <- _ret' ] s4))
      | s4 = bb7 ]
      
    | bb7 = s0 [ s0 = wrapping_add'0 {v} {_9} (fun (_ret':uint64) ->  [ &_7 <- _ret' ] s1) | s1 = bb8 ] 
    | bb8 = s0
      [ s0 = Bdd'0.t_Bdd {childf}
          (fun (r0'0:Node'0.t_Node) (r1'0:uint64) ->
            wrapping_mul'0 {r1'0} {[%#sbdd1] (7 : uint64)} (fun (_ret':uint64) ->  [ &_11 <- _ret' ] s1))
      | s1 = bb9 ]
      
    | bb9 = s0 [ s0 = wrapping_add'0 {_7} {_11} (fun (_ret':uint64) ->  [ &_0 <- _ret' ] s1) | s1 = bb10 ] 
    | bb10 = bb11
    | bb3 = bb6
    | bb6 = s0 [ s0 =  [ &_0 <- [%#sbdd2] (2 : uint64) ] s1 | s1 = bb11 ] 
    | bb2 = bb5
    | bb5 = s0 [ s0 =  [ &_0 <- [%#sbdd3] (1 : uint64) ] s1 | s1 = bb11 ] 
    | bb11 = return' {_0} ]
    )
    [ & _0 : uint64 = any_l ()
    | & self : Node'0.t_Node = self
    | & v : uint64 = any_l ()
    | & childt : Bdd'0.t_Bdd = any_l ()
    | & childf : Bdd'0.t_Bdd = any_l ()
    | & _7 : uint64 = any_l ()
    | & _9 : uint64 = any_l ()
    | & _11 : uint64 = any_l () ]
    
    [ return' (result:uint64)-> {[@expl:postcondition] [%#sbdd4] UInt64.to_int result
      = hash_log'0 (shallow_model'0 self)}
      (! return' {result}) ]
    
end
module M_bdd__qy123zimplqy35z2qy125z__hash
  let%span sbdd0 = "../bdd.rs" 145 14 145 46
  
  let%span span1 = "../bdd.rs" 153 8 153 24
  
  let%span span2 = "../bdd.rs" 190 20 190 26
  
  let%span span3 = "../bdd.rs" 200 20 200 37
  
  let%span span4 = "../../../../creusot-contracts/src/model.rs" 90 8 90 31
  
  use prelude.prelude.UInt64
  
  use prelude.prelude.UInt64
  
  use prelude.prelude.Int
  
  function hash_log'0 [#"../bdd.rs" 152 4 152 44] (x : uint64) : int =
    [%#span1] UInt64.to_int x
  
  use T_bdd__Bdd as T_bdd__Bdd
  
  use T_bdd__Bdd as Bdd'0
  
  function deep_model'0 [#"../bdd.rs" 189 4 189 44] (self : Bdd'0.t_Bdd) : uint64 =
    [%#span2] T_bdd__Bdd.t_Bdd__1 self
  
  function shallow_model'1 [#"../bdd.rs" 199 4 199 50] (self : Bdd'0.t_Bdd) : uint64 =
    [%#span3] deep_model'0 self
  
  use prelude.prelude.Borrow
  
  function shallow_model'0 (self : Bdd'0.t_Bdd) : uint64 =
    [%#span4] shallow_model'1 self
  
  use prelude.prelude.Intrinsic
  
  use T_bdd__Node as Node'0
  
  let rec hash (self:Bdd'0.t_Bdd) (return'  (ret:uint64))= (! bb0
    [ bb0 = s0
      [ s0 = Bdd'0.t_Bdd {self} (fun (r0'0:Node'0.t_Node) (r1'0:uint64) ->  [ &_0 <- r1'0 ] s1) | s1 = return' {_0} ]
       ]
    ) [ & _0 : uint64 = any_l () | & self : Bdd'0.t_Bdd = self ] 
    [ return' (result:uint64)-> {[@expl:postcondition] [%#sbdd0] UInt64.to_int result
      = hash_log'0 (shallow_model'0 self)}
      (! return' {result}) ]
    
end
module M_bdd__qy123zimplqy35z8qy125z__size__Impl
  let%span sbdd0 = "../bdd.rs" 227 14 227 25
  
  use T_bdd__Node as Node'0
  
  use T_bdd__Bdd as Bdd'0
  
  use prelude.prelude.Int
  
  constant self  : Bdd'0.t_Bdd
  
  function size [#"../bdd.rs" 228 4 228 24] (self : Bdd'0.t_Bdd) : int
  
  goal vc_size : match self with
    | Bdd'0.C_Bdd (Node'0.C_True) _ -> [%#sbdd0] 0 >= 0
    | Bdd'0.C_Bdd (Node'0.C_False) _ -> [%#sbdd0] 0 >= 0
    | Bdd'0.C_Bdd (Node'0.C_If _ childt childf) _ -> ([%#sbdd0] size childt >= 0)
     -> (let ht = size childt in ([%#sbdd0] size childf >= 0)  -> (let hf = size childf in [%#sbdd0] 1 + ht + hf >= 0))
    end
end
module T_bdd__Context
  use T_bdd__Bdd as Bdd'0
  
  use T_bdd__hashmap__MyHashMap as MyHashMap'0
  
  use prelude.prelude.UInt64
  
  use prelude.prelude.Int
  
  use T_bdd__Node as Node'0
  
  use map.Map
  
  use prelude.prelude.Snapshot
  
  use T_bdd__bumpalo__Bump as Bump'0
  
  use prelude.prelude.Borrow
  
  type t_Context  =
    | C_Context (Bump'0.t_Bump) (MyHashMap'0.t_MyHashMap (Node'0.t_Node) (Bdd'0.t_Bdd)) (Snapshot.snap_ty (Map.map uint64 (Node'0.t_Node))) (MyHashMap'0.t_MyHashMap (Bdd'0.t_Bdd) (Bdd'0.t_Bdd)) (MyHashMap'0.t_MyHashMap (Bdd'0.t_Bdd, Bdd'0.t_Bdd) (Bdd'0.t_Bdd)) uint64
  
  function any_l (_ : 'b) : 'a
  
  let rec t_Context (input:t_Context) (ret  (alloc:Bump'0.t_Bump) (hashcons:MyHashMap'0.t_MyHashMap (Node'0.t_Node) (Bdd'0.t_Bdd)) (hashcons_ghost:Snapshot.snap_ty (Map.map uint64 (Node'0.t_Node))) (not_memo:MyHashMap'0.t_MyHashMap (Bdd'0.t_Bdd) (Bdd'0.t_Bdd)) (and_memo:MyHashMap'0.t_MyHashMap (Bdd'0.t_Bdd, Bdd'0.t_Bdd) (Bdd'0.t_Bdd)) (cnt:uint64))= any
    [ good (alloc:Bump'0.t_Bump) (hashcons:MyHashMap'0.t_MyHashMap (Node'0.t_Node) (Bdd'0.t_Bdd)) (hashcons_ghost:Snapshot.snap_ty (Map.map uint64 (Node'0.t_Node))) (not_memo:MyHashMap'0.t_MyHashMap (Bdd'0.t_Bdd) (Bdd'0.t_Bdd)) (and_memo:MyHashMap'0.t_MyHashMap (Bdd'0.t_Bdd, Bdd'0.t_Bdd) (Bdd'0.t_Bdd)) (cnt:uint64)-> {C_Context alloc hashcons hashcons_ghost not_memo and_memo cnt
      = input}
      (! ret {alloc} {hashcons} {hashcons_ghost} {not_memo} {and_memo} {cnt})
    | bad (alloc:Bump'0.t_Bump) (hashcons:MyHashMap'0.t_MyHashMap (Node'0.t_Node) (Bdd'0.t_Bdd)) (hashcons_ghost:Snapshot.snap_ty (Map.map uint64 (Node'0.t_Node))) (not_memo:MyHashMap'0.t_MyHashMap (Bdd'0.t_Bdd) (Bdd'0.t_Bdd)) (and_memo:MyHashMap'0.t_MyHashMap (Bdd'0.t_Bdd, Bdd'0.t_Bdd) (Bdd'0.t_Bdd)) (cnt:uint64)-> {C_Context alloc hashcons hashcons_ghost not_memo and_memo cnt
      <> input}
      {false}
      any ]
    
  
  function t_Context__hashcons (self : t_Context) : MyHashMap'0.t_MyHashMap (Node'0.t_Node) (Bdd'0.t_Bdd) =
    match self with
      | C_Context _ a _ _ _ _ -> a
      end
  
  function t_Context__cnt (self : t_Context) : uint64 =
    match self with
      | C_Context _ _ _ _ _ a -> a
      end
  
  function t_Context__hashcons_ghost (self : t_Context) : Snapshot.snap_ty (Map.map uint64 (Node'0.t_Node)) =
    match self with
      | C_Context _ _ a _ _ _ -> a
      end
  
  function t_Context__not_memo (self : t_Context) : MyHashMap'0.t_MyHashMap (Bdd'0.t_Bdd) (Bdd'0.t_Bdd) =
    match self with
      | C_Context _ _ _ a _ _ -> a
      end
  
  function t_Context__and_memo (self : t_Context) : MyHashMap'0.t_MyHashMap (Bdd'0.t_Bdd, Bdd'0.t_Bdd) (Bdd'0.t_Bdd) =
    match self with
      | C_Context _ _ _ _ a _ -> a
      end
end
module M_bdd__qy123zimplqy35z10qy125z__grows_is_valid_bdd__Impl
  let%span sbdd0 = "../bdd.rs" 337 15 337 27
  
  let%span sbdd1 = "../bdd.rs" 338 15 338 35
  
  let%span sbdd2 = "../bdd.rs" 339 14 339 37
  
  let%span span3 = "../bdd.rs" 164 12 168 13
  
  let%span span4 = "../bdd.rs" 180 20 180 37
  
  let%span span5 = "../../../../creusot-contracts/src/model.rs" 90 8 90 31
  
  let%span span6 = "../bdd.rs" 315 12 315 47
  
  let%span span7 = "../bdd.rs" 301 8 308 9
  
  use T_bdd__Bdd as Bdd'0
  
  use T_bdd__Context as Context'0
  
  use prelude.prelude.Borrow
  
  use T_bdd__NodeLog as NodeLog'0
  
  use T_core__option__Option as Option'0
  
  use map.Map
  
  use T_bdd__Node as Node'0
  
  use T_bdd__hashmap__MyHashMap as MyHashMap'0
  
  use map.Map
  
  use T_bdd__Bdd as T_bdd__Bdd
  
  function deep_model'0 [#"../bdd.rs" 162 4 162 44] (self : Node'0.t_Node) : NodeLog'0.t_NodeLog =
    [%#span3] match self with
      | Node'0.C_False -> NodeLog'0.C_False
      | Node'0.C_True -> NodeLog'0.C_True
      | Node'0.C_If v childt childf -> NodeLog'0.C_If v (T_bdd__Bdd.t_Bdd__1 childt) (T_bdd__Bdd.t_Bdd__1 childf)
      end
  
  function shallow_model'2 [#"../bdd.rs" 179 4 179 50] (self : Node'0.t_Node) : NodeLog'0.t_NodeLog =
    [%#span4] deep_model'0 self
  
  function shallow_model'1 (self : Node'0.t_Node) : NodeLog'0.t_NodeLog =
    [%#span5] shallow_model'2 self
  
  function shallow_model'0 [#"../bdd.rs" 50 8 50 54] (self : MyHashMap'0.t_MyHashMap (Node'0.t_Node) (Bdd'0.t_Bdd)) : Map.map (NodeLog'0.t_NodeLog) (Option'0.t_Option (Bdd'0.t_Bdd))
    
  
  use T_bdd__Context as T_bdd__Context
  
  predicate is_valid_bdd'0 [#"../bdd.rs" 313 4 313 53] (self : Context'0.t_Context) (b : Bdd'0.t_Bdd) =
    [%#span6] Map.get (shallow_model'0 (T_bdd__Context.t_Context__hashcons self)) (shallow_model'1 (T_bdd__Bdd.t_Bdd__0 b))
    = Option'0.C_Some b
  
  use prelude.prelude.Int
  
  use prelude.prelude.UInt64
  
  predicate grows'0 [#"../bdd.rs" 300 4 300 35] (self : borrowed (Context'0.t_Context)) =
    [%#span7] UInt64.to_int (T_bdd__Context.t_Context__cnt self.current)
    <= UInt64.to_int (T_bdd__Context.t_Context__cnt self.final)
    /\ (forall n : NodeLog'0.t_NodeLog . match Map.get (shallow_model'0 (T_bdd__Context.t_Context__hashcons self.current)) n with
      | Option'0.C_Some b -> Map.get (shallow_model'0 (T_bdd__Context.t_Context__hashcons self.final)) n
      = Option'0.C_Some b
      | Option'0.C_None -> true
      end)
  
  constant self  : borrowed (Context'0.t_Context)
  
  constant b  : Bdd'0.t_Bdd
  
  function grows_is_valid_bdd [#"../bdd.rs" 340 4 340 56] (self : borrowed (Context'0.t_Context)) (b : Bdd'0.t_Bdd) : ()
  
  goal vc_grows_is_valid_bdd : ([%#sbdd1] is_valid_bdd'0 self.current b)
   -> ([%#sbdd0] grows'0 self)  -> ([%#sbdd2] is_valid_bdd'0 self.final b)
end
module M_bdd__qy123zimplqy35z10qy125z__grows_trans__Impl
  let%span sbdd0 = "../bdd.rs" 344 15 344 27
  
  let%span sbdd1 = "../bdd.rs" 345 15 345 24
  
  let%span sbdd2 = "../bdd.rs" 346 15 346 26
  
  let%span sbdd3 = "../bdd.rs" 347 15 347 43
  
  let%span sbdd4 = "../bdd.rs" 348 14 348 24
  
  let%span span5 = "../bdd.rs" 301 8 308 9
  
  use T_bdd__Context as Context'0
  
  use prelude.prelude.Borrow
  
  use T_bdd__Bdd as Bdd'0
  
  use T_core__option__Option as Option'0
  
  use T_bdd__NodeLog as NodeLog'0
  
  use map.Map
  
  use T_bdd__Node as Node'0
  
  use T_bdd__hashmap__MyHashMap as MyHashMap'0
  
  use map.Map
  
  function shallow_model'0 [#"../bdd.rs" 50 8 50 54] (self : MyHashMap'0.t_MyHashMap (Node'0.t_Node) (Bdd'0.t_Bdd)) : Map.map (NodeLog'0.t_NodeLog) (Option'0.t_Option (Bdd'0.t_Bdd))
    
  
  use T_bdd__Context as T_bdd__Context
  
  use prelude.prelude.Int
  
  use prelude.prelude.UInt64
  
  predicate grows'0 [#"../bdd.rs" 300 4 300 35] (self : borrowed (Context'0.t_Context)) =
    [%#span5] UInt64.to_int (T_bdd__Context.t_Context__cnt self.current)
    <= UInt64.to_int (T_bdd__Context.t_Context__cnt self.final)
    /\ (forall n : NodeLog'0.t_NodeLog . match Map.get (shallow_model'0 (T_bdd__Context.t_Context__hashcons self.current)) n with
      | Option'0.C_Some b -> Map.get (shallow_model'0 (T_bdd__Context.t_Context__hashcons self.final)) n
      = Option'0.C_Some b
      | Option'0.C_None -> true
      end)
  
  constant self  : borrowed (Context'0.t_Context)
  
  constant o  : borrowed (Context'0.t_Context)
  
  constant oo  : borrowed (Context'0.t_Context)
  
  function grows_trans [#"../bdd.rs" 349 4 349 62] (self : borrowed (Context'0.t_Context)) (o : borrowed (Context'0.t_Context)) (oo : borrowed (Context'0.t_Context)) : ()
    
  
  goal vc_grows_trans : ([%#sbdd3] self.current = oo.current /\ self.final = oo.final)
   -> ([%#sbdd2] self.final = o.current)
   -> ([%#sbdd1] grows'0 o)  -> ([%#sbdd0] grows'0 self)  -> ([%#sbdd4] grows'0 oo)
end
module M_bdd__qy123zimplqy35z10qy125z__set_irrelevent_var__Impl
  let%span sbdd0 = "../bdd.rs" 352 15 352 24
  
  let%span sbdd1 = "../bdd.rs" 353 15 353 35
  
  let%span sbdd2 = "../bdd.rs" 354 15 354 32
  
  let%span sbdd3 = "../bdd.rs" 355 14 355 50
  
  let%span span4 = "../../../../creusot-contracts/src/model.rs" 90 8 90 31
  
  let%span span5 = "" 0 0 0 0
  
  let%span span6 = "../bdd.rs" 245 12 249 13
  
  let%span span7 = "../bdd.rs" 215 12 222 13
  
  let%span span8 = "../bdd.rs" 164 12 168 13
  
  let%span span9 = "../bdd.rs" 180 20 180 37
  
  let%span span10 = "../bdd.rs" 315 12 315 47
  
  let%span span11 = "../bdd.rs" 322 12 331 13
  
  let%span span12 = "../bdd.rs" 268 12 292 19
  
  use prelude.prelude.UInt64
  
  use T_bdd__Bdd as Bdd'0
  
  use T_core__option__Option as Option'0
  
  use map.Map
  
  use T_bdd__hashmap__MyHashMap as MyHashMap'0
  
  use T_bdd__NodeLog as NodeLog'0
  
  use T_bdd__Node as Node'0
  
  use prelude.prelude.Borrow
  
  use map.Map
  
  function shallow_model'5 [#"../bdd.rs" 50 8 50 54] (self : MyHashMap'0.t_MyHashMap (Bdd'0.t_Bdd, Bdd'0.t_Bdd) (Bdd'0.t_Bdd)) : Map.map (uint64, uint64) (Option'0.t_Option (Bdd'0.t_Bdd))
    
  
  use T_bdd__Context as T_bdd__Context
  
  use map.Map
  
  function shallow_model'4 [#"../bdd.rs" 50 8 50 54] (self : MyHashMap'0.t_MyHashMap (Bdd'0.t_Bdd) (Bdd'0.t_Bdd)) : Map.map uint64 (Option'0.t_Option (Bdd'0.t_Bdd))
    
  
  use prelude.prelude.Int
  
  use prelude.prelude.UInt64
  
  function shallow_model'2 (self : uint64) : int =
    [%#span4] UInt64.to_int self
  
  use prelude.prelude.Int
  
  constant v_MAX'0 : uint64 = [%#span5] (18446744073709551615 : uint64)
  
  function leastvar'0 [#"../bdd.rs" 243 4 243 28] (self : Bdd'0.t_Bdd) : int =
    [%#span6] match self with
      | Bdd'0.C_Bdd (Node'0.C_True) _ -> UInt64.to_int (v_MAX'0 : uint64) + 1
      | Bdd'0.C_Bdd (Node'0.C_False) _ -> UInt64.to_int (v_MAX'0 : uint64) + 1
      | Bdd'0.C_Bdd (Node'0.C_If v _ _) _ -> shallow_model'2 v
      end
  
  use map.Map
  
  function interp'0 [#"../bdd.rs" 213 4 213 53] (self : Bdd'0.t_Bdd) (vars : Map.map uint64 bool) : bool =
    [%#span7] match self with
      | Bdd'0.C_Bdd (Node'0.C_True) _ -> true
      | Bdd'0.C_Bdd (Node'0.C_False) _ -> false
      | Bdd'0.C_Bdd (Node'0.C_If v childt childf) _ -> if Map.get vars v then
        interp'0 childt vars
      else
        interp'0 childf vars
      
      end
  
  use map.Map
  
  use T_bdd__Bdd as T_bdd__Bdd
  
  function deep_model'0 [#"../bdd.rs" 162 4 162 44] (self : Node'0.t_Node) : NodeLog'0.t_NodeLog =
    [%#span8] match self with
      | Node'0.C_False -> NodeLog'0.C_False
      | Node'0.C_True -> NodeLog'0.C_True
      | Node'0.C_If v childt childf -> NodeLog'0.C_If v (T_bdd__Bdd.t_Bdd__1 childt) (T_bdd__Bdd.t_Bdd__1 childf)
      end
  
  function shallow_model'3 [#"../bdd.rs" 179 4 179 50] (self : Node'0.t_Node) : NodeLog'0.t_NodeLog =
    [%#span9] deep_model'0 self
  
  function shallow_model'1 (self : Node'0.t_Node) : NodeLog'0.t_NodeLog =
    [%#span4] shallow_model'3 self
  
  function shallow_model'0 [#"../bdd.rs" 50 8 50 54] (self : MyHashMap'0.t_MyHashMap (Node'0.t_Node) (Bdd'0.t_Bdd)) : Map.map (NodeLog'0.t_NodeLog) (Option'0.t_Option (Bdd'0.t_Bdd))
    
  
  use T_bdd__Context as Context'0
  
  predicate is_valid_bdd'0 [#"../bdd.rs" 313 4 313 53] (self : Context'0.t_Context) (b : Bdd'0.t_Bdd) =
    [%#span10] Map.get (shallow_model'0 (T_bdd__Context.t_Context__hashcons self)) (shallow_model'1 (T_bdd__Bdd.t_Bdd__0 b))
    = Option'0.C_Some b
  
  use map.Map
  
  use prelude.prelude.Snapshot
  
  predicate is_valid_node'0 [#"../bdd.rs" 320 4 320 51] (self : Context'0.t_Context) (n : Node'0.t_Node) =
    [%#span11] match n with
      | Node'0.C_True -> true
      | Node'0.C_False -> true
      | Node'0.C_If v childt childf -> T_bdd__Bdd.t_Bdd__0 childt <> T_bdd__Bdd.t_Bdd__0 childf
      /\ is_valid_bdd'0 self childt
      /\ is_valid_bdd'0 self childf /\ UInt64.to_int v < leastvar'0 childt /\ UInt64.to_int v < leastvar'0 childf
      end
  
  predicate invariant'0 [#"../bdd.rs" 266 4 266 30] (self : Context'0.t_Context) =
    [%#span12] (forall n : NodeLog'0.t_NodeLog . match Map.get (shallow_model'0 (T_bdd__Context.t_Context__hashcons self)) n with
      | Option'0.C_Some b -> shallow_model'1 (T_bdd__Bdd.t_Bdd__0 b) = n
      /\ is_valid_node'0 self (T_bdd__Bdd.t_Bdd__0 b)
      /\ T_bdd__Bdd.t_Bdd__1 b < T_bdd__Context.t_Context__cnt self
      /\ Map.get (Snapshot.inner (T_bdd__Context.t_Context__hashcons_ghost self)) (T_bdd__Bdd.t_Bdd__1 b)
      = T_bdd__Bdd.t_Bdd__0 b
      | Option'0.C_None -> true
      end)
    /\ (forall bm : uint64 . match Map.get (shallow_model'4 (T_bdd__Context.t_Context__not_memo self)) bm with
      | Option'0.C_None -> true
      | Option'0.C_Some n -> let b = Bdd'0.C_Bdd (Map.get (Snapshot.inner (T_bdd__Context.t_Context__hashcons_ghost self)) bm) bm in is_valid_bdd'0 self n
      /\ is_valid_bdd'0 self b
      /\ (forall v : Map.map uint64 bool . interp'0 n v = (not interp'0 b v)) /\ leastvar'0 b <= leastvar'0 n
      end)
    /\ (forall abm : (uint64, uint64) . match Map.get (shallow_model'5 (T_bdd__Context.t_Context__and_memo self)) abm with
      | Option'0.C_None -> true
      | Option'0.C_Some n -> let a = Bdd'0.C_Bdd (Map.get (Snapshot.inner (T_bdd__Context.t_Context__hashcons_ghost self)) (let (a, _) = abm in a)) (let (a, _) = abm in a) in let b = Bdd'0.C_Bdd (Map.get (Snapshot.inner (T_bdd__Context.t_Context__hashcons_ghost self)) (let (_, a) = abm in a)) (let (_, a) = abm in a) in is_valid_bdd'0 self n
      /\ is_valid_bdd'0 self a
      /\ is_valid_bdd'0 self b
      /\ (forall v : Map.map uint64 bool . interp'0 n v = (interp'0 a v /\ interp'0 b v))
      /\ (leastvar'0 a <= leastvar'0 n \/ leastvar'0 b <= leastvar'0 n)
      end)
  
  predicate inv'0 (_1 : Context'0.t_Context)
  
<<<<<<< HEAD
  axiom inv'0 [@rewrite] : forall x : Context'0.t_context . inv'0 x
=======
  axiom inv'0 : forall x : Context'0.t_Context . inv'0 x
>>>>>>> c3369865
  = (invariant'0 x
  /\ match x with
    | Context'0.C_Context alloc hashcons hashcons_ghost not_memo and_memo cnt -> true
    end)
  
  use map.Map
  
  constant self  : Context'0.t_Context
  
  constant a  : Bdd'0.t_Bdd
  
  constant x  : uint64
  
  constant v  : Map.map uint64 bool
  
  constant b  : bool
  
  function set_irrelevent_var [#"../bdd.rs" 356 4 356 87] (self : Context'0.t_Context) (a : Bdd'0.t_Bdd) (x : uint64) (v : Map.map uint64 bool) (b : bool) : ()
    
  
  goal vc_set_irrelevent_var : ([%#sbdd2] UInt64.to_int x < leastvar'0 a)
   -> ([%#sbdd1] is_valid_bdd'0 self a)
   -> ([%#sbdd0] inv'0 self)
   -> match a with
    | Bdd'0.C_Bdd (Node'0.C_If _ childt childf) _ -> (([%#sbdd2] UInt64.to_int x < leastvar'0 childt)
    && ([%#sbdd1] is_valid_bdd'0 self childt) && ([%#sbdd0] inv'0 self))
    /\ (([%#sbdd3] interp'0 childt v = interp'0 childt (Map.set v x b))
     -> (let _ = set_irrelevent_var self childt x v b in (([%#sbdd2] UInt64.to_int x < leastvar'0 childf)
    && ([%#sbdd1] is_valid_bdd'0 self childf) && ([%#sbdd0] inv'0 self))
    /\ (([%#sbdd3] interp'0 childf v = interp'0 childf (Map.set v x b))
     -> (let _ = set_irrelevent_var self childf x v b in [%#sbdd3] interp'0 a v = interp'0 a (Map.set v x b)))))
    | _ -> [%#sbdd3] interp'0 a v = interp'0 a (Map.set v x b)
    end
end
module M_bdd__qy123zimplqy35z10qy125z__discr_valuation__Impl
  let%span sbdd0 = "../bdd.rs" 369 15 369 24
  
  let%span sbdd1 = "../bdd.rs" 370 15 370 35
  
  let%span sbdd2 = "../bdd.rs" 371 15 371 35
  
  let%span sbdd3 = "../bdd.rs" 372 15 372 21
  
  let%span sbdd4 = "../bdd.rs" 373 14 373 50
  
  let%span sbdd5 = "../bdd.rs" 374 14 374 33
  
  let%span span6 = "../../../../creusot-contracts/src/model.rs" 90 8 90 31
  
  let%span span7 = "" 0 0 0 0
  
  let%span span8 = "../bdd.rs" 245 12 249 13
  
  let%span span9 = "../bdd.rs" 215 12 222 13
  
  let%span span10 = "../bdd.rs" 164 12 168 13
  
  let%span span11 = "../bdd.rs" 180 20 180 37
  
  let%span span12 = "../bdd.rs" 315 12 315 47
  
  let%span span13 = "../bdd.rs" 322 12 331 13
  
  let%span span14 = "../bdd.rs" 268 12 292 19
  
  let%span span15 = "../bdd.rs" 352 15 352 24
  
  let%span span16 = "../bdd.rs" 353 15 353 35
  
  let%span span17 = "../bdd.rs" 354 15 354 32
  
  let%span span18 = "../bdd.rs" 355 14 355 50
  
  let%span span19 = "../bdd.rs" 358 12 364 13
  
  let%span span20 = "../bdd.rs" 227 14 227 25
  
  let%span span21 = "../bdd.rs" 230 12 238 13
  
  use prelude.prelude.UInt64
  
  use T_bdd__Bdd as Bdd'0
  
  use T_core__option__Option as Option'0
  
  use map.Map
  
  use T_bdd__hashmap__MyHashMap as MyHashMap'0
  
  use T_bdd__NodeLog as NodeLog'0
  
  use T_bdd__Node as Node'0
  
  use prelude.prelude.Borrow
  
  use map.Map
  
  function shallow_model'5 [#"../bdd.rs" 50 8 50 54] (self : MyHashMap'0.t_MyHashMap (Bdd'0.t_Bdd, Bdd'0.t_Bdd) (Bdd'0.t_Bdd)) : Map.map (uint64, uint64) (Option'0.t_Option (Bdd'0.t_Bdd))
    
  
  use T_bdd__Context as T_bdd__Context
  
  use map.Map
  
  function shallow_model'4 [#"../bdd.rs" 50 8 50 54] (self : MyHashMap'0.t_MyHashMap (Bdd'0.t_Bdd) (Bdd'0.t_Bdd)) : Map.map uint64 (Option'0.t_Option (Bdd'0.t_Bdd))
    
  
  use prelude.prelude.Int
  
  use prelude.prelude.UInt64
  
  function shallow_model'2 (self : uint64) : int =
    [%#span6] UInt64.to_int self
  
  use prelude.prelude.Int
  
  constant v_MAX'0 : uint64 = [%#span7] (18446744073709551615 : uint64)
  
  function leastvar'0 [#"../bdd.rs" 243 4 243 28] (self : Bdd'0.t_Bdd) : int =
    [%#span8] match self with
      | Bdd'0.C_Bdd (Node'0.C_True) _ -> UInt64.to_int (v_MAX'0 : uint64) + 1
      | Bdd'0.C_Bdd (Node'0.C_False) _ -> UInt64.to_int (v_MAX'0 : uint64) + 1
      | Bdd'0.C_Bdd (Node'0.C_If v _ _) _ -> shallow_model'2 v
      end
  
  use map.Map
  
  function interp'0 [#"../bdd.rs" 213 4 213 53] (self : Bdd'0.t_Bdd) (vars : Map.map uint64 bool) : bool =
    [%#span9] match self with
      | Bdd'0.C_Bdd (Node'0.C_True) _ -> true
      | Bdd'0.C_Bdd (Node'0.C_False) _ -> false
      | Bdd'0.C_Bdd (Node'0.C_If v childt childf) _ -> if Map.get vars v then
        interp'0 childt vars
      else
        interp'0 childf vars
      
      end
  
  use map.Map
  
  use T_bdd__Bdd as T_bdd__Bdd
  
  function deep_model'0 [#"../bdd.rs" 162 4 162 44] (self : Node'0.t_Node) : NodeLog'0.t_NodeLog =
    [%#span10] match self with
      | Node'0.C_False -> NodeLog'0.C_False
      | Node'0.C_True -> NodeLog'0.C_True
      | Node'0.C_If v childt childf -> NodeLog'0.C_If v (T_bdd__Bdd.t_Bdd__1 childt) (T_bdd__Bdd.t_Bdd__1 childf)
      end
  
  function shallow_model'3 [#"../bdd.rs" 179 4 179 50] (self : Node'0.t_Node) : NodeLog'0.t_NodeLog =
    [%#span11] deep_model'0 self
  
  function shallow_model'1 (self : Node'0.t_Node) : NodeLog'0.t_NodeLog =
    [%#span6] shallow_model'3 self
  
  function shallow_model'0 [#"../bdd.rs" 50 8 50 54] (self : MyHashMap'0.t_MyHashMap (Node'0.t_Node) (Bdd'0.t_Bdd)) : Map.map (NodeLog'0.t_NodeLog) (Option'0.t_Option (Bdd'0.t_Bdd))
    
  
  use T_bdd__Context as Context'0
  
  predicate is_valid_bdd'0 [#"../bdd.rs" 313 4 313 53] (self : Context'0.t_Context) (b : Bdd'0.t_Bdd) =
    [%#span12] Map.get (shallow_model'0 (T_bdd__Context.t_Context__hashcons self)) (shallow_model'1 (T_bdd__Bdd.t_Bdd__0 b))
    = Option'0.C_Some b
  
  use map.Map
  
  use prelude.prelude.Snapshot
  
  predicate is_valid_node'0 [#"../bdd.rs" 320 4 320 51] (self : Context'0.t_Context) (n : Node'0.t_Node) =
    [%#span13] match n with
      | Node'0.C_True -> true
      | Node'0.C_False -> true
      | Node'0.C_If v childt childf -> T_bdd__Bdd.t_Bdd__0 childt <> T_bdd__Bdd.t_Bdd__0 childf
      /\ is_valid_bdd'0 self childt
      /\ is_valid_bdd'0 self childf /\ UInt64.to_int v < leastvar'0 childt /\ UInt64.to_int v < leastvar'0 childf
      end
  
  predicate invariant'0 [#"../bdd.rs" 266 4 266 30] (self : Context'0.t_Context) =
    [%#span14] (forall n : NodeLog'0.t_NodeLog . match Map.get (shallow_model'0 (T_bdd__Context.t_Context__hashcons self)) n with
      | Option'0.C_Some b -> shallow_model'1 (T_bdd__Bdd.t_Bdd__0 b) = n
      /\ is_valid_node'0 self (T_bdd__Bdd.t_Bdd__0 b)
      /\ T_bdd__Bdd.t_Bdd__1 b < T_bdd__Context.t_Context__cnt self
      /\ Map.get (Snapshot.inner (T_bdd__Context.t_Context__hashcons_ghost self)) (T_bdd__Bdd.t_Bdd__1 b)
      = T_bdd__Bdd.t_Bdd__0 b
      | Option'0.C_None -> true
      end)
    /\ (forall bm : uint64 . match Map.get (shallow_model'4 (T_bdd__Context.t_Context__not_memo self)) bm with
      | Option'0.C_None -> true
      | Option'0.C_Some n -> let b = Bdd'0.C_Bdd (Map.get (Snapshot.inner (T_bdd__Context.t_Context__hashcons_ghost self)) bm) bm in is_valid_bdd'0 self n
      /\ is_valid_bdd'0 self b
      /\ (forall v : Map.map uint64 bool . interp'0 n v = (not interp'0 b v)) /\ leastvar'0 b <= leastvar'0 n
      end)
    /\ (forall abm : (uint64, uint64) . match Map.get (shallow_model'5 (T_bdd__Context.t_Context__and_memo self)) abm with
      | Option'0.C_None -> true
      | Option'0.C_Some n -> let a = Bdd'0.C_Bdd (Map.get (Snapshot.inner (T_bdd__Context.t_Context__hashcons_ghost self)) (let (a, _) = abm in a)) (let (a, _) = abm in a) in let b = Bdd'0.C_Bdd (Map.get (Snapshot.inner (T_bdd__Context.t_Context__hashcons_ghost self)) (let (_, a) = abm in a)) (let (_, a) = abm in a) in is_valid_bdd'0 self n
      /\ is_valid_bdd'0 self a
      /\ is_valid_bdd'0 self b
      /\ (forall v : Map.map uint64 bool . interp'0 n v = (interp'0 a v /\ interp'0 b v))
      /\ (leastvar'0 a <= leastvar'0 n \/ leastvar'0 b <= leastvar'0 n)
      end)
  
  predicate inv'0 (_1 : Context'0.t_Context)
  
<<<<<<< HEAD
  axiom inv'0 [@rewrite] : forall x : Context'0.t_context . inv'0 x
=======
  axiom inv'0 : forall x : Context'0.t_Context . inv'0 x
>>>>>>> c3369865
  = (invariant'0 x
  /\ match x with
    | Context'0.C_Context alloc hashcons hashcons_ghost not_memo and_memo cnt -> true
    end)
  
  use map.Const
  
  use map.Map
  
  function set_irrelevent_var'0 [#"../bdd.rs" 356 4 356 87] (self : Context'0.t_Context) (a : Bdd'0.t_Bdd) (x : uint64) (v : Map.map uint64 bool) (b : bool) : ()
    
   =
    [%#span19] match a with
      | Bdd'0.C_Bdd (Node'0.C_If _ childt childf) _ -> let _ = set_irrelevent_var'0 self childt x v b in let _ = set_irrelevent_var'0 self childf x v b in ()
      | _ -> ()
      end
  
  axiom set_irrelevent_var'0_spec : forall self : Context'0.t_Context, a : Bdd'0.t_Bdd, x : uint64, v : Map.map uint64 bool, b : bool . ([%#span15] inv'0 self)
   -> ([%#span16] is_valid_bdd'0 self a)
   -> ([%#span17] UInt64.to_int x < leastvar'0 a)  -> ([%#span18] interp'0 a v = interp'0 a (Map.set v x b))
  
  function size'0 [#"../bdd.rs" 228 4 228 24] (self : Bdd'0.t_Bdd) : int =
    [%#span21] match self with
      | Bdd'0.C_Bdd (Node'0.C_True) _ -> 0
      | Bdd'0.C_Bdd (Node'0.C_False) _ -> 0
      | Bdd'0.C_Bdd (Node'0.C_If _ childt childf) _ -> let ht = size'0 childt in let hf = size'0 childf in 1 + ht + hf
      end
  
  axiom size'0_spec : forall self : Bdd'0.t_Bdd . [%#span20] size'0 self >= 0
  
  constant self  : Context'0.t_Context
  
  constant a  : Bdd'0.t_Bdd
  
  constant b  : Bdd'0.t_Bdd
  
  function discr_valuation [#"../bdd.rs" 376 4 376 82] (self : Context'0.t_Context) (a : Bdd'0.t_Bdd) (b : Bdd'0.t_Bdd) : Map.map uint64 bool
    
  
  goal vc_discr_valuation : ([%#sbdd3] a <> b)
   -> ([%#sbdd2] is_valid_bdd'0 self b)
   -> ([%#sbdd1] is_valid_bdd'0 self a)
   -> ([%#sbdd0] inv'0 self)
   -> (let _ = set_irrelevent_var'0 in if leastvar'0 a < leastvar'0 b then
    match a with
      | Bdd'0.C_Bdd (Node'0.C_If v childt childf) _ -> if childf <> b then
        ((([%#sbdd3] childf <> b)
        && ([%#sbdd2] is_valid_bdd'0 self b) && ([%#sbdd1] is_valid_bdd'0 self childf) && ([%#sbdd0] inv'0 self))
        /\ 0 <= ([%#sbdd5] size'0 a + size'0 b)
        /\ ([%#sbdd5] size'0 childf + size'0 b) < ([%#sbdd5] size'0 a + size'0 b))
        /\ (([%#sbdd4] interp'0 childf (discr_valuation self childf b) <> interp'0 b (discr_valuation self childf b))
         -> (let result = Map.set (discr_valuation self childf b) v false in [%#sbdd4] interp'0 a result
        <> interp'0 b result))
      else
        ((([%#sbdd3] childt <> b)
        && ([%#sbdd2] is_valid_bdd'0 self b) && ([%#sbdd1] is_valid_bdd'0 self childt) && ([%#sbdd0] inv'0 self))
        /\ 0 <= ([%#sbdd5] size'0 a + size'0 b)
        /\ ([%#sbdd5] size'0 childt + size'0 b) < ([%#sbdd5] size'0 a + size'0 b))
        /\ (([%#sbdd4] interp'0 childt (discr_valuation self childt b) <> interp'0 b (discr_valuation self childt b))
         -> (let result = Map.set (discr_valuation self childt b) v true in [%#sbdd4] interp'0 a result
        <> interp'0 b result))
      
      | _ -> let result = Const.const true in [%#sbdd4] interp'0 a result <> interp'0 b result
      end
  else
    if leastvar'0 a > leastvar'0 b then
      match b with
        | Bdd'0.C_Bdd (Node'0.C_If v childt childf) _ -> if childf <> a then
          ((([%#sbdd3] a <> childf)
          && ([%#sbdd2] is_valid_bdd'0 self childf) && ([%#sbdd1] is_valid_bdd'0 self a) && ([%#sbdd0] inv'0 self))
          /\ 0 <= ([%#sbdd5] size'0 a + size'0 b)
          /\ ([%#sbdd5] size'0 a + size'0 childf) < ([%#sbdd5] size'0 a + size'0 b))
          /\ (([%#sbdd4] interp'0 a (discr_valuation self a childf) <> interp'0 childf (discr_valuation self a childf))
           -> (let result = Map.set (discr_valuation self a childf) v false in [%#sbdd4] interp'0 a result
          <> interp'0 b result))
        else
          ((([%#sbdd3] a <> childt)
          && ([%#sbdd2] is_valid_bdd'0 self childt) && ([%#sbdd1] is_valid_bdd'0 self a) && ([%#sbdd0] inv'0 self))
          /\ 0 <= ([%#sbdd5] size'0 a + size'0 b)
          /\ ([%#sbdd5] size'0 a + size'0 childt) < ([%#sbdd5] size'0 a + size'0 b))
          /\ (([%#sbdd4] interp'0 a (discr_valuation self a childt) <> interp'0 childt (discr_valuation self a childt))
           -> (let result = Map.set (discr_valuation self a childt) v true in [%#sbdd4] interp'0 a result
          <> interp'0 b result))
        
        | _ -> let result = Const.const true in [%#sbdd4] interp'0 a result <> interp'0 b result
        end
    else
      match a with
        | Bdd'0.C_Bdd (Node'0.C_If v childta childfa) _ -> match b with
          | Bdd'0.C_Bdd (Node'0.C_If _ childtb childfb) _ -> if childfa <> childfb then
            ((([%#sbdd3] childfa <> childfb)
            && ([%#sbdd2] is_valid_bdd'0 self childfb)
            && ([%#sbdd1] is_valid_bdd'0 self childfa) && ([%#sbdd0] inv'0 self))
            /\ 0 <= ([%#sbdd5] size'0 a + size'0 b)
            /\ ([%#sbdd5] size'0 childfa + size'0 childfb) < ([%#sbdd5] size'0 a + size'0 b))
            /\ (([%#sbdd4] interp'0 childfa (discr_valuation self childfa childfb)
            <> interp'0 childfb (discr_valuation self childfa childfb))
             -> (let result = Map.set (discr_valuation self childfa childfb) v false in [%#sbdd4] interp'0 a result
            <> interp'0 b result))
          else
            ((([%#sbdd3] childta <> childtb)
            && ([%#sbdd2] is_valid_bdd'0 self childtb)
            && ([%#sbdd1] is_valid_bdd'0 self childta) && ([%#sbdd0] inv'0 self))
            /\ 0 <= ([%#sbdd5] size'0 a + size'0 b)
            /\ ([%#sbdd5] size'0 childta + size'0 childtb) < ([%#sbdd5] size'0 a + size'0 b))
            /\ (([%#sbdd4] interp'0 childta (discr_valuation self childta childtb)
            <> interp'0 childtb (discr_valuation self childta childtb))
             -> (let result = Map.set (discr_valuation self childta childtb) v true in [%#sbdd4] interp'0 a result
            <> interp'0 b result))
          
          | _ -> let result = Const.const true in [%#sbdd4] interp'0 a result <> interp'0 b result
          end
        | _ -> let result = Const.const true in [%#sbdd4] interp'0 a result <> interp'0 b result
        end
    
  )
end
module M_bdd__qy123zimplqy35z10qy125z__bdd_canonical__Impl
  let%span sbdd0 = "../bdd.rs" 419 15 419 24
  
  let%span sbdd1 = "../bdd.rs" 420 15 420 35
  
  let%span sbdd2 = "../bdd.rs" 421 15 421 35
  
  let%span sbdd3 = "../bdd.rs" 422 4 422 56
  
  let%span sbdd4 = "../bdd.rs" 423 14 423 20
  
  let%span span5 = "../../../../creusot-contracts/src/model.rs" 90 8 90 31
  
  let%span span6 = "" 0 0 0 0
  
  let%span span7 = "../bdd.rs" 245 12 249 13
  
  let%span span8 = "../bdd.rs" 215 12 222 13
  
  let%span span9 = "../bdd.rs" 164 12 168 13
  
  let%span span10 = "../bdd.rs" 180 20 180 37
  
  let%span span11 = "../bdd.rs" 315 12 315 47
  
  let%span span12 = "../bdd.rs" 322 12 331 13
  
  let%span span13 = "../bdd.rs" 268 12 292 19
  
  let%span span14 = "../bdd.rs" 352 15 352 24
  
  let%span span15 = "../bdd.rs" 353 15 353 35
  
  let%span span16 = "../bdd.rs" 354 15 354 32
  
  let%span span17 = "../bdd.rs" 355 14 355 50
  
  let%span span18 = "../bdd.rs" 358 12 364 13
  
  let%span span19 = "../bdd.rs" 227 14 227 25
  
  let%span span20 = "../bdd.rs" 230 12 238 13
  
  let%span span21 = "../bdd.rs" 369 15 369 24
  
  let%span span22 = "../bdd.rs" 370 15 370 35
  
  let%span span23 = "../bdd.rs" 371 15 371 35
  
  let%span span24 = "../bdd.rs" 372 15 372 21
  
  let%span span25 = "../bdd.rs" 373 14 373 50
  
  let%span span26 = "../bdd.rs" 374 14 374 33
  
  let%span span27 = "../bdd.rs" 378 12 378 36
  
  use prelude.prelude.UInt64
  
  use T_bdd__Bdd as Bdd'0
  
  use T_core__option__Option as Option'0
  
  use map.Map
  
  use T_bdd__hashmap__MyHashMap as MyHashMap'0
  
  use T_bdd__NodeLog as NodeLog'0
  
  use T_bdd__Node as Node'0
  
  use prelude.prelude.Borrow
  
  use map.Map
  
  function shallow_model'5 [#"../bdd.rs" 50 8 50 54] (self : MyHashMap'0.t_MyHashMap (Bdd'0.t_Bdd, Bdd'0.t_Bdd) (Bdd'0.t_Bdd)) : Map.map (uint64, uint64) (Option'0.t_Option (Bdd'0.t_Bdd))
    
  
  use T_bdd__Context as T_bdd__Context
  
  use map.Map
  
  function shallow_model'4 [#"../bdd.rs" 50 8 50 54] (self : MyHashMap'0.t_MyHashMap (Bdd'0.t_Bdd) (Bdd'0.t_Bdd)) : Map.map uint64 (Option'0.t_Option (Bdd'0.t_Bdd))
    
  
  use prelude.prelude.Int
  
  use prelude.prelude.UInt64
  
  function shallow_model'3 (self : uint64) : int =
    [%#span5] UInt64.to_int self
  
  use prelude.prelude.Int
  
  constant v_MAX'0 : uint64 = [%#span6] (18446744073709551615 : uint64)
  
  function leastvar'0 [#"../bdd.rs" 243 4 243 28] (self : Bdd'0.t_Bdd) : int =
    [%#span7] match self with
      | Bdd'0.C_Bdd (Node'0.C_True) _ -> UInt64.to_int (v_MAX'0 : uint64) + 1
      | Bdd'0.C_Bdd (Node'0.C_False) _ -> UInt64.to_int (v_MAX'0 : uint64) + 1
      | Bdd'0.C_Bdd (Node'0.C_If v _ _) _ -> shallow_model'3 v
      end
  
  use map.Map
  
  function interp'0 [#"../bdd.rs" 213 4 213 53] (self : Bdd'0.t_Bdd) (vars : Map.map uint64 bool) : bool =
    [%#span8] match self with
      | Bdd'0.C_Bdd (Node'0.C_True) _ -> true
      | Bdd'0.C_Bdd (Node'0.C_False) _ -> false
      | Bdd'0.C_Bdd (Node'0.C_If v childt childf) _ -> if Map.get vars v then
        interp'0 childt vars
      else
        interp'0 childf vars
      
      end
  
  use map.Map
  
  use T_bdd__Bdd as T_bdd__Bdd
  
  function deep_model'0 [#"../bdd.rs" 162 4 162 44] (self : Node'0.t_Node) : NodeLog'0.t_NodeLog =
    [%#span9] match self with
      | Node'0.C_False -> NodeLog'0.C_False
      | Node'0.C_True -> NodeLog'0.C_True
      | Node'0.C_If v childt childf -> NodeLog'0.C_If v (T_bdd__Bdd.t_Bdd__1 childt) (T_bdd__Bdd.t_Bdd__1 childf)
      end
  
  function shallow_model'2 [#"../bdd.rs" 179 4 179 50] (self : Node'0.t_Node) : NodeLog'0.t_NodeLog =
    [%#span10] deep_model'0 self
  
  function shallow_model'1 (self : Node'0.t_Node) : NodeLog'0.t_NodeLog =
    [%#span5] shallow_model'2 self
  
  function shallow_model'0 [#"../bdd.rs" 50 8 50 54] (self : MyHashMap'0.t_MyHashMap (Node'0.t_Node) (Bdd'0.t_Bdd)) : Map.map (NodeLog'0.t_NodeLog) (Option'0.t_Option (Bdd'0.t_Bdd))
    
  
  use T_bdd__Context as Context'0
  
  predicate is_valid_bdd'0 [#"../bdd.rs" 313 4 313 53] (self : Context'0.t_Context) (b : Bdd'0.t_Bdd) =
    [%#span11] Map.get (shallow_model'0 (T_bdd__Context.t_Context__hashcons self)) (shallow_model'1 (T_bdd__Bdd.t_Bdd__0 b))
    = Option'0.C_Some b
  
  use map.Map
  
  use prelude.prelude.Snapshot
  
  predicate is_valid_node'0 [#"../bdd.rs" 320 4 320 51] (self : Context'0.t_Context) (n : Node'0.t_Node) =
    [%#span12] match n with
      | Node'0.C_True -> true
      | Node'0.C_False -> true
      | Node'0.C_If v childt childf -> T_bdd__Bdd.t_Bdd__0 childt <> T_bdd__Bdd.t_Bdd__0 childf
      /\ is_valid_bdd'0 self childt
      /\ is_valid_bdd'0 self childf /\ UInt64.to_int v < leastvar'0 childt /\ UInt64.to_int v < leastvar'0 childf
      end
  
  predicate invariant'0 [#"../bdd.rs" 266 4 266 30] (self : Context'0.t_Context) =
    [%#span13] (forall n : NodeLog'0.t_NodeLog . match Map.get (shallow_model'0 (T_bdd__Context.t_Context__hashcons self)) n with
      | Option'0.C_Some b -> shallow_model'1 (T_bdd__Bdd.t_Bdd__0 b) = n
      /\ is_valid_node'0 self (T_bdd__Bdd.t_Bdd__0 b)
      /\ T_bdd__Bdd.t_Bdd__1 b < T_bdd__Context.t_Context__cnt self
      /\ Map.get (Snapshot.inner (T_bdd__Context.t_Context__hashcons_ghost self)) (T_bdd__Bdd.t_Bdd__1 b)
      = T_bdd__Bdd.t_Bdd__0 b
      | Option'0.C_None -> true
      end)
    /\ (forall bm : uint64 . match Map.get (shallow_model'4 (T_bdd__Context.t_Context__not_memo self)) bm with
      | Option'0.C_None -> true
      | Option'0.C_Some n -> let b = Bdd'0.C_Bdd (Map.get (Snapshot.inner (T_bdd__Context.t_Context__hashcons_ghost self)) bm) bm in is_valid_bdd'0 self n
      /\ is_valid_bdd'0 self b
      /\ (forall v : Map.map uint64 bool . interp'0 n v = (not interp'0 b v)) /\ leastvar'0 b <= leastvar'0 n
      end)
    /\ (forall abm : (uint64, uint64) . match Map.get (shallow_model'5 (T_bdd__Context.t_Context__and_memo self)) abm with
      | Option'0.C_None -> true
      | Option'0.C_Some n -> let a = Bdd'0.C_Bdd (Map.get (Snapshot.inner (T_bdd__Context.t_Context__hashcons_ghost self)) (let (a, _) = abm in a)) (let (a, _) = abm in a) in let b = Bdd'0.C_Bdd (Map.get (Snapshot.inner (T_bdd__Context.t_Context__hashcons_ghost self)) (let (_, a) = abm in a)) (let (_, a) = abm in a) in is_valid_bdd'0 self n
      /\ is_valid_bdd'0 self a
      /\ is_valid_bdd'0 self b
      /\ (forall v : Map.map uint64 bool . interp'0 n v = (interp'0 a v /\ interp'0 b v))
      /\ (leastvar'0 a <= leastvar'0 n \/ leastvar'0 b <= leastvar'0 n)
      end)
  
  predicate inv'0 (_1 : Context'0.t_Context)
  
<<<<<<< HEAD
  axiom inv'0 [@rewrite] : forall x : Context'0.t_context . inv'0 x
=======
  axiom inv'0 : forall x : Context'0.t_Context . inv'0 x
>>>>>>> c3369865
  = (invariant'0 x
  /\ match x with
    | Context'0.C_Context alloc hashcons hashcons_ghost not_memo and_memo cnt -> true
    end)
  
  use map.Const
  
  use map.Map
  
  function set_irrelevent_var'0 [#"../bdd.rs" 356 4 356 87] (self : Context'0.t_Context) (a : Bdd'0.t_Bdd) (x : uint64) (v : Map.map uint64 bool) (b : bool) : ()
    
   =
    [%#span18] match a with
      | Bdd'0.C_Bdd (Node'0.C_If _ childt childf) _ -> let _ = set_irrelevent_var'0 self childt x v b in let _ = set_irrelevent_var'0 self childf x v b in ()
      | _ -> ()
      end
  
  axiom set_irrelevent_var'0_spec : forall self : Context'0.t_Context, a : Bdd'0.t_Bdd, x : uint64, v : Map.map uint64 bool, b : bool . ([%#span14] inv'0 self)
   -> ([%#span15] is_valid_bdd'0 self a)
   -> ([%#span16] UInt64.to_int x < leastvar'0 a)  -> ([%#span17] interp'0 a v = interp'0 a (Map.set v x b))
  
  function size'0 [#"../bdd.rs" 228 4 228 24] (self : Bdd'0.t_Bdd) : int =
    [%#span20] match self with
      | Bdd'0.C_Bdd (Node'0.C_True) _ -> 0
      | Bdd'0.C_Bdd (Node'0.C_False) _ -> 0
      | Bdd'0.C_Bdd (Node'0.C_If _ childt childf) _ -> let ht = size'0 childt in let hf = size'0 childf in 1 + ht + hf
      end
  
  axiom size'0_spec : forall self : Bdd'0.t_Bdd . [%#span19] size'0 self >= 0
  
  function discr_valuation'0 [#"../bdd.rs" 376 4 376 82] (self : Context'0.t_Context) (a : Bdd'0.t_Bdd) (b : Bdd'0.t_Bdd) : Map.map uint64 bool
    
  
  axiom discr_valuation'0_def : forall self : Context'0.t_Context, a : Bdd'0.t_Bdd, b : Bdd'0.t_Bdd . discr_valuation'0 self a b
  = ([%#span27] let _ = () in if leastvar'0 a < leastvar'0 b then
    match a with
      | Bdd'0.C_Bdd (Node'0.C_If v childt childf) _ -> if childf <> b then
        Map.set (discr_valuation'0 self childf b) v false
      else
        Map.set (discr_valuation'0 self childt b) v true
      
      | _ -> Const.const true
      end
  else
    if leastvar'0 a > leastvar'0 b then
      match b with
        | Bdd'0.C_Bdd (Node'0.C_If v childt childf) _ -> if childf <> a then
          Map.set (discr_valuation'0 self a childf) v false
        else
          Map.set (discr_valuation'0 self a childt) v true
        
        | _ -> Const.const true
        end
    else
      match a with
        | Bdd'0.C_Bdd (Node'0.C_If v childta childfa) _ -> match b with
          | Bdd'0.C_Bdd (Node'0.C_If _ childtb childfb) _ -> if childfa <> childfb then
            Map.set (discr_valuation'0 self childfa childfb) v false
          else
            Map.set (discr_valuation'0 self childta childtb) v true
          
          | _ -> Const.const true
          end
        | _ -> Const.const true
        end
    
  )
  
  axiom discr_valuation'0_spec : forall self : Context'0.t_Context, a : Bdd'0.t_Bdd, b : Bdd'0.t_Bdd . ([%#span21] inv'0 self)
   -> ([%#span22] is_valid_bdd'0 self a)
   -> ([%#span23] is_valid_bdd'0 self b)
   -> ([%#span24] a <> b)
   -> ([%#span25] interp'0 a (discr_valuation'0 self a b) <> interp'0 b (discr_valuation'0 self a b))
  
  constant self  : Context'0.t_Context
  
  constant a  : Bdd'0.t_Bdd
  
  constant b  : Bdd'0.t_Bdd
  
  function bdd_canonical [#"../bdd.rs" 425 4 425 62] (self : Context'0.t_Context) (a : Bdd'0.t_Bdd) (b : Bdd'0.t_Bdd) : ()
    
  
  goal vc_bdd_canonical : ([%#sbdd3] forall v : Map.map uint64 bool . interp'0 a v = interp'0 b v)
   -> ([%#sbdd2] is_valid_bdd'0 self b)
   -> ([%#sbdd1] is_valid_bdd'0 self a)  -> ([%#sbdd0] inv'0 self)  -> (let _ = discr_valuation'0 in [%#sbdd4] a = b)
end
module M_bdd__qy123zimplqy35z11qy125z__new
  let%span sbdd0 = "../bdd.rs" 435 22 435 47
  
  let%span sbdd1 = "../bdd.rs" 436 28 436 57
  
  let%span sbdd2 = "../bdd.rs" 437 22 437 47
  
  let%span sbdd3 = "../bdd.rs" 438 22 438 47
  
  let%span sbdd4 = "../bdd.rs" 439 17 439 18
  
  let%span sbdd5 = "../bdd.rs" 431 48 431 52
  
  let%span span6 = "../../../../creusot-contracts/src/model.rs" 90 8 90 31
  
  let%span span7 = "" 0 0 0 0
  
  let%span span8 = "../bdd.rs" 245 12 249 13
  
  let%span span9 = "../bdd.rs" 215 12 222 13
  
  let%span span10 = "../bdd.rs" 164 12 168 13
  
  let%span span11 = "../bdd.rs" 180 20 180 37
  
  let%span span12 = "../bdd.rs" 315 12 315 47
  
  let%span span13 = "../bdd.rs" 322 12 331 13
  
  let%span span14 = "../bdd.rs" 268 12 292 19
  
  let%span span15 = "../bdd.rs" 71 18 71 47
  
  use prelude.prelude.UInt64
  
  use T_bdd__Bdd as Bdd'0
  
  use T_core__option__Option as Option'0
  
  use map.Map
  
  use T_bdd__hashmap__MyHashMap as MyHashMap'0
  
  use T_bdd__NodeLog as NodeLog'0
  
  use T_bdd__Node as Node'0
  
  use prelude.prelude.Borrow
  
  use map.Map
  
  function shallow_model'2 [#"../bdd.rs" 50 8 50 54] (self : MyHashMap'0.t_MyHashMap (Bdd'0.t_Bdd, Bdd'0.t_Bdd) (Bdd'0.t_Bdd)) : Map.map (uint64, uint64) (Option'0.t_Option (Bdd'0.t_Bdd))
    
  
  use T_bdd__Context as T_bdd__Context
  
  use map.Map
  
  function shallow_model'1 [#"../bdd.rs" 50 8 50 54] (self : MyHashMap'0.t_MyHashMap (Bdd'0.t_Bdd) (Bdd'0.t_Bdd)) : Map.map uint64 (Option'0.t_Option (Bdd'0.t_Bdd))
    
  
  use prelude.prelude.Int
  
  use prelude.prelude.UInt64
  
  function shallow_model'5 (self : uint64) : int =
    [%#span6] UInt64.to_int self
  
  use prelude.prelude.Int
  
  constant v_MAX'0 : uint64 = [%#span7] (18446744073709551615 : uint64)
  
  function leastvar'0 [#"../bdd.rs" 243 4 243 28] (self : Bdd'0.t_Bdd) : int =
    [%#span8] match self with
      | Bdd'0.C_Bdd (Node'0.C_True) _ -> UInt64.to_int (v_MAX'0 : uint64) + 1
      | Bdd'0.C_Bdd (Node'0.C_False) _ -> UInt64.to_int (v_MAX'0 : uint64) + 1
      | Bdd'0.C_Bdd (Node'0.C_If v _ _) _ -> shallow_model'5 v
      end
  
  use map.Map
  
  function interp'0 [#"../bdd.rs" 213 4 213 53] (self : Bdd'0.t_Bdd) (vars : Map.map uint64 bool) : bool =
    [%#span9] match self with
      | Bdd'0.C_Bdd (Node'0.C_True) _ -> true
      | Bdd'0.C_Bdd (Node'0.C_False) _ -> false
      | Bdd'0.C_Bdd (Node'0.C_If v childt childf) _ -> if Map.get vars v then
        interp'0 childt vars
      else
        interp'0 childf vars
      
      end
  
  use map.Map
  
  use T_bdd__Bdd as T_bdd__Bdd
  
  function deep_model'0 [#"../bdd.rs" 162 4 162 44] (self : Node'0.t_Node) : NodeLog'0.t_NodeLog =
    [%#span10] match self with
      | Node'0.C_False -> NodeLog'0.C_False
      | Node'0.C_True -> NodeLog'0.C_True
      | Node'0.C_If v childt childf -> NodeLog'0.C_If v (T_bdd__Bdd.t_Bdd__1 childt) (T_bdd__Bdd.t_Bdd__1 childf)
      end
  
  function shallow_model'4 [#"../bdd.rs" 179 4 179 50] (self : Node'0.t_Node) : NodeLog'0.t_NodeLog =
    [%#span11] deep_model'0 self
  
  function shallow_model'3 (self : Node'0.t_Node) : NodeLog'0.t_NodeLog =
    [%#span6] shallow_model'4 self
  
  function shallow_model'0 [#"../bdd.rs" 50 8 50 54] (self : MyHashMap'0.t_MyHashMap (Node'0.t_Node) (Bdd'0.t_Bdd)) : Map.map (NodeLog'0.t_NodeLog) (Option'0.t_Option (Bdd'0.t_Bdd))
    
  
  use T_bdd__Context as Context'0
  
  predicate is_valid_bdd'0 [#"../bdd.rs" 313 4 313 53] (self : Context'0.t_Context) (b : Bdd'0.t_Bdd) =
    [%#span12] Map.get (shallow_model'0 (T_bdd__Context.t_Context__hashcons self)) (shallow_model'3 (T_bdd__Bdd.t_Bdd__0 b))
    = Option'0.C_Some b
  
  use map.Map
  
  use prelude.prelude.Snapshot
  
  predicate is_valid_node'0 [#"../bdd.rs" 320 4 320 51] (self : Context'0.t_Context) (n : Node'0.t_Node) =
    [%#span13] match n with
      | Node'0.C_True -> true
      | Node'0.C_False -> true
      | Node'0.C_If v childt childf -> T_bdd__Bdd.t_Bdd__0 childt <> T_bdd__Bdd.t_Bdd__0 childf
      /\ is_valid_bdd'0 self childt
      /\ is_valid_bdd'0 self childf /\ UInt64.to_int v < leastvar'0 childt /\ UInt64.to_int v < leastvar'0 childf
      end
  
  predicate invariant'0 [#"../bdd.rs" 266 4 266 30] (self : Context'0.t_Context) =
    [%#span14] (forall n : NodeLog'0.t_NodeLog . match Map.get (shallow_model'0 (T_bdd__Context.t_Context__hashcons self)) n with
      | Option'0.C_Some b -> shallow_model'3 (T_bdd__Bdd.t_Bdd__0 b) = n
      /\ is_valid_node'0 self (T_bdd__Bdd.t_Bdd__0 b)
      /\ T_bdd__Bdd.t_Bdd__1 b < T_bdd__Context.t_Context__cnt self
      /\ Map.get (Snapshot.inner (T_bdd__Context.t_Context__hashcons_ghost self)) (T_bdd__Bdd.t_Bdd__1 b)
      = T_bdd__Bdd.t_Bdd__0 b
      | Option'0.C_None -> true
      end)
    /\ (forall bm : uint64 . match Map.get (shallow_model'1 (T_bdd__Context.t_Context__not_memo self)) bm with
      | Option'0.C_None -> true
      | Option'0.C_Some n -> let b = Bdd'0.C_Bdd (Map.get (Snapshot.inner (T_bdd__Context.t_Context__hashcons_ghost self)) bm) bm in is_valid_bdd'0 self n
      /\ is_valid_bdd'0 self b
      /\ (forall v : Map.map uint64 bool . interp'0 n v = (not interp'0 b v)) /\ leastvar'0 b <= leastvar'0 n
      end)
    /\ (forall abm : (uint64, uint64) . match Map.get (shallow_model'2 (T_bdd__Context.t_Context__and_memo self)) abm with
      | Option'0.C_None -> true
      | Option'0.C_Some n -> let a = Bdd'0.C_Bdd (Map.get (Snapshot.inner (T_bdd__Context.t_Context__hashcons_ghost self)) (let (a, _) = abm in a)) (let (a, _) = abm in a) in let b = Bdd'0.C_Bdd (Map.get (Snapshot.inner (T_bdd__Context.t_Context__hashcons_ghost self)) (let (_, a) = abm in a)) (let (_, a) = abm in a) in is_valid_bdd'0 self n
      /\ is_valid_bdd'0 self a
      /\ is_valid_bdd'0 self b
      /\ (forall v : Map.map uint64 bool . interp'0 n v = (interp'0 a v /\ interp'0 b v))
      /\ (leastvar'0 a <= leastvar'0 n \/ leastvar'0 b <= leastvar'0 n)
      end)
  
  predicate inv'0 (_1 : Context'0.t_Context)
  
<<<<<<< HEAD
  axiom inv'0 [@rewrite] : forall x : Context'0.t_context . inv'0 x
=======
  axiom inv'0 : forall x : Context'0.t_Context . inv'0 x
>>>>>>> c3369865
  = (invariant'0 x
  /\ match x with
    | Context'0.C_Context alloc hashcons hashcons_ghost not_memo and_memo cnt -> true
    end)
  
  use prelude.prelude.Snapshot
  
  use T_bdd__bumpalo__Bump as Bump'0
  
  use prelude.prelude.Intrinsic
  
  use map.Const
  
  let rec new'2 (_1:()) (return'  (ret:MyHashMap'0.t_MyHashMap (Bdd'0.t_Bdd, Bdd'0.t_Bdd) (Bdd'0.t_Bdd)))= any
    [ return' (result:MyHashMap'0.t_MyHashMap (Bdd'0.t_Bdd, Bdd'0.t_Bdd) (Bdd'0.t_Bdd))-> {[%#span15] shallow_model'2 result
      = Const.const (Option'0.C_None)}
      (! return' {result}) ]
    
  
  use map.Const
  
  let rec new'1 (_1:()) (return'  (ret:MyHashMap'0.t_MyHashMap (Bdd'0.t_Bdd) (Bdd'0.t_Bdd)))= any
    [ return' (result:MyHashMap'0.t_MyHashMap (Bdd'0.t_Bdd) (Bdd'0.t_Bdd))-> {[%#span15] shallow_model'1 result
      = Const.const (Option'0.C_None)}
      (! return' {result}) ]
    
  
  use prelude.prelude.Snapshot
  
  use map.Const
  
  use map.Const
  
  let rec new'0 (_1:()) (return'  (ret:MyHashMap'0.t_MyHashMap (Node'0.t_Node) (Bdd'0.t_Bdd)))= any
    [ return' (result:MyHashMap'0.t_MyHashMap (Node'0.t_Node) (Bdd'0.t_Bdd))-> {[%#span15] shallow_model'0 result
      = Const.const (Option'0.C_None)}
      (! return' {result}) ]
    
  
  let rec promoted0 (return'  (ret:Node'0.t_Node))= bb0
    [ bb0 = s0 [ s0 =  [ &_1 <- Node'0.C_True ] s1 | s1 =  [ &_0 <- _1 ] s2 | s2 = return' {_0} ]  ]
     [ & _0 : Node'0.t_Node = any_l () | & _1 : Node'0.t_Node = any_l () ] 
    [ return' (result:Node'0.t_Node)-> return' {result} ]
    
  
  let rec new (alloc:Bump'0.t_Bump) (return'  (ret:Context'0.t_Context))= (! bb0
    [ bb0 = s0
      [ s0 = promoted0 (fun (pr0:Node'0.t_Node) ->  [ &_10 <- pr0 ] s1)
      | s1 =  [ &t <- _10 ] s2
      | s2 = new'0 {[%#sbdd0] ()}
          (fun (_ret':MyHashMap'0.t_MyHashMap (Node'0.t_Node) (Bdd'0.t_Bdd)) ->  [ &_5 <- _ret' ] s3)
      | s3 = bb1 ]
      
    | bb1 = s0 [ s0 =  [ &_6 <- [%#sbdd1] Snapshot.new (Const.const t) ] s1 | s1 = bb2 ] 
    | bb2 = s0
      [ s0 = new'1 {[%#sbdd2] ()}
          (fun (_ret':MyHashMap'0.t_MyHashMap (Bdd'0.t_Bdd) (Bdd'0.t_Bdd)) ->  [ &_8 <- _ret' ] s1)
      | s1 = bb3 ]
      
    | bb3 = s0
      [ s0 = new'2 {[%#sbdd3] ()}
          (fun (_ret':MyHashMap'0.t_MyHashMap (Bdd'0.t_Bdd, Bdd'0.t_Bdd) (Bdd'0.t_Bdd)) ->  [ &_9 <- _ret' ] s1)
      | s1 = bb4 ]
      
    | bb4 = s0
      [ s0 =  [ &_0 <- Context'0.C_Context alloc _5 _6 _8 _9 ([%#sbdd4] (0 : uint64)) ] s1 | s1 = return' {_0} ]
       ]
    )
    [ & _0 : Context'0.t_Context = any_l ()
    | & alloc : Bump'0.t_Bump = alloc
    | & t : Node'0.t_Node = any_l ()
    | & _5 : MyHashMap'0.t_MyHashMap (Node'0.t_Node) (Bdd'0.t_Bdd) = any_l ()
    | & _6 : Snapshot.snap_ty (Map.map uint64 (Node'0.t_Node)) = any_l ()
    | & _8 : MyHashMap'0.t_MyHashMap (Bdd'0.t_Bdd) (Bdd'0.t_Bdd) = any_l ()
    | & _9 : MyHashMap'0.t_MyHashMap (Bdd'0.t_Bdd, Bdd'0.t_Bdd) (Bdd'0.t_Bdd) = any_l ()
    | & _10 : Node'0.t_Node = any_l () ]
     [ return' (result:Context'0.t_Context)-> {[@expl:postcondition] [%#sbdd5] inv'0 result} (! return' {result}) ] 
end
module M_bdd__qy123zimplqy35z11qy125z__hashcons
  let%span sbdd0 = "../bdd.rs" 454 30 454 77
  
  let%span sbdd1 = "../bdd.rs" 455 22 455 30
  
  let%span sbdd2 = "../bdd.rs" 455 33 455 34
  
  let%span sbdd3 = "../bdd.rs" 461 20 461 21
  
  let%span sbdd4 = "../bdd.rs" 449 28 449 38
  
  let%span sbdd5 = "../bdd.rs" 443 15 443 36
  
  let%span sbdd6 = "../bdd.rs" 447 21 447 25
  
  let%span sbdd7 = "../bdd.rs" 444 14 444 28
  
  let%span sbdd8 = "../bdd.rs" 445 14 445 26
  
  let%span sbdd9 = "../bdd.rs" 446 14 446 42
  
  let%span span10 = "../../../../creusot-contracts/src/model.rs" 90 8 90 31
  
  let%span span11 = "" 0 0 0 0
  
  let%span span12 = "../bdd.rs" 245 12 249 13
  
  let%span span13 = "../bdd.rs" 215 12 222 13
  
  let%span span14 = "../bdd.rs" 164 12 168 13
  
  let%span span15 = "../bdd.rs" 180 20 180 37
  
  let%span span16 = "../bdd.rs" 315 12 315 47
  
  let%span span17 = "../bdd.rs" 322 12 331 13
  
  let%span span18 = "../bdd.rs" 268 12 292 19
  
  let%span span19 = "../../../../creusot-contracts/src/invariant.rs" 8 8 8 12
  
  let%span span20 = "../../../../creusot-contracts/src/invariant.rs" 37 20 37 44
  
  let%span span21 = "../../../../creusot-contracts/src/invariant.rs" 27 8 27 18
  
  let%span span22 = "../bdd.rs" 301 8 308 9
  
  let%span span23 = "../../../../creusot-contracts/src/resolve.rs" 26 20 26 34
  
  let%span span24 = "../../../../creusot-contracts/src/model.rs" 108 8 108 31
  
  let%span span25 = "../bdd.rs" 58 30 58 33
  
  let%span span26 = "../bdd.rs" 58 38 58 41
  
  let%span span27 = "../bdd.rs" 56 8 56 128
  
  let%span span28 = "../bdd.rs" 22 31 22 34
  
  let%span span29 = "../bdd.rs" 21 18 21 32
  
  let%span span30 = "../bdd.rs" 22 42 22 48
  
  let%span span31 = "../../../../creusot-contracts/src/model.rs" 81 8 81 28
  
  let%span span32 = "../bdd.rs" 67 37 67 40
  
  let%span span33 = "../bdd.rs" 62 18 65 9
  
  let%span span34 = "../bdd.rs" 67 52 67 65
  
  use prelude.prelude.UInt64
  
  use T_bdd__Bdd as Bdd'0
  
  use T_core__option__Option as Option'0
  
  use map.Map
  
  use T_bdd__hashmap__MyHashMap as MyHashMap'0
  
  use T_bdd__NodeLog as NodeLog'0
  
  use T_bdd__Node as Node'0
  
  use prelude.prelude.Borrow
  
  use map.Map
  
  function shallow_model'7 [#"../bdd.rs" 50 8 50 54] (self : MyHashMap'0.t_MyHashMap (Bdd'0.t_Bdd, Bdd'0.t_Bdd) (Bdd'0.t_Bdd)) : Map.map (uint64, uint64) (Option'0.t_Option (Bdd'0.t_Bdd))
    
  
  use T_bdd__Context as T_bdd__Context
  
  use map.Map
  
  function shallow_model'6 [#"../bdd.rs" 50 8 50 54] (self : MyHashMap'0.t_MyHashMap (Bdd'0.t_Bdd) (Bdd'0.t_Bdd)) : Map.map uint64 (Option'0.t_Option (Bdd'0.t_Bdd))
    
  
  use prelude.prelude.Int
  
  use prelude.prelude.UInt64
  
  function shallow_model'5 (self : uint64) : int =
    [%#span10] UInt64.to_int self
  
  use prelude.prelude.Int
  
  constant v_MAX'0 : uint64 = [%#span11] (18446744073709551615 : uint64)
  
  function leastvar'0 [#"../bdd.rs" 243 4 243 28] (self : Bdd'0.t_Bdd) : int =
    [%#span12] match self with
      | Bdd'0.C_Bdd (Node'0.C_True) _ -> UInt64.to_int (v_MAX'0 : uint64) + 1
      | Bdd'0.C_Bdd (Node'0.C_False) _ -> UInt64.to_int (v_MAX'0 : uint64) + 1
      | Bdd'0.C_Bdd (Node'0.C_If v _ _) _ -> shallow_model'5 v
      end
  
  use map.Map
  
  function interp'0 [#"../bdd.rs" 213 4 213 53] (self : Bdd'0.t_Bdd) (vars : Map.map uint64 bool) : bool =
    [%#span13] match self with
      | Bdd'0.C_Bdd (Node'0.C_True) _ -> true
      | Bdd'0.C_Bdd (Node'0.C_False) _ -> false
      | Bdd'0.C_Bdd (Node'0.C_If v childt childf) _ -> if Map.get vars v then
        interp'0 childt vars
      else
        interp'0 childf vars
      
      end
  
  use map.Map
  
  use T_bdd__Bdd as T_bdd__Bdd
  
  function deep_model'1 [#"../bdd.rs" 162 4 162 44] (self : Node'0.t_Node) : NodeLog'0.t_NodeLog =
    [%#span14] match self with
      | Node'0.C_False -> NodeLog'0.C_False
      | Node'0.C_True -> NodeLog'0.C_True
      | Node'0.C_If v childt childf -> NodeLog'0.C_If v (T_bdd__Bdd.t_Bdd__1 childt) (T_bdd__Bdd.t_Bdd__1 childf)
      end
  
  function shallow_model'1 [#"../bdd.rs" 179 4 179 50] (self : Node'0.t_Node) : NodeLog'0.t_NodeLog =
    [%#span15] deep_model'1 self
  
  function shallow_model'0 (self : Node'0.t_Node) : NodeLog'0.t_NodeLog =
    [%#span10] shallow_model'1 self
  
  function shallow_model'3 [#"../bdd.rs" 50 8 50 54] (self : MyHashMap'0.t_MyHashMap (Node'0.t_Node) (Bdd'0.t_Bdd)) : Map.map (NodeLog'0.t_NodeLog) (Option'0.t_Option (Bdd'0.t_Bdd))
    
  
  use T_bdd__Context as Context'0
  
  predicate is_valid_bdd'0 [#"../bdd.rs" 313 4 313 53] (self : Context'0.t_Context) (b : Bdd'0.t_Bdd) =
    [%#span16] Map.get (shallow_model'3 (T_bdd__Context.t_Context__hashcons self)) (shallow_model'0 (T_bdd__Bdd.t_Bdd__0 b))
    = Option'0.C_Some b
  
  use map.Map
  
  use prelude.prelude.Snapshot
  
  predicate is_valid_node'0 [#"../bdd.rs" 320 4 320 51] (self : Context'0.t_Context) (n : Node'0.t_Node) =
    [%#span17] match n with
      | Node'0.C_True -> true
      | Node'0.C_False -> true
      | Node'0.C_If v childt childf -> T_bdd__Bdd.t_Bdd__0 childt <> T_bdd__Bdd.t_Bdd__0 childf
      /\ is_valid_bdd'0 self childt
      /\ is_valid_bdd'0 self childf /\ UInt64.to_int v < leastvar'0 childt /\ UInt64.to_int v < leastvar'0 childf
      end
  
  predicate invariant'6 [#"../bdd.rs" 266 4 266 30] (self : Context'0.t_Context) =
    [%#span18] (forall n : NodeLog'0.t_NodeLog . match Map.get (shallow_model'3 (T_bdd__Context.t_Context__hashcons self)) n with
      | Option'0.C_Some b -> shallow_model'0 (T_bdd__Bdd.t_Bdd__0 b) = n
      /\ is_valid_node'0 self (T_bdd__Bdd.t_Bdd__0 b)
      /\ T_bdd__Bdd.t_Bdd__1 b < T_bdd__Context.t_Context__cnt self
      /\ Map.get (Snapshot.inner (T_bdd__Context.t_Context__hashcons_ghost self)) (T_bdd__Bdd.t_Bdd__1 b)
      = T_bdd__Bdd.t_Bdd__0 b
      | Option'0.C_None -> true
      end)
    /\ (forall bm : uint64 . match Map.get (shallow_model'6 (T_bdd__Context.t_Context__not_memo self)) bm with
      | Option'0.C_None -> true
      | Option'0.C_Some n -> let b = Bdd'0.C_Bdd (Map.get (Snapshot.inner (T_bdd__Context.t_Context__hashcons_ghost self)) bm) bm in is_valid_bdd'0 self n
      /\ is_valid_bdd'0 self b
      /\ (forall v : Map.map uint64 bool . interp'0 n v = (not interp'0 b v)) /\ leastvar'0 b <= leastvar'0 n
      end)
    /\ (forall abm : (uint64, uint64) . match Map.get (shallow_model'7 (T_bdd__Context.t_Context__and_memo self)) abm with
      | Option'0.C_None -> true
      | Option'0.C_Some n -> let a = Bdd'0.C_Bdd (Map.get (Snapshot.inner (T_bdd__Context.t_Context__hashcons_ghost self)) (let (a, _) = abm in a)) (let (a, _) = abm in a) in let b = Bdd'0.C_Bdd (Map.get (Snapshot.inner (T_bdd__Context.t_Context__hashcons_ghost self)) (let (_, a) = abm in a)) (let (_, a) = abm in a) in is_valid_bdd'0 self n
      /\ is_valid_bdd'0 self a
      /\ is_valid_bdd'0 self b
      /\ (forall v : Map.map uint64 bool . interp'0 n v = (interp'0 a v /\ interp'0 b v))
      /\ (leastvar'0 a <= leastvar'0 n \/ leastvar'0 b <= leastvar'0 n)
      end)
  
  predicate inv'6 (_1 : Context'0.t_Context)
  
<<<<<<< HEAD
  axiom inv'6 [@rewrite] : forall x : Context'0.t_context . inv'6 x
=======
  axiom inv'6 : forall x : Context'0.t_Context . inv'6 x
>>>>>>> c3369865
  = (invariant'6 x
  /\ match x with
    | Context'0.C_Context alloc hashcons hashcons_ghost not_memo and_memo cnt -> true
    end)
  
  predicate invariant'5 (self : Bdd'0.t_Bdd) =
    [%#span19] true
  
  predicate inv'5 (_1 : Bdd'0.t_Bdd)
  
<<<<<<< HEAD
  axiom inv'5 [@rewrite] : forall x : Bdd'0.t_bdd . inv'5 x = true
=======
  axiom inv'5 : forall x : Bdd'0.t_Bdd . inv'5 x = true
>>>>>>> c3369865
  
  predicate inv'3 (_1 : Node'0.t_Node)
  
  predicate invariant'4 (self : borrowed (Node'0.t_Node)) =
    [%#span20] inv'3 self.current /\ inv'3 self.final
  
  predicate inv'4 (_1 : borrowed (Node'0.t_Node))
  
<<<<<<< HEAD
  axiom inv'4 [@rewrite] : forall x : borrowed (Node'0.t_node) . inv'4 x = true
=======
  axiom inv'4 : forall x : borrowed (Node'0.t_Node) . inv'4 x = true
>>>>>>> c3369865
  
  predicate invariant'3 (self : Node'0.t_Node) =
    [%#span19] true
  
<<<<<<< HEAD
  axiom inv'3 [@rewrite] : forall x : Node'0.t_node . inv'3 x = true
=======
  axiom inv'3 : forall x : Node'0.t_Node . inv'3 x = true
>>>>>>> c3369865
  
  predicate invariant'2 (self : Option'0.t_Option (Bdd'0.t_Bdd)) =
    [%#span19] true
  
  predicate inv'2 (_1 : Option'0.t_Option (Bdd'0.t_Bdd))
  
<<<<<<< HEAD
  axiom inv'2 [@rewrite] : forall x : Option'0.t_option (Bdd'0.t_bdd) . inv'2 x = true
=======
  axiom inv'2 : forall x : Option'0.t_Option (Bdd'0.t_Bdd) . inv'2 x = true
>>>>>>> c3369865
  
  predicate invariant'1 (self : Node'0.t_Node) =
    [%#span21] inv'3 self
  
  predicate inv'1 (_1 : Node'0.t_Node)
  
<<<<<<< HEAD
  axiom inv'1 [@rewrite] : forall x : Node'0.t_node . inv'1 x = true
=======
  axiom inv'1 : forall x : Node'0.t_Node . inv'1 x = true
>>>>>>> c3369865
  
  predicate invariant'0 (self : borrowed (Context'0.t_Context)) =
    [%#span20] inv'6 self.current /\ inv'6 self.final
  
  predicate inv'0 (_1 : borrowed (Context'0.t_Context))
  
<<<<<<< HEAD
  axiom inv'0 [@rewrite] : forall x : borrowed (Context'0.t_context) . inv'0 x = invariant'0 x
=======
  axiom inv'0 : forall x : borrowed (Context'0.t_Context) . inv'0 x = invariant'0 x
>>>>>>> c3369865
  
  predicate grows'0 [#"../bdd.rs" 300 4 300 35] (self : borrowed (Context'0.t_Context)) =
    [%#span22] UInt64.to_int (T_bdd__Context.t_Context__cnt self.current)
    <= UInt64.to_int (T_bdd__Context.t_Context__cnt self.final)
    /\ (forall n : NodeLog'0.t_NodeLog . match Map.get (shallow_model'3 (T_bdd__Context.t_Context__hashcons self.current)) n with
      | Option'0.C_Some b -> Map.get (shallow_model'3 (T_bdd__Context.t_Context__hashcons self.final)) n
      = Option'0.C_Some b
      | Option'0.C_None -> true
      end)
  
  use prelude.prelude.Snapshot
  
  use prelude.prelude.Intrinsic
  
  predicate resolve'1 (self : borrowed (Context'0.t_Context)) =
    [%#span23] self.final = self.current
  
  use prelude.prelude.Snapshot
  
  use prelude.prelude.Snapshot
  
  use prelude.prelude.Snapshot
  
  use map.Map
  
  function shallow_model'4 (self : borrowed (MyHashMap'0.t_MyHashMap (Node'0.t_Node) (Bdd'0.t_Bdd))) : Map.map (NodeLog'0.t_NodeLog) (Option'0.t_Option (Bdd'0.t_Bdd))
    
   =
    [%#span24] shallow_model'3 self.current
  
  let rec add'0 (self:borrowed (MyHashMap'0.t_MyHashMap (Node'0.t_Node) (Bdd'0.t_Bdd))) (key:Node'0.t_Node) (val':Bdd'0.t_Bdd) (return'  (ret:()))= {[@expl:precondition] [%#span26] inv'5 val'}
    {[@expl:precondition] [%#span25] inv'3 key}
    any
    [ return' (result:())-> {[%#span27] forall i : NodeLog'0.t_NodeLog . Map.get (shallow_model'3 self.final) i
      = (if i = deep_model'1 key then Option'0.C_Some val' else Map.get (shallow_model'4 self) i)}
      (! return' {result}) ]
    
  
  predicate resolve'0 (self : borrowed (Node'0.t_Node)) =
    [%#span23] self.final = self.current
  
  use T_bdd__bumpalo__Bump as Bump'0
  
  let rec alloc'0 (self:Bump'0.t_Bump) (val':Node'0.t_Node) (return'  (ret:borrowed (Node'0.t_Node)))= {[@expl:precondition] [%#span28] inv'3 val'}
    any
    [ return' (result:borrowed (Node'0.t_Node))-> {[%#span30] inv'4 result}
      {[%#span29] result.current = val'}
      (! return' {result}) ]
    
  
  function deep_model'0 (self : Node'0.t_Node) : NodeLog'0.t_NodeLog =
    [%#span31] deep_model'1 self
  
  function shallow_model'2 (self : MyHashMap'0.t_MyHashMap (Node'0.t_Node) (Bdd'0.t_Bdd)) : Map.map (NodeLog'0.t_NodeLog) (Option'0.t_Option (Bdd'0.t_Bdd))
    
   =
    [%#span10] shallow_model'3 self
  
  let rec get'0 (self:MyHashMap'0.t_MyHashMap (Node'0.t_Node) (Bdd'0.t_Bdd)) (key:Node'0.t_Node) (return'  (ret:Option'0.t_Option (Bdd'0.t_Bdd)))= {[@expl:precondition] [%#span32] inv'1 key}
    any
    [ return' (result:Option'0.t_Option (Bdd'0.t_Bdd))-> {[%#span34] inv'2 result}
      {[%#span33] match result with
        | Option'0.C_Some v -> Map.get (shallow_model'2 self) (deep_model'0 key) = Option'0.C_Some v
        | Option'0.C_None -> Map.get (shallow_model'2 self) (deep_model'0 key) = Option'0.C_None
        end}
      (! return' {result}) ]
    
  
  let rec hashcons (self:borrowed (Context'0.t_Context)) (n:Node'0.t_Node) (return'  (ret:Bdd'0.t_Bdd))= {[%#sbdd6] inv'0 self}
    {[%#sbdd5] is_valid_node'0 self.current n}
    (! bb0
    [ bb0 = s0
      [ s0 =  [ &_11 <- n ] s1
      | s1 = Context'0.t_Context {self.current}
          (fun (ralloc'0:Bump'0.t_Bump) (rhashcons'0:MyHashMap'0.t_MyHashMap (Node'0.t_Node) (Bdd'0.t_Bdd)) (rhashcons_ghost'0:Snapshot.snap_ty (Map.map uint64 (Node'0.t_Node))) (rnot_memo'0:MyHashMap'0.t_MyHashMap (Bdd'0.t_Bdd) (Bdd'0.t_Bdd)) (rand_memo'0:MyHashMap'0.t_MyHashMap (Bdd'0.t_Bdd, Bdd'0.t_Bdd) (Bdd'0.t_Bdd)) (rcnt'0:uint64) ->
            get'0 {rhashcons'0} {_11} (fun (_ret':Option'0.t_Option (Bdd'0.t_Bdd)) ->  [ &_8 <- _ret' ] s2))
      | s2 = bb1 ]
      
    | bb1 = any [ br0 -> {_8 = Option'0.C_None } (! bb4) | br1 (a:Bdd'0.t_Bdd)-> {_8 = Option'0.C_Some a} (! bb2) ] 
    | bb4 = s0
      [ s0 = Context'0.t_Context {self.current}
          (fun (ralloc'0:Bump'0.t_Bump) (rhashcons'0:MyHashMap'0.t_MyHashMap (Node'0.t_Node) (Bdd'0.t_Bdd)) (rhashcons_ghost'0:Snapshot.snap_ty (Map.map uint64 (Node'0.t_Node))) (rnot_memo'0:MyHashMap'0.t_MyHashMap (Bdd'0.t_Bdd) (Bdd'0.t_Bdd)) (rand_memo'0:MyHashMap'0.t_MyHashMap (Bdd'0.t_Bdd, Bdd'0.t_Bdd) (Bdd'0.t_Bdd)) (rcnt'0:uint64) ->
            alloc'0 {ralloc'0} {n} (fun (_ret':borrowed (Node'0.t_Node)) ->  [ &_19 <- _ret' ] s1))
      | s1 = bb5 ]
      
    | bb5 = s0
      [ s0 = Context'0.t_Context {self.current}
          (fun (ralloc'0:Bump'0.t_Bump) (rhashcons'0:MyHashMap'0.t_MyHashMap (Node'0.t_Node) (Bdd'0.t_Bdd)) (rhashcons_ghost'0:Snapshot.snap_ty (Map.map uint64 (Node'0.t_Node))) (rnot_memo'0:MyHashMap'0.t_MyHashMap (Bdd'0.t_Bdd) (Bdd'0.t_Bdd)) (rand_memo'0:MyHashMap'0.t_MyHashMap (Bdd'0.t_Bdd, Bdd'0.t_Bdd) (Bdd'0.t_Bdd)) (rcnt'0:uint64) ->
             [ &r1 <- Bdd'0.C_Bdd (_19.current) rcnt'0 ] 
            s1)
      | s1 = -{resolve'0 _19}- s2
      | s2 = Context'0.t_Context {self.current}
          (fun (ralloc'1:Bump'0.t_Bump) (rhashcons'1:MyHashMap'0.t_MyHashMap (Node'0.t_Node) (Bdd'0.t_Bdd)) (rhashcons_ghost'1:Snapshot.snap_ty (Map.map uint64 (Node'0.t_Node))) (rnot_memo'1:MyHashMap'0.t_MyHashMap (Bdd'0.t_Bdd) (Bdd'0.t_Bdd)) (rand_memo'1:MyHashMap'0.t_MyHashMap (Bdd'0.t_Bdd, Bdd'0.t_Bdd) (Bdd'0.t_Bdd)) (rcnt'1:uint64) ->
            Borrow.borrow_final
              <MyHashMap'0.t_MyHashMap (Node'0.t_Node) (Bdd'0.t_Bdd)>
              {rhashcons'1}
              {Borrow.inherit_id (Borrow.get_id self) 2}
              (fun (_ret':borrowed (MyHashMap'0.t_MyHashMap (Node'0.t_Node) (Bdd'0.t_Bdd))) ->
                 [ &_24 <- _ret' ] 
                Context'0.t_Context {self.current}
                  (fun (l_alloc'0:Bump'0.t_Bump) (l_hashcons'0:MyHashMap'0.t_MyHashMap (Node'0.t_Node) (Bdd'0.t_Bdd)) (l_hashcons_ghost'0:Snapshot.snap_ty (Map.map uint64 (Node'0.t_Node))) (l_not_memo'0:MyHashMap'0.t_MyHashMap (Bdd'0.t_Bdd) (Bdd'0.t_Bdd)) (l_and_memo'0:MyHashMap'0.t_MyHashMap (Bdd'0.t_Bdd, Bdd'0.t_Bdd) (Bdd'0.t_Bdd)) (l_cnt'0:uint64) ->
                    
                    [ &self <- { self with current = Context'0.C_Context l_alloc'0 _24.final l_hashcons_ghost'0 l_not_memo'0 l_and_memo'0 l_cnt'0 ; } ]
                    
                    s3)))
      | s3 = add'0 {_24} {n} {r1} (fun (_ret':()) ->  [ &_23 <- _ret' ] s4)
      | s4 = bb6 ]
      
    | bb6 = s0
      [ s0 = 
        [ &_27 <- [%#sbdd0] Snapshot.new (Map.set (Snapshot.inner (T_bdd__Context.t_Context__hashcons_ghost self.current)) (T_bdd__Bdd.t_Bdd__1 r1) (T_bdd__Bdd.t_Bdd__0 r1)) ]
        
        s1
      | s1 = bb7 ]
      
    | bb7 = s0
      [ s0 = Context'0.t_Context {self.current}
          (fun (l_alloc'0:Bump'0.t_Bump) (l_hashcons'0:MyHashMap'0.t_MyHashMap (Node'0.t_Node) (Bdd'0.t_Bdd)) (l_hashcons_ghost'0:Snapshot.snap_ty (Map.map uint64 (Node'0.t_Node))) (l_not_memo'0:MyHashMap'0.t_MyHashMap (Bdd'0.t_Bdd) (Bdd'0.t_Bdd)) (l_and_memo'0:MyHashMap'0.t_MyHashMap (Bdd'0.t_Bdd, Bdd'0.t_Bdd) (Bdd'0.t_Bdd)) (l_cnt'0:uint64) ->
            
            [ &self <- { self with current = Context'0.C_Context l_alloc'0 l_hashcons'0 _27 l_not_memo'0 l_and_memo'0 l_cnt'0 ; } ]
            
            s1)
      | s1 = UInt64.sub {[%#sbdd1] (18446744073709551615 : uint64)} {[%#sbdd2] (1 : uint64)}
          (fun (_ret':uint64) ->  [ &_32 <- _ret' ] s2)
      | s2 = Context'0.t_Context {self.current}
          (fun (ralloc'0:Bump'0.t_Bump) (rhashcons'0:MyHashMap'0.t_MyHashMap (Node'0.t_Node) (Bdd'0.t_Bdd)) (rhashcons_ghost'0:Snapshot.snap_ty (Map.map uint64 (Node'0.t_Node))) (rnot_memo'0:MyHashMap'0.t_MyHashMap (Bdd'0.t_Bdd) (Bdd'0.t_Bdd)) (rand_memo'0:MyHashMap'0.t_MyHashMap (Bdd'0.t_Bdd, Bdd'0.t_Bdd) (Bdd'0.t_Bdd)) (rcnt'0:uint64) ->
            UInt64.gt {rcnt'0} {_32} (fun (_ret':bool) ->  [ &_30 <- _ret' ] s3))
      | s3 = any [ br0 -> {_30 = false} (! bb11) | br1 -> {_30} (! bb8) ]  ]
      
    | bb8 = s0 [ s0 =  [ &old_9_0 <- Snapshot.new self ] s1 | s1 = bb9 ] 
    | bb9 = bb9
      [ bb9 = {[@expl:loop invariant] (Snapshot.inner old_9_0).final = self.final}
        (! s0) [ s0 = bb10 ] 
        [ bb10 = s0
          [ s0 = Context'0.t_Context {self.current}
              (fun (ralloc'0:Bump'0.t_Bump) (rhashcons'0:MyHashMap'0.t_MyHashMap (Node'0.t_Node) (Bdd'0.t_Bdd)) (rhashcons_ghost'0:Snapshot.snap_ty (Map.map uint64 (Node'0.t_Node))) (rnot_memo'0:MyHashMap'0.t_MyHashMap (Bdd'0.t_Bdd) (Bdd'0.t_Bdd)) (rand_memo'0:MyHashMap'0.t_MyHashMap (Bdd'0.t_Bdd, Bdd'0.t_Bdd) (Bdd'0.t_Bdd)) (rcnt'0:uint64) ->
                Context'0.t_Context {self.current}
                  (fun (l_alloc'0:Bump'0.t_Bump) (l_hashcons'0:MyHashMap'0.t_MyHashMap (Node'0.t_Node) (Bdd'0.t_Bdd)) (l_hashcons_ghost'0:Snapshot.snap_ty (Map.map uint64 (Node'0.t_Node))) (l_not_memo'0:MyHashMap'0.t_MyHashMap (Bdd'0.t_Bdd) (Bdd'0.t_Bdd)) (l_and_memo'0:MyHashMap'0.t_MyHashMap (Bdd'0.t_Bdd, Bdd'0.t_Bdd) (Bdd'0.t_Bdd)) (l_cnt'0:uint64) ->
                    
                    [ &self <- { self with current = Context'0.C_Context l_alloc'0 l_hashcons'0 l_hashcons_ghost'0 l_not_memo'0 l_and_memo'0 rcnt'0 ; } ]
                    
                    s1))
          | s1 = bb9 ]
           ]
         ]
      
    | bb11 = s0
      [ s0 = Context'0.t_Context {self.current}
          (fun (ralloc'0:Bump'0.t_Bump) (rhashcons'0:MyHashMap'0.t_MyHashMap (Node'0.t_Node) (Bdd'0.t_Bdd)) (rhashcons_ghost'0:Snapshot.snap_ty (Map.map uint64 (Node'0.t_Node))) (rnot_memo'0:MyHashMap'0.t_MyHashMap (Bdd'0.t_Bdd) (Bdd'0.t_Bdd)) (rand_memo'0:MyHashMap'0.t_MyHashMap (Bdd'0.t_Bdd, Bdd'0.t_Bdd) (Bdd'0.t_Bdd)) (rcnt'0:uint64) ->
            UInt64.add {rcnt'0} {[%#sbdd3] (1 : uint64)}
              (fun (_ret':uint64) ->
                Context'0.t_Context {self.current}
                  (fun (l_alloc'0:Bump'0.t_Bump) (l_hashcons'0:MyHashMap'0.t_MyHashMap (Node'0.t_Node) (Bdd'0.t_Bdd)) (l_hashcons_ghost'0:Snapshot.snap_ty (Map.map uint64 (Node'0.t_Node))) (l_not_memo'0:MyHashMap'0.t_MyHashMap (Bdd'0.t_Bdd) (Bdd'0.t_Bdd)) (l_and_memo'0:MyHashMap'0.t_MyHashMap (Bdd'0.t_Bdd, Bdd'0.t_Bdd) (Bdd'0.t_Bdd)) (l_cnt'0:uint64) ->
                    
                    [ &self <- { self with current = Context'0.C_Context l_alloc'0 l_hashcons'0 l_hashcons_ghost'0 l_not_memo'0 l_and_memo'0 _ret' ; } ]
                    
                    s1)))
      | s1 = {[@expl:type invariant] inv'0 self} s2
      | s2 = -{resolve'1 self}- s3
      | s3 =  [ &_0 <- r1 ] s4
      | s4 = bb12 ]
      
    | bb2 = bb3
    | bb3 = s0
      [ s0 = Option'0.v_Some <Bdd'0.t_Bdd> {_8} (fun (r0'0:Bdd'0.t_Bdd) ->  [ &r <- r0'0 ] s1)
      | s1 = {[@expl:type invariant] inv'0 self} s2
      | s2 = -{resolve'1 self}- s3
      | s3 = {[@expl:assertion] [%#sbdd4] shallow_model'0 (T_bdd__Bdd.t_Bdd__0 r) = shallow_model'1 n} s4
      | s4 =  [ &_0 <- r ] s5
      | s5 = bb12 ]
      
    | bb12 = return' {_0} ]
    )
    [ & _0 : Bdd'0.t_Bdd = any_l ()
    | & self : borrowed (Context'0.t_Context) = self
    | & n : Node'0.t_Node = n
    | & _8 : Option'0.t_Option (Bdd'0.t_Bdd) = any_l ()
    | & _11 : Node'0.t_Node = any_l ()
    | & r : Bdd'0.t_Bdd = any_l ()
    | & r1 : Bdd'0.t_Bdd = any_l ()
    | & _19 : borrowed (Node'0.t_Node) = any_l ()
    | & _23 : () = any_l ()
    | & _24 : borrowed (MyHashMap'0.t_MyHashMap (Node'0.t_Node) (Bdd'0.t_Bdd)) = any_l ()
    | & _27 : Snapshot.snap_ty (Map.map uint64 (Node'0.t_Node)) = any_l ()
    | & _30 : bool = any_l ()
    | & _32 : uint64 = any_l ()
    | & old_9_0 : Snapshot.snap_ty (borrowed (Context'0.t_Context)) = any_l () ]
    
    [ return' (result:Bdd'0.t_Bdd)-> {[@expl:postcondition] [%#sbdd9] is_valid_bdd'0 self.final result}
      {[@expl:postcondition] [%#sbdd8] grows'0 self}
      {[@expl:postcondition] [%#sbdd7] T_bdd__Bdd.t_Bdd__0 result = n}
      (! return' {result}) ]
    
end
module M_bdd__qy123zimplqy35z11qy125z__node
  let%span sbdd0 = "../bdd.rs" 465 15 465 40
  
  let%span sbdd1 = "../bdd.rs" 466 15 466 40
  
  let%span sbdd2 = "../bdd.rs" 467 15 467 63
  
  let%span sbdd3 = "../bdd.rs" 472 17 472 21
  
  let%span sbdd4 = "../bdd.rs" 468 14 468 26
  
  let%span sbdd5 = "../bdd.rs" 469 14 469 42
  
  let%span sbdd6 = "../bdd.rs" 470 4 470 106
  
  let%span sbdd7 = "../bdd.rs" 471 14 471 37
  
  let%span span8 = "../../../../creusot-contracts/src/model.rs" 90 8 90 31
  
  let%span span9 = "" 0 0 0 0
  
  let%span span10 = "../bdd.rs" 245 12 249 13
  
  let%span span11 = "../bdd.rs" 215 12 222 13
  
  let%span span12 = "../bdd.rs" 164 12 168 13
  
  let%span span13 = "../bdd.rs" 180 20 180 37
  
  let%span span14 = "../bdd.rs" 315 12 315 47
  
  let%span span15 = "../bdd.rs" 322 12 331 13
  
  let%span span16 = "../bdd.rs" 268 12 292 19
  
  let%span span17 = "../../../../creusot-contracts/src/invariant.rs" 37 20 37 44
  
  let%span span18 = "../bdd.rs" 301 8 308 9
  
  let%span span19 = "../bdd.rs" 443 15 443 36
  
  let%span span20 = "../bdd.rs" 447 21 447 25
  
  let%span span21 = "../bdd.rs" 444 14 444 28
  
  let%span span22 = "../bdd.rs" 445 14 445 26
  
  let%span span23 = "../bdd.rs" 446 14 446 42
  
  let%span span24 = "../../../../creusot-contracts/src/resolve.rs" 26 20 26 34
  
  let%span span25 = "../bdd.rs" 190 20 190 26
  
  let%span span26 = "../bdd.rs" 200 20 200 37
  
  let%span span27 = "../bdd.rs" 205 14 205 37
  
  use prelude.prelude.UInt64
  
  use T_bdd__Bdd as Bdd'0
  
  use T_core__option__Option as Option'0
  
  use map.Map
  
  use T_bdd__hashmap__MyHashMap as MyHashMap'0
  
  use T_bdd__NodeLog as NodeLog'0
  
  use T_bdd__Node as Node'0
  
  use prelude.prelude.Borrow
  
  use map.Map
  
  function shallow_model'7 [#"../bdd.rs" 50 8 50 54] (self : MyHashMap'0.t_MyHashMap (Bdd'0.t_Bdd, Bdd'0.t_Bdd) (Bdd'0.t_Bdd)) : Map.map (uint64, uint64) (Option'0.t_Option (Bdd'0.t_Bdd))
    
  
  use T_bdd__Context as T_bdd__Context
  
  use map.Map
  
  function shallow_model'6 [#"../bdd.rs" 50 8 50 54] (self : MyHashMap'0.t_MyHashMap (Bdd'0.t_Bdd) (Bdd'0.t_Bdd)) : Map.map uint64 (Option'0.t_Option (Bdd'0.t_Bdd))
    
  
  use prelude.prelude.Int
  
  use prelude.prelude.UInt64
  
  function shallow_model'3 (self : uint64) : int =
    [%#span8] UInt64.to_int self
  
  use prelude.prelude.Int
  
  constant v_MAX'0 : uint64 = [%#span9] (18446744073709551615 : uint64)
  
  function leastvar'0 [#"../bdd.rs" 243 4 243 28] (self : Bdd'0.t_Bdd) : int =
    [%#span10] match self with
      | Bdd'0.C_Bdd (Node'0.C_True) _ -> UInt64.to_int (v_MAX'0 : uint64) + 1
      | Bdd'0.C_Bdd (Node'0.C_False) _ -> UInt64.to_int (v_MAX'0 : uint64) + 1
      | Bdd'0.C_Bdd (Node'0.C_If v _ _) _ -> shallow_model'3 v
      end
  
  use map.Map
  
  function interp'0 [#"../bdd.rs" 213 4 213 53] (self : Bdd'0.t_Bdd) (vars : Map.map uint64 bool) : bool =
    [%#span11] match self with
      | Bdd'0.C_Bdd (Node'0.C_True) _ -> true
      | Bdd'0.C_Bdd (Node'0.C_False) _ -> false
      | Bdd'0.C_Bdd (Node'0.C_If v childt childf) _ -> if Map.get vars v then
        interp'0 childt vars
      else
        interp'0 childf vars
      
      end
  
  use map.Map
  
  use T_bdd__Bdd as T_bdd__Bdd
  
  function deep_model'1 [#"../bdd.rs" 162 4 162 44] (self : Node'0.t_Node) : NodeLog'0.t_NodeLog =
    [%#span12] match self with
      | Node'0.C_False -> NodeLog'0.C_False
      | Node'0.C_True -> NodeLog'0.C_True
      | Node'0.C_If v childt childf -> NodeLog'0.C_If v (T_bdd__Bdd.t_Bdd__1 childt) (T_bdd__Bdd.t_Bdd__1 childf)
      end
  
  function shallow_model'5 [#"../bdd.rs" 179 4 179 50] (self : Node'0.t_Node) : NodeLog'0.t_NodeLog =
    [%#span13] deep_model'1 self
  
  function shallow_model'2 (self : Node'0.t_Node) : NodeLog'0.t_NodeLog =
    [%#span8] shallow_model'5 self
  
  function shallow_model'1 [#"../bdd.rs" 50 8 50 54] (self : MyHashMap'0.t_MyHashMap (Node'0.t_Node) (Bdd'0.t_Bdd)) : Map.map (NodeLog'0.t_NodeLog) (Option'0.t_Option (Bdd'0.t_Bdd))
    
  
  use T_bdd__Context as Context'0
  
  predicate is_valid_bdd'0 [#"../bdd.rs" 313 4 313 53] (self : Context'0.t_Context) (b : Bdd'0.t_Bdd) =
    [%#span14] Map.get (shallow_model'1 (T_bdd__Context.t_Context__hashcons self)) (shallow_model'2 (T_bdd__Bdd.t_Bdd__0 b))
    = Option'0.C_Some b
  
  use map.Map
  
  use prelude.prelude.Snapshot
  
  predicate is_valid_node'0 [#"../bdd.rs" 320 4 320 51] (self : Context'0.t_Context) (n : Node'0.t_Node) =
    [%#span15] match n with
      | Node'0.C_True -> true
      | Node'0.C_False -> true
      | Node'0.C_If v childt childf -> T_bdd__Bdd.t_Bdd__0 childt <> T_bdd__Bdd.t_Bdd__0 childf
      /\ is_valid_bdd'0 self childt
      /\ is_valid_bdd'0 self childf /\ UInt64.to_int v < leastvar'0 childt /\ UInt64.to_int v < leastvar'0 childf
      end
  
  predicate invariant'1 [#"../bdd.rs" 266 4 266 30] (self : Context'0.t_Context) =
    [%#span16] (forall n : NodeLog'0.t_NodeLog . match Map.get (shallow_model'1 (T_bdd__Context.t_Context__hashcons self)) n with
      | Option'0.C_Some b -> shallow_model'2 (T_bdd__Bdd.t_Bdd__0 b) = n
      /\ is_valid_node'0 self (T_bdd__Bdd.t_Bdd__0 b)
      /\ T_bdd__Bdd.t_Bdd__1 b < T_bdd__Context.t_Context__cnt self
      /\ Map.get (Snapshot.inner (T_bdd__Context.t_Context__hashcons_ghost self)) (T_bdd__Bdd.t_Bdd__1 b)
      = T_bdd__Bdd.t_Bdd__0 b
      | Option'0.C_None -> true
      end)
    /\ (forall bm : uint64 . match Map.get (shallow_model'6 (T_bdd__Context.t_Context__not_memo self)) bm with
      | Option'0.C_None -> true
      | Option'0.C_Some n -> let b = Bdd'0.C_Bdd (Map.get (Snapshot.inner (T_bdd__Context.t_Context__hashcons_ghost self)) bm) bm in is_valid_bdd'0 self n
      /\ is_valid_bdd'0 self b
      /\ (forall v : Map.map uint64 bool . interp'0 n v = (not interp'0 b v)) /\ leastvar'0 b <= leastvar'0 n
      end)
    /\ (forall abm : (uint64, uint64) . match Map.get (shallow_model'7 (T_bdd__Context.t_Context__and_memo self)) abm with
      | Option'0.C_None -> true
      | Option'0.C_Some n -> let a = Bdd'0.C_Bdd (Map.get (Snapshot.inner (T_bdd__Context.t_Context__hashcons_ghost self)) (let (a, _) = abm in a)) (let (a, _) = abm in a) in let b = Bdd'0.C_Bdd (Map.get (Snapshot.inner (T_bdd__Context.t_Context__hashcons_ghost self)) (let (_, a) = abm in a)) (let (_, a) = abm in a) in is_valid_bdd'0 self n
      /\ is_valid_bdd'0 self a
      /\ is_valid_bdd'0 self b
      /\ (forall v : Map.map uint64 bool . interp'0 n v = (interp'0 a v /\ interp'0 b v))
      /\ (leastvar'0 a <= leastvar'0 n \/ leastvar'0 b <= leastvar'0 n)
      end)
  
  predicate inv'1 (_1 : Context'0.t_Context)
  
<<<<<<< HEAD
  axiom inv'1 [@rewrite] : forall x : Context'0.t_context . inv'1 x
=======
  axiom inv'1 : forall x : Context'0.t_Context . inv'1 x
>>>>>>> c3369865
  = (invariant'1 x
  /\ match x with
    | Context'0.C_Context alloc hashcons hashcons_ghost not_memo and_memo cnt -> true
    end)
  
  predicate invariant'0 (self : borrowed (Context'0.t_Context)) =
    [%#span17] inv'1 self.current /\ inv'1 self.final
  
  predicate inv'0 (_1 : borrowed (Context'0.t_Context))
  
<<<<<<< HEAD
  axiom inv'0 [@rewrite] : forall x : borrowed (Context'0.t_context) . inv'0 x = invariant'0 x
=======
  axiom inv'0 : forall x : borrowed (Context'0.t_Context) . inv'0 x = invariant'0 x
>>>>>>> c3369865
  
  predicate grows'0 [#"../bdd.rs" 300 4 300 35] (self : borrowed (Context'0.t_Context)) =
    [%#span18] UInt64.to_int (T_bdd__Context.t_Context__cnt self.current)
    <= UInt64.to_int (T_bdd__Context.t_Context__cnt self.final)
    /\ (forall n : NodeLog'0.t_NodeLog . match Map.get (shallow_model'1 (T_bdd__Context.t_Context__hashcons self.current)) n with
      | Option'0.C_Some b -> Map.get (shallow_model'1 (T_bdd__Context.t_Context__hashcons self.final)) n
      = Option'0.C_Some b
      | Option'0.C_None -> true
      end)
  
  use prelude.prelude.Intrinsic
  
  let rec hashcons'0 (self:borrowed (Context'0.t_Context)) (n:Node'0.t_Node) (return'  (ret:Bdd'0.t_Bdd))= {[@expl:precondition] [%#span20] inv'0 self}
    {[@expl:precondition] [%#span19] is_valid_node'0 self.current n}
    any
    [ return' (result:Bdd'0.t_Bdd)-> {[%#span23] is_valid_bdd'0 self.final result}
      {[%#span22] grows'0 self}
      {[%#span21] T_bdd__Bdd.t_Bdd__0 result = n}
      (! return' {result}) ]
    
  
  predicate resolve'0 (self : borrowed (Context'0.t_Context)) =
    [%#span24] self.final = self.current
  
  function deep_model'0 [#"../bdd.rs" 189 4 189 44] (self : Bdd'0.t_Bdd) : uint64 =
    [%#span25] T_bdd__Bdd.t_Bdd__1 self
  
  function shallow_model'4 [#"../bdd.rs" 199 4 199 50] (self : Bdd'0.t_Bdd) : uint64 =
    [%#span26] deep_model'0 self
  
  function shallow_model'0 (self : Bdd'0.t_Bdd) : uint64 =
    [%#span8] shallow_model'4 self
  
  let rec eq'0 (self:Bdd'0.t_Bdd) (o:Bdd'0.t_Bdd) (return'  (ret:bool))= any
    [ return' (result:bool)-> {[%#span27] result = (shallow_model'0 self = shallow_model'0 o)} (! return' {result}) ]
    
  
  let rec node (self:borrowed (Context'0.t_Context)) (x:uint64) (childt:Bdd'0.t_Bdd) (childf:Bdd'0.t_Bdd) (return'  (ret:Bdd'0.t_Bdd))= {[%#sbdd3] inv'0 self}
    {[%#sbdd2] UInt64.to_int x < leastvar'0 childt /\ UInt64.to_int x < leastvar'0 childf}
    {[%#sbdd1] is_valid_bdd'0 self.current childf}
    {[%#sbdd0] is_valid_bdd'0 self.current childt}
    (! bb0
    [ bb0 = s0 [ s0 = eq'0 {childt} {childf} (fun (_ret':bool) ->  [ &_13 <- _ret' ] s1) | s1 = bb1 ] 
    | bb1 = any [ br0 -> {_13 = false} (! bb3) | br1 -> {_13} (! bb2) ] 
    | bb2 = s0
      [ s0 = {[@expl:type invariant] inv'0 self} s1
      | s1 = -{resolve'0 self}- s2
      | s2 =  [ &_0 <- childt ] s3
      | s3 = bb5 ]
      
    | bb3 = s0
      [ s0 = Borrow.borrow_final <Context'0.t_Context> {self.current} {Borrow.get_id self}
          (fun (_ret':borrowed (Context'0.t_Context)) ->
             [ &_17 <- _ret' ] 
             [ &self <- { self with current = _17.final ; } ] 
            s1)
      | s1 = -{inv'1 _17.final}- s2
      | s2 =  [ &_18 <- Node'0.C_If x childt childf ] s3
      | s3 = hashcons'0 {_17} {_18} (fun (_ret':Bdd'0.t_Bdd) ->  [ &_0 <- _ret' ] s4)
      | s4 = bb4 ]
      
    | bb4 = s0 [ s0 = {[@expl:type invariant] inv'0 self} s1 | s1 = -{resolve'0 self}- s2 | s2 = bb5 ] 
    | bb5 = return' {_0} ]
    )
    [ & _0 : Bdd'0.t_Bdd = any_l ()
    | & self : borrowed (Context'0.t_Context) = self
    | & x : uint64 = x
    | & childt : Bdd'0.t_Bdd = childt
    | & childf : Bdd'0.t_Bdd = childf
    | & _13 : bool = any_l ()
    | & _17 : borrowed (Context'0.t_Context) = any_l ()
    | & _18 : Node'0.t_Node = any_l () ]
    
    [ return' (result:Bdd'0.t_Bdd)-> {[@expl:postcondition] [%#sbdd7] UInt64.to_int x <= leastvar'0 result}
      {[@expl:postcondition] [%#sbdd6] forall v : Map.map uint64 bool . interp'0 result v
      = (if Map.get v x then interp'0 childt v else interp'0 childf v)}
      {[@expl:postcondition] [%#sbdd5] is_valid_bdd'0 self.final result}
      {[@expl:postcondition] [%#sbdd4] grows'0 self}
      (! return' {result}) ]
    
end
module M_bdd__qy123zimplqy35z11qy125z__trueqy95z
  let%span sbdd0 = "../bdd.rs" 483 22 483 26
  
  let%span sbdd1 = "../bdd.rs" 479 14 479 26
  
  let%span sbdd2 = "../bdd.rs" 480 14 480 42
  
  let%span sbdd3 = "../bdd.rs" 481 4 481 44
  
  let%span sbdd4 = "../bdd.rs" 482 14 482 46
  
  let%span span5 = "../../../../creusot-contracts/src/invariant.rs" 37 20 37 44
  
  let%span span6 = "../../../../creusot-contracts/src/model.rs" 90 8 90 31
  
  let%span span7 = "" 0 0 0 0
  
  let%span span8 = "../bdd.rs" 245 12 249 13
  
  let%span span9 = "../bdd.rs" 215 12 222 13
  
  let%span span10 = "../bdd.rs" 164 12 168 13
  
  let%span span11 = "../bdd.rs" 180 20 180 37
  
  let%span span12 = "../bdd.rs" 315 12 315 47
  
  let%span span13 = "../bdd.rs" 322 12 331 13
  
  let%span span14 = "../bdd.rs" 268 12 292 19
  
  let%span span15 = "../bdd.rs" 301 8 308 9
  
  let%span span16 = "../../../../creusot-contracts/src/resolve.rs" 26 20 26 34
  
  let%span span17 = "../bdd.rs" 443 15 443 36
  
  let%span span18 = "../bdd.rs" 447 21 447 25
  
  let%span span19 = "../bdd.rs" 444 14 444 28
  
  let%span span20 = "../bdd.rs" 445 14 445 26
  
  let%span span21 = "../bdd.rs" 446 14 446 42
  
  use T_bdd__Context as Context'0
  
  predicate inv'0 (_1 : Context'0.t_Context)
  
  use prelude.prelude.Borrow
  
  predicate invariant'1 (self : borrowed (Context'0.t_Context)) =
    [%#span5] inv'0 self.current /\ inv'0 self.final
  
  predicate inv'1 (_1 : borrowed (Context'0.t_Context))
  
<<<<<<< HEAD
  axiom inv'1 [@rewrite] : forall x : borrowed (Context'0.t_context) . inv'1 x = invariant'1 x
=======
  axiom inv'1 : forall x : borrowed (Context'0.t_Context) . inv'1 x = invariant'1 x
>>>>>>> c3369865
  
  use prelude.prelude.UInt64
  
  use T_bdd__Bdd as Bdd'0
  
  use T_core__option__Option as Option'0
  
  use map.Map
  
  use T_bdd__hashmap__MyHashMap as MyHashMap'0
  
  use T_bdd__NodeLog as NodeLog'0
  
  use T_bdd__Node as Node'0
  
  use map.Map
  
  function shallow_model'5 [#"../bdd.rs" 50 8 50 54] (self : MyHashMap'0.t_MyHashMap (Bdd'0.t_Bdd, Bdd'0.t_Bdd) (Bdd'0.t_Bdd)) : Map.map (uint64, uint64) (Option'0.t_Option (Bdd'0.t_Bdd))
    
  
  use T_bdd__Context as T_bdd__Context
  
  use map.Map
  
  function shallow_model'4 [#"../bdd.rs" 50 8 50 54] (self : MyHashMap'0.t_MyHashMap (Bdd'0.t_Bdd) (Bdd'0.t_Bdd)) : Map.map uint64 (Option'0.t_Option (Bdd'0.t_Bdd))
    
  
  use prelude.prelude.Int
  
  use prelude.prelude.UInt64
  
  function shallow_model'2 (self : uint64) : int =
    [%#span6] UInt64.to_int self
  
  use prelude.prelude.Int
  
  constant v_MAX'0 : uint64 = [%#span7] (18446744073709551615 : uint64)
  
  function leastvar'0 [#"../bdd.rs" 243 4 243 28] (self : Bdd'0.t_Bdd) : int =
    [%#span8] match self with
      | Bdd'0.C_Bdd (Node'0.C_True) _ -> UInt64.to_int (v_MAX'0 : uint64) + 1
      | Bdd'0.C_Bdd (Node'0.C_False) _ -> UInt64.to_int (v_MAX'0 : uint64) + 1
      | Bdd'0.C_Bdd (Node'0.C_If v _ _) _ -> shallow_model'2 v
      end
  
  use map.Map
  
  function interp'0 [#"../bdd.rs" 213 4 213 53] (self : Bdd'0.t_Bdd) (vars : Map.map uint64 bool) : bool =
    [%#span9] match self with
      | Bdd'0.C_Bdd (Node'0.C_True) _ -> true
      | Bdd'0.C_Bdd (Node'0.C_False) _ -> false
      | Bdd'0.C_Bdd (Node'0.C_If v childt childf) _ -> if Map.get vars v then
        interp'0 childt vars
      else
        interp'0 childf vars
      
      end
  
  use map.Map
  
  use T_bdd__Bdd as T_bdd__Bdd
  
  function deep_model'0 [#"../bdd.rs" 162 4 162 44] (self : Node'0.t_Node) : NodeLog'0.t_NodeLog =
    [%#span10] match self with
      | Node'0.C_False -> NodeLog'0.C_False
      | Node'0.C_True -> NodeLog'0.C_True
      | Node'0.C_If v childt childf -> NodeLog'0.C_If v (T_bdd__Bdd.t_Bdd__1 childt) (T_bdd__Bdd.t_Bdd__1 childf)
      end
  
  function shallow_model'3 [#"../bdd.rs" 179 4 179 50] (self : Node'0.t_Node) : NodeLog'0.t_NodeLog =
    [%#span11] deep_model'0 self
  
  function shallow_model'1 (self : Node'0.t_Node) : NodeLog'0.t_NodeLog =
    [%#span6] shallow_model'3 self
  
  function shallow_model'0 [#"../bdd.rs" 50 8 50 54] (self : MyHashMap'0.t_MyHashMap (Node'0.t_Node) (Bdd'0.t_Bdd)) : Map.map (NodeLog'0.t_NodeLog) (Option'0.t_Option (Bdd'0.t_Bdd))
    
  
  predicate is_valid_bdd'0 [#"../bdd.rs" 313 4 313 53] (self : Context'0.t_Context) (b : Bdd'0.t_Bdd) =
    [%#span12] Map.get (shallow_model'0 (T_bdd__Context.t_Context__hashcons self)) (shallow_model'1 (T_bdd__Bdd.t_Bdd__0 b))
    = Option'0.C_Some b
  
  use map.Map
  
  use prelude.prelude.Snapshot
  
  predicate is_valid_node'0 [#"../bdd.rs" 320 4 320 51] (self : Context'0.t_Context) (n : Node'0.t_Node) =
    [%#span13] match n with
      | Node'0.C_True -> true
      | Node'0.C_False -> true
      | Node'0.C_If v childt childf -> T_bdd__Bdd.t_Bdd__0 childt <> T_bdd__Bdd.t_Bdd__0 childf
      /\ is_valid_bdd'0 self childt
      /\ is_valid_bdd'0 self childf /\ UInt64.to_int v < leastvar'0 childt /\ UInt64.to_int v < leastvar'0 childf
      end
  
  predicate invariant'0 [#"../bdd.rs" 266 4 266 30] (self : Context'0.t_Context) =
    [%#span14] (forall n : NodeLog'0.t_NodeLog . match Map.get (shallow_model'0 (T_bdd__Context.t_Context__hashcons self)) n with
      | Option'0.C_Some b -> shallow_model'1 (T_bdd__Bdd.t_Bdd__0 b) = n
      /\ is_valid_node'0 self (T_bdd__Bdd.t_Bdd__0 b)
      /\ T_bdd__Bdd.t_Bdd__1 b < T_bdd__Context.t_Context__cnt self
      /\ Map.get (Snapshot.inner (T_bdd__Context.t_Context__hashcons_ghost self)) (T_bdd__Bdd.t_Bdd__1 b)
      = T_bdd__Bdd.t_Bdd__0 b
      | Option'0.C_None -> true
      end)
    /\ (forall bm : uint64 . match Map.get (shallow_model'4 (T_bdd__Context.t_Context__not_memo self)) bm with
      | Option'0.C_None -> true
      | Option'0.C_Some n -> let b = Bdd'0.C_Bdd (Map.get (Snapshot.inner (T_bdd__Context.t_Context__hashcons_ghost self)) bm) bm in is_valid_bdd'0 self n
      /\ is_valid_bdd'0 self b
      /\ (forall v : Map.map uint64 bool . interp'0 n v = (not interp'0 b v)) /\ leastvar'0 b <= leastvar'0 n
      end)
    /\ (forall abm : (uint64, uint64) . match Map.get (shallow_model'5 (T_bdd__Context.t_Context__and_memo self)) abm with
      | Option'0.C_None -> true
      | Option'0.C_Some n -> let a = Bdd'0.C_Bdd (Map.get (Snapshot.inner (T_bdd__Context.t_Context__hashcons_ghost self)) (let (a, _) = abm in a)) (let (a, _) = abm in a) in let b = Bdd'0.C_Bdd (Map.get (Snapshot.inner (T_bdd__Context.t_Context__hashcons_ghost self)) (let (_, a) = abm in a)) (let (_, a) = abm in a) in is_valid_bdd'0 self n
      /\ is_valid_bdd'0 self a
      /\ is_valid_bdd'0 self b
      /\ (forall v : Map.map uint64 bool . interp'0 n v = (interp'0 a v /\ interp'0 b v))
      /\ (leastvar'0 a <= leastvar'0 n \/ leastvar'0 b <= leastvar'0 n)
      end)
  
<<<<<<< HEAD
  axiom inv'0 [@rewrite] : forall x : Context'0.t_context . inv'0 x
=======
  axiom inv'0 : forall x : Context'0.t_Context . inv'0 x
>>>>>>> c3369865
  = (invariant'0 x
  /\ match x with
    | Context'0.C_Context alloc hashcons hashcons_ghost not_memo and_memo cnt -> true
    end)
  
  predicate grows'0 [#"../bdd.rs" 300 4 300 35] (self : borrowed (Context'0.t_Context)) =
    [%#span15] UInt64.to_int (T_bdd__Context.t_Context__cnt self.current)
    <= UInt64.to_int (T_bdd__Context.t_Context__cnt self.final)
    /\ (forall n : NodeLog'0.t_NodeLog . match Map.get (shallow_model'0 (T_bdd__Context.t_Context__hashcons self.current)) n with
      | Option'0.C_Some b -> Map.get (shallow_model'0 (T_bdd__Context.t_Context__hashcons self.final)) n
      = Option'0.C_Some b
      | Option'0.C_None -> true
      end)
  
  use prelude.prelude.Intrinsic
  
  predicate resolve'0 (self : borrowed (Context'0.t_Context)) =
    [%#span16] self.final = self.current
  
  let rec hashcons'0 (self:borrowed (Context'0.t_Context)) (n:Node'0.t_Node) (return'  (ret:Bdd'0.t_Bdd))= {[@expl:precondition] [%#span18] inv'1 self}
    {[@expl:precondition] [%#span17] is_valid_node'0 self.current n}
    any
    [ return' (result:Bdd'0.t_Bdd)-> {[%#span21] is_valid_bdd'0 self.final result}
      {[%#span20] grows'0 self}
      {[%#span19] T_bdd__Bdd.t_Bdd__0 result = n}
      (! return' {result}) ]
    
  
  let rec trueqy95z (self:borrowed (Context'0.t_Context)) (return'  (ret:Bdd'0.t_Bdd))= {[%#sbdd0] inv'1 self}
    (! bb0
    [ bb0 = s0
      [ s0 = Borrow.borrow_final <Context'0.t_Context> {self.current} {Borrow.get_id self}
          (fun (_ret':borrowed (Context'0.t_Context)) ->
             [ &_6 <- _ret' ] 
             [ &self <- { self with current = _6.final ; } ] 
            s1)
      | s1 = -{inv'0 _6.final}- s2
      | s2 =  [ &_7 <- Node'0.C_True ] s3
      | s3 = hashcons'0 {_6} {_7} (fun (_ret':Bdd'0.t_Bdd) ->  [ &_0 <- _ret' ] s4)
      | s4 = bb1 ]
      
    | bb1 = s0 [ s0 = {[@expl:type invariant] inv'1 self} s1 | s1 = -{resolve'0 self}- s2 | s2 = return' {_0} ]  ]
    )
    [ & _0 : Bdd'0.t_Bdd = any_l ()
    | & self : borrowed (Context'0.t_Context) = self
    | & _6 : borrowed (Context'0.t_Context) = any_l ()
    | & _7 : Node'0.t_Node = any_l () ]
    
    [ return' (result:Bdd'0.t_Bdd)-> {[@expl:postcondition] [%#sbdd4] UInt64.to_int (v_MAX'0 : uint64) + 1
      = leastvar'0 result}
      {[@expl:postcondition] [%#sbdd3] forall v : Map.map uint64 bool . interp'0 result v}
      {[@expl:postcondition] [%#sbdd2] is_valid_bdd'0 self.final result}
      {[@expl:postcondition] [%#sbdd1] grows'0 self}
      (! return' {result}) ]
    
end
module M_bdd__qy123zimplqy35z11qy125z__falseqy95z
  let%span sbdd0 = "../bdd.rs" 491 23 491 27
  
  let%span sbdd1 = "../bdd.rs" 487 14 487 26
  
  let%span sbdd2 = "../bdd.rs" 488 14 488 42
  
  let%span sbdd3 = "../bdd.rs" 489 4 489 45
  
  let%span sbdd4 = "../bdd.rs" 490 14 490 46
  
  let%span span5 = "../../../../creusot-contracts/src/invariant.rs" 37 20 37 44
  
  let%span span6 = "../../../../creusot-contracts/src/model.rs" 90 8 90 31
  
  let%span span7 = "" 0 0 0 0
  
  let%span span8 = "../bdd.rs" 245 12 249 13
  
  let%span span9 = "../bdd.rs" 215 12 222 13
  
  let%span span10 = "../bdd.rs" 164 12 168 13
  
  let%span span11 = "../bdd.rs" 180 20 180 37
  
  let%span span12 = "../bdd.rs" 315 12 315 47
  
  let%span span13 = "../bdd.rs" 322 12 331 13
  
  let%span span14 = "../bdd.rs" 268 12 292 19
  
  let%span span15 = "../bdd.rs" 301 8 308 9
  
  let%span span16 = "../../../../creusot-contracts/src/resolve.rs" 26 20 26 34
  
  let%span span17 = "../bdd.rs" 443 15 443 36
  
  let%span span18 = "../bdd.rs" 447 21 447 25
  
  let%span span19 = "../bdd.rs" 444 14 444 28
  
  let%span span20 = "../bdd.rs" 445 14 445 26
  
  let%span span21 = "../bdd.rs" 446 14 446 42
  
  use T_bdd__Context as Context'0
  
  predicate inv'0 (_1 : Context'0.t_Context)
  
  use prelude.prelude.Borrow
  
  predicate invariant'1 (self : borrowed (Context'0.t_Context)) =
    [%#span5] inv'0 self.current /\ inv'0 self.final
  
  predicate inv'1 (_1 : borrowed (Context'0.t_Context))
  
<<<<<<< HEAD
  axiom inv'1 [@rewrite] : forall x : borrowed (Context'0.t_context) . inv'1 x = invariant'1 x
=======
  axiom inv'1 : forall x : borrowed (Context'0.t_Context) . inv'1 x = invariant'1 x
>>>>>>> c3369865
  
  use prelude.prelude.UInt64
  
  use T_bdd__Bdd as Bdd'0
  
  use T_core__option__Option as Option'0
  
  use map.Map
  
  use T_bdd__hashmap__MyHashMap as MyHashMap'0
  
  use T_bdd__NodeLog as NodeLog'0
  
  use T_bdd__Node as Node'0
  
  use map.Map
  
  function shallow_model'5 [#"../bdd.rs" 50 8 50 54] (self : MyHashMap'0.t_MyHashMap (Bdd'0.t_Bdd, Bdd'0.t_Bdd) (Bdd'0.t_Bdd)) : Map.map (uint64, uint64) (Option'0.t_Option (Bdd'0.t_Bdd))
    
  
  use T_bdd__Context as T_bdd__Context
  
  use map.Map
  
  function shallow_model'4 [#"../bdd.rs" 50 8 50 54] (self : MyHashMap'0.t_MyHashMap (Bdd'0.t_Bdd) (Bdd'0.t_Bdd)) : Map.map uint64 (Option'0.t_Option (Bdd'0.t_Bdd))
    
  
  use prelude.prelude.Int
  
  use prelude.prelude.UInt64
  
  function shallow_model'2 (self : uint64) : int =
    [%#span6] UInt64.to_int self
  
  use prelude.prelude.Int
  
  constant v_MAX'0 : uint64 = [%#span7] (18446744073709551615 : uint64)
  
  function leastvar'0 [#"../bdd.rs" 243 4 243 28] (self : Bdd'0.t_Bdd) : int =
    [%#span8] match self with
      | Bdd'0.C_Bdd (Node'0.C_True) _ -> UInt64.to_int (v_MAX'0 : uint64) + 1
      | Bdd'0.C_Bdd (Node'0.C_False) _ -> UInt64.to_int (v_MAX'0 : uint64) + 1
      | Bdd'0.C_Bdd (Node'0.C_If v _ _) _ -> shallow_model'2 v
      end
  
  use map.Map
  
  function interp'0 [#"../bdd.rs" 213 4 213 53] (self : Bdd'0.t_Bdd) (vars : Map.map uint64 bool) : bool =
    [%#span9] match self with
      | Bdd'0.C_Bdd (Node'0.C_True) _ -> true
      | Bdd'0.C_Bdd (Node'0.C_False) _ -> false
      | Bdd'0.C_Bdd (Node'0.C_If v childt childf) _ -> if Map.get vars v then
        interp'0 childt vars
      else
        interp'0 childf vars
      
      end
  
  use map.Map
  
  use T_bdd__Bdd as T_bdd__Bdd
  
  function deep_model'0 [#"../bdd.rs" 162 4 162 44] (self : Node'0.t_Node) : NodeLog'0.t_NodeLog =
    [%#span10] match self with
      | Node'0.C_False -> NodeLog'0.C_False
      | Node'0.C_True -> NodeLog'0.C_True
      | Node'0.C_If v childt childf -> NodeLog'0.C_If v (T_bdd__Bdd.t_Bdd__1 childt) (T_bdd__Bdd.t_Bdd__1 childf)
      end
  
  function shallow_model'3 [#"../bdd.rs" 179 4 179 50] (self : Node'0.t_Node) : NodeLog'0.t_NodeLog =
    [%#span11] deep_model'0 self
  
  function shallow_model'1 (self : Node'0.t_Node) : NodeLog'0.t_NodeLog =
    [%#span6] shallow_model'3 self
  
  function shallow_model'0 [#"../bdd.rs" 50 8 50 54] (self : MyHashMap'0.t_MyHashMap (Node'0.t_Node) (Bdd'0.t_Bdd)) : Map.map (NodeLog'0.t_NodeLog) (Option'0.t_Option (Bdd'0.t_Bdd))
    
  
  predicate is_valid_bdd'0 [#"../bdd.rs" 313 4 313 53] (self : Context'0.t_Context) (b : Bdd'0.t_Bdd) =
    [%#span12] Map.get (shallow_model'0 (T_bdd__Context.t_Context__hashcons self)) (shallow_model'1 (T_bdd__Bdd.t_Bdd__0 b))
    = Option'0.C_Some b
  
  use map.Map
  
  use prelude.prelude.Snapshot
  
  predicate is_valid_node'0 [#"../bdd.rs" 320 4 320 51] (self : Context'0.t_Context) (n : Node'0.t_Node) =
    [%#span13] match n with
      | Node'0.C_True -> true
      | Node'0.C_False -> true
      | Node'0.C_If v childt childf -> T_bdd__Bdd.t_Bdd__0 childt <> T_bdd__Bdd.t_Bdd__0 childf
      /\ is_valid_bdd'0 self childt
      /\ is_valid_bdd'0 self childf /\ UInt64.to_int v < leastvar'0 childt /\ UInt64.to_int v < leastvar'0 childf
      end
  
  predicate invariant'0 [#"../bdd.rs" 266 4 266 30] (self : Context'0.t_Context) =
    [%#span14] (forall n : NodeLog'0.t_NodeLog . match Map.get (shallow_model'0 (T_bdd__Context.t_Context__hashcons self)) n with
      | Option'0.C_Some b -> shallow_model'1 (T_bdd__Bdd.t_Bdd__0 b) = n
      /\ is_valid_node'0 self (T_bdd__Bdd.t_Bdd__0 b)
      /\ T_bdd__Bdd.t_Bdd__1 b < T_bdd__Context.t_Context__cnt self
      /\ Map.get (Snapshot.inner (T_bdd__Context.t_Context__hashcons_ghost self)) (T_bdd__Bdd.t_Bdd__1 b)
      = T_bdd__Bdd.t_Bdd__0 b
      | Option'0.C_None -> true
      end)
    /\ (forall bm : uint64 . match Map.get (shallow_model'4 (T_bdd__Context.t_Context__not_memo self)) bm with
      | Option'0.C_None -> true
      | Option'0.C_Some n -> let b = Bdd'0.C_Bdd (Map.get (Snapshot.inner (T_bdd__Context.t_Context__hashcons_ghost self)) bm) bm in is_valid_bdd'0 self n
      /\ is_valid_bdd'0 self b
      /\ (forall v : Map.map uint64 bool . interp'0 n v = (not interp'0 b v)) /\ leastvar'0 b <= leastvar'0 n
      end)
    /\ (forall abm : (uint64, uint64) . match Map.get (shallow_model'5 (T_bdd__Context.t_Context__and_memo self)) abm with
      | Option'0.C_None -> true
      | Option'0.C_Some n -> let a = Bdd'0.C_Bdd (Map.get (Snapshot.inner (T_bdd__Context.t_Context__hashcons_ghost self)) (let (a, _) = abm in a)) (let (a, _) = abm in a) in let b = Bdd'0.C_Bdd (Map.get (Snapshot.inner (T_bdd__Context.t_Context__hashcons_ghost self)) (let (_, a) = abm in a)) (let (_, a) = abm in a) in is_valid_bdd'0 self n
      /\ is_valid_bdd'0 self a
      /\ is_valid_bdd'0 self b
      /\ (forall v : Map.map uint64 bool . interp'0 n v = (interp'0 a v /\ interp'0 b v))
      /\ (leastvar'0 a <= leastvar'0 n \/ leastvar'0 b <= leastvar'0 n)
      end)
  
<<<<<<< HEAD
  axiom inv'0 [@rewrite] : forall x : Context'0.t_context . inv'0 x
=======
  axiom inv'0 : forall x : Context'0.t_Context . inv'0 x
>>>>>>> c3369865
  = (invariant'0 x
  /\ match x with
    | Context'0.C_Context alloc hashcons hashcons_ghost not_memo and_memo cnt -> true
    end)
  
  predicate grows'0 [#"../bdd.rs" 300 4 300 35] (self : borrowed (Context'0.t_Context)) =
    [%#span15] UInt64.to_int (T_bdd__Context.t_Context__cnt self.current)
    <= UInt64.to_int (T_bdd__Context.t_Context__cnt self.final)
    /\ (forall n : NodeLog'0.t_NodeLog . match Map.get (shallow_model'0 (T_bdd__Context.t_Context__hashcons self.current)) n with
      | Option'0.C_Some b -> Map.get (shallow_model'0 (T_bdd__Context.t_Context__hashcons self.final)) n
      = Option'0.C_Some b
      | Option'0.C_None -> true
      end)
  
  use prelude.prelude.Intrinsic
  
  predicate resolve'0 (self : borrowed (Context'0.t_Context)) =
    [%#span16] self.final = self.current
  
  let rec hashcons'0 (self:borrowed (Context'0.t_Context)) (n:Node'0.t_Node) (return'  (ret:Bdd'0.t_Bdd))= {[@expl:precondition] [%#span18] inv'1 self}
    {[@expl:precondition] [%#span17] is_valid_node'0 self.current n}
    any
    [ return' (result:Bdd'0.t_Bdd)-> {[%#span21] is_valid_bdd'0 self.final result}
      {[%#span20] grows'0 self}
      {[%#span19] T_bdd__Bdd.t_Bdd__0 result = n}
      (! return' {result}) ]
    
  
  let rec falseqy95z (self:borrowed (Context'0.t_Context)) (return'  (ret:Bdd'0.t_Bdd))= {[%#sbdd0] inv'1 self}
    (! bb0
    [ bb0 = s0
      [ s0 = Borrow.borrow_final <Context'0.t_Context> {self.current} {Borrow.get_id self}
          (fun (_ret':borrowed (Context'0.t_Context)) ->
             [ &_6 <- _ret' ] 
             [ &self <- { self with current = _6.final ; } ] 
            s1)
      | s1 = -{inv'0 _6.final}- s2
      | s2 =  [ &_7 <- Node'0.C_False ] s3
      | s3 = hashcons'0 {_6} {_7} (fun (_ret':Bdd'0.t_Bdd) ->  [ &_0 <- _ret' ] s4)
      | s4 = bb1 ]
      
    | bb1 = s0 [ s0 = {[@expl:type invariant] inv'1 self} s1 | s1 = -{resolve'0 self}- s2 | s2 = return' {_0} ]  ]
    )
    [ & _0 : Bdd'0.t_Bdd = any_l ()
    | & self : borrowed (Context'0.t_Context) = self
    | & _6 : borrowed (Context'0.t_Context) = any_l ()
    | & _7 : Node'0.t_Node = any_l () ]
    
    [ return' (result:Bdd'0.t_Bdd)-> {[@expl:postcondition] [%#sbdd4] UInt64.to_int (v_MAX'0 : uint64) + 1
      = leastvar'0 result}
      {[@expl:postcondition] [%#sbdd3] forall v : Map.map uint64 bool . not interp'0 result v}
      {[@expl:postcondition] [%#sbdd2] is_valid_bdd'0 self.final result}
      {[@expl:postcondition] [%#sbdd1] grows'0 self}
      (! return' {result}) ]
    
end
module M_bdd__qy123zimplqy35z11qy125z__v
  let%span sbdd0 = "../bdd.rs" 498 18 498 22
  
  let%span sbdd1 = "../bdd.rs" 495 14 495 26
  
  let%span sbdd2 = "../bdd.rs" 496 14 496 42
  
  let%span sbdd3 = "../bdd.rs" 497 4 497 56
  
  let%span span4 = "../../../../creusot-contracts/src/invariant.rs" 37 20 37 44
  
  let%span span5 = "../../../../creusot-contracts/src/model.rs" 90 8 90 31
  
  let%span span6 = "" 0 0 0 0
  
  let%span span7 = "../bdd.rs" 245 12 249 13
  
  let%span span8 = "../bdd.rs" 215 12 222 13
  
  let%span span9 = "../bdd.rs" 164 12 168 13
  
  let%span span10 = "../bdd.rs" 180 20 180 37
  
  let%span span11 = "../bdd.rs" 315 12 315 47
  
  let%span span12 = "../bdd.rs" 322 12 331 13
  
  let%span span13 = "../bdd.rs" 268 12 292 19
  
  let%span span14 = "../bdd.rs" 301 8 308 9
  
  let%span span15 = "../../../../creusot-contracts/src/resolve.rs" 26 20 26 34
  
  let%span span16 = "../bdd.rs" 465 15 465 40
  
  let%span span17 = "../bdd.rs" 466 15 466 40
  
  let%span span18 = "../bdd.rs" 467 15 467 63
  
  let%span span19 = "../bdd.rs" 472 17 472 21
  
  let%span span20 = "../bdd.rs" 468 14 468 26
  
  let%span span21 = "../bdd.rs" 469 14 469 42
  
  let%span span22 = "../bdd.rs" 470 4 470 106
  
  let%span span23 = "../bdd.rs" 471 14 471 37
  
  let%span span24 = "../bdd.rs" 491 23 491 27
  
  let%span span25 = "../bdd.rs" 487 14 487 26
  
  let%span span26 = "../bdd.rs" 488 14 488 42
  
  let%span span27 = "../bdd.rs" 489 4 489 45
  
  let%span span28 = "../bdd.rs" 490 14 490 46
  
  let%span span29 = "../bdd.rs" 483 22 483 26
  
  let%span span30 = "../bdd.rs" 479 14 479 26
  
  let%span span31 = "../bdd.rs" 480 14 480 42
  
  let%span span32 = "../bdd.rs" 481 4 481 44
  
  let%span span33 = "../bdd.rs" 482 14 482 46
  
  use T_bdd__Context as Context'0
  
  predicate inv'0 (_1 : Context'0.t_Context)
  
  use prelude.prelude.Borrow
  
  predicate invariant'1 (self : borrowed (Context'0.t_Context)) =
    [%#span4] inv'0 self.current /\ inv'0 self.final
  
  predicate inv'1 (_1 : borrowed (Context'0.t_Context))
  
<<<<<<< HEAD
  axiom inv'1 [@rewrite] : forall x : borrowed (Context'0.t_context) . inv'1 x = invariant'1 x
=======
  axiom inv'1 : forall x : borrowed (Context'0.t_Context) . inv'1 x = invariant'1 x
>>>>>>> c3369865
  
  use prelude.prelude.UInt64
  
  use T_bdd__Bdd as Bdd'0
  
  use T_core__option__Option as Option'0
  
  use map.Map
  
  use T_bdd__hashmap__MyHashMap as MyHashMap'0
  
  use T_bdd__NodeLog as NodeLog'0
  
  use T_bdd__Node as Node'0
  
  use map.Map
  
  function shallow_model'5 [#"../bdd.rs" 50 8 50 54] (self : MyHashMap'0.t_MyHashMap (Bdd'0.t_Bdd, Bdd'0.t_Bdd) (Bdd'0.t_Bdd)) : Map.map (uint64, uint64) (Option'0.t_Option (Bdd'0.t_Bdd))
    
  
  use T_bdd__Context as T_bdd__Context
  
  use map.Map
  
  function shallow_model'4 [#"../bdd.rs" 50 8 50 54] (self : MyHashMap'0.t_MyHashMap (Bdd'0.t_Bdd) (Bdd'0.t_Bdd)) : Map.map uint64 (Option'0.t_Option (Bdd'0.t_Bdd))
    
  
  use prelude.prelude.Int
  
  use prelude.prelude.UInt64
  
  function shallow_model'2 (self : uint64) : int =
    [%#span5] UInt64.to_int self
  
  use prelude.prelude.Int
  
  constant v_MAX'0 : uint64 = [%#span6] (18446744073709551615 : uint64)
  
  function leastvar'0 [#"../bdd.rs" 243 4 243 28] (self : Bdd'0.t_Bdd) : int =
    [%#span7] match self with
      | Bdd'0.C_Bdd (Node'0.C_True) _ -> UInt64.to_int (v_MAX'0 : uint64) + 1
      | Bdd'0.C_Bdd (Node'0.C_False) _ -> UInt64.to_int (v_MAX'0 : uint64) + 1
      | Bdd'0.C_Bdd (Node'0.C_If v _ _) _ -> shallow_model'2 v
      end
  
  use map.Map
  
  function interp'0 [#"../bdd.rs" 213 4 213 53] (self : Bdd'0.t_Bdd) (vars : Map.map uint64 bool) : bool =
    [%#span8] match self with
      | Bdd'0.C_Bdd (Node'0.C_True) _ -> true
      | Bdd'0.C_Bdd (Node'0.C_False) _ -> false
      | Bdd'0.C_Bdd (Node'0.C_If v childt childf) _ -> if Map.get vars v then
        interp'0 childt vars
      else
        interp'0 childf vars
      
      end
  
  use map.Map
  
  use T_bdd__Bdd as T_bdd__Bdd
  
  function deep_model'0 [#"../bdd.rs" 162 4 162 44] (self : Node'0.t_Node) : NodeLog'0.t_NodeLog =
    [%#span9] match self with
      | Node'0.C_False -> NodeLog'0.C_False
      | Node'0.C_True -> NodeLog'0.C_True
      | Node'0.C_If v childt childf -> NodeLog'0.C_If v (T_bdd__Bdd.t_Bdd__1 childt) (T_bdd__Bdd.t_Bdd__1 childf)
      end
  
  function shallow_model'3 [#"../bdd.rs" 179 4 179 50] (self : Node'0.t_Node) : NodeLog'0.t_NodeLog =
    [%#span10] deep_model'0 self
  
  function shallow_model'1 (self : Node'0.t_Node) : NodeLog'0.t_NodeLog =
    [%#span5] shallow_model'3 self
  
  function shallow_model'0 [#"../bdd.rs" 50 8 50 54] (self : MyHashMap'0.t_MyHashMap (Node'0.t_Node) (Bdd'0.t_Bdd)) : Map.map (NodeLog'0.t_NodeLog) (Option'0.t_Option (Bdd'0.t_Bdd))
    
  
  predicate is_valid_bdd'0 [#"../bdd.rs" 313 4 313 53] (self : Context'0.t_Context) (b : Bdd'0.t_Bdd) =
    [%#span11] Map.get (shallow_model'0 (T_bdd__Context.t_Context__hashcons self)) (shallow_model'1 (T_bdd__Bdd.t_Bdd__0 b))
    = Option'0.C_Some b
  
  use map.Map
  
  use prelude.prelude.Snapshot
  
  predicate is_valid_node'0 [#"../bdd.rs" 320 4 320 51] (self : Context'0.t_Context) (n : Node'0.t_Node) =
    [%#span12] match n with
      | Node'0.C_True -> true
      | Node'0.C_False -> true
      | Node'0.C_If v childt childf -> T_bdd__Bdd.t_Bdd__0 childt <> T_bdd__Bdd.t_Bdd__0 childf
      /\ is_valid_bdd'0 self childt
      /\ is_valid_bdd'0 self childf /\ UInt64.to_int v < leastvar'0 childt /\ UInt64.to_int v < leastvar'0 childf
      end
  
  predicate invariant'0 [#"../bdd.rs" 266 4 266 30] (self : Context'0.t_Context) =
    [%#span13] (forall n : NodeLog'0.t_NodeLog . match Map.get (shallow_model'0 (T_bdd__Context.t_Context__hashcons self)) n with
      | Option'0.C_Some b -> shallow_model'1 (T_bdd__Bdd.t_Bdd__0 b) = n
      /\ is_valid_node'0 self (T_bdd__Bdd.t_Bdd__0 b)
      /\ T_bdd__Bdd.t_Bdd__1 b < T_bdd__Context.t_Context__cnt self
      /\ Map.get (Snapshot.inner (T_bdd__Context.t_Context__hashcons_ghost self)) (T_bdd__Bdd.t_Bdd__1 b)
      = T_bdd__Bdd.t_Bdd__0 b
      | Option'0.C_None -> true
      end)
    /\ (forall bm : uint64 . match Map.get (shallow_model'4 (T_bdd__Context.t_Context__not_memo self)) bm with
      | Option'0.C_None -> true
      | Option'0.C_Some n -> let b = Bdd'0.C_Bdd (Map.get (Snapshot.inner (T_bdd__Context.t_Context__hashcons_ghost self)) bm) bm in is_valid_bdd'0 self n
      /\ is_valid_bdd'0 self b
      /\ (forall v : Map.map uint64 bool . interp'0 n v = (not interp'0 b v)) /\ leastvar'0 b <= leastvar'0 n
      end)
    /\ (forall abm : (uint64, uint64) . match Map.get (shallow_model'5 (T_bdd__Context.t_Context__and_memo self)) abm with
      | Option'0.C_None -> true
      | Option'0.C_Some n -> let a = Bdd'0.C_Bdd (Map.get (Snapshot.inner (T_bdd__Context.t_Context__hashcons_ghost self)) (let (a, _) = abm in a)) (let (a, _) = abm in a) in let b = Bdd'0.C_Bdd (Map.get (Snapshot.inner (T_bdd__Context.t_Context__hashcons_ghost self)) (let (_, a) = abm in a)) (let (_, a) = abm in a) in is_valid_bdd'0 self n
      /\ is_valid_bdd'0 self a
      /\ is_valid_bdd'0 self b
      /\ (forall v : Map.map uint64 bool . interp'0 n v = (interp'0 a v /\ interp'0 b v))
      /\ (leastvar'0 a <= leastvar'0 n \/ leastvar'0 b <= leastvar'0 n)
      end)
  
<<<<<<< HEAD
  axiom inv'0 [@rewrite] : forall x : Context'0.t_context . inv'0 x
=======
  axiom inv'0 : forall x : Context'0.t_Context . inv'0 x
>>>>>>> c3369865
  = (invariant'0 x
  /\ match x with
    | Context'0.C_Context alloc hashcons hashcons_ghost not_memo and_memo cnt -> true
    end)
  
  predicate grows'0 [#"../bdd.rs" 300 4 300 35] (self : borrowed (Context'0.t_Context)) =
    [%#span14] UInt64.to_int (T_bdd__Context.t_Context__cnt self.current)
    <= UInt64.to_int (T_bdd__Context.t_Context__cnt self.final)
    /\ (forall n : NodeLog'0.t_NodeLog . match Map.get (shallow_model'0 (T_bdd__Context.t_Context__hashcons self.current)) n with
      | Option'0.C_Some b -> Map.get (shallow_model'0 (T_bdd__Context.t_Context__hashcons self.final)) n
      = Option'0.C_Some b
      | Option'0.C_None -> true
      end)
  
  use prelude.prelude.Intrinsic
  
  predicate resolve'0 (self : borrowed (Context'0.t_Context)) =
    [%#span15] self.final = self.current
  
  let rec node'0 (self:borrowed (Context'0.t_Context)) (x:uint64) (childt:Bdd'0.t_Bdd) (childf:Bdd'0.t_Bdd) (return'  (ret:Bdd'0.t_Bdd))= {[@expl:precondition] [%#span19] inv'1 self}
    {[@expl:precondition] [%#span18] UInt64.to_int x < leastvar'0 childt /\ UInt64.to_int x < leastvar'0 childf}
    {[@expl:precondition] [%#span17] is_valid_bdd'0 self.current childf}
    {[@expl:precondition] [%#span16] is_valid_bdd'0 self.current childt}
    any
    [ return' (result:Bdd'0.t_Bdd)-> {[%#span23] UInt64.to_int x <= leastvar'0 result}
      {[%#span22] forall v : Map.map uint64 bool . interp'0 result v
      = (if Map.get v x then interp'0 childt v else interp'0 childf v)}
      {[%#span21] is_valid_bdd'0 self.final result}
      {[%#span20] grows'0 self}
      (! return' {result}) ]
    
  
  let rec false_'0 (self:borrowed (Context'0.t_Context)) (return'  (ret:Bdd'0.t_Bdd))= {[@expl:precondition] [%#span24] inv'1 self}
    any
    [ return' (result:Bdd'0.t_Bdd)-> {[%#span28] UInt64.to_int (v_MAX'0 : uint64) + 1 = leastvar'0 result}
      {[%#span27] forall v : Map.map uint64 bool . not interp'0 result v}
      {[%#span26] is_valid_bdd'0 self.final result}
      {[%#span25] grows'0 self}
      (! return' {result}) ]
    
  
  let rec true_'0 (self:borrowed (Context'0.t_Context)) (return'  (ret:Bdd'0.t_Bdd))= {[@expl:precondition] [%#span29] inv'1 self}
    any
    [ return' (result:Bdd'0.t_Bdd)-> {[%#span33] UInt64.to_int (v_MAX'0 : uint64) + 1 = leastvar'0 result}
      {[%#span32] forall v : Map.map uint64 bool . interp'0 result v}
      {[%#span31] is_valid_bdd'0 self.final result}
      {[%#span30] grows'0 self}
      (! return' {result}) ]
    
  
  let rec v (self:borrowed (Context'0.t_Context)) (x:uint64) (return'  (ret:Bdd'0.t_Bdd))= {[%#sbdd0] inv'1 self}
    (! bb0
    [ bb0 = s0
      [ s0 = Borrow.borrow_mut <Context'0.t_Context> {self.current}
          (fun (_ret':borrowed (Context'0.t_Context)) ->
             [ &_7 <- _ret' ] 
             [ &self <- { self with current = _7.final ; } ] 
            s1)
      | s1 = -{inv'0 _7.final}- s2
      | s2 = true_'0 {_7} (fun (_ret':Bdd'0.t_Bdd) ->  [ &t <- _ret' ] s3)
      | s3 = bb1 ]
      
    | bb1 = s0
      [ s0 = Borrow.borrow_mut <Context'0.t_Context> {self.current}
          (fun (_ret':borrowed (Context'0.t_Context)) ->
             [ &_9 <- _ret' ] 
             [ &self <- { self with current = _9.final ; } ] 
            s1)
      | s1 = -{inv'0 _9.final}- s2
      | s2 = false_'0 {_9} (fun (_ret':Bdd'0.t_Bdd) ->  [ &f <- _ret' ] s3)
      | s3 = bb2 ]
      
    | bb2 = s0
      [ s0 = Borrow.borrow_final <Context'0.t_Context> {self.current} {Borrow.get_id self}
          (fun (_ret':borrowed (Context'0.t_Context)) ->
             [ &_10 <- _ret' ] 
             [ &self <- { self with current = _10.final ; } ] 
            s1)
      | s1 = -{inv'0 _10.final}- s2
      | s2 = node'0 {_10} {x} {t} {f} (fun (_ret':Bdd'0.t_Bdd) ->  [ &_0 <- _ret' ] s3)
      | s3 = bb3 ]
      
    | bb3 = s0 [ s0 = {[@expl:type invariant] inv'1 self} s1 | s1 = -{resolve'0 self}- s2 | s2 = return' {_0} ]  ]
    )
    [ & _0 : Bdd'0.t_Bdd = any_l ()
    | & self : borrowed (Context'0.t_Context) = self
    | & x : uint64 = x
    | & t : Bdd'0.t_Bdd = any_l ()
    | & _7 : borrowed (Context'0.t_Context) = any_l ()
    | & f : Bdd'0.t_Bdd = any_l ()
    | & _9 : borrowed (Context'0.t_Context) = any_l ()
    | & _10 : borrowed (Context'0.t_Context) = any_l () ]
    
    [ return' (result:Bdd'0.t_Bdd)-> {[@expl:postcondition] [%#sbdd3] forall v : Map.map uint64 bool . interp'0 result v
      = Map.get v x}
      {[@expl:postcondition] [%#sbdd2] is_valid_bdd'0 self.final result}
      {[@expl:postcondition] [%#sbdd1] grows'0 self}
      (! return' {result}) ]
    
end
module M_bdd__qy123zimplqy35z11qy125z__not
  let%span sbdd0 = "../bdd.rs" 504 15 504 35
  
  let%span sbdd1 = "../bdd.rs" 510 20 510 24
  
  let%span sbdd2 = "../bdd.rs" 505 14 505 26
  
  let%span sbdd3 = "../bdd.rs" 506 14 506 42
  
  let%span sbdd4 = "../bdd.rs" 507 4 507 60
  
  let%span sbdd5 = "../bdd.rs" 508 14 508 47
  
  let%span sbdd6 = "../bdd.rs" 509 14 509 22
  
  let%span span7 = "../../../../creusot-contracts/src/invariant.rs" 8 8 8 12
  
  let%span span8 = "../../../../creusot-contracts/src/invariant.rs" 27 8 27 18
  
  let%span span9 = "../../../../creusot-contracts/src/invariant.rs" 37 20 37 44
  
  let%span span10 = "../../../../creusot-contracts/src/model.rs" 90 8 90 31
  
  let%span span11 = "" 0 0 0 0
  
  let%span span12 = "../bdd.rs" 245 12 249 13
  
  let%span span13 = "../bdd.rs" 215 12 222 13
  
  let%span span14 = "../bdd.rs" 164 12 168 13
  
  let%span span15 = "../bdd.rs" 180 20 180 37
  
  let%span span16 = "../bdd.rs" 315 12 315 47
  
  let%span span17 = "../bdd.rs" 322 12 331 13
  
  let%span span18 = "../bdd.rs" 268 12 292 19
  
  let%span span19 = "../bdd.rs" 227 14 227 25
  
  let%span span20 = "../bdd.rs" 230 12 238 13
  
  let%span span21 = "../bdd.rs" 301 8 308 9
  
  let%span span22 = "../../../../creusot-contracts/src/resolve.rs" 26 20 26 34
  
  let%span span23 = "../../../../creusot-contracts/src/model.rs" 108 8 108 31
  
  let%span span24 = "../bdd.rs" 190 20 190 26
  
  let%span span25 = "../bdd.rs" 58 30 58 33
  
  let%span span26 = "../bdd.rs" 58 38 58 41
  
  let%span span27 = "../bdd.rs" 56 8 56 128
  
  let%span span28 = "../bdd.rs" 483 22 483 26
  
  let%span span29 = "../bdd.rs" 479 14 479 26
  
  let%span span30 = "../bdd.rs" 480 14 480 42
  
  let%span span31 = "../bdd.rs" 481 4 481 44
  
  let%span span32 = "../bdd.rs" 482 14 482 46
  
  let%span span33 = "../bdd.rs" 491 23 491 27
  
  let%span span34 = "../bdd.rs" 487 14 487 26
  
  let%span span35 = "../bdd.rs" 488 14 488 42
  
  let%span span36 = "../bdd.rs" 489 4 489 45
  
  let%span span37 = "../bdd.rs" 490 14 490 46
  
  let%span span38 = "../bdd.rs" 465 15 465 40
  
  let%span span39 = "../bdd.rs" 466 15 466 40
  
  let%span span40 = "../bdd.rs" 467 15 467 63
  
  let%span span41 = "../bdd.rs" 472 17 472 21
  
  let%span span42 = "../bdd.rs" 468 14 468 26
  
  let%span span43 = "../bdd.rs" 469 14 469 42
  
  let%span span44 = "../bdd.rs" 470 4 470 106
  
  let%span span45 = "../bdd.rs" 471 14 471 37
  
  let%span span46 = "../../../../creusot-contracts/src/model.rs" 81 8 81 28
  
  let%span span47 = "../bdd.rs" 67 37 67 40
  
  let%span span48 = "../bdd.rs" 62 18 65 9
  
  let%span span49 = "../bdd.rs" 67 52 67 65
  
  use T_bdd__Bdd as Bdd'0
  
  predicate invariant'4 (self : Bdd'0.t_Bdd) =
    [%#span7] true
  
  predicate inv'4 (_1 : Bdd'0.t_Bdd)
  
<<<<<<< HEAD
  axiom inv'4 [@rewrite] : forall x : Bdd'0.t_bdd . inv'4 x = true
=======
  axiom inv'4 : forall x : Bdd'0.t_Bdd . inv'4 x = true
>>>>>>> c3369865
  
  use T_core__option__Option as Option'0
  
  predicate invariant'3 (self : Option'0.t_Option (Bdd'0.t_Bdd)) =
    [%#span7] true
  
  predicate inv'3 (_1 : Option'0.t_Option (Bdd'0.t_Bdd))
  
<<<<<<< HEAD
  axiom inv'3 [@rewrite] : forall x : Option'0.t_option (Bdd'0.t_bdd) . inv'3 x = true
=======
  axiom inv'3 : forall x : Option'0.t_Option (Bdd'0.t_Bdd) . inv'3 x = true
>>>>>>> c3369865
  
  use prelude.prelude.Borrow
  
  predicate invariant'2 (self : Bdd'0.t_Bdd) =
    [%#span8] inv'4 self
  
  predicate inv'2 (_1 : Bdd'0.t_Bdd)
  
<<<<<<< HEAD
  axiom inv'2 [@rewrite] : forall x : Bdd'0.t_bdd . inv'2 x = true
=======
  axiom inv'2 : forall x : Bdd'0.t_Bdd . inv'2 x = true
>>>>>>> c3369865
  
  use T_bdd__Context as Context'0
  
  predicate inv'0 (_1 : Context'0.t_Context)
  
  predicate invariant'1 (self : borrowed (Context'0.t_Context)) =
    [%#span9] inv'0 self.current /\ inv'0 self.final
  
  predicate inv'1 (_1 : borrowed (Context'0.t_Context))
  
<<<<<<< HEAD
  axiom inv'1 [@rewrite] : forall x : borrowed (Context'0.t_context) . inv'1 x = invariant'1 x
=======
  axiom inv'1 : forall x : borrowed (Context'0.t_Context) . inv'1 x = invariant'1 x
>>>>>>> c3369865
  
  use prelude.prelude.UInt64
  
  use map.Map
  
  use T_bdd__hashmap__MyHashMap as MyHashMap'0
  
  use T_bdd__NodeLog as NodeLog'0
  
  use T_bdd__Node as Node'0
  
  use map.Map
  
  function shallow_model'7 [#"../bdd.rs" 50 8 50 54] (self : MyHashMap'0.t_MyHashMap (Bdd'0.t_Bdd, Bdd'0.t_Bdd) (Bdd'0.t_Bdd)) : Map.map (uint64, uint64) (Option'0.t_Option (Bdd'0.t_Bdd))
    
  
  use T_bdd__Context as T_bdd__Context
  
  use map.Map
  
  function shallow_model'1 [#"../bdd.rs" 50 8 50 54] (self : MyHashMap'0.t_MyHashMap (Bdd'0.t_Bdd) (Bdd'0.t_Bdd)) : Map.map uint64 (Option'0.t_Option (Bdd'0.t_Bdd))
    
  
  use prelude.prelude.Int
  
  use prelude.prelude.UInt64
  
  function shallow_model'5 (self : uint64) : int =
    [%#span10] UInt64.to_int self
  
  use prelude.prelude.Int
  
  constant v_MAX'0 : uint64 = [%#span11] (18446744073709551615 : uint64)
  
  function leastvar'0 [#"../bdd.rs" 243 4 243 28] (self : Bdd'0.t_Bdd) : int =
    [%#span12] match self with
      | Bdd'0.C_Bdd (Node'0.C_True) _ -> UInt64.to_int (v_MAX'0 : uint64) + 1
      | Bdd'0.C_Bdd (Node'0.C_False) _ -> UInt64.to_int (v_MAX'0 : uint64) + 1
      | Bdd'0.C_Bdd (Node'0.C_If v _ _) _ -> shallow_model'5 v
      end
  
  use map.Map
  
  function interp'0 [#"../bdd.rs" 213 4 213 53] (self : Bdd'0.t_Bdd) (vars : Map.map uint64 bool) : bool =
    [%#span13] match self with
      | Bdd'0.C_Bdd (Node'0.C_True) _ -> true
      | Bdd'0.C_Bdd (Node'0.C_False) _ -> false
      | Bdd'0.C_Bdd (Node'0.C_If v childt childf) _ -> if Map.get vars v then
        interp'0 childt vars
      else
        interp'0 childf vars
      
      end
  
  use map.Map
  
  use T_bdd__Bdd as T_bdd__Bdd
  
  function deep_model'2 [#"../bdd.rs" 162 4 162 44] (self : Node'0.t_Node) : NodeLog'0.t_NodeLog =
    [%#span14] match self with
      | Node'0.C_False -> NodeLog'0.C_False
      | Node'0.C_True -> NodeLog'0.C_True
      | Node'0.C_If v childt childf -> NodeLog'0.C_If v (T_bdd__Bdd.t_Bdd__1 childt) (T_bdd__Bdd.t_Bdd__1 childf)
      end
  
  function shallow_model'6 [#"../bdd.rs" 179 4 179 50] (self : Node'0.t_Node) : NodeLog'0.t_NodeLog =
    [%#span15] deep_model'2 self
  
  function shallow_model'4 (self : Node'0.t_Node) : NodeLog'0.t_NodeLog =
    [%#span10] shallow_model'6 self
  
  function shallow_model'3 [#"../bdd.rs" 50 8 50 54] (self : MyHashMap'0.t_MyHashMap (Node'0.t_Node) (Bdd'0.t_Bdd)) : Map.map (NodeLog'0.t_NodeLog) (Option'0.t_Option (Bdd'0.t_Bdd))
    
  
  predicate is_valid_bdd'0 [#"../bdd.rs" 313 4 313 53] (self : Context'0.t_Context) (b : Bdd'0.t_Bdd) =
    [%#span16] Map.get (shallow_model'3 (T_bdd__Context.t_Context__hashcons self)) (shallow_model'4 (T_bdd__Bdd.t_Bdd__0 b))
    = Option'0.C_Some b
  
  use map.Map
  
  use prelude.prelude.Snapshot
  
  predicate is_valid_node'0 [#"../bdd.rs" 320 4 320 51] (self : Context'0.t_Context) (n : Node'0.t_Node) =
    [%#span17] match n with
      | Node'0.C_True -> true
      | Node'0.C_False -> true
      | Node'0.C_If v childt childf -> T_bdd__Bdd.t_Bdd__0 childt <> T_bdd__Bdd.t_Bdd__0 childf
      /\ is_valid_bdd'0 self childt
      /\ is_valid_bdd'0 self childf /\ UInt64.to_int v < leastvar'0 childt /\ UInt64.to_int v < leastvar'0 childf
      end
  
  predicate invariant'0 [#"../bdd.rs" 266 4 266 30] (self : Context'0.t_Context) =
    [%#span18] (forall n : NodeLog'0.t_NodeLog . match Map.get (shallow_model'3 (T_bdd__Context.t_Context__hashcons self)) n with
      | Option'0.C_Some b -> shallow_model'4 (T_bdd__Bdd.t_Bdd__0 b) = n
      /\ is_valid_node'0 self (T_bdd__Bdd.t_Bdd__0 b)
      /\ T_bdd__Bdd.t_Bdd__1 b < T_bdd__Context.t_Context__cnt self
      /\ Map.get (Snapshot.inner (T_bdd__Context.t_Context__hashcons_ghost self)) (T_bdd__Bdd.t_Bdd__1 b)
      = T_bdd__Bdd.t_Bdd__0 b
      | Option'0.C_None -> true
      end)
    /\ (forall bm : uint64 . match Map.get (shallow_model'1 (T_bdd__Context.t_Context__not_memo self)) bm with
      | Option'0.C_None -> true
      | Option'0.C_Some n -> let b = Bdd'0.C_Bdd (Map.get (Snapshot.inner (T_bdd__Context.t_Context__hashcons_ghost self)) bm) bm in is_valid_bdd'0 self n
      /\ is_valid_bdd'0 self b
      /\ (forall v : Map.map uint64 bool . interp'0 n v = (not interp'0 b v)) /\ leastvar'0 b <= leastvar'0 n
      end)
    /\ (forall abm : (uint64, uint64) . match Map.get (shallow_model'7 (T_bdd__Context.t_Context__and_memo self)) abm with
      | Option'0.C_None -> true
      | Option'0.C_Some n -> let a = Bdd'0.C_Bdd (Map.get (Snapshot.inner (T_bdd__Context.t_Context__hashcons_ghost self)) (let (a, _) = abm in a)) (let (a, _) = abm in a) in let b = Bdd'0.C_Bdd (Map.get (Snapshot.inner (T_bdd__Context.t_Context__hashcons_ghost self)) (let (_, a) = abm in a)) (let (_, a) = abm in a) in is_valid_bdd'0 self n
      /\ is_valid_bdd'0 self a
      /\ is_valid_bdd'0 self b
      /\ (forall v : Map.map uint64 bool . interp'0 n v = (interp'0 a v /\ interp'0 b v))
      /\ (leastvar'0 a <= leastvar'0 n \/ leastvar'0 b <= leastvar'0 n)
      end)
  
<<<<<<< HEAD
  axiom inv'0 [@rewrite] : forall x : Context'0.t_context . inv'0 x
=======
  axiom inv'0 : forall x : Context'0.t_Context . inv'0 x
>>>>>>> c3369865
  = (invariant'0 x
  /\ match x with
    | Context'0.C_Context alloc hashcons hashcons_ghost not_memo and_memo cnt -> true
    end)
  
  function size'0 [#"../bdd.rs" 228 4 228 24] (self : Bdd'0.t_Bdd) : int =
    [%#span20] match self with
      | Bdd'0.C_Bdd (Node'0.C_True) _ -> 0
      | Bdd'0.C_Bdd (Node'0.C_False) _ -> 0
      | Bdd'0.C_Bdd (Node'0.C_If _ childt childf) _ -> let ht = size'0 childt in let hf = size'0 childf in 1 + ht + hf
      end
  
  axiom size'0_spec : forall self : Bdd'0.t_Bdd . [%#span19] size'0 self >= 0
  
  predicate grows'0 [#"../bdd.rs" 300 4 300 35] (self : borrowed (Context'0.t_Context)) =
    [%#span21] UInt64.to_int (T_bdd__Context.t_Context__cnt self.current)
    <= UInt64.to_int (T_bdd__Context.t_Context__cnt self.final)
    /\ (forall n : NodeLog'0.t_NodeLog . match Map.get (shallow_model'3 (T_bdd__Context.t_Context__hashcons self.current)) n with
      | Option'0.C_Some b -> Map.get (shallow_model'3 (T_bdd__Context.t_Context__hashcons self.final)) n
      = Option'0.C_Some b
      | Option'0.C_None -> true
      end)
  
  use prelude.prelude.Intrinsic
  
  predicate resolve'0 (self : borrowed (Context'0.t_Context)) =
    [%#span22] self.final = self.current
  
  function shallow_model'2 (self : borrowed (MyHashMap'0.t_MyHashMap (Bdd'0.t_Bdd) (Bdd'0.t_Bdd))) : Map.map uint64 (Option'0.t_Option (Bdd'0.t_Bdd))
    
   =
    [%#span23] shallow_model'1 self.current
  
  function deep_model'1 [#"../bdd.rs" 189 4 189 44] (self : Bdd'0.t_Bdd) : uint64 =
    [%#span24] T_bdd__Bdd.t_Bdd__1 self
  
  let rec add'0 (self:borrowed (MyHashMap'0.t_MyHashMap (Bdd'0.t_Bdd) (Bdd'0.t_Bdd))) (key:Bdd'0.t_Bdd) (val':Bdd'0.t_Bdd) (return'  (ret:()))= {[@expl:precondition] [%#span26] inv'4 val'}
    {[@expl:precondition] [%#span25] inv'4 key}
    any
    [ return' (result:())-> {[%#span27] forall i : uint64 . Map.get (shallow_model'1 self.final) i
      = (if i = deep_model'1 key then Option'0.C_Some val' else Map.get (shallow_model'2 self) i)}
      (! return' {result}) ]
    
  
  let rec true_'0 (self:borrowed (Context'0.t_Context)) (return'  (ret:Bdd'0.t_Bdd))= {[@expl:precondition] [%#span28] inv'1 self}
    any
    [ return' (result:Bdd'0.t_Bdd)-> {[%#span32] UInt64.to_int (v_MAX'0 : uint64) + 1 = leastvar'0 result}
      {[%#span31] forall v : Map.map uint64 bool . interp'0 result v}
      {[%#span30] is_valid_bdd'0 self.final result}
      {[%#span29] grows'0 self}
      (! return' {result}) ]
    
  
  let rec false_'0 (self:borrowed (Context'0.t_Context)) (return'  (ret:Bdd'0.t_Bdd))= {[@expl:precondition] [%#span33] inv'1 self}
    any
    [ return' (result:Bdd'0.t_Bdd)-> {[%#span37] UInt64.to_int (v_MAX'0 : uint64) + 1 = leastvar'0 result}
      {[%#span36] forall v : Map.map uint64 bool . not interp'0 result v}
      {[%#span35] is_valid_bdd'0 self.final result}
      {[%#span34] grows'0 self}
      (! return' {result}) ]
    
  
  let rec node'0 (self:borrowed (Context'0.t_Context)) (x:uint64) (childt:Bdd'0.t_Bdd) (childf:Bdd'0.t_Bdd) (return'  (ret:Bdd'0.t_Bdd))= {[@expl:precondition] [%#span41] inv'1 self}
    {[@expl:precondition] [%#span40] UInt64.to_int x < leastvar'0 childt /\ UInt64.to_int x < leastvar'0 childf}
    {[@expl:precondition] [%#span39] is_valid_bdd'0 self.current childf}
    {[@expl:precondition] [%#span38] is_valid_bdd'0 self.current childt}
    any
    [ return' (result:Bdd'0.t_Bdd)-> {[%#span45] UInt64.to_int x <= leastvar'0 result}
      {[%#span44] forall v : Map.map uint64 bool . interp'0 result v
      = (if Map.get v x then interp'0 childt v else interp'0 childf v)}
      {[%#span43] is_valid_bdd'0 self.final result}
      {[%#span42] grows'0 self}
      (! return' {result}) ]
    
  
  function deep_model'0 (self : Bdd'0.t_Bdd) : uint64 =
    [%#span46] deep_model'1 self
  
  function shallow_model'0 (self : MyHashMap'0.t_MyHashMap (Bdd'0.t_Bdd) (Bdd'0.t_Bdd)) : Map.map uint64 (Option'0.t_Option (Bdd'0.t_Bdd))
    
   =
    [%#span10] shallow_model'1 self
  
  let rec get'0 (self:MyHashMap'0.t_MyHashMap (Bdd'0.t_Bdd) (Bdd'0.t_Bdd)) (key:Bdd'0.t_Bdd) (return'  (ret:Option'0.t_Option (Bdd'0.t_Bdd)))= {[@expl:precondition] [%#span47] inv'2 key}
    any
    [ return' (result:Option'0.t_Option (Bdd'0.t_Bdd))-> {[%#span49] inv'3 result}
      {[%#span48] match result with
        | Option'0.C_Some v -> Map.get (shallow_model'0 self) (deep_model'0 key) = Option'0.C_Some v
        | Option'0.C_None -> Map.get (shallow_model'0 self) (deep_model'0 key) = Option'0.C_None
        end}
      (! return' {result}) ]
    
  
  use prelude.prelude.Snapshot
  
  use T_bdd__bumpalo__Bump as Bump'0
  
  let rec not' (self:borrowed (Context'0.t_Context)) (x:Bdd'0.t_Bdd) (return'  (ret:Bdd'0.t_Bdd))= {[%#sbdd1] inv'1 self}
    {[%#sbdd0] is_valid_bdd'0 self.current x}
    (! bb0
    [ bb0 = s0
      [ s0 =  [ &_13 <- x ] s1
      | s1 = Context'0.t_Context {self.current}
          (fun (ralloc'0:Bump'0.t_Bump) (rhashcons'0:MyHashMap'0.t_MyHashMap (Node'0.t_Node) (Bdd'0.t_Bdd)) (rhashcons_ghost'0:Snapshot.snap_ty (Map.map uint64 (Node'0.t_Node))) (rnot_memo'0:MyHashMap'0.t_MyHashMap (Bdd'0.t_Bdd) (Bdd'0.t_Bdd)) (rand_memo'0:MyHashMap'0.t_MyHashMap (Bdd'0.t_Bdd, Bdd'0.t_Bdd) (Bdd'0.t_Bdd)) (rcnt'0:uint64) ->
            get'0 {rnot_memo'0} {_13} (fun (_ret':Option'0.t_Option (Bdd'0.t_Bdd)) ->  [ &_10 <- _ret' ] s2))
      | s2 = bb1 ]
      
    | bb1 = any [ br0 -> {_10 = Option'0.C_None } (! bb4) | br1 (a:Bdd'0.t_Bdd)-> {_10 = Option'0.C_Some a} (! bb2) ] 
    | bb4 = Bdd'0.t_Bdd {x}
        (fun (r0'0:Node'0.t_Node) (r1'0:uint64) ->
          any
          [ br0 -> {r0'0 = Node'0.C_False } (! bb7)
          | br1 -> {r0'0 = Node'0.C_True } (! bb6)
          | br2 (a:uint64) (b:Bdd'0.t_Bdd) (c:Bdd'0.t_Bdd)-> {r0'0 = Node'0.C_If a b c} (! bb8) ]
          )
    | bb8 = s0
      [ s0 = Bdd'0.t_Bdd {x}
          (fun (r0'0:Node'0.t_Node) (r1'0:uint64) ->
            Node'0.v_If {r0'0}
              (fun (rv'0:uint64) (rchildt'0:Bdd'0.t_Bdd) (rchildf'0:Bdd'0.t_Bdd) ->  [ &v <- rv'0 ] s1))
      | s1 = Bdd'0.t_Bdd {x}
          (fun (r0'1:Node'0.t_Node) (r1'1:uint64) ->
            Node'0.v_If {r0'1}
              (fun (rv'1:uint64) (rchildt'1:Bdd'0.t_Bdd) (rchildf'1:Bdd'0.t_Bdd) ->  [ &childt <- rchildt'1 ] s2))
      | s2 = Bdd'0.t_Bdd {x}
          (fun (r0'2:Node'0.t_Node) (r1'2:uint64) ->
            Node'0.v_If {r0'2}
              (fun (rv'2:uint64) (rchildt'2:Bdd'0.t_Bdd) (rchildf'2:Bdd'0.t_Bdd) ->  [ &childf <- rchildf'2 ] s3))
      | s3 = Borrow.borrow_mut <Context'0.t_Context> {self.current}
          (fun (_ret':borrowed (Context'0.t_Context)) ->
             [ &_25 <- _ret' ] 
             [ &self <- { self with current = _25.final ; } ] 
            s4)
      | s4 = -{inv'0 _25.final}- s5
      | s5 = not' {_25} {childt} (fun (_ret':Bdd'0.t_Bdd) ->  [ &childt1 <- _ret' ] s6)
      | s6 = bb13 ]
      
    | bb13 = s0
      [ s0 = Borrow.borrow_mut <Context'0.t_Context> {self.current}
          (fun (_ret':borrowed (Context'0.t_Context)) ->
             [ &_28 <- _ret' ] 
             [ &self <- { self with current = _28.final ; } ] 
            s1)
      | s1 = -{inv'0 _28.final}- s2
      | s2 = not' {_28} {childf} (fun (_ret':Bdd'0.t_Bdd) ->  [ &childf1 <- _ret' ] s3)
      | s3 = bb14 ]
      
    | bb14 = s0
      [ s0 = Borrow.borrow_mut <Context'0.t_Context> {self.current}
          (fun (_ret':borrowed (Context'0.t_Context)) ->
             [ &_30 <- _ret' ] 
             [ &self <- { self with current = _30.final ; } ] 
            s1)
      | s1 = -{inv'0 _30.final}- s2
      | s2 = node'0 {_30} {v} {childt1} {childf1} (fun (_ret':Bdd'0.t_Bdd) ->  [ &r1 <- _ret' ] s3)
      | s3 = bb15 ]
      
    | bb15 = bb16
    | bb6 = bb9
    | bb9 = s0
      [ s0 = Borrow.borrow_mut <Context'0.t_Context> {self.current}
          (fun (_ret':borrowed (Context'0.t_Context)) ->
             [ &_19 <- _ret' ] 
             [ &self <- { self with current = _19.final ; } ] 
            s1)
      | s1 = -{inv'0 _19.final}- s2
      | s2 = false_'0 {_19} (fun (_ret':Bdd'0.t_Bdd) ->  [ &r1 <- _ret' ] s3)
      | s3 = bb10 ]
      
    | bb10 = bb16
    | bb7 = bb11
    | bb11 = s0
      [ s0 = Borrow.borrow_mut <Context'0.t_Context> {self.current}
          (fun (_ret':borrowed (Context'0.t_Context)) ->
             [ &_20 <- _ret' ] 
             [ &self <- { self with current = _20.final ; } ] 
            s1)
      | s1 = -{inv'0 _20.final}- s2
      | s2 = true_'0 {_20} (fun (_ret':Bdd'0.t_Bdd) ->  [ &r1 <- _ret' ] s3)
      | s3 = bb12 ]
      
    | bb12 = bb16
    | bb16 = s0
      [ s0 = Context'0.t_Context {self.current}
          (fun (ralloc'0:Bump'0.t_Bump) (rhashcons'0:MyHashMap'0.t_MyHashMap (Node'0.t_Node) (Bdd'0.t_Bdd)) (rhashcons_ghost'0:Snapshot.snap_ty (Map.map uint64 (Node'0.t_Node))) (rnot_memo'0:MyHashMap'0.t_MyHashMap (Bdd'0.t_Bdd) (Bdd'0.t_Bdd)) (rand_memo'0:MyHashMap'0.t_MyHashMap (Bdd'0.t_Bdd, Bdd'0.t_Bdd) (Bdd'0.t_Bdd)) (rcnt'0:uint64) ->
            Borrow.borrow_final
              <MyHashMap'0.t_MyHashMap (Bdd'0.t_Bdd) (Bdd'0.t_Bdd)>
              {rnot_memo'0}
              {Borrow.inherit_id (Borrow.get_id self) 4}
              (fun (_ret':borrowed (MyHashMap'0.t_MyHashMap (Bdd'0.t_Bdd) (Bdd'0.t_Bdd))) ->
                 [ &_35 <- _ret' ] 
                Context'0.t_Context {self.current}
                  (fun (l_alloc'0:Bump'0.t_Bump) (l_hashcons'0:MyHashMap'0.t_MyHashMap (Node'0.t_Node) (Bdd'0.t_Bdd)) (l_hashcons_ghost'0:Snapshot.snap_ty (Map.map uint64 (Node'0.t_Node))) (l_not_memo'0:MyHashMap'0.t_MyHashMap (Bdd'0.t_Bdd) (Bdd'0.t_Bdd)) (l_and_memo'0:MyHashMap'0.t_MyHashMap (Bdd'0.t_Bdd, Bdd'0.t_Bdd) (Bdd'0.t_Bdd)) (l_cnt'0:uint64) ->
                    
                    [ &self <- { self with current = Context'0.C_Context l_alloc'0 l_hashcons'0 l_hashcons_ghost'0 _35.final l_and_memo'0 l_cnt'0 ; } ]
                    
                    s1)))
      | s1 = add'0 {_35} {x} {r1} (fun (_ret':()) ->  [ &_34 <- _ret' ] s2)
      | s2 = bb17 ]
      
    | bb17 = s0
      [ s0 = {[@expl:type invariant] inv'1 self} s1 | s1 = -{resolve'0 self}- s2 | s2 =  [ &_0 <- r1 ] s3 | s3 = bb18 ]
      
    | bb2 = bb3
    | bb3 = s0
      [ s0 = Option'0.v_Some <Bdd'0.t_Bdd> {_10} (fun (r0'0:Bdd'0.t_Bdd) ->  [ &r <- r0'0 ] s1)
      | s1 =  [ &_0 <- r ] s2
      | s2 = {[@expl:type invariant] inv'1 self} s3
      | s3 = -{resolve'0 self}- s4
      | s4 = bb18 ]
      
    | bb18 = return' {_0} ]
    )
    [ & _0 : Bdd'0.t_Bdd = any_l ()
    | & self : borrowed (Context'0.t_Context) = self
    | & x : Bdd'0.t_Bdd = x
    | & _10 : Option'0.t_Option (Bdd'0.t_Bdd) = any_l ()
    | & _13 : Bdd'0.t_Bdd = any_l ()
    | & r : Bdd'0.t_Bdd = any_l ()
    | & r1 : Bdd'0.t_Bdd = any_l ()
    | & _19 : borrowed (Context'0.t_Context) = any_l ()
    | & _20 : borrowed (Context'0.t_Context) = any_l ()
    | & v : uint64 = any_l ()
    | & childt : Bdd'0.t_Bdd = any_l ()
    | & childf : Bdd'0.t_Bdd = any_l ()
    | & childt1 : Bdd'0.t_Bdd = any_l ()
    | & _25 : borrowed (Context'0.t_Context) = any_l ()
    | & childf1 : Bdd'0.t_Bdd = any_l ()
    | & _28 : borrowed (Context'0.t_Context) = any_l ()
    | & _30 : borrowed (Context'0.t_Context) = any_l ()
    | & _34 : () = any_l ()
    | & _35 : borrowed (MyHashMap'0.t_MyHashMap (Bdd'0.t_Bdd) (Bdd'0.t_Bdd)) = any_l () ]
    
    [ return' (result:Bdd'0.t_Bdd)-> {[@expl:postcondition] [%#sbdd5] leastvar'0 x <= leastvar'0 result}
      {[@expl:postcondition] [%#sbdd4] forall v : Map.map uint64 bool . interp'0 result v = (not interp'0 x v)}
      {[@expl:postcondition] [%#sbdd3] is_valid_bdd'0 self.final result}
      {[@expl:postcondition] [%#sbdd2] grows'0 self}
      (! return' {result}) ]
    
end
module T_core__cmp__Ordering
  type t_Ordering  =
    | C_Less
    | C_Equal
    | C_Greater
  
  function any_l (_ : 'b) : 'a
  
  let rec v_Less (input:t_Ordering) (ret  )= any
    [ good -> {C_Less  = input} (! ret) | bad -> {C_Less  <> input} {false} any ]
    
  
  let rec v_Equal (input:t_Ordering) (ret  )= any
    [ good -> {C_Equal  = input} (! ret) | bad -> {C_Equal  <> input} {false} any ]
    
  
  let rec v_Greater (input:t_Ordering) (ret  )= any
    [ good -> {C_Greater  = input} (! ret) | bad -> {C_Greater  <> input} {false} any ]
    
end
module M_bdd__qy123zimplqy35z11qy125z__and
  let%span sbdd0 = "../bdd.rs" 538 22 538 34
  
  let%span sbdd1 = "../bdd.rs" 527 15 527 35
  
  let%span sbdd2 = "../bdd.rs" 528 15 528 35
  
  let%span sbdd3 = "../bdd.rs" 534 20 534 24
  
  let%span sbdd4 = "../bdd.rs" 529 14 529 26
  
  let%span sbdd5 = "../bdd.rs" 530 14 530 42
  
  let%span sbdd6 = "../bdd.rs" 531 4 531 76
  
  let%span sbdd7 = "../bdd.rs" 532 14 532 84
  
  let%span sbdd8 = "../bdd.rs" 533 14 533 33
  
  let%span span9 = "../../../../creusot-contracts/src/invariant.rs" 8 8 8 12
  
  let%span span10 = "../../../../creusot-contracts/src/invariant.rs" 27 8 27 18
  
  let%span span11 = "../../../../creusot-contracts/src/model.rs" 90 8 90 31
  
  let%span span12 = "" 0 0 0 0
  
  let%span span13 = "../bdd.rs" 245 12 249 13
  
  let%span span14 = "../bdd.rs" 215 12 222 13
  
  let%span span15 = "../bdd.rs" 164 12 168 13
  
  let%span span16 = "../bdd.rs" 180 20 180 37
  
  let%span span17 = "../bdd.rs" 315 12 315 47
  
  let%span span18 = "../bdd.rs" 322 12 331 13
  
  let%span span19 = "../bdd.rs" 268 12 292 19
  
  let%span span20 = "../../../../creusot-contracts/src/invariant.rs" 37 20 37 44
  
  let%span span21 = "../bdd.rs" 227 14 227 25
  
  let%span span22 = "../bdd.rs" 230 12 238 13
  
  let%span span23 = "../bdd.rs" 301 8 308 9
  
  let%span span24 = "../../../../creusot-contracts/src/model.rs" 108 8 108 31
  
  let%span span25 = "../bdd.rs" 190 20 190 26
  
  let%span span26 = "../../../../creusot-contracts/src/std/tuples.rs" 29 28 29 57
  
  let%span span27 = "../bdd.rs" 58 30 58 33
  
  let%span span28 = "../bdd.rs" 58 38 58 41
  
  let%span span29 = "../bdd.rs" 56 8 56 128
  
  let%span span30 = "../bdd.rs" 491 23 491 27
  
  let%span span31 = "../bdd.rs" 487 14 487 26
  
  let%span span32 = "../bdd.rs" 488 14 488 42
  
  let%span span33 = "../bdd.rs" 489 4 489 45
  
  let%span span34 = "../bdd.rs" 490 14 490 46
  
  let%span span35 = "../bdd.rs" 465 15 465 40
  
  let%span span36 = "../bdd.rs" 466 15 466 40
  
  let%span span37 = "../bdd.rs" 467 15 467 63
  
  let%span span38 = "../bdd.rs" 472 17 472 21
  
  let%span span39 = "../bdd.rs" 468 14 468 26
  
  let%span span40 = "../bdd.rs" 469 14 469 42
  
  let%span span41 = "../bdd.rs" 470 4 470 106
  
  let%span span42 = "../bdd.rs" 471 14 471 37
  
  let%span span43 = "../../../../creusot-contracts/src/logic/ord.rs" 140 16 146 17
  
  let%span span44 = "../../../../creusot-contracts/src/std/num.rs" 22 16 22 35
  
  let%span span45 = "../../../../creusot-contracts/src/std/cmp.rs" 50 26 50 85
  
  let%span span46 = "../../../../creusot-contracts/src/resolve.rs" 26 20 26 34
  
  let%span span47 = "../../../../creusot-contracts/src/model.rs" 81 8 81 28
  
  let%span span48 = "../bdd.rs" 67 37 67 40
  
  let%span span49 = "../bdd.rs" 62 18 65 9
  
  let%span span50 = "../bdd.rs" 67 52 67 65
  
  use T_bdd__Bdd as Bdd'0
  
  predicate invariant'5 (self : Bdd'0.t_Bdd) =
    [%#span9] true
  
  predicate inv'5 (_1 : Bdd'0.t_Bdd)
  
<<<<<<< HEAD
  axiom inv'5 [@rewrite] : forall x : Bdd'0.t_bdd . inv'5 x = true
=======
  axiom inv'5 : forall x : Bdd'0.t_Bdd . inv'5 x = true
>>>>>>> c3369865
  
  predicate invariant'4 (self : (Bdd'0.t_Bdd, Bdd'0.t_Bdd)) =
    [%#span9] true
  
  predicate inv'4 (_1 : (Bdd'0.t_Bdd, Bdd'0.t_Bdd))
  
<<<<<<< HEAD
  axiom inv'4 [@rewrite] : forall x : (Bdd'0.t_bdd, Bdd'0.t_bdd) . inv'4 x = true
=======
  axiom inv'4 : forall x : (Bdd'0.t_Bdd, Bdd'0.t_Bdd) . inv'4 x = true
>>>>>>> c3369865
  
  use prelude.prelude.Int
  
  function eq_cmp'0 (_1 : int) (_2 : int) : ()
  
  function antisym2'0 (_1 : int) (_2 : int) : ()
  
  function antisym1'0 (_1 : int) (_2 : int) : ()
  
  use T_core__cmp__Ordering as Ordering'0
  
  function trans'0 (_1 : int) (_2 : int) (_3 : int) (_4 : Ordering'0.t_Ordering) : ()
  
  function refl'0 (_1 : int) : ()
  
  function cmp_gt_log'0 (_1 : int) (_2 : int) : ()
  
  function cmp_ge_log'0 (_1 : int) (_2 : int) : ()
  
  function cmp_lt_log'0 (_1 : int) (_2 : int) : ()
  
  function cmp_le_log'0 (_1 : int) (_2 : int) : ()
  
  use T_core__option__Option as Option'0
  
  predicate invariant'3 (self : Option'0.t_Option (Bdd'0.t_Bdd)) =
    [%#span9] true
  
  predicate inv'3 (_1 : Option'0.t_Option (Bdd'0.t_Bdd))
  
<<<<<<< HEAD
  axiom inv'3 [@rewrite] : forall x : Option'0.t_option (Bdd'0.t_bdd) . inv'3 x = true
=======
  axiom inv'3 : forall x : Option'0.t_Option (Bdd'0.t_Bdd) . inv'3 x = true
>>>>>>> c3369865
  
  use prelude.prelude.Borrow
  
  predicate invariant'2 (self : (Bdd'0.t_Bdd, Bdd'0.t_Bdd)) =
    [%#span10] inv'4 self
  
  predicate inv'2 (_1 : (Bdd'0.t_Bdd, Bdd'0.t_Bdd))
  
<<<<<<< HEAD
  axiom inv'2 [@rewrite] : forall x : (Bdd'0.t_bdd, Bdd'0.t_bdd) . inv'2 x = true
=======
  axiom inv'2 : forall x : (Bdd'0.t_Bdd, Bdd'0.t_Bdd) . inv'2 x = true
>>>>>>> c3369865
  
  use prelude.prelude.UInt64
  
  use map.Map
  
  use T_bdd__hashmap__MyHashMap as MyHashMap'0
  
  use T_bdd__NodeLog as NodeLog'0
  
  use T_bdd__Node as Node'0
  
  use map.Map
  
  function shallow_model'1 [#"../bdd.rs" 50 8 50 54] (self : MyHashMap'0.t_MyHashMap (Bdd'0.t_Bdd, Bdd'0.t_Bdd) (Bdd'0.t_Bdd)) : Map.map (uint64, uint64) (Option'0.t_Option (Bdd'0.t_Bdd))
    
  
  use T_bdd__Context as T_bdd__Context
  
  use map.Map
  
  function shallow_model'7 [#"../bdd.rs" 50 8 50 54] (self : MyHashMap'0.t_MyHashMap (Bdd'0.t_Bdd) (Bdd'0.t_Bdd)) : Map.map uint64 (Option'0.t_Option (Bdd'0.t_Bdd))
    
  
  use prelude.prelude.Int
  
  use prelude.prelude.UInt64
  
  function shallow_model'5 (self : uint64) : int =
    [%#span11] UInt64.to_int self
  
  constant v_MAX'0 : uint64 = [%#span12] (18446744073709551615 : uint64)
  
  function leastvar'0 [#"../bdd.rs" 243 4 243 28] (self : Bdd'0.t_Bdd) : int =
    [%#span13] match self with
      | Bdd'0.C_Bdd (Node'0.C_True) _ -> UInt64.to_int (v_MAX'0 : uint64) + 1
      | Bdd'0.C_Bdd (Node'0.C_False) _ -> UInt64.to_int (v_MAX'0 : uint64) + 1
      | Bdd'0.C_Bdd (Node'0.C_If v _ _) _ -> shallow_model'5 v
      end
  
  use map.Map
  
  function interp'0 [#"../bdd.rs" 213 4 213 53] (self : Bdd'0.t_Bdd) (vars : Map.map uint64 bool) : bool =
    [%#span14] match self with
      | Bdd'0.C_Bdd (Node'0.C_True) _ -> true
      | Bdd'0.C_Bdd (Node'0.C_False) _ -> false
      | Bdd'0.C_Bdd (Node'0.C_If v childt childf) _ -> if Map.get vars v then
        interp'0 childt vars
      else
        interp'0 childf vars
      
      end
  
  use map.Map
  
  use T_bdd__Bdd as T_bdd__Bdd
  
  function deep_model'4 [#"../bdd.rs" 162 4 162 44] (self : Node'0.t_Node) : NodeLog'0.t_NodeLog =
    [%#span15] match self with
      | Node'0.C_False -> NodeLog'0.C_False
      | Node'0.C_True -> NodeLog'0.C_True
      | Node'0.C_If v childt childf -> NodeLog'0.C_If v (T_bdd__Bdd.t_Bdd__1 childt) (T_bdd__Bdd.t_Bdd__1 childf)
      end
  
  function shallow_model'6 [#"../bdd.rs" 179 4 179 50] (self : Node'0.t_Node) : NodeLog'0.t_NodeLog =
    [%#span16] deep_model'4 self
  
  function shallow_model'4 (self : Node'0.t_Node) : NodeLog'0.t_NodeLog =
    [%#span11] shallow_model'6 self
  
  function shallow_model'3 [#"../bdd.rs" 50 8 50 54] (self : MyHashMap'0.t_MyHashMap (Node'0.t_Node) (Bdd'0.t_Bdd)) : Map.map (NodeLog'0.t_NodeLog) (Option'0.t_Option (Bdd'0.t_Bdd))
    
  
  use T_bdd__Context as Context'0
  
  predicate is_valid_bdd'0 [#"../bdd.rs" 313 4 313 53] (self : Context'0.t_Context) (b : Bdd'0.t_Bdd) =
    [%#span17] Map.get (shallow_model'3 (T_bdd__Context.t_Context__hashcons self)) (shallow_model'4 (T_bdd__Bdd.t_Bdd__0 b))
    = Option'0.C_Some b
  
  use map.Map
  
  use prelude.prelude.Snapshot
  
  predicate is_valid_node'0 [#"../bdd.rs" 320 4 320 51] (self : Context'0.t_Context) (n : Node'0.t_Node) =
    [%#span18] match n with
      | Node'0.C_True -> true
      | Node'0.C_False -> true
      | Node'0.C_If v childt childf -> T_bdd__Bdd.t_Bdd__0 childt <> T_bdd__Bdd.t_Bdd__0 childf
      /\ is_valid_bdd'0 self childt
      /\ is_valid_bdd'0 self childf /\ UInt64.to_int v < leastvar'0 childt /\ UInt64.to_int v < leastvar'0 childf
      end
  
  predicate invariant'1 [#"../bdd.rs" 266 4 266 30] (self : Context'0.t_Context) =
    [%#span19] (forall n : NodeLog'0.t_NodeLog . match Map.get (shallow_model'3 (T_bdd__Context.t_Context__hashcons self)) n with
      | Option'0.C_Some b -> shallow_model'4 (T_bdd__Bdd.t_Bdd__0 b) = n
      /\ is_valid_node'0 self (T_bdd__Bdd.t_Bdd__0 b)
      /\ T_bdd__Bdd.t_Bdd__1 b < T_bdd__Context.t_Context__cnt self
      /\ Map.get (Snapshot.inner (T_bdd__Context.t_Context__hashcons_ghost self)) (T_bdd__Bdd.t_Bdd__1 b)
      = T_bdd__Bdd.t_Bdd__0 b
      | Option'0.C_None -> true
      end)
    /\ (forall bm : uint64 . match Map.get (shallow_model'7 (T_bdd__Context.t_Context__not_memo self)) bm with
      | Option'0.C_None -> true
      | Option'0.C_Some n -> let b = Bdd'0.C_Bdd (Map.get (Snapshot.inner (T_bdd__Context.t_Context__hashcons_ghost self)) bm) bm in is_valid_bdd'0 self n
      /\ is_valid_bdd'0 self b
      /\ (forall v : Map.map uint64 bool . interp'0 n v = (not interp'0 b v)) /\ leastvar'0 b <= leastvar'0 n
      end)
    /\ (forall abm : (uint64, uint64) . match Map.get (shallow_model'1 (T_bdd__Context.t_Context__and_memo self)) abm with
      | Option'0.C_None -> true
      | Option'0.C_Some n -> let a = Bdd'0.C_Bdd (Map.get (Snapshot.inner (T_bdd__Context.t_Context__hashcons_ghost self)) (let (a, _) = abm in a)) (let (a, _) = abm in a) in let b = Bdd'0.C_Bdd (Map.get (Snapshot.inner (T_bdd__Context.t_Context__hashcons_ghost self)) (let (_, a) = abm in a)) (let (_, a) = abm in a) in is_valid_bdd'0 self n
      /\ is_valid_bdd'0 self a
      /\ is_valid_bdd'0 self b
      /\ (forall v : Map.map uint64 bool . interp'0 n v = (interp'0 a v /\ interp'0 b v))
      /\ (leastvar'0 a <= leastvar'0 n \/ leastvar'0 b <= leastvar'0 n)
      end)
  
  predicate inv'1 (_1 : Context'0.t_Context)
  
<<<<<<< HEAD
  axiom inv'1 [@rewrite] : forall x : Context'0.t_context . inv'1 x
=======
  axiom inv'1 : forall x : Context'0.t_Context . inv'1 x
>>>>>>> c3369865
  = (invariant'1 x
  /\ match x with
    | Context'0.C_Context alloc hashcons hashcons_ghost not_memo and_memo cnt -> true
    end)
  
  predicate invariant'0 (self : borrowed (Context'0.t_Context)) =
    [%#span20] inv'1 self.current /\ inv'1 self.final
  
  predicate inv'0 (_1 : borrowed (Context'0.t_Context))
  
<<<<<<< HEAD
  axiom inv'0 [@rewrite] : forall x : borrowed (Context'0.t_context) . inv'0 x = invariant'0 x
=======
  axiom inv'0 : forall x : borrowed (Context'0.t_Context) . inv'0 x = invariant'0 x
>>>>>>> c3369865
  
  function size'0 [#"../bdd.rs" 228 4 228 24] (self : Bdd'0.t_Bdd) : int =
    [%#span22] match self with
      | Bdd'0.C_Bdd (Node'0.C_True) _ -> 0
      | Bdd'0.C_Bdd (Node'0.C_False) _ -> 0
      | Bdd'0.C_Bdd (Node'0.C_If _ childt childf) _ -> let ht = size'0 childt in let hf = size'0 childf in 1 + ht + hf
      end
  
  axiom size'0_spec : forall self : Bdd'0.t_Bdd . [%#span21] size'0 self >= 0
  
  predicate grows'0 [#"../bdd.rs" 300 4 300 35] (self : borrowed (Context'0.t_Context)) =
    [%#span23] UInt64.to_int (T_bdd__Context.t_Context__cnt self.current)
    <= UInt64.to_int (T_bdd__Context.t_Context__cnt self.final)
    /\ (forall n : NodeLog'0.t_NodeLog . match Map.get (shallow_model'3 (T_bdd__Context.t_Context__hashcons self.current)) n with
      | Option'0.C_Some b -> Map.get (shallow_model'3 (T_bdd__Context.t_Context__hashcons self.final)) n
      = Option'0.C_Some b
      | Option'0.C_None -> true
      end)
  
  use prelude.prelude.Intrinsic
  
  function shallow_model'2 (self : borrowed (MyHashMap'0.t_MyHashMap (Bdd'0.t_Bdd, Bdd'0.t_Bdd) (Bdd'0.t_Bdd))) : Map.map (uint64, uint64) (Option'0.t_Option (Bdd'0.t_Bdd))
    
   =
    [%#span24] shallow_model'1 self.current
  
  function deep_model'3 [#"../bdd.rs" 189 4 189 44] (self : Bdd'0.t_Bdd) : uint64 =
    [%#span25] T_bdd__Bdd.t_Bdd__1 self
  
  function deep_model'2 (self : (Bdd'0.t_Bdd, Bdd'0.t_Bdd)) : (uint64, uint64) =
    [%#span26] (deep_model'3 (let (a, _) = self in a), deep_model'3 (let (_, a) = self in a))
  
  let rec add'0 (self:borrowed (MyHashMap'0.t_MyHashMap (Bdd'0.t_Bdd, Bdd'0.t_Bdd) (Bdd'0.t_Bdd))) (key:(Bdd'0.t_Bdd, Bdd'0.t_Bdd)) (val':Bdd'0.t_Bdd) (return'  (ret:()))= {[@expl:precondition] [%#span28] inv'5 val'}
    {[@expl:precondition] [%#span27] inv'4 key}
    any
    [ return' (result:())-> {[%#span29] forall i : (uint64, uint64) . Map.get (shallow_model'1 self.final) i
      = (if i = deep_model'2 key then Option'0.C_Some val' else Map.get (shallow_model'2 self) i)}
      (! return' {result}) ]
    
  
  let rec false_'0 (self:borrowed (Context'0.t_Context)) (return'  (ret:Bdd'0.t_Bdd))= {[@expl:precondition] [%#span30] inv'0 self}
    any
    [ return' (result:Bdd'0.t_Bdd)-> {[%#span34] UInt64.to_int (v_MAX'0 : uint64) + 1 = leastvar'0 result}
      {[%#span33] forall v : Map.map uint64 bool . not interp'0 result v}
      {[%#span32] is_valid_bdd'0 self.final result}
      {[%#span31] grows'0 self}
      (! return' {result}) ]
    
  
  let rec node'0 (self:borrowed (Context'0.t_Context)) (x:uint64) (childt:Bdd'0.t_Bdd) (childf:Bdd'0.t_Bdd) (return'  (ret:Bdd'0.t_Bdd))= {[@expl:precondition] [%#span38] inv'0 self}
    {[@expl:precondition] [%#span37] UInt64.to_int x < leastvar'0 childt /\ UInt64.to_int x < leastvar'0 childf}
    {[@expl:precondition] [%#span36] is_valid_bdd'0 self.current childf}
    {[@expl:precondition] [%#span35] is_valid_bdd'0 self.current childt}
    any
    [ return' (result:Bdd'0.t_Bdd)-> {[%#span42] UInt64.to_int x <= leastvar'0 result}
      {[%#span41] forall v : Map.map uint64 bool . interp'0 result v
      = (if Map.get v x then interp'0 childt v else interp'0 childf v)}
      {[%#span40] is_valid_bdd'0 self.final result}
      {[%#span39] grows'0 self}
      (! return' {result}) ]
    
  
  function cmp_log'0 (self : int) (o : int) : Ordering'0.t_Ordering =
    [%#span43] if self < o then Ordering'0.C_Less else if self = o then Ordering'0.C_Equal else Ordering'0.C_Greater
  
  function deep_model'1 (self : uint64) : int =
    [%#span44] UInt64.to_int self
  
  let rec cmp'0 (self:uint64) (other:uint64) (return'  (ret:Ordering'0.t_Ordering))= any
    [ return' (result:Ordering'0.t_Ordering)-> {[%#span45] result = cmp_log'0 (deep_model'1 self) (deep_model'1 other)}
      (! return' {result}) ]
    
  
  predicate resolve'0 (self : borrowed (Context'0.t_Context)) =
    [%#span46] self.final = self.current
  
  function deep_model'0 (self : (Bdd'0.t_Bdd, Bdd'0.t_Bdd)) : (uint64, uint64) =
    [%#span47] deep_model'2 self
  
  function shallow_model'0 (self : MyHashMap'0.t_MyHashMap (Bdd'0.t_Bdd, Bdd'0.t_Bdd) (Bdd'0.t_Bdd)) : Map.map (uint64, uint64) (Option'0.t_Option (Bdd'0.t_Bdd))
    
   =
    [%#span11] shallow_model'1 self
  
  let rec get'0 (self:MyHashMap'0.t_MyHashMap (Bdd'0.t_Bdd, Bdd'0.t_Bdd) (Bdd'0.t_Bdd)) (key:(Bdd'0.t_Bdd, Bdd'0.t_Bdd)) (return'  (ret:Option'0.t_Option (Bdd'0.t_Bdd)))= {[@expl:precondition] [%#span48] inv'2 key}
    any
    [ return' (result:Option'0.t_Option (Bdd'0.t_Bdd))-> {[%#span50] inv'3 result}
      {[%#span49] match result with
        | Option'0.C_Some v -> Map.get (shallow_model'0 self) (deep_model'0 key) = Option'0.C_Some v
        | Option'0.C_None -> Map.get (shallow_model'0 self) (deep_model'0 key) = Option'0.C_None
        end}
      (! return' {result}) ]
    
  
  use prelude.prelude.Snapshot
  
  use T_bdd__bumpalo__Bump as Bump'0
  
  let rec and (self:borrowed (Context'0.t_Context)) (a:Bdd'0.t_Bdd) (b:Bdd'0.t_Bdd) (return'  (ret:Bdd'0.t_Bdd))= {[%#sbdd3] inv'0 self}
    {[%#sbdd2] is_valid_bdd'0 self.current b}
    {[%#sbdd1] is_valid_bdd'0 self.current a}
    (! bb0
    [ bb0 = s0
      [ s0 =  [ &_16 <- (a, b) ] s1
      | s1 =  [ &_15 <- _16 ] s2
      | s2 = Context'0.t_Context {self.current}
          (fun (ralloc'0:Bump'0.t_Bump) (rhashcons'0:MyHashMap'0.t_MyHashMap (Node'0.t_Node) (Bdd'0.t_Bdd)) (rhashcons_ghost'0:Snapshot.snap_ty (Map.map uint64 (Node'0.t_Node))) (rnot_memo'0:MyHashMap'0.t_MyHashMap (Bdd'0.t_Bdd) (Bdd'0.t_Bdd)) (rand_memo'0:MyHashMap'0.t_MyHashMap (Bdd'0.t_Bdd, Bdd'0.t_Bdd) (Bdd'0.t_Bdd)) (rcnt'0:uint64) ->
            get'0 {rand_memo'0} {_15} (fun (_ret':Option'0.t_Option (Bdd'0.t_Bdd)) ->  [ &_12 <- _ret' ] s3))
      | s3 = bb1 ]
      
    | bb1 = any [ br0 -> {_12 = Option'0.C_None } (! bb4) | br1 (a:Bdd'0.t_Bdd)-> {_12 = Option'0.C_Some a} (! bb2) ] 
    | bb4 = s0
      [ s0 = Bdd'0.t_Bdd {a}
          (fun (r0'0:Node'0.t_Node) (r1'0:uint64) ->
            Bdd'0.t_Bdd {b} (fun (r0'1:Node'0.t_Node) (r1'1:uint64) ->  [ &_23 <- (r0'0, r0'1) ] s1))
      | s1 = any
        [ br0 -> {(let (r'0, _) = _23 in r'0) = Node'0.C_False } (! bb5)
        | br1 -> {(let (r'0, _) = _23 in r'0) = Node'0.C_True } (! bb6)
        | br2 (a:uint64) (b:Bdd'0.t_Bdd) (c:Bdd'0.t_Bdd)-> {(let (r'0, _) = _23 in r'0) = Node'0.C_If a b c} (! bb5) ]
         ]
      
    | bb5 = any
      [ br0 -> {(let (_, r'0) = _23 in r'0) = Node'0.C_False } (! bb7)
      | br1 -> {(let (_, r'0) = _23 in r'0) = Node'0.C_True } (! bb8)
      | br2 (a:uint64) (b:Bdd'0.t_Bdd) (c:Bdd'0.t_Bdd)-> {(let (_, r'0) = _23 in r'0) = Node'0.C_If a b c} (! bb7) ]
      
    | bb7 = any
      [ br0 -> {(let (r'0, _) = _23 in r'0) = Node'0.C_False } (! bb13)
      | br1 -> {(let (r'0, _) = _23 in r'0) = Node'0.C_True } (! bb9)
      | br2 (a:uint64) (b:Bdd'0.t_Bdd) (c:Bdd'0.t_Bdd)-> {(let (r'0, _) = _23 in r'0) = Node'0.C_If a b c} (! bb9) ]
      
    | bb9 = any
      [ br0 -> {(let (_, r'0) = _23 in r'0) = Node'0.C_False } (! bb13)
      | br1 -> {(let (_, r'0) = _23 in r'0) = Node'0.C_True } (! bb10)
      | br2 (a:uint64) (b:Bdd'0.t_Bdd) (c:Bdd'0.t_Bdd)-> {(let (_, r'0) = _23 in r'0) = Node'0.C_If a b c} (! bb11) ]
      
    | bb11 = any
      [ br0 -> {(let (r'0, _) = _23 in r'0) = Node'0.C_False } (! bb10)
      | br1 -> {(let (r'0, _) = _23 in r'0) = Node'0.C_True } (! bb10)
      | br2 (a:uint64) (b:Bdd'0.t_Bdd) (c:Bdd'0.t_Bdd)-> {(let (r'0, _) = _23 in r'0) = Node'0.C_If a b c} (! bb12) ]
      
    | bb10 = s0
      [ s0 = {[@expl:type invariant] inv'0 self} s1 | s1 = -{resolve'0 self}- s2 | s2 = {[%#sbdd0] false} any ]
      
    | bb12 = s0
      [ s0 = Node'0.v_If {let (r'0, _) = _23 in r'0}
          (fun (rv'0:uint64) (rchildt'0:Bdd'0.t_Bdd) (rchildf'0:Bdd'0.t_Bdd) ->  [ &va <- rv'0 ] s1)
      | s1 = Node'0.v_If {let (r'1, _) = _23 in r'1}
          (fun (rv'1:uint64) (rchildt'1:Bdd'0.t_Bdd) (rchildf'1:Bdd'0.t_Bdd) ->  [ &childta <- rchildt'1 ] s2)
      | s2 = Node'0.v_If {let (r'2, _) = _23 in r'2}
          (fun (rv'2:uint64) (rchildt'2:Bdd'0.t_Bdd) (rchildf'2:Bdd'0.t_Bdd) ->  [ &childfa <- rchildf'2 ] s3)
      | s3 = Node'0.v_If {let (_, r'3) = _23 in r'3}
          (fun (rv'3:uint64) (rchildt'3:Bdd'0.t_Bdd) (rchildf'3:Bdd'0.t_Bdd) ->  [ &vb <- rv'3 ] s4)
      | s4 = Node'0.v_If {let (_, r'4) = _23 in r'4}
          (fun (rv'4:uint64) (rchildt'4:Bdd'0.t_Bdd) (rchildf'4:Bdd'0.t_Bdd) ->  [ &childtb <- rchildt'4 ] s5)
      | s5 = Node'0.v_If {let (_, r'5) = _23 in r'5}
          (fun (rv'5:uint64) (rchildt'5:Bdd'0.t_Bdd) (rchildf'5:Bdd'0.t_Bdd) ->  [ &childfb <- rchildf'5 ] s6)
      | s6 =  [ &_45 <- vb ] s7
      | s7 = cmp'0 {va} {_45} (fun (_ret':Ordering'0.t_Ordering) ->  [ &_42 <- _ret' ] s8)
      | s8 = bb18 ]
      
    | bb18 = any
      [ br0 -> {_42 = Ordering'0.C_Less } (! bb21)
      | br1 -> {_42 = Ordering'0.C_Equal } (! bb22)
      | br2 -> {_42 = Ordering'0.C_Greater } (! bb20) ]
      
    | bb20 = bb23
    | bb23 = s0
      [ s0 =  [ &v <- vb ] s1
      | s1 = Borrow.borrow_mut <Context'0.t_Context> {self.current}
          (fun (_ret':borrowed (Context'0.t_Context)) ->
             [ &_49 <- _ret' ] 
             [ &self <- { self with current = _49.final ; } ] 
            s2)
      | s2 = -{inv'1 _49.final}- s3
      | s3 = and {_49} {a} {childtb} (fun (_ret':Bdd'0.t_Bdd) ->  [ &_48 <- _ret' ] s4)
      | s4 = bb24 ]
      
    | bb24 = s0
      [ s0 =  [ &childt <- _48 ] s1
      | s1 = Borrow.borrow_mut <Context'0.t_Context> {self.current}
          (fun (_ret':borrowed (Context'0.t_Context)) ->
             [ &_53 <- _ret' ] 
             [ &self <- { self with current = _53.final ; } ] 
            s2)
      | s2 = -{inv'1 _53.final}- s3
      | s3 = and {_53} {a} {childfb} (fun (_ret':Bdd'0.t_Bdd) ->  [ &_52 <- _ret' ] s4)
      | s4 = bb25 ]
      
    | bb25 = s0 [ s0 =  [ &childf <- _52 ] s1 | s1 = bb31 ] 
    | bb22 = s0
      [ s0 =  [ &v <- va ] s1
      | s1 = Borrow.borrow_mut <Context'0.t_Context> {self.current}
          (fun (_ret':borrowed (Context'0.t_Context)) ->
             [ &_67 <- _ret' ] 
             [ &self <- { self with current = _67.final ; } ] 
            s2)
      | s2 = -{inv'1 _67.final}- s3
      | s3 = and {_67} {childta} {childtb} (fun (_ret':Bdd'0.t_Bdd) ->  [ &_66 <- _ret' ] s4)
      | s4 = bb29 ]
      
    | bb29 = s0
      [ s0 =  [ &childt <- _66 ] s1
      | s1 = Borrow.borrow_mut <Context'0.t_Context> {self.current}
          (fun (_ret':borrowed (Context'0.t_Context)) ->
             [ &_71 <- _ret' ] 
             [ &self <- { self with current = _71.final ; } ] 
            s2)
      | s2 = -{inv'1 _71.final}- s3
      | s3 = and {_71} {childfa} {childfb} (fun (_ret':Bdd'0.t_Bdd) ->  [ &_70 <- _ret' ] s4)
      | s4 = bb30 ]
      
    | bb30 = s0 [ s0 =  [ &childf <- _70 ] s1 | s1 = bb31 ] 
    | bb21 = bb26
    | bb26 = s0
      [ s0 =  [ &v <- va ] s1
      | s1 = Borrow.borrow_mut <Context'0.t_Context> {self.current}
          (fun (_ret':borrowed (Context'0.t_Context)) ->
             [ &_58 <- _ret' ] 
             [ &self <- { self with current = _58.final ; } ] 
            s2)
      | s2 = -{inv'1 _58.final}- s3
      | s3 = and {_58} {childta} {b} (fun (_ret':Bdd'0.t_Bdd) ->  [ &_57 <- _ret' ] s4)
      | s4 = bb27 ]
      
    | bb27 = s0
      [ s0 =  [ &childt <- _57 ] s1
      | s1 = Borrow.borrow_mut <Context'0.t_Context> {self.current}
          (fun (_ret':borrowed (Context'0.t_Context)) ->
             [ &_62 <- _ret' ] 
             [ &self <- { self with current = _62.final ; } ] 
            s2)
      | s2 = -{inv'1 _62.final}- s3
      | s3 = and {_62} {childfa} {b} (fun (_ret':Bdd'0.t_Bdd) ->  [ &_61 <- _ret' ] s4)
      | s4 = bb28 ]
      
    | bb28 = s0 [ s0 =  [ &childf <- _61 ] s1 | s1 = bb31 ] 
    | bb31 = s0
      [ s0 = Borrow.borrow_mut <Context'0.t_Context> {self.current}
          (fun (_ret':borrowed (Context'0.t_Context)) ->
             [ &_74 <- _ret' ] 
             [ &self <- { self with current = _74.final ; } ] 
            s1)
      | s1 = -{inv'1 _74.final}- s2
      | s2 = node'0 {_74} {v} {childt} {childf} (fun (_ret':Bdd'0.t_Bdd) ->  [ &r1 <- _ret' ] s3)
      | s3 = bb32 ]
      
    | bb32 = bb33
    | bb13 = bb16
    | bb16 = s0
      [ s0 = Borrow.borrow_mut <Context'0.t_Context> {self.current}
          (fun (_ret':borrowed (Context'0.t_Context)) ->
             [ &_31 <- _ret' ] 
             [ &self <- { self with current = _31.final ; } ] 
            s1)
      | s1 = -{inv'1 _31.final}- s2
      | s2 = false_'0 {_31} (fun (_ret':Bdd'0.t_Bdd) ->  [ &r1 <- _ret' ] s3)
      | s3 = bb17 ]
      
    | bb17 = bb33
    | bb8 = bb15
    | bb15 = s0 [ s0 =  [ &r1 <- a ] s1 | s1 = bb33 ] 
    | bb6 = bb14
    | bb14 = s0 [ s0 =  [ &r1 <- b ] s1 | s1 = bb33 ] 
    | bb33 = s0
      [ s0 = Context'0.t_Context {self.current}
          (fun (ralloc'0:Bump'0.t_Bump) (rhashcons'0:MyHashMap'0.t_MyHashMap (Node'0.t_Node) (Bdd'0.t_Bdd)) (rhashcons_ghost'0:Snapshot.snap_ty (Map.map uint64 (Node'0.t_Node))) (rnot_memo'0:MyHashMap'0.t_MyHashMap (Bdd'0.t_Bdd) (Bdd'0.t_Bdd)) (rand_memo'0:MyHashMap'0.t_MyHashMap (Bdd'0.t_Bdd, Bdd'0.t_Bdd) (Bdd'0.t_Bdd)) (rcnt'0:uint64) ->
            Borrow.borrow_final
              <MyHashMap'0.t_MyHashMap (Bdd'0.t_Bdd, Bdd'0.t_Bdd) (Bdd'0.t_Bdd)>
              {rand_memo'0}
              {Borrow.inherit_id (Borrow.get_id self) 5}
              (fun (_ret':borrowed (MyHashMap'0.t_MyHashMap (Bdd'0.t_Bdd, Bdd'0.t_Bdd) (Bdd'0.t_Bdd))) ->
                 [ &_79 <- _ret' ] 
                Context'0.t_Context {self.current}
                  (fun (l_alloc'0:Bump'0.t_Bump) (l_hashcons'0:MyHashMap'0.t_MyHashMap (Node'0.t_Node) (Bdd'0.t_Bdd)) (l_hashcons_ghost'0:Snapshot.snap_ty (Map.map uint64 (Node'0.t_Node))) (l_not_memo'0:MyHashMap'0.t_MyHashMap (Bdd'0.t_Bdd) (Bdd'0.t_Bdd)) (l_and_memo'0:MyHashMap'0.t_MyHashMap (Bdd'0.t_Bdd, Bdd'0.t_Bdd) (Bdd'0.t_Bdd)) (l_cnt'0:uint64) ->
                    
                    [ &self <- { self with current = Context'0.C_Context l_alloc'0 l_hashcons'0 l_hashcons_ghost'0 l_not_memo'0 _79.final l_cnt'0 ; } ]
                    
                    s1)))
      | s1 =  [ &_80 <- (a, b) ] s2
      | s2 = add'0 {_79} {_80} {r1} (fun (_ret':()) ->  [ &_78 <- _ret' ] s3)
      | s3 = bb34 ]
      
    | bb34 = s0
      [ s0 = {[@expl:type invariant] inv'0 self} s1 | s1 = -{resolve'0 self}- s2 | s2 =  [ &_0 <- r1 ] s3 | s3 = bb35 ]
      
    | bb2 = bb3
    | bb3 = s0
      [ s0 = Option'0.v_Some <Bdd'0.t_Bdd> {_12} (fun (r0'0:Bdd'0.t_Bdd) ->  [ &r <- r0'0 ] s1)
      | s1 =  [ &_0 <- r ] s2
      | s2 = {[@expl:type invariant] inv'0 self} s3
      | s3 = -{resolve'0 self}- s4
      | s4 = bb35 ]
      
    | bb35 = return' {_0} ]
    )
    [ & _0 : Bdd'0.t_Bdd = any_l ()
    | & self : borrowed (Context'0.t_Context) = self
    | & a : Bdd'0.t_Bdd = a
    | & b : Bdd'0.t_Bdd = b
    | & _12 : Option'0.t_Option (Bdd'0.t_Bdd) = any_l ()
    | & _15 : (Bdd'0.t_Bdd, Bdd'0.t_Bdd) = any_l ()
    | & _16 : (Bdd'0.t_Bdd, Bdd'0.t_Bdd) = any_l ()
    | & r : Bdd'0.t_Bdd = any_l ()
    | & r1 : Bdd'0.t_Bdd = any_l ()
    | & _23 : (Node'0.t_Node, Node'0.t_Node) = any_l ()
    | & _31 : borrowed (Context'0.t_Context) = any_l ()
    | & va : uint64 = any_l ()
    | & childta : Bdd'0.t_Bdd = any_l ()
    | & childfa : Bdd'0.t_Bdd = any_l ()
    | & vb : uint64 = any_l ()
    | & childtb : Bdd'0.t_Bdd = any_l ()
    | & childfb : Bdd'0.t_Bdd = any_l ()
    | & v : uint64 = any_l ()
    | & childt : Bdd'0.t_Bdd = any_l ()
    | & childf : Bdd'0.t_Bdd = any_l ()
    | & _42 : Ordering'0.t_Ordering = any_l ()
    | & _45 : uint64 = any_l ()
    | & _48 : Bdd'0.t_Bdd = any_l ()
    | & _49 : borrowed (Context'0.t_Context) = any_l ()
    | & _52 : Bdd'0.t_Bdd = any_l ()
    | & _53 : borrowed (Context'0.t_Context) = any_l ()
    | & _57 : Bdd'0.t_Bdd = any_l ()
    | & _58 : borrowed (Context'0.t_Context) = any_l ()
    | & _61 : Bdd'0.t_Bdd = any_l ()
    | & _62 : borrowed (Context'0.t_Context) = any_l ()
    | & _66 : Bdd'0.t_Bdd = any_l ()
    | & _67 : borrowed (Context'0.t_Context) = any_l ()
    | & _70 : Bdd'0.t_Bdd = any_l ()
    | & _71 : borrowed (Context'0.t_Context) = any_l ()
    | & _74 : borrowed (Context'0.t_Context) = any_l ()
    | & _78 : () = any_l ()
    | & _79 : borrowed (MyHashMap'0.t_MyHashMap (Bdd'0.t_Bdd, Bdd'0.t_Bdd) (Bdd'0.t_Bdd)) = any_l ()
    | & _80 : (Bdd'0.t_Bdd, Bdd'0.t_Bdd) = any_l () ]
    
    [ return' (result:Bdd'0.t_Bdd)-> {[@expl:postcondition] [%#sbdd7] leastvar'0 a <= leastvar'0 result
      \/ leastvar'0 b <= leastvar'0 result}
      {[@expl:postcondition] [%#sbdd6] forall v : Map.map uint64 bool . interp'0 result v
      = (interp'0 a v /\ interp'0 b v)}
      {[@expl:postcondition] [%#sbdd5] is_valid_bdd'0 self.final result}
      {[@expl:postcondition] [%#sbdd4] grows'0 self}
      (! return' {result}) ]
    
end
module M_bdd__hashmap__qy123zimplqy35z0qy125z
  type k
  
  type v
end
module M_bdd__qy123zimplqy35z4qy125z
  
end
module M_bdd__qy123zimplqy35z6qy125z
  
end
module M_bdd__hashmap__qy123zimplqy35z2qy125z
  type u
  
  type v
  
  let%span sbdd0 = "../bdd.rs" 80 8 80 29
  
  let%span span1 = "../../../../creusot-contracts/src/invariant.rs" 8 8 8 12
  
  let%span span2 = "../../../../creusot-contracts/src/invariant.rs" 27 8 27 18
  
  let%span span3 = "" 0 0 0 0
  
  let%span span4 = "../bdd.rs" 87 24 87 84
  
  let%span span5 = "../../../../creusot-contracts/src/std/tuples.rs" 29 28 29 57
  
  let%span span6 = "../../../../creusot-contracts/src/model.rs" 81 8 81 28
  
  predicate invariant'1 (self : (u, v)) =
    [%#span1] true
  
  predicate inv'1 (_1 : (u, v))
  
  axiom inv'1 [@rewrite] : forall x : (u, v) . inv'1 x = true
  
  use prelude.prelude.Borrow
  
  predicate invariant'0 (self : (u, v)) =
    [%#span2] inv'1 self
  
  predicate inv'0 (_1 : (u, v))
  
  axiom inv'0 [@rewrite] : forall x : (u, v) . inv'0 x = true
  
  use prelude.prelude.UInt64
  
  use prelude.prelude.UInt64
  
  use prelude.prelude.Int
  
  constant v_MAX'0 : uint64 = [%#span3] (18446744073709551615 : uint64)
  
  type t_DeepModelTy'1
  
  function hash_log'2 [#"../bdd.rs" 38 8 38 49] (_1 : t_DeepModelTy'1) : int
  
  type t_DeepModelTy'0
  
  function hash_log'1 [#"../bdd.rs" 38 8 38 49] (_1 : t_DeepModelTy'0) : int
  
  function hash_log'0 [#"../bdd.rs" 86 8 86 48] (x : (t_DeepModelTy'0, t_DeepModelTy'1)) : int =
    [%#span4] mod (hash_log'1 (let (a, _) = x in a)
    + hash_log'2 (let (_, a) = x in a) * 17) (UInt64.to_int (v_MAX'0 : uint64) + 1)
  
  function deep_model'3 (self : v) : t_DeepModelTy'1
  
  function deep_model'2 (self : u) : t_DeepModelTy'0
  
  function deep_model'1 (self : (u, v)) : (t_DeepModelTy'0, t_DeepModelTy'1) =
    [%#span5] (deep_model'2 (let (a, _) = self in a), deep_model'3 (let (_, a) = self in a))
  
  function deep_model'0 (self : (u, v)) : (t_DeepModelTy'0, t_DeepModelTy'1) =
    [%#span6] deep_model'1 self
  
  goal hash_refn : [%#sbdd0] forall self : (u, v) . inv'0 self
   -> inv'0 self
  /\ (forall result : uint64 . UInt64.to_int result = hash_log'0 (deep_model'0 self)
   -> UInt64.to_int result = hash_log'0 (deep_model'0 self))
end
module M_bdd__qy123zimplqy35z1qy125z
  let%span sbdd0 = "../bdd.rs" 120 4 120 25
  
  let%span span1 = "../../../../creusot-contracts/src/invariant.rs" 8 8 8 12
  
  let%span span2 = "../../../../creusot-contracts/src/invariant.rs" 27 8 27 18
  
  let%span span3 = "../bdd.rs" 164 12 168 13
  
  let%span span4 = "../../../../creusot-contracts/src/model.rs" 81 8 81 28
  
  let%span span5 = "" 0 0 0 0
  
  let%span span6 = "../bdd.rs" 134 12 139 13
  
  let%span span7 = "../bdd.rs" 180 20 180 37
  
  let%span span8 = "../../../../creusot-contracts/src/model.rs" 90 8 90 31
  
  use T_bdd__Node as Node'0
  
  predicate invariant'1 (self : Node'0.t_Node) =
    [%#span1] true
  
  predicate inv'1 (_1 : Node'0.t_Node)
  
<<<<<<< HEAD
  axiom inv'1 [@rewrite] : forall x : Node'0.t_node . inv'1 x = true
=======
  axiom inv'1 : forall x : Node'0.t_Node . inv'1 x = true
>>>>>>> c3369865
  
  use prelude.prelude.Borrow
  
  predicate invariant'0 (self : Node'0.t_Node) =
    [%#span2] inv'1 self
  
  predicate inv'0 (_1 : Node'0.t_Node)
  
<<<<<<< HEAD
  axiom inv'0 [@rewrite] : forall x : Node'0.t_node . inv'0 x = true
=======
  axiom inv'0 : forall x : Node'0.t_Node . inv'0 x = true
>>>>>>> c3369865
  
  use T_bdd__Bdd as T_bdd__Bdd
  
  use T_bdd__NodeLog as NodeLog'0
  
  function deep_model'1 [#"../bdd.rs" 162 4 162 44] (self : Node'0.t_Node) : NodeLog'0.t_NodeLog =
    [%#span3] match self with
      | Node'0.C_False -> NodeLog'0.C_False
      | Node'0.C_True -> NodeLog'0.C_True
      | Node'0.C_If v childt childf -> NodeLog'0.C_If v (T_bdd__Bdd.t_Bdd__1 childt) (T_bdd__Bdd.t_Bdd__1 childf)
      end
  
  function deep_model'0 (self : Node'0.t_Node) : NodeLog'0.t_NodeLog =
    [%#span4] deep_model'1 self
  
  use prelude.prelude.UInt64
  
  use prelude.prelude.Int
  
  constant v_MAX'0 : uint64 = [%#span5] (18446744073709551615 : uint64)
  
  use prelude.prelude.UInt64
  
  function hash_log'0 [#"../bdd.rs" 132 4 132 44] (x : NodeLog'0.t_NodeLog) : int =
    [%#span6] match x with
      | NodeLog'0.C_False -> 1
      | NodeLog'0.C_True -> 2
      | NodeLog'0.C_If v childt childf -> mod (UInt64.to_int v + UInt64.to_int childt * 5
      + UInt64.to_int childf * 7) (UInt64.to_int (v_MAX'0 : uint64) + 1)
      end
  
  function shallow_model'1 [#"../bdd.rs" 179 4 179 50] (self : Node'0.t_Node) : NodeLog'0.t_NodeLog =
    [%#span7] deep_model'1 self
  
  function shallow_model'0 (self : Node'0.t_Node) : NodeLog'0.t_NodeLog =
    [%#span8] shallow_model'1 self
  
  goal hash_refn : [%#sbdd0] forall self : Node'0.t_Node . inv'0 self
   -> (forall result : uint64 . UInt64.to_int result = hash_log'0 (shallow_model'0 self)
   -> UInt64.to_int result = hash_log'0 (deep_model'0 self))
end
module M_bdd__qy123zimplqy35z2qy125z
  let%span sbdd0 = "../bdd.rs" 146 4 146 25
  
  let%span span1 = "../../../../creusot-contracts/src/invariant.rs" 8 8 8 12
  
  let%span span2 = "../../../../creusot-contracts/src/invariant.rs" 27 8 27 18
  
  let%span span3 = "../bdd.rs" 190 20 190 26
  
  let%span span4 = "../../../../creusot-contracts/src/model.rs" 81 8 81 28
  
  let%span span5 = "../bdd.rs" 153 8 153 24
  
  let%span span6 = "../bdd.rs" 200 20 200 37
  
  let%span span7 = "../../../../creusot-contracts/src/model.rs" 90 8 90 31
  
  use T_bdd__Bdd as Bdd'0
  
  predicate invariant'1 (self : Bdd'0.t_Bdd) =
    [%#span1] true
  
  predicate inv'1 (_1 : Bdd'0.t_Bdd)
  
<<<<<<< HEAD
  axiom inv'1 [@rewrite] : forall x : Bdd'0.t_bdd . inv'1 x = true
=======
  axiom inv'1 : forall x : Bdd'0.t_Bdd . inv'1 x = true
>>>>>>> c3369865
  
  use prelude.prelude.Borrow
  
  predicate invariant'0 (self : Bdd'0.t_Bdd) =
    [%#span2] inv'1 self
  
  predicate inv'0 (_1 : Bdd'0.t_Bdd)
  
<<<<<<< HEAD
  axiom inv'0 [@rewrite] : forall x : Bdd'0.t_bdd . inv'0 x = true
=======
  axiom inv'0 : forall x : Bdd'0.t_Bdd . inv'0 x = true
>>>>>>> c3369865
  
  use T_bdd__Bdd as T_bdd__Bdd
  
  use prelude.prelude.UInt64
  
  use prelude.prelude.Int
  
  function deep_model'1 [#"../bdd.rs" 189 4 189 44] (self : Bdd'0.t_Bdd) : uint64 =
    [%#span3] T_bdd__Bdd.t_Bdd__1 self
  
  function deep_model'0 (self : Bdd'0.t_Bdd) : uint64 =
    [%#span4] deep_model'1 self
  
  use prelude.prelude.UInt64
  
  function hash_log'0 [#"../bdd.rs" 152 4 152 44] (x : uint64) : int =
    [%#span5] UInt64.to_int x
  
  function shallow_model'1 [#"../bdd.rs" 199 4 199 50] (self : Bdd'0.t_Bdd) : uint64 =
    [%#span6] deep_model'1 self
  
  function shallow_model'0 (self : Bdd'0.t_Bdd) : uint64 =
    [%#span7] shallow_model'1 self
  
  goal hash_refn : [%#sbdd0] forall self : Bdd'0.t_Bdd . inv'0 self
   -> (forall result : uint64 . UInt64.to_int result = hash_log'0 (shallow_model'0 self)
   -> UInt64.to_int result = hash_log'0 (deep_model'0 self))
end
module M_bdd__qy123zimplqy35z12qy125z
  let%span sbdd0 = "../bdd.rs" 94 9 94 11
  
  goal assert_receiver_is_total_eq_refn : [%#sbdd0] true
end
module M_bdd__qy123zimplqy35z17qy125z
  let%span sbdd0 = "../bdd.rs" 108 15 108 17
  
  goal assert_receiver_is_total_eq_refn : [%#sbdd0] true
end
module M_bdd__qy123zimplqy35z13qy125z
  let%span sbdd0 = "../bdd.rs" 94 13 94 22
  
  let%span span1 = "../../../../creusot-contracts/src/invariant.rs" 8 8 8 12
  
  let%span span2 = "../../../../creusot-contracts/src/invariant.rs" 27 8 27 18
  
  let%span span3 = "../bdd.rs" 164 12 168 13
  
  let%span span4 = "../../../../creusot-contracts/src/model.rs" 81 8 81 28
  
  use T_bdd__Node as Node'0
  
  predicate invariant'1 (self : Node'0.t_Node) =
    [%#span1] true
  
  predicate inv'1 (_1 : Node'0.t_Node)
  
<<<<<<< HEAD
  axiom inv'1 [@rewrite] : forall x : Node'0.t_node . inv'1 x = true
=======
  axiom inv'1 : forall x : Node'0.t_Node . inv'1 x = true
>>>>>>> c3369865
  
  use prelude.prelude.Borrow
  
  predicate invariant'0 (self : Node'0.t_Node) =
    [%#span2] inv'1 self
  
  predicate inv'0 (_1 : Node'0.t_Node)
  
<<<<<<< HEAD
  axiom inv'0 [@rewrite] : forall x : Node'0.t_node . inv'0 x = true
=======
  axiom inv'0 : forall x : Node'0.t_Node . inv'0 x = true
>>>>>>> c3369865
  
  use T_bdd__Bdd as T_bdd__Bdd
  
  use T_bdd__NodeLog as NodeLog'0
  
  function deep_model'1 [#"../bdd.rs" 162 4 162 44] (self : Node'0.t_Node) : NodeLog'0.t_NodeLog =
    [%#span3] match self with
      | Node'0.C_False -> NodeLog'0.C_False
      | Node'0.C_True -> NodeLog'0.C_True
      | Node'0.C_If v childt childf -> NodeLog'0.C_If v (T_bdd__Bdd.t_Bdd__1 childt) (T_bdd__Bdd.t_Bdd__1 childf)
      end
  
  function deep_model'0 (self : Node'0.t_Node) : NodeLog'0.t_NodeLog =
    [%#span4] deep_model'1 self
  
  goal eq_refn : [%#sbdd0] forall self : Node'0.t_Node . forall other : Node'0.t_Node . inv'0 other /\ inv'0 self
   -> (forall result : bool . result = (deep_model'0 self = deep_model'0 other)
   -> result = (deep_model'0 self = deep_model'0 other))
end
module M_bdd__qy123zimplqy35z7qy125z
  let%span sbdd0 = "../bdd.rs" 206 4 206 34
  
  let%span span1 = "../../../../creusot-contracts/src/invariant.rs" 8 8 8 12
  
  let%span span2 = "../../../../creusot-contracts/src/invariant.rs" 27 8 27 18
  
  let%span span3 = "../bdd.rs" 190 20 190 26
  
  let%span span4 = "../../../../creusot-contracts/src/model.rs" 81 8 81 28
  
  let%span span5 = "../bdd.rs" 200 20 200 37
  
  let%span span6 = "../../../../creusot-contracts/src/model.rs" 90 8 90 31
  
  use T_bdd__Bdd as Bdd'0
  
  predicate invariant'1 (self : Bdd'0.t_Bdd) =
    [%#span1] true
  
  predicate inv'1 (_1 : Bdd'0.t_Bdd)
  
<<<<<<< HEAD
  axiom inv'1 [@rewrite] : forall x : Bdd'0.t_bdd . inv'1 x = true
=======
  axiom inv'1 : forall x : Bdd'0.t_Bdd . inv'1 x = true
>>>>>>> c3369865
  
  use prelude.prelude.Borrow
  
  predicate invariant'0 (self : Bdd'0.t_Bdd) =
    [%#span2] inv'1 self
  
  predicate inv'0 (_1 : Bdd'0.t_Bdd)
  
<<<<<<< HEAD
  axiom inv'0 [@rewrite] : forall x : Bdd'0.t_bdd . inv'0 x = true
=======
  axiom inv'0 : forall x : Bdd'0.t_Bdd . inv'0 x = true
>>>>>>> c3369865
  
  use T_bdd__Bdd as T_bdd__Bdd
  
  use prelude.prelude.UInt64
  
  use prelude.prelude.Int
  
  function deep_model'1 [#"../bdd.rs" 189 4 189 44] (self : Bdd'0.t_Bdd) : uint64 =
    [%#span3] T_bdd__Bdd.t_Bdd__1 self
  
  function deep_model'0 (self : Bdd'0.t_Bdd) : uint64 =
    [%#span4] deep_model'1 self
  
  function shallow_model'1 [#"../bdd.rs" 199 4 199 50] (self : Bdd'0.t_Bdd) : uint64 =
    [%#span5] deep_model'1 self
  
  function shallow_model'0 (self : Bdd'0.t_Bdd) : uint64 =
    [%#span6] shallow_model'1 self
  
  goal eq_refn : [%#sbdd0] forall self : Bdd'0.t_Bdd . forall other : Bdd'0.t_Bdd . inv'0 other /\ inv'0 self
   -> (forall result : bool . result = (shallow_model'0 self = shallow_model'0 other)
   -> result = (deep_model'0 self = deep_model'0 other))
end
module M_bdd__qy123zimplqy35z14qy125z
  let%span sbdd0 = "../bdd.rs" 94 24 94 29
  
  let%span span1 = "../../../../creusot-contracts/src/invariant.rs" 8 8 8 12
  
  let%span span2 = "../../../../creusot-contracts/src/invariant.rs" 27 8 27 18
  
  use T_bdd__Node as Node'0
  
  predicate invariant'1 (self : Node'0.t_Node) =
    [%#span1] true
  
  predicate inv'1 (_1 : Node'0.t_Node)
  
<<<<<<< HEAD
  axiom inv'1 [@rewrite] : forall x : Node'0.t_node . inv'1 x = true
=======
  axiom inv'1 : forall x : Node'0.t_Node . inv'1 x = true
>>>>>>> c3369865
  
  use prelude.prelude.Borrow
  
  predicate invariant'0 (self : Node'0.t_Node) =
    [%#span2] inv'1 self
  
  predicate inv'0 (_1 : Node'0.t_Node)
  
<<<<<<< HEAD
  axiom inv'0 [@rewrite] : forall x : Node'0.t_node . inv'0 x = true
=======
  axiom inv'0 : forall x : Node'0.t_Node . inv'0 x = true
>>>>>>> c3369865
  
  goal clone'_refn : [%#sbdd0] forall self : Node'0.t_Node . inv'0 self
   -> (forall result : Node'0.t_Node . result = self  -> inv'1 result /\ result = self)
end
module M_bdd__qy123zimplqy35z0qy125z
  let%span sbdd0 = "../bdd.rs" 113 4 113 27
  
  let%span span1 = "../../../../creusot-contracts/src/invariant.rs" 8 8 8 12
  
  let%span span2 = "../../../../creusot-contracts/src/invariant.rs" 27 8 27 18
  
  use T_bdd__Bdd as Bdd'0
  
  predicate invariant'1 (self : Bdd'0.t_Bdd) =
    [%#span1] true
  
  predicate inv'1 (_1 : Bdd'0.t_Bdd)
  
<<<<<<< HEAD
  axiom inv'1 [@rewrite] : forall x : Bdd'0.t_bdd . inv'1 x = true
=======
  axiom inv'1 : forall x : Bdd'0.t_Bdd . inv'1 x = true
>>>>>>> c3369865
  
  use prelude.prelude.Borrow
  
  predicate invariant'0 (self : Bdd'0.t_Bdd) =
    [%#span2] inv'1 self
  
  predicate inv'0 (_1 : Bdd'0.t_Bdd)
  
<<<<<<< HEAD
  axiom inv'0 [@rewrite] : forall x : Bdd'0.t_bdd . inv'0 x = true
=======
  axiom inv'0 : forall x : Bdd'0.t_Bdd . inv'0 x = true
>>>>>>> c3369865
  
  goal clone'_refn : [%#sbdd0] forall self : Bdd'0.t_Bdd . inv'0 self
   -> (forall result : Bdd'0.t_Bdd . result = self  -> inv'1 result /\ result = self)
end
module M_bdd__qy123zimplqy35z15qy125z
  
end
module M_bdd__qy123zimplqy35z16qy125z
  
end
module M_bdd__qy123zimplqy35z3qy125z
  
end
module M_bdd__qy123zimplqy35z5qy125z
  
end
module M_bdd__qy123zimplqy35z9qy125z
  
end<|MERGE_RESOLUTION|>--- conflicted
+++ resolved
@@ -1218,11 +1218,7 @@
   
   predicate inv'0 (_1 : Context'0.t_Context)
   
-<<<<<<< HEAD
-  axiom inv'0 [@rewrite] : forall x : Context'0.t_context . inv'0 x
-=======
-  axiom inv'0 : forall x : Context'0.t_Context . inv'0 x
->>>>>>> c3369865
+  axiom inv'0 [@rewrite] : forall x : Context'0.t_Context . inv'0 x
   = (invariant'0 x
   /\ match x with
     | Context'0.C_Context alloc hashcons hashcons_ghost not_memo and_memo cnt -> true
@@ -1426,11 +1422,7 @@
   
   predicate inv'0 (_1 : Context'0.t_Context)
   
-<<<<<<< HEAD
-  axiom inv'0 [@rewrite] : forall x : Context'0.t_context . inv'0 x
-=======
-  axiom inv'0 : forall x : Context'0.t_Context . inv'0 x
->>>>>>> c3369865
+  axiom inv'0 [@rewrite] : forall x : Context'0.t_Context . inv'0 x
   = (invariant'0 x
   /\ match x with
     | Context'0.C_Context alloc hashcons hashcons_ghost not_memo and_memo cnt -> true
@@ -1729,11 +1721,7 @@
   
   predicate inv'0 (_1 : Context'0.t_Context)
   
-<<<<<<< HEAD
-  axiom inv'0 [@rewrite] : forall x : Context'0.t_context . inv'0 x
-=======
-  axiom inv'0 : forall x : Context'0.t_Context . inv'0 x
->>>>>>> c3369865
+  axiom inv'0 [@rewrite] : forall x : Context'0.t_Context . inv'0 x
   = (invariant'0 x
   /\ match x with
     | Context'0.C_Context alloc hashcons hashcons_ghost not_memo and_memo cnt -> true
@@ -1978,11 +1966,7 @@
   
   predicate inv'0 (_1 : Context'0.t_Context)
   
-<<<<<<< HEAD
-  axiom inv'0 [@rewrite] : forall x : Context'0.t_context . inv'0 x
-=======
-  axiom inv'0 : forall x : Context'0.t_Context . inv'0 x
->>>>>>> c3369865
+  axiom inv'0 [@rewrite] : forall x : Context'0.t_Context . inv'0 x
   = (invariant'0 x
   /\ match x with
     | Context'0.C_Context alloc hashcons hashcons_ghost not_memo and_memo cnt -> true
@@ -2256,11 +2240,7 @@
   
   predicate inv'6 (_1 : Context'0.t_Context)
   
-<<<<<<< HEAD
-  axiom inv'6 [@rewrite] : forall x : Context'0.t_context . inv'6 x
-=======
-  axiom inv'6 : forall x : Context'0.t_Context . inv'6 x
->>>>>>> c3369865
+  axiom inv'6 [@rewrite] : forall x : Context'0.t_Context . inv'6 x
   = (invariant'6 x
   /\ match x with
     | Context'0.C_Context alloc hashcons hashcons_ghost not_memo and_memo cnt -> true
@@ -2271,11 +2251,7 @@
   
   predicate inv'5 (_1 : Bdd'0.t_Bdd)
   
-<<<<<<< HEAD
-  axiom inv'5 [@rewrite] : forall x : Bdd'0.t_bdd . inv'5 x = true
-=======
-  axiom inv'5 : forall x : Bdd'0.t_Bdd . inv'5 x = true
->>>>>>> c3369865
+  axiom inv'5 [@rewrite] : forall x : Bdd'0.t_Bdd . inv'5 x = true
   
   predicate inv'3 (_1 : Node'0.t_Node)
   
@@ -2284,53 +2260,33 @@
   
   predicate inv'4 (_1 : borrowed (Node'0.t_Node))
   
-<<<<<<< HEAD
-  axiom inv'4 [@rewrite] : forall x : borrowed (Node'0.t_node) . inv'4 x = true
-=======
-  axiom inv'4 : forall x : borrowed (Node'0.t_Node) . inv'4 x = true
->>>>>>> c3369865
+  axiom inv'4 [@rewrite] : forall x : borrowed (Node'0.t_Node) . inv'4 x = true
   
   predicate invariant'3 (self : Node'0.t_Node) =
     [%#span19] true
   
-<<<<<<< HEAD
-  axiom inv'3 [@rewrite] : forall x : Node'0.t_node . inv'3 x = true
-=======
-  axiom inv'3 : forall x : Node'0.t_Node . inv'3 x = true
->>>>>>> c3369865
+  axiom inv'3 [@rewrite] : forall x : Node'0.t_Node . inv'3 x = true
   
   predicate invariant'2 (self : Option'0.t_Option (Bdd'0.t_Bdd)) =
     [%#span19] true
   
   predicate inv'2 (_1 : Option'0.t_Option (Bdd'0.t_Bdd))
   
-<<<<<<< HEAD
-  axiom inv'2 [@rewrite] : forall x : Option'0.t_option (Bdd'0.t_bdd) . inv'2 x = true
-=======
-  axiom inv'2 : forall x : Option'0.t_Option (Bdd'0.t_Bdd) . inv'2 x = true
->>>>>>> c3369865
+  axiom inv'2 [@rewrite] : forall x : Option'0.t_Option (Bdd'0.t_Bdd) . inv'2 x = true
   
   predicate invariant'1 (self : Node'0.t_Node) =
     [%#span21] inv'3 self
   
   predicate inv'1 (_1 : Node'0.t_Node)
   
-<<<<<<< HEAD
-  axiom inv'1 [@rewrite] : forall x : Node'0.t_node . inv'1 x = true
-=======
-  axiom inv'1 : forall x : Node'0.t_Node . inv'1 x = true
->>>>>>> c3369865
+  axiom inv'1 [@rewrite] : forall x : Node'0.t_Node . inv'1 x = true
   
   predicate invariant'0 (self : borrowed (Context'0.t_Context)) =
     [%#span20] inv'6 self.current /\ inv'6 self.final
   
   predicate inv'0 (_1 : borrowed (Context'0.t_Context))
   
-<<<<<<< HEAD
-  axiom inv'0 [@rewrite] : forall x : borrowed (Context'0.t_context) . inv'0 x = invariant'0 x
-=======
-  axiom inv'0 : forall x : borrowed (Context'0.t_Context) . inv'0 x = invariant'0 x
->>>>>>> c3369865
+  axiom inv'0 [@rewrite] : forall x : borrowed (Context'0.t_Context) . inv'0 x = invariant'0 x
   
   predicate grows'0 [#"../bdd.rs" 300 4 300 35] (self : borrowed (Context'0.t_Context)) =
     [%#span22] UInt64.to_int (T_bdd__Context.t_Context__cnt self.current)
@@ -2706,11 +2662,7 @@
   
   predicate inv'1 (_1 : Context'0.t_Context)
   
-<<<<<<< HEAD
-  axiom inv'1 [@rewrite] : forall x : Context'0.t_context . inv'1 x
-=======
-  axiom inv'1 : forall x : Context'0.t_Context . inv'1 x
->>>>>>> c3369865
+  axiom inv'1 [@rewrite] : forall x : Context'0.t_Context . inv'1 x
   = (invariant'1 x
   /\ match x with
     | Context'0.C_Context alloc hashcons hashcons_ghost not_memo and_memo cnt -> true
@@ -2721,11 +2673,7 @@
   
   predicate inv'0 (_1 : borrowed (Context'0.t_Context))
   
-<<<<<<< HEAD
-  axiom inv'0 [@rewrite] : forall x : borrowed (Context'0.t_context) . inv'0 x = invariant'0 x
-=======
-  axiom inv'0 : forall x : borrowed (Context'0.t_Context) . inv'0 x = invariant'0 x
->>>>>>> c3369865
+  axiom inv'0 [@rewrite] : forall x : borrowed (Context'0.t_Context) . inv'0 x = invariant'0 x
   
   predicate grows'0 [#"../bdd.rs" 300 4 300 35] (self : borrowed (Context'0.t_Context)) =
     [%#span18] UInt64.to_int (T_bdd__Context.t_Context__cnt self.current)
@@ -2863,11 +2811,7 @@
   
   predicate inv'1 (_1 : borrowed (Context'0.t_Context))
   
-<<<<<<< HEAD
-  axiom inv'1 [@rewrite] : forall x : borrowed (Context'0.t_context) . inv'1 x = invariant'1 x
-=======
-  axiom inv'1 : forall x : borrowed (Context'0.t_Context) . inv'1 x = invariant'1 x
->>>>>>> c3369865
+  axiom inv'1 [@rewrite] : forall x : borrowed (Context'0.t_Context) . inv'1 x = invariant'1 x
   
   use prelude.prelude.UInt64
   
@@ -2987,11 +2931,7 @@
       /\ (leastvar'0 a <= leastvar'0 n \/ leastvar'0 b <= leastvar'0 n)
       end)
   
-<<<<<<< HEAD
-  axiom inv'0 [@rewrite] : forall x : Context'0.t_context . inv'0 x
-=======
-  axiom inv'0 : forall x : Context'0.t_Context . inv'0 x
->>>>>>> c3369865
+  axiom inv'0 [@rewrite] : forall x : Context'0.t_Context . inv'0 x
   = (invariant'0 x
   /\ match x with
     | Context'0.C_Context alloc hashcons hashcons_ghost not_memo and_memo cnt -> true
@@ -3104,11 +3044,7 @@
   
   predicate inv'1 (_1 : borrowed (Context'0.t_Context))
   
-<<<<<<< HEAD
-  axiom inv'1 [@rewrite] : forall x : borrowed (Context'0.t_context) . inv'1 x = invariant'1 x
-=======
-  axiom inv'1 : forall x : borrowed (Context'0.t_Context) . inv'1 x = invariant'1 x
->>>>>>> c3369865
+  axiom inv'1 [@rewrite] : forall x : borrowed (Context'0.t_Context) . inv'1 x = invariant'1 x
   
   use prelude.prelude.UInt64
   
@@ -3228,11 +3164,7 @@
       /\ (leastvar'0 a <= leastvar'0 n \/ leastvar'0 b <= leastvar'0 n)
       end)
   
-<<<<<<< HEAD
-  axiom inv'0 [@rewrite] : forall x : Context'0.t_context . inv'0 x
-=======
-  axiom inv'0 : forall x : Context'0.t_Context . inv'0 x
->>>>>>> c3369865
+  axiom inv'0 [@rewrite] : forall x : Context'0.t_Context . inv'0 x
   = (invariant'0 x
   /\ match x with
     | Context'0.C_Context alloc hashcons hashcons_ghost not_memo and_memo cnt -> true
@@ -3369,11 +3301,7 @@
   
   predicate inv'1 (_1 : borrowed (Context'0.t_Context))
   
-<<<<<<< HEAD
-  axiom inv'1 [@rewrite] : forall x : borrowed (Context'0.t_context) . inv'1 x = invariant'1 x
-=======
-  axiom inv'1 : forall x : borrowed (Context'0.t_Context) . inv'1 x = invariant'1 x
->>>>>>> c3369865
+  axiom inv'1 [@rewrite] : forall x : borrowed (Context'0.t_Context) . inv'1 x = invariant'1 x
   
   use prelude.prelude.UInt64
   
@@ -3493,11 +3421,7 @@
       /\ (leastvar'0 a <= leastvar'0 n \/ leastvar'0 b <= leastvar'0 n)
       end)
   
-<<<<<<< HEAD
-  axiom inv'0 [@rewrite] : forall x : Context'0.t_context . inv'0 x
-=======
-  axiom inv'0 : forall x : Context'0.t_Context . inv'0 x
->>>>>>> c3369865
+  axiom inv'0 [@rewrite] : forall x : Context'0.t_Context . inv'0 x
   = (invariant'0 x
   /\ match x with
     | Context'0.C_Context alloc hashcons hashcons_ghost not_memo and_memo cnt -> true
@@ -3706,11 +3630,7 @@
   
   predicate inv'4 (_1 : Bdd'0.t_Bdd)
   
-<<<<<<< HEAD
-  axiom inv'4 [@rewrite] : forall x : Bdd'0.t_bdd . inv'4 x = true
-=======
-  axiom inv'4 : forall x : Bdd'0.t_Bdd . inv'4 x = true
->>>>>>> c3369865
+  axiom inv'4 [@rewrite] : forall x : Bdd'0.t_Bdd . inv'4 x = true
   
   use T_core__option__Option as Option'0
   
@@ -3719,11 +3639,7 @@
   
   predicate inv'3 (_1 : Option'0.t_Option (Bdd'0.t_Bdd))
   
-<<<<<<< HEAD
-  axiom inv'3 [@rewrite] : forall x : Option'0.t_option (Bdd'0.t_bdd) . inv'3 x = true
-=======
-  axiom inv'3 : forall x : Option'0.t_Option (Bdd'0.t_Bdd) . inv'3 x = true
->>>>>>> c3369865
+  axiom inv'3 [@rewrite] : forall x : Option'0.t_Option (Bdd'0.t_Bdd) . inv'3 x = true
   
   use prelude.prelude.Borrow
   
@@ -3732,11 +3648,7 @@
   
   predicate inv'2 (_1 : Bdd'0.t_Bdd)
   
-<<<<<<< HEAD
-  axiom inv'2 [@rewrite] : forall x : Bdd'0.t_bdd . inv'2 x = true
-=======
-  axiom inv'2 : forall x : Bdd'0.t_Bdd . inv'2 x = true
->>>>>>> c3369865
+  axiom inv'2 [@rewrite] : forall x : Bdd'0.t_Bdd . inv'2 x = true
   
   use T_bdd__Context as Context'0
   
@@ -3747,11 +3659,7 @@
   
   predicate inv'1 (_1 : borrowed (Context'0.t_Context))
   
-<<<<<<< HEAD
-  axiom inv'1 [@rewrite] : forall x : borrowed (Context'0.t_context) . inv'1 x = invariant'1 x
-=======
-  axiom inv'1 : forall x : borrowed (Context'0.t_Context) . inv'1 x = invariant'1 x
->>>>>>> c3369865
+  axiom inv'1 [@rewrite] : forall x : borrowed (Context'0.t_Context) . inv'1 x = invariant'1 x
   
   use prelude.prelude.UInt64
   
@@ -3867,11 +3775,7 @@
       /\ (leastvar'0 a <= leastvar'0 n \/ leastvar'0 b <= leastvar'0 n)
       end)
   
-<<<<<<< HEAD
-  axiom inv'0 [@rewrite] : forall x : Context'0.t_context . inv'0 x
-=======
-  axiom inv'0 : forall x : Context'0.t_Context . inv'0 x
->>>>>>> c3369865
+  axiom inv'0 [@rewrite] : forall x : Context'0.t_Context . inv'0 x
   = (invariant'0 x
   /\ match x with
     | Context'0.C_Context alloc hashcons hashcons_ghost not_memo and_memo cnt -> true
@@ -4242,22 +4146,14 @@
   
   predicate inv'5 (_1 : Bdd'0.t_Bdd)
   
-<<<<<<< HEAD
-  axiom inv'5 [@rewrite] : forall x : Bdd'0.t_bdd . inv'5 x = true
-=======
-  axiom inv'5 : forall x : Bdd'0.t_Bdd . inv'5 x = true
->>>>>>> c3369865
+  axiom inv'5 [@rewrite] : forall x : Bdd'0.t_Bdd . inv'5 x = true
   
   predicate invariant'4 (self : (Bdd'0.t_Bdd, Bdd'0.t_Bdd)) =
     [%#span9] true
   
   predicate inv'4 (_1 : (Bdd'0.t_Bdd, Bdd'0.t_Bdd))
   
-<<<<<<< HEAD
-  axiom inv'4 [@rewrite] : forall x : (Bdd'0.t_bdd, Bdd'0.t_bdd) . inv'4 x = true
-=======
-  axiom inv'4 : forall x : (Bdd'0.t_Bdd, Bdd'0.t_Bdd) . inv'4 x = true
->>>>>>> c3369865
+  axiom inv'4 [@rewrite] : forall x : (Bdd'0.t_Bdd, Bdd'0.t_Bdd) . inv'4 x = true
   
   use prelude.prelude.Int
   
@@ -4288,11 +4184,7 @@
   
   predicate inv'3 (_1 : Option'0.t_Option (Bdd'0.t_Bdd))
   
-<<<<<<< HEAD
-  axiom inv'3 [@rewrite] : forall x : Option'0.t_option (Bdd'0.t_bdd) . inv'3 x = true
-=======
-  axiom inv'3 : forall x : Option'0.t_Option (Bdd'0.t_Bdd) . inv'3 x = true
->>>>>>> c3369865
+  axiom inv'3 [@rewrite] : forall x : Option'0.t_Option (Bdd'0.t_Bdd) . inv'3 x = true
   
   use prelude.prelude.Borrow
   
@@ -4301,11 +4193,7 @@
   
   predicate inv'2 (_1 : (Bdd'0.t_Bdd, Bdd'0.t_Bdd))
   
-<<<<<<< HEAD
-  axiom inv'2 [@rewrite] : forall x : (Bdd'0.t_bdd, Bdd'0.t_bdd) . inv'2 x = true
-=======
-  axiom inv'2 : forall x : (Bdd'0.t_Bdd, Bdd'0.t_Bdd) . inv'2 x = true
->>>>>>> c3369865
+  axiom inv'2 [@rewrite] : forall x : (Bdd'0.t_Bdd, Bdd'0.t_Bdd) . inv'2 x = true
   
   use prelude.prelude.UInt64
   
@@ -4423,11 +4311,7 @@
   
   predicate inv'1 (_1 : Context'0.t_Context)
   
-<<<<<<< HEAD
-  axiom inv'1 [@rewrite] : forall x : Context'0.t_context . inv'1 x
-=======
-  axiom inv'1 : forall x : Context'0.t_Context . inv'1 x
->>>>>>> c3369865
+  axiom inv'1 [@rewrite] : forall x : Context'0.t_Context . inv'1 x
   = (invariant'1 x
   /\ match x with
     | Context'0.C_Context alloc hashcons hashcons_ghost not_memo and_memo cnt -> true
@@ -4438,11 +4322,7 @@
   
   predicate inv'0 (_1 : borrowed (Context'0.t_Context))
   
-<<<<<<< HEAD
-  axiom inv'0 [@rewrite] : forall x : borrowed (Context'0.t_context) . inv'0 x = invariant'0 x
-=======
-  axiom inv'0 : forall x : borrowed (Context'0.t_Context) . inv'0 x = invariant'0 x
->>>>>>> c3369865
+  axiom inv'0 [@rewrite] : forall x : borrowed (Context'0.t_Context) . inv'0 x = invariant'0 x
   
   function size'0 [#"../bdd.rs" 228 4 228 24] (self : Bdd'0.t_Bdd) : int =
     [%#span22] match self with
@@ -4894,11 +4774,7 @@
   
   predicate inv'1 (_1 : Node'0.t_Node)
   
-<<<<<<< HEAD
-  axiom inv'1 [@rewrite] : forall x : Node'0.t_node . inv'1 x = true
-=======
-  axiom inv'1 : forall x : Node'0.t_Node . inv'1 x = true
->>>>>>> c3369865
+  axiom inv'1 [@rewrite] : forall x : Node'0.t_Node . inv'1 x = true
   
   use prelude.prelude.Borrow
   
@@ -4907,11 +4783,7 @@
   
   predicate inv'0 (_1 : Node'0.t_Node)
   
-<<<<<<< HEAD
-  axiom inv'0 [@rewrite] : forall x : Node'0.t_node . inv'0 x = true
-=======
-  axiom inv'0 : forall x : Node'0.t_Node . inv'0 x = true
->>>>>>> c3369865
+  axiom inv'0 [@rewrite] : forall x : Node'0.t_Node . inv'0 x = true
   
   use T_bdd__Bdd as T_bdd__Bdd
   
@@ -4977,11 +4849,7 @@
   
   predicate inv'1 (_1 : Bdd'0.t_Bdd)
   
-<<<<<<< HEAD
-  axiom inv'1 [@rewrite] : forall x : Bdd'0.t_bdd . inv'1 x = true
-=======
-  axiom inv'1 : forall x : Bdd'0.t_Bdd . inv'1 x = true
->>>>>>> c3369865
+  axiom inv'1 [@rewrite] : forall x : Bdd'0.t_Bdd . inv'1 x = true
   
   use prelude.prelude.Borrow
   
@@ -4990,11 +4858,7 @@
   
   predicate inv'0 (_1 : Bdd'0.t_Bdd)
   
-<<<<<<< HEAD
-  axiom inv'0 [@rewrite] : forall x : Bdd'0.t_bdd . inv'0 x = true
-=======
-  axiom inv'0 : forall x : Bdd'0.t_Bdd . inv'0 x = true
->>>>>>> c3369865
+  axiom inv'0 [@rewrite] : forall x : Bdd'0.t_Bdd . inv'0 x = true
   
   use T_bdd__Bdd as T_bdd__Bdd
   
@@ -5051,11 +4915,7 @@
   
   predicate inv'1 (_1 : Node'0.t_Node)
   
-<<<<<<< HEAD
-  axiom inv'1 [@rewrite] : forall x : Node'0.t_node . inv'1 x = true
-=======
-  axiom inv'1 : forall x : Node'0.t_Node . inv'1 x = true
->>>>>>> c3369865
+  axiom inv'1 [@rewrite] : forall x : Node'0.t_Node . inv'1 x = true
   
   use prelude.prelude.Borrow
   
@@ -5064,11 +4924,7 @@
   
   predicate inv'0 (_1 : Node'0.t_Node)
   
-<<<<<<< HEAD
-  axiom inv'0 [@rewrite] : forall x : Node'0.t_node . inv'0 x = true
-=======
-  axiom inv'0 : forall x : Node'0.t_Node . inv'0 x = true
->>>>>>> c3369865
+  axiom inv'0 [@rewrite] : forall x : Node'0.t_Node . inv'0 x = true
   
   use T_bdd__Bdd as T_bdd__Bdd
   
@@ -5110,11 +4966,7 @@
   
   predicate inv'1 (_1 : Bdd'0.t_Bdd)
   
-<<<<<<< HEAD
-  axiom inv'1 [@rewrite] : forall x : Bdd'0.t_bdd . inv'1 x = true
-=======
-  axiom inv'1 : forall x : Bdd'0.t_Bdd . inv'1 x = true
->>>>>>> c3369865
+  axiom inv'1 [@rewrite] : forall x : Bdd'0.t_Bdd . inv'1 x = true
   
   use prelude.prelude.Borrow
   
@@ -5123,11 +4975,7 @@
   
   predicate inv'0 (_1 : Bdd'0.t_Bdd)
   
-<<<<<<< HEAD
-  axiom inv'0 [@rewrite] : forall x : Bdd'0.t_bdd . inv'0 x = true
-=======
-  axiom inv'0 : forall x : Bdd'0.t_Bdd . inv'0 x = true
->>>>>>> c3369865
+  axiom inv'0 [@rewrite] : forall x : Bdd'0.t_Bdd . inv'0 x = true
   
   use T_bdd__Bdd as T_bdd__Bdd
   
@@ -5165,11 +5013,7 @@
   
   predicate inv'1 (_1 : Node'0.t_Node)
   
-<<<<<<< HEAD
-  axiom inv'1 [@rewrite] : forall x : Node'0.t_node . inv'1 x = true
-=======
-  axiom inv'1 : forall x : Node'0.t_Node . inv'1 x = true
->>>>>>> c3369865
+  axiom inv'1 [@rewrite] : forall x : Node'0.t_Node . inv'1 x = true
   
   use prelude.prelude.Borrow
   
@@ -5178,11 +5022,7 @@
   
   predicate inv'0 (_1 : Node'0.t_Node)
   
-<<<<<<< HEAD
-  axiom inv'0 [@rewrite] : forall x : Node'0.t_node . inv'0 x = true
-=======
-  axiom inv'0 : forall x : Node'0.t_Node . inv'0 x = true
->>>>>>> c3369865
+  axiom inv'0 [@rewrite] : forall x : Node'0.t_Node . inv'0 x = true
   
   goal clone'_refn : [%#sbdd0] forall self : Node'0.t_Node . inv'0 self
    -> (forall result : Node'0.t_Node . result = self  -> inv'1 result /\ result = self)
@@ -5201,11 +5041,7 @@
   
   predicate inv'1 (_1 : Bdd'0.t_Bdd)
   
-<<<<<<< HEAD
-  axiom inv'1 [@rewrite] : forall x : Bdd'0.t_bdd . inv'1 x = true
-=======
-  axiom inv'1 : forall x : Bdd'0.t_Bdd . inv'1 x = true
->>>>>>> c3369865
+  axiom inv'1 [@rewrite] : forall x : Bdd'0.t_Bdd . inv'1 x = true
   
   use prelude.prelude.Borrow
   
@@ -5214,11 +5050,7 @@
   
   predicate inv'0 (_1 : Bdd'0.t_Bdd)
   
-<<<<<<< HEAD
-  axiom inv'0 [@rewrite] : forall x : Bdd'0.t_bdd . inv'0 x = true
-=======
-  axiom inv'0 : forall x : Bdd'0.t_Bdd . inv'0 x = true
->>>>>>> c3369865
+  axiom inv'0 [@rewrite] : forall x : Bdd'0.t_Bdd . inv'0 x = true
   
   goal clone'_refn : [%#sbdd0] forall self : Bdd'0.t_Bdd . inv'0 self
    -> (forall result : Bdd'0.t_Bdd . result = self  -> inv'1 result /\ result = self)
