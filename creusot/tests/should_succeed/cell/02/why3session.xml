<?xml version="1.0" encoding="UTF-8"?>
<!DOCTYPE why3session PUBLIC "-//Why3//proof session v5//EN"
"https://www.why3.org/why3session.dtd">
<why3session shape_version="6">
<prover id="0" name="Z3" version="4.12.4" timelimit="1" steplimit="0" memlimit="1000"/>
<prover id="1" name="CVC5" version="1.0.5" timelimit="1" steplimit="0" memlimit="1000"/>
<prover id="3" name="Alt-Ergo" version="2.6.0" timelimit="1" steplimit="0" memlimit="1000"/>
<file format="coma" proved="true">
<path name=".."/><path name="02.coma"/>
<theory name="M_02__fib" proved="true">
 <goal name="vc_fib&#39;0" proved="true">
 <proof prover="0"><result status="valid" time="0.008561" steps="328"/></proof>
 </goal>
</theory>
<theory name="M_02__lemma_fib_bound" proved="true">
 <goal name="vc_lemma_fib_bound&#39;0" proved="true">
 <proof prover="1"><result status="valid" time="0.033592" steps="3177"/></proof>
 </goal>
</theory>
<theory name="M_02__fib_memo" proved="true">
 <goal name="vc_fib_memo&#39;0" proved="true">
 <transf name="split_vc" proved="true" >
<<<<<<< HEAD
  <goal name="vc_fib_memo&#39;0.0" expl="precondition" proved="true">
  <proof prover="3"><result status="valid" time="0.017349" steps="22"/></proof>
  </goal>
  <goal name="vc_fib_memo&#39;0.1" expl="precondition" proved="true">
  <proof prover="3"><result status="valid" time="0.017706" steps="23"/></proof>
  </goal>
  <goal name="vc_fib_memo&#39;0.2" expl="precondition" proved="true">
  <proof prover="0"><result status="valid" time="0.010906" steps="4830"/></proof>
  </goal>
  <goal name="vc_fib_memo&#39;0.3" expl="precondition" proved="true">
  <proof prover="3"><result status="valid" time="0.016428" steps="14"/></proof>
  </goal>
  <goal name="vc_fib_memo&#39;0.4" expl="integer overflow" proved="true">
  <proof prover="3"><result status="valid" time="0.019168" steps="50"/></proof>
  </goal>
  <goal name="vc_fib_memo&#39;0.5" proved="true">
  <proof prover="3"><result status="valid" time="0.017647" steps="34"/></proof>
  </goal>
  <goal name="vc_fib_memo&#39;0.6" proved="true">
  <proof prover="3"><result status="valid" time="0.017246" steps="35"/></proof>
  </goal>
  <goal name="vc_fib_memo&#39;0.7" proved="true">
  <proof prover="0"><result status="valid" time="0.011039" steps="5286"/></proof>
  </goal>
  <goal name="vc_fib_memo&#39;0.8" expl="integer overflow" proved="true">
  <proof prover="3"><result status="valid" time="0.020422" steps="79"/></proof>
  </goal>
  <goal name="vc_fib_memo&#39;0.9" proved="true">
  <proof prover="3"><result status="valid" time="0.017680" steps="38"/></proof>
  </goal>
  <goal name="vc_fib_memo&#39;0.10" proved="true">
  <proof prover="3"><result status="valid" time="0.017738" steps="39"/></proof>
  </goal>
  <goal name="vc_fib_memo&#39;0.11" proved="true">
  <proof prover="0"><result status="valid" time="0.011153" steps="5322"/></proof>
  </goal>
  <goal name="vc_fib_memo&#39;0.12" expl="integer overflow" proved="true">
  <proof prover="3"><result status="valid" time="0.040304" steps="424"/></proof>
  </goal>
  <goal name="vc_fib_memo&#39;0.13" expl="postcondition" proved="true">
  <proof prover="1"><result status="valid" time="0.102009" steps="16062"/></proof>
=======
  <goal name="vc_fib_memo.0" expl="index &#39;self&#39; type invariant" proved="true">
  <proof prover="0"><result status="valid" time="0.010906" steps="68401"/></proof>
  </goal>
  <goal name="vc_fib_memo.1" expl="index &#39;index&#39; type invariant" proved="true">
  <proof prover="3"><result status="valid" time="0.017706" steps="21"/></proof>
  </goal>
  <goal name="vc_fib_memo.2" expl="index requires" proved="true">
  <proof prover="0"><result status="valid" time="0.013671" steps="6433"/></proof>
  </goal>
  <goal name="vc_fib_memo.3" expl="get &#39;self&#39; type invariant" proved="true">
  <proof prover="3"><result status="valid" time="0.017349" steps="12"/></proof>
  </goal>
  <goal name="vc_fib_memo.4" expl="integer overflow" proved="true">
  <proof prover="3"><result status="valid" time="0.019168" steps="50"/></proof>
  </goal>
  <goal name="vc_fib_memo.5" expl="fib_memo requires #0" proved="true">
  <proof prover="3"><result status="valid" time="0.017246" steps="32"/></proof>
  </goal>
  <goal name="vc_fib_memo.6" expl="fib_memo requires #1" proved="true">
  <proof prover="3"><result status="valid" time="0.017680" steps="32"/></proof>
  </goal>
  <goal name="vc_fib_memo.7" expl="fib_memo requires #2" proved="true">
  <proof prover="3" timelimit="5"><result status="valid" time="0.010523" steps="33"/></proof>
  </goal>
  <goal name="vc_fib_memo.8" expl="integer overflow" proved="true">
  <proof prover="3"><result status="valid" time="0.020422" steps="80"/></proof>
  </goal>
  <goal name="vc_fib_memo.9" expl="fib_memo requires #0" proved="true">
  <proof prover="3"><result status="valid" time="0.017738" steps="36"/></proof>
  </goal>
  <goal name="vc_fib_memo.10" expl="fib_memo requires #1" proved="true">
  <proof prover="3"><result status="valid" time="0.017647" steps="36"/></proof>
  </goal>
  <goal name="vc_fib_memo.11" expl="fib_memo requires #2" proved="true">
  <proof prover="3"><result status="valid" time="0.020536" steps="37"/></proof>
  </goal>
  <goal name="vc_fib_memo.12" expl="integer overflow" proved="true">
  <proof prover="3"><result status="valid" time="0.040304" steps="416"/></proof>
  </goal>
  <goal name="vc_fib_memo.13" expl="fib_memo ensures" proved="true">
  <proof prover="0"><result status="valid" time="0.011153" steps="91814"/></proof>
>>>>>>> 34cd6190
  </goal>
  <goal name="vc_fib_memo&#39;0.14" proved="true">
  <proof prover="0"><result status="valid" time="0.013940" steps="60952"/></proof>
  </goal>
  <goal name="vc_fib_memo&#39;0.15" expl="assertion" proved="true">
  <transf name="split_vc" proved="true" >
<<<<<<< HEAD
   <goal name="vc_fib_memo&#39;0.15.0" expl="assertion" proved="true">
   <proof prover="3" timelimit="5"><result status="valid" time="0.209896" steps="1692"/></proof>
   </goal>
   <goal name="vc_fib_memo&#39;0.15.1" expl="assertion" proved="true">
   <proof prover="0" timelimit="5"><result status="valid" time="0.045041" steps="66148"/></proof>
   </goal>
  </transf>
  </goal>
  <goal name="vc_fib_memo&#39;0.16" expl="precondition" proved="true">
  <proof prover="3"><result status="valid" time="0.020536" steps="62"/></proof>
  </goal>
  <goal name="vc_fib_memo&#39;0.17" expl="precondition" proved="true">
  <proof prover="1"><result status="valid" time="0.075883" steps="11266"/></proof>
  </goal>
  <goal name="vc_fib_memo&#39;0.18" expl="precondition" proved="true">
  <proof prover="3"><result status="valid" time="0.017707" steps="28"/></proof>
  </goal>
  <goal name="vc_fib_memo&#39;0.19" expl="precondition" proved="true">
  <proof prover="3"><result status="valid" time="0.021145" steps="66"/></proof>
  </goal>
  <goal name="vc_fib_memo&#39;0.20" expl="precondition" proved="true">
  <proof prover="3"><result status="valid" time="0.018736" steps="30"/></proof>
  </goal>
  <goal name="vc_fib_memo&#39;0.21" expl="precondition" proved="true">
  <proof prover="0"><result status="valid" time="0.023261" steps="123221"/></proof>
  </goal>
  <goal name="vc_fib_memo&#39;0.22" expl="postcondition" proved="true">
  <proof prover="0"><result status="valid" time="0.013671" steps="6031"/></proof>
=======
   <goal name="vc_fib_memo.15.0" expl="assertion" proved="true">
   <proof prover="3" timelimit="5"><result status="valid" time="0.148370" steps="1715"/></proof>
   </goal>
   <goal name="vc_fib_memo.15.1" expl="assertion" proved="true">
   <proof prover="1" timelimit="5"><result status="valid" time="0.074070" steps="12437"/></proof>
   </goal>
  </transf>
  </goal>
  <goal name="vc_fib_memo.16" expl="index &#39;self&#39; type invariant" proved="true">
  <proof prover="3"><result status="valid" time="0.017707" steps="61"/></proof>
  </goal>
  <goal name="vc_fib_memo.17" expl="index &#39;index&#39; type invariant" proved="true">
  <proof prover="1"><result status="valid" time="0.075883" steps="12475"/></proof>
  </goal>
  <goal name="vc_fib_memo.18" expl="index requires" proved="true">
  <proof prover="1"><result status="valid" time="0.102009" steps="11401"/></proof>
  </goal>
  <goal name="vc_fib_memo.19" expl="set &#39;self&#39; type invariant" proved="true">
  <proof prover="0"><result status="valid" time="0.023261" steps="7778"/></proof>
  </goal>
  <goal name="vc_fib_memo.20" expl="set &#39;v&#39; type invariant" proved="true">
  <proof prover="3"><result status="valid" time="0.018736" steps="64"/></proof>
  </goal>
  <goal name="vc_fib_memo.21" expl="set requires" proved="true">
  <proof prover="3"><result status="valid" time="0.016428" steps="445"/></proof>
  </goal>
  <goal name="vc_fib_memo.22" expl="fib_memo ensures" proved="true">
  <proof prover="0"><result status="valid" time="0.011039" steps="7782"/></proof>
>>>>>>> 34cd6190
  </goal>
 </transf>
 </goal>
</theory>
</file>
</why3session><|MERGE_RESOLUTION|>--- conflicted
+++ resolved
@@ -20,156 +20,81 @@
 <theory name="M_02__fib_memo" proved="true">
  <goal name="vc_fib_memo&#39;0" proved="true">
  <transf name="split_vc" proved="true" >
-<<<<<<< HEAD
-  <goal name="vc_fib_memo&#39;0.0" expl="precondition" proved="true">
-  <proof prover="3"><result status="valid" time="0.017349" steps="22"/></proof>
+  <goal name="vc_fib_memo&#39;0.0" expl="index &#39;self&#39; type invariant" proved="true">
+  <proof prover="0"><result status="valid" time="0.013671" steps="52064"/></proof>
   </goal>
-  <goal name="vc_fib_memo&#39;0.1" expl="precondition" proved="true">
+  <goal name="vc_fib_memo&#39;0.1" expl="index &#39;index&#39; type invariant" proved="true">
   <proof prover="3"><result status="valid" time="0.017706" steps="23"/></proof>
   </goal>
-  <goal name="vc_fib_memo&#39;0.2" expl="precondition" proved="true">
-  <proof prover="0"><result status="valid" time="0.010906" steps="4830"/></proof>
+  <goal name="vc_fib_memo&#39;0.2" expl="index requires" proved="true">
+  <proof prover="0"><result status="valid" time="0.011039" steps="4830"/></proof>
   </goal>
-  <goal name="vc_fib_memo&#39;0.3" expl="precondition" proved="true">
-  <proof prover="3"><result status="valid" time="0.016428" steps="14"/></proof>
+  <goal name="vc_fib_memo&#39;0.3" expl="get &#39;self&#39; type invariant" proved="true">
+  <proof prover="0"><result status="valid" time="0.010906" steps="5111"/></proof>
   </goal>
   <goal name="vc_fib_memo&#39;0.4" expl="integer overflow" proved="true">
   <proof prover="3"><result status="valid" time="0.019168" steps="50"/></proof>
   </goal>
-  <goal name="vc_fib_memo&#39;0.5" proved="true">
-  <proof prover="3"><result status="valid" time="0.017647" steps="34"/></proof>
+  <goal name="vc_fib_memo&#39;0.5" expl="fib_memo requires #0" proved="true">
+  <proof prover="3"><result status="valid" time="0.017680" steps="34"/></proof>
   </goal>
-  <goal name="vc_fib_memo&#39;0.6" proved="true">
-  <proof prover="3"><result status="valid" time="0.017246" steps="35"/></proof>
+  <goal name="vc_fib_memo&#39;0.6" expl="fib_memo requires #1" proved="true">
+  <proof prover="3"><result status="valid" time="0.017738" steps="34"/></proof>
   </goal>
-  <goal name="vc_fib_memo&#39;0.7" proved="true">
-  <proof prover="0"><result status="valid" time="0.011039" steps="5286"/></proof>
+  <goal name="vc_fib_memo&#39;0.7" expl="fib_memo requires #2" proved="true">
+  <proof prover="3"><result status="valid" time="0.017349" steps="35"/></proof>
   </goal>
   <goal name="vc_fib_memo&#39;0.8" expl="integer overflow" proved="true">
   <proof prover="3"><result status="valid" time="0.020422" steps="79"/></proof>
   </goal>
-  <goal name="vc_fib_memo&#39;0.9" proved="true">
-  <proof prover="3"><result status="valid" time="0.017680" steps="38"/></proof>
+  <goal name="vc_fib_memo&#39;0.9" expl="fib_memo requires #0" proved="true">
+  <proof prover="3"><result status="valid" time="0.017647" steps="38"/></proof>
   </goal>
-  <goal name="vc_fib_memo&#39;0.10" proved="true">
-  <proof prover="3"><result status="valid" time="0.017738" steps="39"/></proof>
+  <goal name="vc_fib_memo&#39;0.10" expl="fib_memo requires #1" proved="true">
+  <proof prover="3"><result status="valid" time="0.017246" steps="38"/></proof>
   </goal>
-  <goal name="vc_fib_memo&#39;0.11" proved="true">
-  <proof prover="0"><result status="valid" time="0.011153" steps="5322"/></proof>
+  <goal name="vc_fib_memo&#39;0.11" expl="fib_memo requires #2" proved="true">
+  <proof prover="3"><result status="valid" time="0.017707" steps="39"/></proof>
   </goal>
   <goal name="vc_fib_memo&#39;0.12" expl="integer overflow" proved="true">
-  <proof prover="3"><result status="valid" time="0.040304" steps="424"/></proof>
+  <proof prover="3"><result status="valid" time="0.040304" steps="434"/></proof>
   </goal>
-  <goal name="vc_fib_memo&#39;0.13" expl="postcondition" proved="true">
-  <proof prover="1"><result status="valid" time="0.102009" steps="16062"/></proof>
-=======
-  <goal name="vc_fib_memo.0" expl="index &#39;self&#39; type invariant" proved="true">
-  <proof prover="0"><result status="valid" time="0.010906" steps="68401"/></proof>
-  </goal>
-  <goal name="vc_fib_memo.1" expl="index &#39;index&#39; type invariant" proved="true">
-  <proof prover="3"><result status="valid" time="0.017706" steps="21"/></proof>
-  </goal>
-  <goal name="vc_fib_memo.2" expl="index requires" proved="true">
-  <proof prover="0"><result status="valid" time="0.013671" steps="6433"/></proof>
-  </goal>
-  <goal name="vc_fib_memo.3" expl="get &#39;self&#39; type invariant" proved="true">
-  <proof prover="3"><result status="valid" time="0.017349" steps="12"/></proof>
-  </goal>
-  <goal name="vc_fib_memo.4" expl="integer overflow" proved="true">
-  <proof prover="3"><result status="valid" time="0.019168" steps="50"/></proof>
-  </goal>
-  <goal name="vc_fib_memo.5" expl="fib_memo requires #0" proved="true">
-  <proof prover="3"><result status="valid" time="0.017246" steps="32"/></proof>
-  </goal>
-  <goal name="vc_fib_memo.6" expl="fib_memo requires #1" proved="true">
-  <proof prover="3"><result status="valid" time="0.017680" steps="32"/></proof>
-  </goal>
-  <goal name="vc_fib_memo.7" expl="fib_memo requires #2" proved="true">
-  <proof prover="3" timelimit="5"><result status="valid" time="0.010523" steps="33"/></proof>
-  </goal>
-  <goal name="vc_fib_memo.8" expl="integer overflow" proved="true">
-  <proof prover="3"><result status="valid" time="0.020422" steps="80"/></proof>
-  </goal>
-  <goal name="vc_fib_memo.9" expl="fib_memo requires #0" proved="true">
-  <proof prover="3"><result status="valid" time="0.017738" steps="36"/></proof>
-  </goal>
-  <goal name="vc_fib_memo.10" expl="fib_memo requires #1" proved="true">
-  <proof prover="3"><result status="valid" time="0.017647" steps="36"/></proof>
-  </goal>
-  <goal name="vc_fib_memo.11" expl="fib_memo requires #2" proved="true">
-  <proof prover="3"><result status="valid" time="0.020536" steps="37"/></proof>
-  </goal>
-  <goal name="vc_fib_memo.12" expl="integer overflow" proved="true">
-  <proof prover="3"><result status="valid" time="0.040304" steps="416"/></proof>
-  </goal>
-  <goal name="vc_fib_memo.13" expl="fib_memo ensures" proved="true">
-  <proof prover="0"><result status="valid" time="0.011153" steps="91814"/></proof>
->>>>>>> 34cd6190
+  <goal name="vc_fib_memo&#39;0.13" expl="fib_memo ensures" proved="true">
+  <proof prover="3" timelimit="5"><result status="valid" time="0.130365" steps="2370"/></proof>
   </goal>
   <goal name="vc_fib_memo&#39;0.14" proved="true">
   <proof prover="0"><result status="valid" time="0.013940" steps="60952"/></proof>
   </goal>
   <goal name="vc_fib_memo&#39;0.15" expl="assertion" proved="true">
   <transf name="split_vc" proved="true" >
-<<<<<<< HEAD
    <goal name="vc_fib_memo&#39;0.15.0" expl="assertion" proved="true">
-   <proof prover="3" timelimit="5"><result status="valid" time="0.209896" steps="1692"/></proof>
+   <proof prover="3" timelimit="5"><result status="valid" time="0.112257" steps="1697"/></proof>
    </goal>
    <goal name="vc_fib_memo&#39;0.15.1" expl="assertion" proved="true">
-   <proof prover="0" timelimit="5"><result status="valid" time="0.045041" steps="66148"/></proof>
+   <proof prover="0" timelimit="5"><result status="valid" time="0.019260" steps="66148"/></proof>
    </goal>
   </transf>
   </goal>
-  <goal name="vc_fib_memo&#39;0.16" expl="precondition" proved="true">
-  <proof prover="3"><result status="valid" time="0.020536" steps="62"/></proof>
+  <goal name="vc_fib_memo&#39;0.16" expl="index &#39;self&#39; type invariant" proved="true">
+  <proof prover="1"><result status="valid" time="0.102009" steps="11261"/></proof>
   </goal>
-  <goal name="vc_fib_memo&#39;0.17" expl="precondition" proved="true">
+  <goal name="vc_fib_memo&#39;0.17" expl="index &#39;index&#39; type invariant" proved="true">
   <proof prover="1"><result status="valid" time="0.075883" steps="11266"/></proof>
   </goal>
-  <goal name="vc_fib_memo&#39;0.18" expl="precondition" proved="true">
-  <proof prover="3"><result status="valid" time="0.017707" steps="28"/></proof>
+  <goal name="vc_fib_memo&#39;0.18" expl="index requires" proved="true">
+  <proof prover="0"><result status="valid" time="0.011153" steps="6027"/></proof>
   </goal>
-  <goal name="vc_fib_memo&#39;0.19" expl="precondition" proved="true">
-  <proof prover="3"><result status="valid" time="0.021145" steps="66"/></proof>
+  <goal name="vc_fib_memo&#39;0.19" expl="set &#39;self&#39; type invariant" proved="true">
+  <proof prover="0"><result status="valid" time="0.023261" steps="6027"/></proof>
   </goal>
-  <goal name="vc_fib_memo&#39;0.20" expl="precondition" proved="true">
-  <proof prover="3"><result status="valid" time="0.018736" steps="30"/></proof>
+  <goal name="vc_fib_memo&#39;0.20" expl="set &#39;v&#39; type invariant" proved="true">
+  <proof prover="3"><result status="valid" time="0.016428" steps="66"/></proof>
   </goal>
-  <goal name="vc_fib_memo&#39;0.21" expl="precondition" proved="true">
-  <proof prover="0"><result status="valid" time="0.023261" steps="123221"/></proof>
+  <goal name="vc_fib_memo&#39;0.21" expl="set requires" proved="true">
+  <proof prover="3"><result status="valid" time="0.018736" steps="422"/></proof>
   </goal>
-  <goal name="vc_fib_memo&#39;0.22" expl="postcondition" proved="true">
-  <proof prover="0"><result status="valid" time="0.013671" steps="6031"/></proof>
-=======
-   <goal name="vc_fib_memo.15.0" expl="assertion" proved="true">
-   <proof prover="3" timelimit="5"><result status="valid" time="0.148370" steps="1715"/></proof>
-   </goal>
-   <goal name="vc_fib_memo.15.1" expl="assertion" proved="true">
-   <proof prover="1" timelimit="5"><result status="valid" time="0.074070" steps="12437"/></proof>
-   </goal>
-  </transf>
-  </goal>
-  <goal name="vc_fib_memo.16" expl="index &#39;self&#39; type invariant" proved="true">
-  <proof prover="3"><result status="valid" time="0.017707" steps="61"/></proof>
-  </goal>
-  <goal name="vc_fib_memo.17" expl="index &#39;index&#39; type invariant" proved="true">
-  <proof prover="1"><result status="valid" time="0.075883" steps="12475"/></proof>
-  </goal>
-  <goal name="vc_fib_memo.18" expl="index requires" proved="true">
-  <proof prover="1"><result status="valid" time="0.102009" steps="11401"/></proof>
-  </goal>
-  <goal name="vc_fib_memo.19" expl="set &#39;self&#39; type invariant" proved="true">
-  <proof prover="0"><result status="valid" time="0.023261" steps="7778"/></proof>
-  </goal>
-  <goal name="vc_fib_memo.20" expl="set &#39;v&#39; type invariant" proved="true">
-  <proof prover="3"><result status="valid" time="0.018736" steps="64"/></proof>
-  </goal>
-  <goal name="vc_fib_memo.21" expl="set requires" proved="true">
-  <proof prover="3"><result status="valid" time="0.016428" steps="445"/></proof>
-  </goal>
-  <goal name="vc_fib_memo.22" expl="fib_memo ensures" proved="true">
-  <proof prover="0"><result status="valid" time="0.011039" steps="7782"/></proof>
->>>>>>> 34cd6190
+  <goal name="vc_fib_memo&#39;0.22" expl="fib_memo ensures" proved="true">
+  <proof prover="3"><result status="valid" time="0.020536" steps="28"/></proof>
   </goal>
  </transf>
  </goal>
