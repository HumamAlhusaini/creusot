module M_07_read_write__read_write [#"07_read_write.rs" 6 0 6 75]
  let%span s07_read_write0 = "07_read_write.rs" 8 4 8 22
  let%span s07_read_write1 = "07_read_write.rs" 5 11 5 24
  let%span s07_read_write2 = "07_read_write.rs" 6 44 6 45
  let%span s07_read_write3 = "07_read_write.rs" 6 70 6 71
  let%span svec4 = "../../../../creusot-contracts/src/std/vec.rs" 152 27 152 46
  let%span svec5 = "../../../../creusot-contracts/src/std/vec.rs" 153 26 153 54
  let%span svec6 = "../../../../creusot-contracts/src/std/vec.rs" 154 26 154 57
  let%span svec7 = "../../../../creusot-contracts/src/std/vec.rs" 155 26 155 62
  let%span svec8 = "../../../../creusot-contracts/src/std/vec.rs" 156 26 156 55
  let%span svec9 = "../../../../creusot-contracts/src/std/vec.rs" 162 27 162 46
  let%span svec10 = "../../../../creusot-contracts/src/std/vec.rs" 163 26 163 54
  let%span scmp11 = "../../../../creusot-contracts/src/std/cmp.rs" 11 26 11 75
<<<<<<< HEAD
  let%span smodel12 = "../../../../creusot-contracts/src/model.rs" 106 8 106 22
  let%span sslice13 = "../../../../creusot-contracts/src/std/slice.rs" 122 20 122 37
  let%span sslice14 = "../../../../creusot-contracts/src/std/slice.rs" 129 20 129 37
  let%span svec15 = "../../../../creusot-contracts/src/std/vec.rs" 18 14 18 41
  let%span sslice16 = "../../../../creusot-contracts/src/std/slice.rs" 136 8 136 96
=======
  let%span smodel12 = "../../../../creusot-contracts/src/model.rs" 109 8 109 22
  let%span sslice13 = "../../../../creusot-contracts/src/std/slice.rs" 126 20 126 37
  let%span sslice14 = "../../../../creusot-contracts/src/std/slice.rs" 133 20 133 37
  let%span svec15 = "../../../../creusot-contracts/src/std/vec.rs" 19 14 19 41
  let%span sslice16 = "../../../../creusot-contracts/src/std/slice.rs" 140 20 140 94
>>>>>>> 716d5822
  let%span sresolve17 = "../../../../creusot-contracts/src/resolve.rs" 41 20 41 34
  let%span smodel18 = "../../../../creusot-contracts/src/model.rs" 88 8 88 22
  let%span smodel19 = "../../../../creusot-contracts/src/model.rs" 79 8 79 28
  let%span svec20 = "../../../../creusot-contracts/src/std/vec.rs" 65 20 65 41
  let%span sinvariant21 = "../../../../creusot-contracts/src/invariant.rs" 34 20 34 44
  let%span sinvariant22 = "../../../../creusot-contracts/src/invariant.rs" 24 8 24 18
<<<<<<< HEAD
  let%span sseq23 = "../../../../creusot-contracts/src/logic/seq.rs" 444 8 444 97
=======
  let%span sseq23 = "../../../../creusot-contracts/src/logic/seq.rs" 459 20 459 95
>>>>>>> 716d5822
  let%span sboxed24 = "../../../../creusot-contracts/src/std/boxed.rs" 28 8 28 18
  
  use prelude.prelude.Borrow
  
  use prelude.prelude.Opaque
  
  type t_NonNull'0  =
    { t_NonNull__pointer'0: opaque_ptr }
  
  type t_Unique'0  =
    { t_Unique__pointer'0: t_NonNull'0; t_Unique__qy95zmarker'0: () }
  
  use prelude.prelude.UIntSize
  
  type t_Cap'0  =
    { t_Cap__0'0: usize }
  
  type t_RawVec'0  =
    { t_RawVec__ptr'0: t_Unique'0; t_RawVec__cap'0: t_Cap'0; t_RawVec__alloc'0: () }
  
  type t_Vec'0  =
    { t_Vec__buf'0: t_RawVec'0; t_Vec__len'0: usize }
  
  predicate inv'0 (_1 : t_Vec'0)
  
  type t_T'0
  
  use seq.Seq
  
  use seq.Seq
  
  constant v_MAX'0 : usize = (18446744073709551615 : usize)
  
  use prelude.prelude.UIntSize
  
  use prelude.prelude.Int
  
  function view'1 (self : t_Vec'0) : Seq.seq t_T'0
  
  axiom view'1_spec : forall self : t_Vec'0 . [%#svec15] Seq.length (view'1 self) <= UIntSize.to_int (v_MAX'0 : usize)
  
  function view'0 (self : borrowed (t_Vec'0)) : Seq.seq t_T'0 =
    [%#smodel12] view'1 self.current
  
  predicate in_bounds'0 [@inline:trivial] (self : usize) (seq : Seq.seq t_T'0) =
    [%#sslice13] UIntSize.to_int self < Seq.length seq
  
  predicate inv'2 (_1 : borrowed (t_Vec'0))
  
  predicate inv'4 (_1 : usize)
  
  use seq.Seq
  
  predicate has_value'0 [@inline:trivial] (self : usize) (seq : Seq.seq t_T'0) (out : t_T'0) =
    [%#sslice14] Seq.get seq (UIntSize.to_int self) = out
  
  predicate resolve_elswhere'0 [@inline:trivial] (self : usize) (old' : Seq.seq t_T'0) (fin : Seq.seq t_T'0) =
    [%#sslice16] forall i : int . 0 <= i /\ i <> UIntSize.to_int self /\ i < Seq.length old'
     -> Seq.get old' i = Seq.get fin i
  
  predicate inv'1 (_1 : borrowed t_T'0)
  
  predicate inv'7 (_1 : Seq.seq t_T'0)
  
  predicate invariant'0 (self : t_Vec'0) =
    [%#svec20] inv'7 (view'1 self)
  
  axiom inv_axiom'0 [@rewrite] : forall x : t_Vec'0 [inv'0 x] . inv'0 x = invariant'0 x
  
  predicate inv'3 (_1 : t_T'0)
  
  predicate invariant'1 (self : borrowed t_T'0) =
    [%#sinvariant21] inv'3 self.current /\ inv'3 self.final
  
  axiom inv_axiom'1 [@rewrite] : forall x : borrowed t_T'0 [inv'1 x] . inv'1 x = invariant'1 x
  
  predicate invariant'2 (self : borrowed (t_Vec'0)) =
    [%#sinvariant21] inv'0 self.current /\ inv'0 self.final
  
  axiom inv_axiom'2 [@rewrite] : forall x : borrowed (t_Vec'0) [inv'2 x] . inv'2 x = invariant'2 x
  
  axiom inv_axiom'3 [@rewrite] : forall x : usize [inv'4 x] . inv'4 x = true
  
  predicate inv'5 (_1 : t_Vec'0)
  
  predicate invariant'3 (self : t_Vec'0) =
    [%#sinvariant22] inv'0 self
  
  axiom inv_axiom'4 [@rewrite] : forall x : t_Vec'0 [inv'5 x] . inv'5 x = invariant'3 x
  
  predicate inv'6 (_1 : t_T'0)
  
  predicate invariant'4 (self : t_T'0) =
    [%#sinvariant22] inv'3 self
  
  axiom inv_axiom'5 [@rewrite] : forall x : t_T'0 [inv'6 x] . inv'6 x = invariant'4 x
  
  use seq.Seq
  
  predicate inv'8 (_1 : t_T'0)
  
  predicate invariant'5 (self : Seq.seq t_T'0) =
    [%#sseq23] forall i : int . 0 <= i /\ i < Seq.length self  -> inv'8 (Seq.get self i)
  
  axiom inv_axiom'6 [@rewrite] : forall x : Seq.seq t_T'0 [inv'7 x] . inv'7 x = invariant'5 x
  
  predicate invariant'6 (self : t_T'0) =
    [%#sboxed24] inv'3 self
  
  axiom inv_axiom'7 [@rewrite] : forall x : t_T'0 [inv'8 x] . inv'8 x = invariant'6 x
  
  let rec index_mut'0 (self:borrowed (t_Vec'0)) (index:usize) (return'  (ret:borrowed t_T'0))= {[@expl:precondition] inv'4 index}
    {[@expl:precondition] inv'2 self}
    {[@expl:precondition] [%#svec4] in_bounds'0 index (view'0 self)}
    any
    [ return' (result:borrowed t_T'0)-> {inv'1 result}
      {[%#svec8] Seq.length (view'1 self.final) = Seq.length (view'0 self)}
      {[%#svec7] resolve_elswhere'0 index (view'0 self) (view'1 self.final)}
      {[%#svec6] has_value'0 index (view'1 self.final) result.final}
      {[%#svec5] has_value'0 index (view'0 self) result.current}
      (! return' {result}) ]
    
  
  predicate resolve'2 (self : borrowed t_T'0) =
    [%#sresolve17] self.final = self.current
  
  predicate resolve'0 (_1 : borrowed t_T'0) =
    resolve'2 _1
  
  function view'2 (self : t_Vec'0) : Seq.seq t_T'0 =
    [%#smodel18] view'1 self
  
  let rec index'0 (self:t_Vec'0) (index:usize) (return'  (ret:t_T'0))= {[@expl:precondition] inv'4 index}
    {[@expl:precondition] inv'5 self}
    {[@expl:precondition] [%#svec9] in_bounds'0 index (view'2 self)}
    any
    [ return' (result:t_T'0)-> {inv'6 result} {[%#svec10] has_value'0 index (view'2 self) result} (! return' {result}) ]
    
  
  type t_DeepModelTy'0
  
  function deep_model'1 (self : t_T'0) : t_DeepModelTy'0
  
  function deep_model'0 (self : t_T'0) : t_DeepModelTy'0 =
    [%#smodel19] deep_model'1 self
  
  let rec eq'0 (self:t_T'0) (other:t_T'0) (return'  (ret:bool))= {[@expl:precondition] inv'6 other}
    {[@expl:precondition] inv'6 self}
    any [ return' (result:bool)-> {[%#scmp11] result = (deep_model'0 self = deep_model'0 other)} (! return' {result}) ] 
  
  predicate resolve'3 (self : borrowed (t_Vec'0)) =
    [%#sresolve17] self.final = self.current
  
  predicate resolve'1 (_1 : borrowed (t_Vec'0)) =
    resolve'3 _1
  
  use prelude.prelude.Intrinsic
  
  meta "compute_max_steps" 1000000
  
  let rec read_write'0 (a:borrowed (t_Vec'0)) (i:usize) (x:t_T'0) (return'  (ret:()))= {[%#s07_read_write3] inv'3 x}
    {[%#s07_read_write2] inv'2 a}
    {[%#s07_read_write1] UIntSize.to_int i < Seq.length (view'0 a)}
    (! bb0
    [ bb0 = s0
      [ s0 = {inv'0 a.current}
        Borrow.borrow_final <t_Vec'0> {a.current} {Borrow.get_id a}
          (fun (_ret':borrowed (t_Vec'0)) ->
             [ &_7 <- _ret' ] 
            -{inv'0 _ret'.final}-
             [ &a <- { a with current = _ret'.final } ] 
            s1)
      | s1 = index_mut'0 {_7} {i} (fun (_ret':borrowed t_T'0) ->  [ &_6 <- _ret' ] s2)
      | s2 = bb1 ]
      
    | bb1 = s0
      [ s0 =  [ &_6 <- { _6 with current = x } ] s1
      | s1 = {[@expl:type invariant] inv'1 _6} s2
      | s2 = -{resolve'0 _6}- s3
      | s3 = index'0 {a.current} {i} (fun (_ret':t_T'0) ->  [ &_12 <- _ret' ] s4)
      | s4 = bb2 ]
      
    | bb2 = s0 [ s0 = eq'0 {_12} {x} (fun (_ret':bool) ->  [ &_10 <- _ret' ] s1) | s1 = bb3 ] 
    | bb3 = s0
      [ s0 = {[@expl:type invariant] inv'2 a} s1
      | s1 = -{resolve'1 a}- s2
      | s2 = any [ br0 -> {_10 = false} (! bb5) | br1 -> {_10} (! bb4) ]  ]
      
    | bb4 = return' {_0}
    | bb5 = {[%#s07_read_write0] false} any ]
    )
    [ & _0 : () = any_l ()
    | & a : borrowed (t_Vec'0) = a
    | & i : usize = i
    | & x : t_T'0 = x
    | & _6 : borrowed t_T'0 = any_l ()
    | & _7 : borrowed (t_Vec'0) = any_l ()
    | & _10 : bool = any_l ()
    | & _12 : t_T'0 = any_l () ]
     [ return' (result:())-> (! return' {result}) ] 
end<|MERGE_RESOLUTION|>--- conflicted
+++ resolved
@@ -11,30 +11,18 @@
   let%span svec9 = "../../../../creusot-contracts/src/std/vec.rs" 162 27 162 46
   let%span svec10 = "../../../../creusot-contracts/src/std/vec.rs" 163 26 163 54
   let%span scmp11 = "../../../../creusot-contracts/src/std/cmp.rs" 11 26 11 75
-<<<<<<< HEAD
   let%span smodel12 = "../../../../creusot-contracts/src/model.rs" 106 8 106 22
   let%span sslice13 = "../../../../creusot-contracts/src/std/slice.rs" 122 20 122 37
   let%span sslice14 = "../../../../creusot-contracts/src/std/slice.rs" 129 20 129 37
   let%span svec15 = "../../../../creusot-contracts/src/std/vec.rs" 18 14 18 41
-  let%span sslice16 = "../../../../creusot-contracts/src/std/slice.rs" 136 8 136 96
-=======
-  let%span smodel12 = "../../../../creusot-contracts/src/model.rs" 109 8 109 22
-  let%span sslice13 = "../../../../creusot-contracts/src/std/slice.rs" 126 20 126 37
-  let%span sslice14 = "../../../../creusot-contracts/src/std/slice.rs" 133 20 133 37
-  let%span svec15 = "../../../../creusot-contracts/src/std/vec.rs" 19 14 19 41
-  let%span sslice16 = "../../../../creusot-contracts/src/std/slice.rs" 140 20 140 94
->>>>>>> 716d5822
+  let%span sslice16 = "../../../../creusot-contracts/src/std/slice.rs" 136 20 136 94
   let%span sresolve17 = "../../../../creusot-contracts/src/resolve.rs" 41 20 41 34
   let%span smodel18 = "../../../../creusot-contracts/src/model.rs" 88 8 88 22
   let%span smodel19 = "../../../../creusot-contracts/src/model.rs" 79 8 79 28
   let%span svec20 = "../../../../creusot-contracts/src/std/vec.rs" 65 20 65 41
   let%span sinvariant21 = "../../../../creusot-contracts/src/invariant.rs" 34 20 34 44
   let%span sinvariant22 = "../../../../creusot-contracts/src/invariant.rs" 24 8 24 18
-<<<<<<< HEAD
-  let%span sseq23 = "../../../../creusot-contracts/src/logic/seq.rs" 444 8 444 97
-=======
-  let%span sseq23 = "../../../../creusot-contracts/src/logic/seq.rs" 459 20 459 95
->>>>>>> 716d5822
+  let%span sseq23 = "../../../../creusot-contracts/src/logic/seq.rs" 444 20 444 95
   let%span sboxed24 = "../../../../creusot-contracts/src/std/boxed.rs" 28 8 28 18
   
   use prelude.prelude.Borrow
