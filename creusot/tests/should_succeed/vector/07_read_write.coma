
module T_core__ptr__non_null__NonNull
  use prelude.prelude.Opaque
  
  type t_NonNull 't =
    | C_NonNull opaque_ptr
  
  function any_l (_ : 'b) : 'a
  
  let rec t_NonNull < 't > (input:t_NonNull 't) (ret  (pointer:opaque_ptr))= any
    [ good (pointer:opaque_ptr)-> {C_NonNull pointer = input} (! ret {pointer})
    | bad (pointer:opaque_ptr)-> {C_NonNull pointer <> input} {false} any ]
    
end
module T_core__marker__PhantomData
  type t_PhantomData 't =
    | C_PhantomData
  
  function any_l (_ : 'b) : 'a
  
  let rec t_PhantomData < 't > (input:t_PhantomData 't) (ret  )= any
    [ good -> {C_PhantomData  = input} (! ret) | bad -> {C_PhantomData  <> input} {false} any ]
    
end
module T_core__ptr__unique__Unique
  use T_core__marker__PhantomData as PhantomData'0
  
  use T_core__ptr__non_null__NonNull as NonNull'0
  
  type t_Unique 't =
    | C_Unique (NonNull'0.t_NonNull 't) (PhantomData'0.t_PhantomData 't)
  
  function any_l (_ : 'b) : 'a
  
  let rec t_Unique < 't > (input:t_Unique 't) (ret  (pointer:NonNull'0.t_NonNull 't) (_marker:PhantomData'0.t_PhantomData 't))= any
    [ good (pointer:NonNull'0.t_NonNull 't) (_marker:PhantomData'0.t_PhantomData 't)-> {C_Unique pointer _marker
      = input}
      (! ret {pointer} {_marker})
    | bad (pointer:NonNull'0.t_NonNull 't) (_marker:PhantomData'0.t_PhantomData 't)-> {C_Unique pointer _marker
      <> input}
      {false}
      any ]
    
end
module T_alloc__raw_vec__Cap
  use prelude.prelude.UIntSize
  
  use prelude.prelude.Int
  
  type t_Cap  =
    | C_Cap usize
  
  function any_l (_ : 'b) : 'a
  
  let rec t_Cap (input:t_Cap) (ret  (field_0:usize))= any
    [ good (field_0:usize)-> {C_Cap field_0 = input} (! ret {field_0})
    | bad (field_0:usize)-> {C_Cap field_0 <> input} {false} any ]
    
end
module T_alloc__raw_vec__RawVec
  use T_alloc__raw_vec__Cap as Cap'0
  
  use T_core__ptr__unique__Unique as Unique'0
  
  type t_RawVec 't 'a =
    | C_RawVec (Unique'0.t_Unique 't) (Cap'0.t_Cap) 'a
  
  function any_l (_ : 'b) : 'a
  
  let rec t_RawVec < 't > < 'a > (input:t_RawVec 't 'a) (ret  (ptr:Unique'0.t_Unique 't) (cap:Cap'0.t_Cap) (alloc:'a))= any
    [ good (ptr:Unique'0.t_Unique 't) (cap:Cap'0.t_Cap) (alloc:'a)-> {C_RawVec ptr cap alloc = input}
      (! ret {ptr} {cap} {alloc})
    | bad (ptr:Unique'0.t_Unique 't) (cap:Cap'0.t_Cap) (alloc:'a)-> {C_RawVec ptr cap alloc <> input} {false} any ]
    
end
module T_alloc__vec__Vec
  use prelude.prelude.UIntSize
  
  use prelude.prelude.Int
  
  use T_alloc__raw_vec__RawVec as RawVec'0
  
  type t_Vec 't 'a =
    | C_Vec (RawVec'0.t_RawVec 't 'a) usize
  
  function any_l (_ : 'b) : 'a
  
  let rec t_Vec < 't > < 'a > (input:t_Vec 't 'a) (ret  (buf:RawVec'0.t_RawVec 't 'a) (len:usize))= any
    [ good (buf:RawVec'0.t_RawVec 't 'a) (len:usize)-> {C_Vec buf len = input} (! ret {buf} {len})
    | bad (buf:RawVec'0.t_RawVec 't 'a) (len:usize)-> {C_Vec buf len <> input} {false} any ]
    
end
module T_alloc__alloc__Global
  type t_Global  =
    | C_Global
  
  function any_l (_ : 'b) : 'a
  
  let rec t_Global (input:t_Global) (ret  )= any
    [ good -> {C_Global  = input} (! ret) | bad -> {C_Global  <> input} {false} any ]
    
end
<<<<<<< HEAD
module C07ReadWrite_ReadWrite
=======
module T_alloc__boxed__Box
  use T_core__ptr__unique__Unique as Unique'0
  
  type t_Box 't 'a =
    | C_Box (Unique'0.t_Unique 't) 'a
  
  function any_l (_ : 'b) : 'a
end
module M_07_read_write__read_write
>>>>>>> c3369865
  type t
  
  let%span s07_read_write0 = "../07_read_write.rs" 8 4 8 22
  
  let%span s07_read_write1 = "../07_read_write.rs" 5 11 5 24
  
  let%span s07_read_write2 = "../07_read_write.rs" 6 44 6 45
  
  let%span s07_read_write3 = "../07_read_write.rs" 6 70 6 71
  
  let%span span4 = "../../../../../creusot-contracts/src/std/boxed.rs" 28 8 28 18
  
  let%span span5 = "../../../../../creusot-contracts/src/logic/seq.rs" 198 8 198 97
  
  let%span span6 = "../../../../../creusot-contracts/src/invariant.rs" 27 8 27 18
  
  let%span span7 = "../../../../../creusot-contracts/src/invariant.rs" 8 8 8 12
  
  let%span span8 = "../../../../../creusot-contracts/src/invariant.rs" 37 20 37 44
  
  let%span span9 = "" 0 0 0 0
  
  let%span span10 = "../../../../../creusot-contracts/src/std/vec.rs" 18 14 18 41
  
  let%span span11 = "../../../../../creusot-contracts/src/std/vec.rs" 61 20 61 41
  
  let%span span12 = "../../../../../creusot-contracts/src/model.rs" 108 8 108 31
  
  let%span span13 = "../../../../../creusot-contracts/src/resolve.rs" 26 20 26 34
  
  let%span span14 = "../../../../../creusot-contracts/src/model.rs" 81 8 81 28
  
  let%span span15 = "" 0 0 0 0
  
  let%span span16 = "" 0 0 0 0
  
  let%span span17 = "../../../../../creusot-contracts/src/std/cmp.rs" 11 26 11 75
  
  let%span span18 = "../../../../../creusot-contracts/src/std/slice.rs" 132 20 132 37
  
  let%span span19 = "../../../../../creusot-contracts/src/std/slice.rs" 125 20 125 37
  
  let%span span20 = "../../../../../creusot-contracts/src/model.rs" 90 8 90 31
  
  let%span span21 = "../../../../../creusot-contracts/src/std/vec.rs" 157 27 157 46
  
  let%span span22 = "" 0 0 0 0
  
  let%span span23 = "" 0 0 0 0
  
  let%span span24 = "../../../../../creusot-contracts/src/std/vec.rs" 158 26 158 54
  
  let%span span25 = "" 0 0 0 0
  
  let%span span26 = "../../../../../creusot-contracts/src/std/slice.rs" 139 8 139 96
  
  let%span span27 = "../../../../../creusot-contracts/src/std/vec.rs" 147 27 147 46
  
  let%span span28 = "" 0 0 0 0
  
  let%span span29 = "" 0 0 0 0
  
  let%span span30 = "../../../../../creusot-contracts/src/std/vec.rs" 148 26 148 54
  
  let%span span31 = "../../../../../creusot-contracts/src/std/vec.rs" 149 26 149 57
  
  let%span span32 = "../../../../../creusot-contracts/src/std/vec.rs" 150 26 150 62
  
  let%span span33 = "../../../../../creusot-contracts/src/std/vec.rs" 151 26 151 55
  
  let%span span34 = "" 0 0 0 0
  
  predicate inv'3 (_1 : t)
  
  use T_alloc__alloc__Global as Global'0
  
  predicate invariant'8 (self : t) =
    [%#span4] inv'3 self
  
  predicate inv'8 (_1 : t)
  
  axiom inv'8 [@rewrite] : forall x : t . inv'8 x = true
  
  use seq.Seq
  
  use seq.Seq
  
  use prelude.prelude.Int
  
  use seq.Seq
  
  predicate invariant'7 (self : Seq.seq t) =
    [%#span5] forall i : int . 0 <= i /\ i < Seq.length self  -> inv'8 (Seq.get self i)
  
  predicate inv'7 (_1 : Seq.seq t)
  
  axiom inv'7 [@rewrite] : forall x : Seq.seq t . inv'7 x = true
  
  use prelude.prelude.Borrow
  
  predicate invariant'6 (self : t) =
    [%#span6] inv'3 self
  
  predicate inv'6 (_1 : t)
  
  axiom inv'6 [@rewrite] : forall x : t . inv'6 x = true
  
  use T_alloc__vec__Vec as Vec'0
  
  predicate inv'0 (_1 : Vec'0.t_Vec t (Global'0.t_Global))
  
  predicate invariant'5 (self : Vec'0.t_Vec t (Global'0.t_Global)) =
    [%#span6] inv'0 self
  
  predicate inv'5 (_1 : Vec'0.t_Vec t (Global'0.t_Global))
  
<<<<<<< HEAD
  axiom inv'5 [@rewrite] : forall x : Vec'0.t_vec t (Global'0.t_global) . inv'5 x = true
=======
  axiom inv'5 : forall x : Vec'0.t_Vec t (Global'0.t_Global) . inv'5 x = true
>>>>>>> c3369865
  
  use prelude.prelude.UIntSize
  
  predicate invariant'4 (self : usize) =
    [%#span7] true
  
  predicate inv'4 (_1 : usize)
  
  axiom inv'4 [@rewrite] : forall x : usize . inv'4 x = true
  
  predicate invariant'3 (self : t)
  
  axiom inv'3 [@rewrite] : forall x : t . inv'3 x = true
  
  predicate invariant'2 (self : borrowed (Vec'0.t_Vec t (Global'0.t_Global))) =
    [%#span8] inv'0 self.current /\ inv'0 self.final
  
  predicate inv'2 (_1 : borrowed (Vec'0.t_Vec t (Global'0.t_Global)))
  
<<<<<<< HEAD
  axiom inv'2 [@rewrite] : forall x : borrowed (Vec'0.t_vec t (Global'0.t_global)) . inv'2 x = true
=======
  axiom inv'2 : forall x : borrowed (Vec'0.t_Vec t (Global'0.t_Global)) . inv'2 x = true
>>>>>>> c3369865
  
  predicate invariant'1 (self : borrowed t) =
    [%#span8] inv'3 self.current /\ inv'3 self.final
  
  predicate inv'1 (_1 : borrowed t)
  
  axiom inv'1 [@rewrite] : forall x : borrowed t . inv'1 x = true
  
  use prelude.prelude.UIntSize
  
  constant v_MAX'0 : usize = [%#span9] (18446744073709551615 : usize)
  
  function shallow_model'1 (self : Vec'0.t_Vec t (Global'0.t_Global)) : Seq.seq t
  
  axiom shallow_model'1_spec : forall self : Vec'0.t_Vec t (Global'0.t_Global) . [%#span10] Seq.length (shallow_model'1 self)
  <= UIntSize.to_int (v_MAX'0 : usize)
  
  predicate invariant'0 (self : Vec'0.t_Vec t (Global'0.t_Global)) =
    [%#span11] inv'7 (shallow_model'1 self)
  
<<<<<<< HEAD
  axiom inv'0 [@rewrite] : forall x : Vec'0.t_vec t (Global'0.t_global) . inv'0 x = true
=======
  axiom inv'0 : forall x : Vec'0.t_Vec t (Global'0.t_Global) . inv'0 x = true
>>>>>>> c3369865
  
  function shallow_model'0 (self : borrowed (Vec'0.t_Vec t (Global'0.t_Global))) : Seq.seq t =
    [%#span12] shallow_model'1 self.current
  
  use prelude.prelude.Intrinsic
  
  predicate resolve'1 (self : borrowed (Vec'0.t_Vec t (Global'0.t_Global))) =
    [%#span13] self.final = self.current
  
  type t_DeepModelTy'0
  
  function deep_model'1 (self : t) : t_DeepModelTy'0
  
  function deep_model'0 (self : t) : t_DeepModelTy'0 =
    [%#span14] deep_model'1 self
  
  let rec eq'0 (self:t) (other:t) (return'  (ret:bool))= {[@expl:precondition] [%#span16] inv'6 other}
    {[@expl:precondition] [%#span15] inv'6 self}
    any [ return' (result:bool)-> {[%#span17] result = (deep_model'0 self = deep_model'0 other)} (! return' {result}) ] 
  
  use prelude.prelude.Slice
  
  use seq.Seq
  
  predicate has_value'0 [@inline:trivial] (self : usize) (seq : Seq.seq t) (out : t) =
    [%#span18] Seq.get seq (UIntSize.to_int self) = out
  
  predicate in_bounds'0 [@inline:trivial] (self : usize) (seq : Seq.seq t) =
    [%#span19] UIntSize.to_int self < Seq.length seq
  
  function shallow_model'2 (self : Vec'0.t_Vec t (Global'0.t_Global)) : Seq.seq t =
    [%#span20] shallow_model'1 self
  
  let rec index'0 (self:Vec'0.t_Vec t (Global'0.t_Global)) (index:usize) (return'  (ret:t))= {[@expl:precondition] [%#span23] inv'4 index}
    {[@expl:precondition] [%#span22] inv'5 self}
    {[@expl:precondition] [%#span21] in_bounds'0 index (shallow_model'2 self)}
    any
    [ return' (result:t)-> {[%#span25] inv'6 result}
      {[%#span24] has_value'0 index (shallow_model'2 self) result}
      (! return' {result}) ]
    
  
  predicate resolve'0 (self : borrowed t) =
    [%#span13] self.final = self.current
  
  predicate resolve_elswhere'0 [@inline:trivial] (self : usize) (old' : Seq.seq t) (fin : Seq.seq t) =
    [%#span26] forall i : int . 0 <= i /\ i <> UIntSize.to_int self /\ i < Seq.length old'
     -> Seq.get old' i = Seq.get fin i
  
  let rec index_mut'0 (self:borrowed (Vec'0.t_Vec t (Global'0.t_Global))) (index:usize) (return'  (ret:borrowed t))= {[@expl:precondition] [%#span29] inv'4 index}
    {[@expl:precondition] [%#span28] inv'2 self}
    {[@expl:precondition] [%#span27] in_bounds'0 index (shallow_model'0 self)}
    any
    [ return' (result:borrowed t)-> {[%#span34] inv'1 result}
      {[%#span33] Seq.length (shallow_model'1 self.final) = Seq.length (shallow_model'0 self)}
      {[%#span32] resolve_elswhere'0 index (shallow_model'0 self) (shallow_model'1 self.final)}
      {[%#span31] has_value'0 index (shallow_model'1 self.final) result.final}
      {[%#span30] has_value'0 index (shallow_model'0 self) result.current}
      (! return' {result}) ]
    
  
  let rec read_write (a:borrowed (Vec'0.t_Vec t (Global'0.t_Global))) (i:usize) (x:t) (return'  (ret:()))= {[%#s07_read_write3] inv'3 x}
    {[%#s07_read_write2] inv'2 a}
    {[%#s07_read_write1] UIntSize.to_int i < Seq.length (shallow_model'0 a)}
    (! bb0
    [ bb0 = s0
      [ s0 = Borrow.borrow_final <Vec'0.t_Vec t (Global'0.t_Global)> {a.current} {Borrow.get_id a}
          (fun (_ret':borrowed (Vec'0.t_Vec t (Global'0.t_Global))) ->
             [ &_7 <- _ret' ] 
             [ &a <- { a with current = _7.final ; } ] 
            s1)
      | s1 = -{inv'0 _7.final}- s2
      | s2 = index_mut'0 {_7} {i} (fun (_ret':borrowed t) ->  [ &_6 <- _ret' ] s3)
      | s3 = bb1 ]
      
    | bb1 = s0
      [ s0 =  [ &_6 <- { _6 with current = x ; } ] s1
      | s1 = {[@expl:type invariant] inv'1 _6} s2
      | s2 = -{resolve'0 _6}- s3
      | s3 = index'0 {a.current} {i} (fun (_ret':t) ->  [ &_12 <- _ret' ] s4)
      | s4 = bb2 ]
      
    | bb2 = s0 [ s0 = eq'0 {_12} {x} (fun (_ret':bool) ->  [ &_10 <- _ret' ] s1) | s1 = bb3 ] 
    | bb3 = s0
      [ s0 = {[@expl:type invariant] inv'2 a} s1
      | s1 = -{resolve'1 a}- s2
      | s2 = any [ br0 -> {_10 = false} (! bb5) | br1 -> {_10} (! bb4) ]  ]
      
    | bb4 = return' {_0}
    | bb5 = {[%#s07_read_write0] false} any ]
    )
    [ & _0 : () = any_l ()
    | & a : borrowed (Vec'0.t_Vec t (Global'0.t_Global)) = a
    | & i : usize = i
    | & x : t = x
    | & _6 : borrowed t = any_l ()
    | & _7 : borrowed (Vec'0.t_Vec t (Global'0.t_Global)) = any_l ()
    | & _10 : bool = any_l ()
    | & _12 : t = any_l () ]
     [ return' (result:())-> (! return' {result}) ] 
end<|MERGE_RESOLUTION|>--- conflicted
+++ resolved
@@ -100,19 +100,7 @@
     [ good -> {C_Global  = input} (! ret) | bad -> {C_Global  <> input} {false} any ]
     
 end
-<<<<<<< HEAD
-module C07ReadWrite_ReadWrite
-=======
-module T_alloc__boxed__Box
-  use T_core__ptr__unique__Unique as Unique'0
-  
-  type t_Box 't 'a =
-    | C_Box (Unique'0.t_Unique 't) 'a
-  
-  function any_l (_ : 'b) : 'a
-end
 module M_07_read_write__read_write
->>>>>>> c3369865
   type t
   
   let%span s07_read_write0 = "../07_read_write.rs" 8 4 8 22
@@ -229,11 +217,7 @@
   
   predicate inv'5 (_1 : Vec'0.t_Vec t (Global'0.t_Global))
   
-<<<<<<< HEAD
-  axiom inv'5 [@rewrite] : forall x : Vec'0.t_vec t (Global'0.t_global) . inv'5 x = true
-=======
-  axiom inv'5 : forall x : Vec'0.t_Vec t (Global'0.t_Global) . inv'5 x = true
->>>>>>> c3369865
+  axiom inv'5 [@rewrite] : forall x : Vec'0.t_Vec t (Global'0.t_Global) . inv'5 x = true
   
   use prelude.prelude.UIntSize
   
@@ -253,11 +237,7 @@
   
   predicate inv'2 (_1 : borrowed (Vec'0.t_Vec t (Global'0.t_Global)))
   
-<<<<<<< HEAD
-  axiom inv'2 [@rewrite] : forall x : borrowed (Vec'0.t_vec t (Global'0.t_global)) . inv'2 x = true
-=======
-  axiom inv'2 : forall x : borrowed (Vec'0.t_Vec t (Global'0.t_Global)) . inv'2 x = true
->>>>>>> c3369865
+  axiom inv'2 [@rewrite] : forall x : borrowed (Vec'0.t_Vec t (Global'0.t_Global)) . inv'2 x = true
   
   predicate invariant'1 (self : borrowed t) =
     [%#span8] inv'3 self.current /\ inv'3 self.final
@@ -278,11 +258,7 @@
   predicate invariant'0 (self : Vec'0.t_Vec t (Global'0.t_Global)) =
     [%#span11] inv'7 (shallow_model'1 self)
   
-<<<<<<< HEAD
-  axiom inv'0 [@rewrite] : forall x : Vec'0.t_vec t (Global'0.t_global) . inv'0 x = true
-=======
-  axiom inv'0 : forall x : Vec'0.t_Vec t (Global'0.t_Global) . inv'0 x = true
->>>>>>> c3369865
+  axiom inv'0 [@rewrite] : forall x : Vec'0.t_Vec t (Global'0.t_Global) . inv'0 x = true
   
   function shallow_model'0 (self : borrowed (Vec'0.t_Vec t (Global'0.t_Global))) : Seq.seq t =
     [%#span12] shallow_model'1 self.current
