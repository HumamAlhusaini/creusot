<?xml version="1.0" encoding="UTF-8"?>
<!DOCTYPE why3session PUBLIC "-//Why3//proof session v5//EN"
"https://www.why3.org/why3session.dtd">
<why3session shape_version="6">
<prover id="0" name="Z3" version="4.12.4" timelimit="1" steplimit="0" memlimit="1000"/>
<prover id="1" name="Alt-Ergo" version="2.6.0" timelimit="1" steplimit="0" memlimit="1000"/>
<prover id="3" name="CVC5" version="1.0.5" timelimit="1" steplimit="0" memlimit="1000"/>
<file format="coma" proved="true">
<path name=".."/><path name="08_haystack.coma"/>
<theory name="M_08_haystack__search" proved="true">
 <goal name="vc_search" proved="true">
 <transf name="split_vc" proved="true" >
<<<<<<< HEAD
  <goal name="vc_search.0" expl="precondition" proved="true">
  <proof prover="1"><result status="valid" time="0.016596" steps="8"/></proof>
  </goal>
  <goal name="vc_search.1" expl="precondition" proved="true">
  <proof prover="1"><result status="valid" time="0.016739" steps="12"/></proof>
  </goal>
  <goal name="vc_search.2" expl="integer overflow" proved="true">
  <proof prover="1"><result status="valid" time="0.018292" steps="21"/></proof>
  </goal>
  <goal name="vc_search.3" expl="precondition" proved="true">
  <proof prover="0"><result status="valid" time="0.020395" steps="60846"/></proof>
  </goal>
  <goal name="vc_search.4" expl="precondition" proved="true">
  <proof prover="0"><result status="valid" time="0.020735" steps="61070"/></proof>
  </goal>
  <goal name="vc_search.5" expl="precondition" proved="true">
  <proof prover="1"><result status="valid" time="0.017221" steps="22"/></proof>
  </goal>
  <goal name="vc_search.6" expl="precondition" proved="true">
  <proof prover="1"><result status="valid" time="0.017153" steps="22"/></proof>
  </goal>
  <goal name="vc_search.7" expl="loop invariant" proved="true">
  <proof prover="1"><result status="valid" time="0.032770" steps="43"/></proof>
  </goal>
  <goal name="vc_search.8" expl="loop invariant" proved="true">
  <proof prover="1"><result status="valid" time="0.021995" steps="102"/></proof>
  </goal>
  <goal name="vc_search.9" expl="loop invariant" proved="true">
  <proof prover="1"><result status="valid" time="0.017484" steps="28"/></proof>
  </goal>
  <goal name="vc_search.10" expl="loop invariant" proved="true">
  <proof prover="1"><result status="valid" time="0.019172" steps="42"/></proof>
  </goal>
  <goal name="vc_search.11" expl="precondition" proved="true">
  <proof prover="1"><result status="valid" time="0.019548" steps="48"/></proof>
  </goal>
  <goal name="vc_search.12" expl="precondition" proved="true">
  <proof prover="1"><result status="valid" time="0.020048" steps="52"/></proof>
  </goal>
  <goal name="vc_search.13" expl="precondition" proved="true">
  <proof prover="0"><result status="valid" time="0.025015" steps="101392"/></proof>
  </goal>
  <goal name="vc_search.14" expl="precondition" proved="true">
  <proof prover="1"><result status="valid" time="0.019615" steps="44"/></proof>
  </goal>
  <goal name="vc_search.15" expl="loop invariant" proved="true">
  <proof prover="1"><result status="valid" time="0.065020" steps="608"/></proof>
  </goal>
  <goal name="vc_search.16" expl="loop invariant" proved="true">
  <proof prover="0"><result status="valid" time="0.026167" steps="101338"/></proof>
  </goal>
  <goal name="vc_search.17" expl="loop invariant" proved="true">
  <proof prover="1"><result status="valid" time="0.018713" steps="50"/></proof>
  </goal>
  <goal name="vc_search.18" expl="loop invariant" proved="true">
  <proof prover="0"><result status="valid" time="0.024050" steps="101277"/></proof>
  </goal>
  <goal name="vc_search.19" expl="precondition" proved="true">
  <proof prover="1"><result status="valid" time="0.023255" steps="83"/></proof>
  </goal>
  <goal name="vc_search.20" expl="postcondition" proved="true">
  <proof prover="1"><result status="valid" time="0.032347" steps="141"/></proof>
  </goal>
  <goal name="vc_search.21" expl="postcondition" proved="true">
  <proof prover="1"><result status="valid" time="0.129266" steps="861"/></proof>
  </goal>
  <goal name="vc_search.22" expl="postcondition" proved="true">
  <proof prover="1"><result status="valid" time="0.029680" steps="138"/></proof>
  </goal>
  <goal name="vc_search.23" expl="precondition" proved="true">
  <proof prover="1"><result status="valid" time="0.023256" steps="90"/></proof>
  </goal>
  <goal name="vc_search.24" expl="precondition" proved="true">
  <proof prover="1"><result status="valid" time="0.024085" steps="91"/></proof>
  </goal>
  <goal name="vc_search.25" expl="precondition" proved="true">
  <proof prover="0"><result status="valid" time="0.035030" steps="141788"/></proof>
  </goal>
  <goal name="vc_search.26" expl="integer overflow" proved="true">
  <proof prover="1"><result status="valid" time="0.108421" steps="742"/></proof>
  </goal>
  <goal name="vc_search.27" expl="precondition" proved="true">
  <proof prover="1"><result status="valid" time="0.024324" steps="105"/></proof>
  </goal>
  <goal name="vc_search.28" expl="precondition" proved="true">
  <proof prover="1"><result status="valid" time="0.024466" steps="106"/></proof>
  </goal>
  <goal name="vc_search.29" expl="precondition" proved="true">
  <proof prover="1"><result status="valid" time="0.242062" steps="1795"/></proof>
  </goal>
  <goal name="vc_search.30" expl="loop invariant" proved="true">
  <proof prover="3"><result status="valid" time="0.406645" steps="62433"/></proof>
  </goal>
  <goal name="vc_search.31" expl="loop invariant" proved="true">
  <proof prover="1"><result status="valid" time="0.292997" steps="1613"/></proof>
  </goal>
  <goal name="vc_search.32" expl="loop invariant" proved="true">
  <proof prover="0"><result status="valid" time="0.030681" steps="112009"/></proof>
  </goal>
  <goal name="vc_search.33" expl="loop invariant" proved="true">
  <proof prover="1"><result status="valid" time="0.024424" steps="125"/></proof>
  </goal>
  <goal name="vc_search.34" expl="loop invariant" proved="true">
  <proof prover="3"><result status="valid" time="0.373368" steps="49009"/></proof>
  </goal>
  <goal name="vc_search.35" expl="loop invariant" proved="true">
  <proof prover="1"><result status="valid" time="0.037844" steps="365"/></proof>
  </goal>
  <goal name="vc_search.36" expl="loop invariant" proved="true">
  <proof prover="1"><result status="valid" time="0.023444" steps="116"/></proof>
  </goal>
  <goal name="vc_search.37" expl="loop invariant" proved="true">
  <proof prover="0"><result status="valid" time="0.032172" steps="112479"/></proof>
=======
  <goal name="vc_search.0" expl="len &#39;self&#39; type invariant" proved="true">
  <proof prover="1"><result status="valid" time="0.016596" steps="6"/></proof>
  </goal>
  <goal name="vc_search.1" expl="len &#39;self&#39; type invariant" proved="true">
  <proof prover="1"><result status="valid" time="0.016739" steps="10"/></proof>
  </goal>
  <goal name="vc_search.2" expl="integer overflow" proved="true">
  <proof prover="1"><result status="valid" time="0.018292" steps="19"/></proof>
  </goal>
  <goal name="vc_search.3" expl="new &#39;start&#39; type invariant" proved="true">
  <proof prover="1"><result status="valid" time="0.027374" steps="25"/></proof>
  </goal>
  <goal name="vc_search.4" expl="new &#39;end&#39; type invariant" proved="true">
  <proof prover="1"><result status="valid" time="0.032347" steps="26"/></proof>
  </goal>
  <goal name="vc_search.5" expl="into_iter &#39;self&#39; type invariant" proved="true">
  <proof prover="1"><result status="valid" time="0.019615" steps="20"/></proof>
  </goal>
  <goal name="vc_search.6" expl="into_iter requires" proved="true">
  <proof prover="1"><result status="valid" time="0.009085" steps="20"/></proof>
  </goal>
  <goal name="vc_search.7" expl="for invariant" proved="true">
  <proof prover="3"><result status="valid" time="0.104293" steps="10698"/></proof>
  </goal>
  <goal name="vc_search.8" expl="for invariant" proved="true">
  <proof prover="1"><result status="valid" time="0.109570" steps="26"/></proof>
  </goal>
  <goal name="vc_search.9" expl="for invariant" proved="true">
  <proof prover="1"><result status="valid" time="0.023444" steps="100"/></proof>
  </goal>
  <goal name="vc_search.10" expl="loop invariant" proved="true">
  <proof prover="1"><result status="valid" time="0.022123" steps="48"/></proof>
  </goal>
  <goal name="vc_search.11" expl="next &#39;self&#39; type invariant" proved="true">
  <proof prover="1"><result status="valid" time="0.020368" steps="45"/></proof>
  </goal>
  <goal name="vc_search.12" expl="len &#39;self&#39; type invariant" proved="true">
  <proof prover="1"><result status="valid" time="0.029680" steps="51"/></proof>
  </goal>
  <goal name="vc_search.13" expl="into_iter &#39;self&#39; type invariant" proved="true">
  <proof prover="1"><result status="valid" time="0.017153" steps="59"/></proof>
  </goal>
  <goal name="vc_search.14" expl="into_iter requires" proved="true">
  <proof prover="0"><result status="valid" time="0.035030" steps="8889"/></proof>
  </goal>
  <goal name="vc_search.15" expl="for invariant" proved="true">
  <proof prover="1"><result status="valid" time="0.065020" steps="64"/></proof>
  </goal>
  <goal name="vc_search.16" expl="for invariant" proved="true">
  <proof prover="0"><result status="valid" time="0.030681" steps="8788"/></proof>
  </goal>
  <goal name="vc_search.17" expl="for invariant" proved="true">
  <proof prover="1"><result status="valid" time="0.019172" steps="70"/></proof>
  </goal>
  <goal name="vc_search.18" expl="loop invariant" proved="true">
  <proof prover="0"><result status="valid" time="0.032172" steps="372272"/></proof>
  </goal>
  <goal name="vc_search.19" expl="next &#39;self&#39; type invariant" proved="true">
  <proof prover="1"><result status="valid" time="0.019197" steps="80"/></proof>
  </goal>
  <goal name="vc_search.20" expl="search ensures #0" proved="true">
  <proof prover="1"><result status="valid" time="0.023255" steps="293"/></proof>
  </goal>
  <goal name="vc_search.21" expl="search ensures #1" proved="true">
  <proof prover="0"><result status="valid" time="0.364582" steps="1048603"/></proof>
  </goal>
  <goal name="vc_search.22" expl="search ensures #2" proved="true">
  <proof prover="1" timelimit="5"><result status="valid" time="0.024324" steps="279"/></proof>
  </goal>
  <goal name="vc_search.23" expl="index &#39;self&#39; type invariant" proved="true">
  <proof prover="0"><result status="valid" time="0.027626" steps="123234"/></proof>
  </goal>
  <goal name="vc_search.24" expl="index &#39;index&#39; type invariant" proved="true">
  <proof prover="1"><result status="valid" time="0.024085" steps="88"/></proof>
  </goal>
  <goal name="vc_search.25" expl="index requires" proved="true">
  <proof prover="0"><result status="valid" time="0.025015" steps="165927"/></proof>
  </goal>
  <goal name="vc_search.26" expl="integer overflow" proved="true">
  <proof prover="1"><result status="valid" time="0.135845" steps="1435"/></proof>
  </goal>
  <goal name="vc_search.27" expl="index &#39;self&#39; type invariant" proved="true">
  <proof prover="1"><result status="valid" time="0.024466" steps="101"/></proof>
  </goal>
  <goal name="vc_search.28" expl="index &#39;index&#39; type invariant" proved="true">
  <proof prover="1"><result status="valid" time="0.020048" steps="102"/></proof>
  </goal>
  <goal name="vc_search.29" expl="index requires" proved="true">
  <proof prover="1"><result status="valid" time="0.283631" steps="3084"/></proof>
  </goal>
  <goal name="vc_search.30" expl="for invariant" proved="true">
  <proof prover="1"><result status="valid" time="0.021995" steps="116"/></proof>
  </goal>
  <goal name="vc_search.31" expl="for invariant" proved="true">
  <proof prover="1"><result status="valid" time="0.018713" steps="116"/></proof>
  </goal>
  <goal name="vc_search.32" expl="for invariant" proved="true">
  <proof prover="0"><result status="valid" time="0.024050" steps="142292"/></proof>
  </goal>
  <goal name="vc_search.33" expl="loop invariant" proved="true">
  <proof prover="3" timelimit="5"><result status="valid" time="0.205504" steps="33499"/></proof>
  </goal>
  <goal name="vc_search.34" expl="for invariant" proved="true">
  <proof prover="1"><result status="valid" time="0.037844" steps="112"/></proof>
  </goal>
  <goal name="vc_search.35" expl="for invariant" proved="true">
  <proof prover="0"><result status="valid" time="0.026167" steps="130296"/></proof>
  </goal>
  <goal name="vc_search.36" expl="for invariant" proved="true">
  <proof prover="1"><result status="valid" time="0.121986" steps="330"/></proof>
  </goal>
  <goal name="vc_search.37" expl="loop invariant" proved="true">
  <proof prover="3"><result status="valid" time="0.481121" steps="88737"/></proof>
>>>>>>> 34cd6190
  </goal>
  <goal name="vc_search.38" proved="true">
  <proof prover="1"><result status="valid" time="0.020635" steps="87"/></proof>
  </goal>
  <goal name="vc_search.39" proved="true">
  <proof prover="1"><result status="valid" time="0.022536" steps="51"/></proof>
  </goal>
<<<<<<< HEAD
  <goal name="vc_search.40" expl="precondition" proved="true">
  <proof prover="0"><result status="valid" time="0.027626" steps="93132"/></proof>
  </goal>
  <goal name="vc_search.41" expl="postcondition" proved="true">
  <proof prover="1"><result status="valid" time="0.027374" steps="160"/></proof>
  </goal>
  <goal name="vc_search.42" expl="postcondition" proved="true">
  <proof prover="1"><result status="valid" time="0.019197" steps="52"/></proof>
  </goal>
  <goal name="vc_search.43" expl="postcondition" proved="true">
  <proof prover="3"><result status="valid" time="0.068563" steps="11365"/></proof>
=======
  <goal name="vc_search.40" expl="len &#39;self&#39; type invariant" proved="true">
  <proof prover="3"><result status="valid" time="0.068563" steps="13868"/></proof>
  </goal>
  <goal name="vc_search.41" expl="search ensures #0" proved="true">
  <proof prover="1"><result status="valid" time="0.019548" steps="48"/></proof>
  </goal>
  <goal name="vc_search.42" expl="search ensures #1" proved="true">
  <proof prover="0"><result status="valid" time="0.020735" steps="52364"/></proof>
  </goal>
  <goal name="vc_search.43" expl="search ensures #2" proved="true">
  <proof prover="1"><result status="valid" time="0.023256" steps="174"/></proof>
>>>>>>> 34cd6190
  </goal>
 </transf>
 </goal>
</theory>
</file>
</why3session><|MERGE_RESOLUTION|>--- conflicted
+++ resolved
@@ -8,269 +8,139 @@
 <file format="coma" proved="true">
 <path name=".."/><path name="08_haystack.coma"/>
 <theory name="M_08_haystack__search" proved="true">
- <goal name="vc_search" proved="true">
+ <goal name="vc_search&#39;0" proved="true">
  <transf name="split_vc" proved="true" >
-<<<<<<< HEAD
-  <goal name="vc_search.0" expl="precondition" proved="true">
+  <goal name="vc_search&#39;0.0" expl="len &#39;self&#39; type invariant" proved="true">
   <proof prover="1"><result status="valid" time="0.016596" steps="8"/></proof>
   </goal>
-  <goal name="vc_search.1" expl="precondition" proved="true">
+  <goal name="vc_search&#39;0.1" expl="len &#39;self&#39; type invariant" proved="true">
   <proof prover="1"><result status="valid" time="0.016739" steps="12"/></proof>
   </goal>
-  <goal name="vc_search.2" expl="integer overflow" proved="true">
+  <goal name="vc_search&#39;0.2" expl="integer overflow" proved="true">
   <proof prover="1"><result status="valid" time="0.018292" steps="21"/></proof>
   </goal>
-  <goal name="vc_search.3" expl="precondition" proved="true">
-  <proof prover="0"><result status="valid" time="0.020395" steps="60846"/></proof>
+  <goal name="vc_search&#39;0.3" expl="new &#39;start&#39; type invariant" proved="true">
+  <proof prover="1"><result status="valid" time="0.027374" steps="27"/></proof>
   </goal>
-  <goal name="vc_search.4" expl="precondition" proved="true">
-  <proof prover="0"><result status="valid" time="0.020735" steps="61070"/></proof>
+  <goal name="vc_search&#39;0.4" expl="new &#39;end&#39; type invariant" proved="true">
+  <proof prover="1"><result status="valid" time="0.032347" steps="28"/></proof>
   </goal>
-  <goal name="vc_search.5" expl="precondition" proved="true">
-  <proof prover="1"><result status="valid" time="0.017221" steps="22"/></proof>
+  <goal name="vc_search&#39;0.5" expl="into_iter &#39;self&#39; type invariant" proved="true">
+  <proof prover="1"><result status="valid" time="0.019615" steps="22"/></proof>
   </goal>
-  <goal name="vc_search.6" expl="precondition" proved="true">
-  <proof prover="1"><result status="valid" time="0.017153" steps="22"/></proof>
+  <goal name="vc_search&#39;0.6" expl="into_iter requires" proved="true">
+  <proof prover="1"><result status="valid" time="0.009085" steps="22"/></proof>
   </goal>
-  <goal name="vc_search.7" expl="loop invariant" proved="true">
-  <proof prover="1"><result status="valid" time="0.032770" steps="43"/></proof>
+  <goal name="vc_search&#39;0.7" expl="for invariant" proved="true">
+  <proof prover="3"><result status="valid" time="0.104293" steps="9358"/></proof>
   </goal>
-  <goal name="vc_search.8" expl="loop invariant" proved="true">
-  <proof prover="1"><result status="valid" time="0.021995" steps="102"/></proof>
+  <goal name="vc_search&#39;0.8" expl="for invariant" proved="true">
+  <proof prover="1"><result status="valid" time="0.109570" steps="28"/></proof>
   </goal>
-  <goal name="vc_search.9" expl="loop invariant" proved="true">
-  <proof prover="1"><result status="valid" time="0.017484" steps="28"/></proof>
+  <goal name="vc_search&#39;0.9" expl="for invariant" proved="true">
+  <proof prover="1"><result status="valid" time="0.023444" steps="102"/></proof>
   </goal>
-  <goal name="vc_search.10" expl="loop invariant" proved="true">
-  <proof prover="1"><result status="valid" time="0.019172" steps="42"/></proof>
+  <goal name="vc_search&#39;0.10" expl="loop invariant" proved="true">
+  <proof prover="3"><result status="valid" time="0.043613" steps="12243"/></proof>
   </goal>
-  <goal name="vc_search.11" expl="precondition" proved="true">
-  <proof prover="1"><result status="valid" time="0.019548" steps="48"/></proof>
+  <goal name="vc_search&#39;0.11" expl="next &#39;self&#39; type invariant" proved="true">
+  <proof prover="1"><result status="valid" time="0.020368" steps="48"/></proof>
   </goal>
-  <goal name="vc_search.12" expl="precondition" proved="true">
-  <proof prover="1"><result status="valid" time="0.020048" steps="52"/></proof>
+  <goal name="vc_search&#39;0.12" expl="len &#39;self&#39; type invariant" proved="true">
+  <proof prover="1"><result status="valid" time="0.029680" steps="52"/></proof>
   </goal>
-  <goal name="vc_search.13" expl="precondition" proved="true">
-  <proof prover="0"><result status="valid" time="0.025015" steps="101392"/></proof>
+  <goal name="vc_search&#39;0.13" expl="into_iter &#39;self&#39; type invariant" proved="true">
+  <proof prover="1"><result status="valid" time="0.017153" steps="62"/></proof>
   </goal>
-  <goal name="vc_search.14" expl="precondition" proved="true">
-  <proof prover="1"><result status="valid" time="0.019615" steps="44"/></proof>
+  <goal name="vc_search&#39;0.14" expl="into_iter requires" proved="true">
+  <proof prover="0"><result status="valid" time="0.035030" steps="7460"/></proof>
   </goal>
-  <goal name="vc_search.15" expl="loop invariant" proved="true">
-  <proof prover="1"><result status="valid" time="0.065020" steps="608"/></proof>
+  <goal name="vc_search&#39;0.15" expl="for invariant" proved="true">
+  <proof prover="1"><result status="valid" time="0.065020" steps="65"/></proof>
   </goal>
-  <goal name="vc_search.16" expl="loop invariant" proved="true">
-  <proof prover="0"><result status="valid" time="0.026167" steps="101338"/></proof>
+  <goal name="vc_search&#39;0.16" expl="for invariant" proved="true">
+  <proof prover="0"><result status="valid" time="0.030681" steps="7359"/></proof>
   </goal>
-  <goal name="vc_search.17" expl="loop invariant" proved="true">
-  <proof prover="1"><result status="valid" time="0.018713" steps="50"/></proof>
+  <goal name="vc_search&#39;0.17" expl="for invariant" proved="true">
+  <proof prover="1"><result status="valid" time="0.019172" steps="79"/></proof>
   </goal>
-  <goal name="vc_search.18" expl="loop invariant" proved="true">
-  <proof prover="0"><result status="valid" time="0.024050" steps="101277"/></proof>
+  <goal name="vc_search&#39;0.18" expl="loop invariant" proved="true">
+  <proof prover="0"><result status="valid" time="0.032172" steps="253069"/></proof>
   </goal>
-  <goal name="vc_search.19" expl="precondition" proved="true">
-  <proof prover="1"><result status="valid" time="0.023255" steps="83"/></proof>
+  <goal name="vc_search&#39;0.19" expl="next &#39;self&#39; type invariant" proved="true">
+  <proof prover="1"><result status="valid" time="0.019197" steps="83"/></proof>
   </goal>
-  <goal name="vc_search.20" expl="postcondition" proved="true">
-  <proof prover="1"><result status="valid" time="0.032347" steps="141"/></proof>
+  <goal name="vc_search&#39;0.20" expl="search ensures #0" proved="true">
+  <proof prover="1"><result status="valid" time="0.023255" steps="136"/></proof>
   </goal>
-  <goal name="vc_search.21" expl="postcondition" proved="true">
-  <proof prover="1"><result status="valid" time="0.129266" steps="861"/></proof>
+  <goal name="vc_search&#39;0.21" expl="search ensures #1" proved="true">
+  <proof prover="0"><result status="valid" time="0.138790" steps="482800"/></proof>
   </goal>
-  <goal name="vc_search.22" expl="postcondition" proved="true">
-  <proof prover="1"><result status="valid" time="0.029680" steps="138"/></proof>
+  <goal name="vc_search&#39;0.22" expl="search ensures #2" proved="true">
+  <proof prover="1"><result status="valid" time="0.023256" steps="145"/></proof>
   </goal>
-  <goal name="vc_search.23" expl="precondition" proved="true">
-  <proof prover="1"><result status="valid" time="0.023256" steps="90"/></proof>
+  <goal name="vc_search&#39;0.23" expl="index &#39;self&#39; type invariant" proved="true">
+  <proof prover="0"><result status="valid" time="0.027626" steps="105111"/></proof>
   </goal>
-  <goal name="vc_search.24" expl="precondition" proved="true">
+  <goal name="vc_search&#39;0.24" expl="index &#39;index&#39; type invariant" proved="true">
   <proof prover="1"><result status="valid" time="0.024085" steps="91"/></proof>
   </goal>
-  <goal name="vc_search.25" expl="precondition" proved="true">
-  <proof prover="0"><result status="valid" time="0.035030" steps="141788"/></proof>
+  <goal name="vc_search&#39;0.25" expl="index requires" proved="true">
+  <proof prover="0"><result status="valid" time="0.025015" steps="141790"/></proof>
   </goal>
-  <goal name="vc_search.26" expl="integer overflow" proved="true">
-  <proof prover="1"><result status="valid" time="0.108421" steps="742"/></proof>
+  <goal name="vc_search&#39;0.26" expl="integer overflow" proved="true">
+  <proof prover="1"><result status="valid" time="0.135845" steps="762"/></proof>
   </goal>
-  <goal name="vc_search.27" expl="precondition" proved="true">
-  <proof prover="1"><result status="valid" time="0.024324" steps="105"/></proof>
+  <goal name="vc_search&#39;0.27" expl="index &#39;self&#39; type invariant" proved="true">
+  <proof prover="1"><result status="valid" time="0.024466" steps="105"/></proof>
   </goal>
-  <goal name="vc_search.28" expl="precondition" proved="true">
-  <proof prover="1"><result status="valid" time="0.024466" steps="106"/></proof>
+  <goal name="vc_search&#39;0.28" expl="index &#39;index&#39; type invariant" proved="true">
+  <proof prover="1"><result status="valid" time="0.020048" steps="106"/></proof>
   </goal>
-  <goal name="vc_search.29" expl="precondition" proved="true">
-  <proof prover="1"><result status="valid" time="0.242062" steps="1795"/></proof>
+  <goal name="vc_search&#39;0.29" expl="index requires" proved="true">
+  <proof prover="1"><result status="valid" time="0.122403" steps="1813"/></proof>
   </goal>
-  <goal name="vc_search.30" expl="loop invariant" proved="true">
-  <proof prover="3"><result status="valid" time="0.406645" steps="62433"/></proof>
+  <goal name="vc_search&#39;0.30" expl="for invariant" proved="true">
+  <proof prover="1"><result status="valid" time="0.021995" steps="119"/></proof>
   </goal>
-  <goal name="vc_search.31" expl="loop invariant" proved="true">
-  <proof prover="1"><result status="valid" time="0.292997" steps="1613"/></proof>
+  <goal name="vc_search&#39;0.31" expl="for invariant" proved="true">
+  <proof prover="1"><result status="valid" time="0.018713" steps="119"/></proof>
   </goal>
-  <goal name="vc_search.32" expl="loop invariant" proved="true">
-  <proof prover="0"><result status="valid" time="0.030681" steps="112009"/></proof>
+  <goal name="vc_search&#39;0.32" expl="for invariant" proved="true">
+  <proof prover="0"><result status="valid" time="0.024050" steps="121112"/></proof>
   </goal>
-  <goal name="vc_search.33" expl="loop invariant" proved="true">
-  <proof prover="1"><result status="valid" time="0.024424" steps="125"/></proof>
+  <goal name="vc_search&#39;0.33" expl="loop invariant" proved="true">
+  <proof prover="3" timelimit="5"><result status="valid" time="0.205504" steps="64711"/></proof>
   </goal>
-  <goal name="vc_search.34" expl="loop invariant" proved="true">
-  <proof prover="3"><result status="valid" time="0.373368" steps="49009"/></proof>
+  <goal name="vc_search&#39;0.34" expl="for invariant" proved="true">
+  <proof prover="1"><result status="valid" time="0.037844" steps="114"/></proof>
   </goal>
-  <goal name="vc_search.35" expl="loop invariant" proved="true">
-  <proof prover="1"><result status="valid" time="0.037844" steps="365"/></proof>
+  <goal name="vc_search&#39;0.35" expl="for invariant" proved="true">
+  <proof prover="0"><result status="valid" time="0.026167" steps="111559"/></proof>
   </goal>
-  <goal name="vc_search.36" expl="loop invariant" proved="true">
-  <proof prover="1"><result status="valid" time="0.023444" steps="116"/></proof>
+  <goal name="vc_search&#39;0.36" expl="for invariant" proved="true">
+  <proof prover="1"><result status="valid" time="0.121986" steps="369"/></proof>
   </goal>
-  <goal name="vc_search.37" expl="loop invariant" proved="true">
-  <proof prover="0"><result status="valid" time="0.032172" steps="112479"/></proof>
-=======
-  <goal name="vc_search.0" expl="len &#39;self&#39; type invariant" proved="true">
-  <proof prover="1"><result status="valid" time="0.016596" steps="6"/></proof>
+  <goal name="vc_search&#39;0.37" expl="loop invariant" proved="true">
+  <proof prover="1"><result status="valid" time="0.022123" steps="1480"/></proof>
   </goal>
-  <goal name="vc_search.1" expl="len &#39;self&#39; type invariant" proved="true">
-  <proof prover="1"><result status="valid" time="0.016739" steps="10"/></proof>
-  </goal>
-  <goal name="vc_search.2" expl="integer overflow" proved="true">
-  <proof prover="1"><result status="valid" time="0.018292" steps="19"/></proof>
-  </goal>
-  <goal name="vc_search.3" expl="new &#39;start&#39; type invariant" proved="true">
-  <proof prover="1"><result status="valid" time="0.027374" steps="25"/></proof>
-  </goal>
-  <goal name="vc_search.4" expl="new &#39;end&#39; type invariant" proved="true">
-  <proof prover="1"><result status="valid" time="0.032347" steps="26"/></proof>
-  </goal>
-  <goal name="vc_search.5" expl="into_iter &#39;self&#39; type invariant" proved="true">
-  <proof prover="1"><result status="valid" time="0.019615" steps="20"/></proof>
-  </goal>
-  <goal name="vc_search.6" expl="into_iter requires" proved="true">
-  <proof prover="1"><result status="valid" time="0.009085" steps="20"/></proof>
-  </goal>
-  <goal name="vc_search.7" expl="for invariant" proved="true">
-  <proof prover="3"><result status="valid" time="0.104293" steps="10698"/></proof>
-  </goal>
-  <goal name="vc_search.8" expl="for invariant" proved="true">
-  <proof prover="1"><result status="valid" time="0.109570" steps="26"/></proof>
-  </goal>
-  <goal name="vc_search.9" expl="for invariant" proved="true">
-  <proof prover="1"><result status="valid" time="0.023444" steps="100"/></proof>
-  </goal>
-  <goal name="vc_search.10" expl="loop invariant" proved="true">
-  <proof prover="1"><result status="valid" time="0.022123" steps="48"/></proof>
-  </goal>
-  <goal name="vc_search.11" expl="next &#39;self&#39; type invariant" proved="true">
-  <proof prover="1"><result status="valid" time="0.020368" steps="45"/></proof>
-  </goal>
-  <goal name="vc_search.12" expl="len &#39;self&#39; type invariant" proved="true">
-  <proof prover="1"><result status="valid" time="0.029680" steps="51"/></proof>
-  </goal>
-  <goal name="vc_search.13" expl="into_iter &#39;self&#39; type invariant" proved="true">
-  <proof prover="1"><result status="valid" time="0.017153" steps="59"/></proof>
-  </goal>
-  <goal name="vc_search.14" expl="into_iter requires" proved="true">
-  <proof prover="0"><result status="valid" time="0.035030" steps="8889"/></proof>
-  </goal>
-  <goal name="vc_search.15" expl="for invariant" proved="true">
-  <proof prover="1"><result status="valid" time="0.065020" steps="64"/></proof>
-  </goal>
-  <goal name="vc_search.16" expl="for invariant" proved="true">
-  <proof prover="0"><result status="valid" time="0.030681" steps="8788"/></proof>
-  </goal>
-  <goal name="vc_search.17" expl="for invariant" proved="true">
-  <proof prover="1"><result status="valid" time="0.019172" steps="70"/></proof>
-  </goal>
-  <goal name="vc_search.18" expl="loop invariant" proved="true">
-  <proof prover="0"><result status="valid" time="0.032172" steps="372272"/></proof>
-  </goal>
-  <goal name="vc_search.19" expl="next &#39;self&#39; type invariant" proved="true">
-  <proof prover="1"><result status="valid" time="0.019197" steps="80"/></proof>
-  </goal>
-  <goal name="vc_search.20" expl="search ensures #0" proved="true">
-  <proof prover="1"><result status="valid" time="0.023255" steps="293"/></proof>
-  </goal>
-  <goal name="vc_search.21" expl="search ensures #1" proved="true">
-  <proof prover="0"><result status="valid" time="0.364582" steps="1048603"/></proof>
-  </goal>
-  <goal name="vc_search.22" expl="search ensures #2" proved="true">
-  <proof prover="1" timelimit="5"><result status="valid" time="0.024324" steps="279"/></proof>
-  </goal>
-  <goal name="vc_search.23" expl="index &#39;self&#39; type invariant" proved="true">
-  <proof prover="0"><result status="valid" time="0.027626" steps="123234"/></proof>
-  </goal>
-  <goal name="vc_search.24" expl="index &#39;index&#39; type invariant" proved="true">
-  <proof prover="1"><result status="valid" time="0.024085" steps="88"/></proof>
-  </goal>
-  <goal name="vc_search.25" expl="index requires" proved="true">
-  <proof prover="0"><result status="valid" time="0.025015" steps="165927"/></proof>
-  </goal>
-  <goal name="vc_search.26" expl="integer overflow" proved="true">
-  <proof prover="1"><result status="valid" time="0.135845" steps="1435"/></proof>
-  </goal>
-  <goal name="vc_search.27" expl="index &#39;self&#39; type invariant" proved="true">
-  <proof prover="1"><result status="valid" time="0.024466" steps="101"/></proof>
-  </goal>
-  <goal name="vc_search.28" expl="index &#39;index&#39; type invariant" proved="true">
-  <proof prover="1"><result status="valid" time="0.020048" steps="102"/></proof>
-  </goal>
-  <goal name="vc_search.29" expl="index requires" proved="true">
-  <proof prover="1"><result status="valid" time="0.283631" steps="3084"/></proof>
-  </goal>
-  <goal name="vc_search.30" expl="for invariant" proved="true">
-  <proof prover="1"><result status="valid" time="0.021995" steps="116"/></proof>
-  </goal>
-  <goal name="vc_search.31" expl="for invariant" proved="true">
-  <proof prover="1"><result status="valid" time="0.018713" steps="116"/></proof>
-  </goal>
-  <goal name="vc_search.32" expl="for invariant" proved="true">
-  <proof prover="0"><result status="valid" time="0.024050" steps="142292"/></proof>
-  </goal>
-  <goal name="vc_search.33" expl="loop invariant" proved="true">
-  <proof prover="3" timelimit="5"><result status="valid" time="0.205504" steps="33499"/></proof>
-  </goal>
-  <goal name="vc_search.34" expl="for invariant" proved="true">
-  <proof prover="1"><result status="valid" time="0.037844" steps="112"/></proof>
-  </goal>
-  <goal name="vc_search.35" expl="for invariant" proved="true">
-  <proof prover="0"><result status="valid" time="0.026167" steps="130296"/></proof>
-  </goal>
-  <goal name="vc_search.36" expl="for invariant" proved="true">
-  <proof prover="1"><result status="valid" time="0.121986" steps="330"/></proof>
-  </goal>
-  <goal name="vc_search.37" expl="loop invariant" proved="true">
-  <proof prover="3"><result status="valid" time="0.481121" steps="88737"/></proof>
->>>>>>> 34cd6190
-  </goal>
-  <goal name="vc_search.38" proved="true">
+  <goal name="vc_search&#39;0.38" proved="true">
   <proof prover="1"><result status="valid" time="0.020635" steps="87"/></proof>
   </goal>
-  <goal name="vc_search.39" proved="true">
+  <goal name="vc_search&#39;0.39" proved="true">
   <proof prover="1"><result status="valid" time="0.022536" steps="51"/></proof>
   </goal>
-<<<<<<< HEAD
-  <goal name="vc_search.40" expl="precondition" proved="true">
-  <proof prover="0"><result status="valid" time="0.027626" steps="93132"/></proof>
+  <goal name="vc_search&#39;0.40" expl="len &#39;self&#39; type invariant" proved="true">
+  <proof prover="3"><result status="valid" time="0.068563" steps="12824"/></proof>
   </goal>
-  <goal name="vc_search.41" expl="postcondition" proved="true">
-  <proof prover="1"><result status="valid" time="0.027374" steps="160"/></proof>
+  <goal name="vc_search&#39;0.41" expl="search ensures #0" proved="true">
+  <proof prover="1"><result status="valid" time="0.019548" steps="50"/></proof>
   </goal>
-  <goal name="vc_search.42" expl="postcondition" proved="true">
-  <proof prover="1"><result status="valid" time="0.019197" steps="52"/></proof>
+  <goal name="vc_search&#39;0.42" expl="search ensures #1" proved="true">
+  <proof prover="0"><result status="valid" time="0.020735" steps="44548"/></proof>
   </goal>
-  <goal name="vc_search.43" expl="postcondition" proved="true">
-  <proof prover="3"><result status="valid" time="0.068563" steps="11365"/></proof>
-=======
-  <goal name="vc_search.40" expl="len &#39;self&#39; type invariant" proved="true">
-  <proof prover="3"><result status="valid" time="0.068563" steps="13868"/></proof>
-  </goal>
-  <goal name="vc_search.41" expl="search ensures #0" proved="true">
-  <proof prover="1"><result status="valid" time="0.019548" steps="48"/></proof>
-  </goal>
-  <goal name="vc_search.42" expl="search ensures #1" proved="true">
-  <proof prover="0"><result status="valid" time="0.020735" steps="52364"/></proof>
-  </goal>
-  <goal name="vc_search.43" expl="search ensures #2" proved="true">
-  <proof prover="1"><result status="valid" time="0.023256" steps="174"/></proof>
->>>>>>> 34cd6190
+  <goal name="vc_search&#39;0.43" expl="search ensures #2" proved="true">
+  <proof prover="1" timelimit="5"><result status="valid" time="0.024324" steps="168"/></proof>
   </goal>
  </transf>
  </goal>
