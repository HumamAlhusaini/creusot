module M_03_knuth_shuffle__knuth_shuffle [#"03_knuth_shuffle.rs" 13 0 13 39]
  let%span s03_knuth_shuffle0 = "03_knuth_shuffle.rs" 14 16 14 31
  let%span s03_knuth_shuffle1 = "03_knuth_shuffle.rs" 17 13 17 14
  let%span s03_knuth_shuffle2 = "03_knuth_shuffle.rs" 16 4 16 43
  let%span s03_knuth_shuffle3 = "03_knuth_shuffle.rs" 16 4 16 43
  let%span s03_knuth_shuffle4 = "03_knuth_shuffle.rs" 16 4 16 43
  let%span s03_knuth_shuffle5 = "03_knuth_shuffle.rs" 16 4 16 43
  let%span s03_knuth_shuffle6 = "03_knuth_shuffle.rs" 21 30 21 31
  let%span s03_knuth_shuffle7 = "03_knuth_shuffle.rs" 22 26 22 27
  let%span s03_knuth_shuffle8 = "03_knuth_shuffle.rs" 13 24 13 25
  let%span s03_knuth_shuffle9 = "03_knuth_shuffle.rs" 12 0 12 36
  let%span svec10 = "../../../../creusot-contracts/src/std/vec.rs" 84 26 84 48
  let%span siter11 = "../../../../creusot-contracts/src/std/iter.rs" 101 0 214 1
  let%span srange12 = "../../../../creusot-contracts/src/std/iter/range.rs" 22 8 28 9
<<<<<<< HEAD
  let%span smodel13 = "../../../../creusot-contracts/src/model.rs" 106 8 106 22
  let%span ssnapshot14 = "../../../../creusot-contracts/src/snapshot.rs" 26 20 26 39
  let%span sseq15 = "../../../../creusot-contracts/src/logic/seq.rs" 154 8 154 37
=======
  let%span smodel13 = "../../../../creusot-contracts/src/model.rs" 109 8 109 22
  let%span ssnapshot14 = "../../../../creusot-contracts/src/snapshot.rs" 27 20 27 39
  let%span sseq15 = "../../../../creusot-contracts/src/logic/seq.rs" 181 8 181 37
>>>>>>> 2c8506fb
  let%span siter16 = "../../../../creusot-contracts/src/std/iter.rs" 107 26 110 17
  let%span s03_knuth_shuffle17 = "03_knuth_shuffle.rs" 6 11 6 19
  let%span s03_knuth_shuffle18 = "03_knuth_shuffle.rs" 7 10 7 40
  let%span svec19 = "../../../../creusot-contracts/src/std/vec.rs" 176 26 176 42
  let%span svec20 = "../../../../creusot-contracts/src/std/vec.rs" 177 26 177 48
  let%span sslice21 = "../../../../creusot-contracts/src/std/slice.rs" 257 19 257 35
  let%span sslice22 = "../../../../creusot-contracts/src/std/slice.rs" 258 19 258 35
  let%span sslice23 = "../../../../creusot-contracts/src/std/slice.rs" 259 8 259 52
  let%span svec24 = "../../../../creusot-contracts/src/std/vec.rs" 18 14 18 41
  let%span smodel25 = "../../../../creusot-contracts/src/model.rs" 88 8 88 22
  let%span siter26 = "../../../../creusot-contracts/src/std/iter.rs" 86 20 86 24
  let%span siter27 = "../../../../creusot-contracts/src/std/iter.rs" 92 8 92 19
  let%span srange28 = "../../../../creusot-contracts/src/std/iter/range.rs" 33 15 33 24
  let%span srange29 = "../../../../creusot-contracts/src/std/iter/range.rs" 34 14 34 45
  let%span srange30 = "../../../../creusot-contracts/src/std/iter/range.rs" 39 15 39 21
  let%span srange31 = "../../../../creusot-contracts/src/std/iter/range.rs" 40 15 40 21
  let%span srange32 = "../../../../creusot-contracts/src/std/iter/range.rs" 41 15 41 21
  let%span srange33 = "../../../../creusot-contracts/src/std/iter/range.rs" 42 15 42 32
  let%span srange34 = "../../../../creusot-contracts/src/std/iter/range.rs" 43 15 43 32
  let%span srange35 = "../../../../creusot-contracts/src/std/iter/range.rs" 44 14 44 42
  let%span snum36 = "../../../../creusot-contracts/src/std/num.rs" 21 16 21 35
  let%span srange37 = "../../../../creusot-contracts/src/std/iter/range.rs" 15 12 15 78
  let%span sresolve38 = "../../../../creusot-contracts/src/resolve.rs" 41 20 41 34
  let%span sslice39 = "../../../../creusot-contracts/src/std/slice.rs" 28 14 28 41
  let%span sslice40 = "../../../../creusot-contracts/src/std/slice.rs" 29 14 29 42
  let%span svec41 = "../../../../creusot-contracts/src/std/vec.rs" 66 20 66 41
  let%span sslice42 = "../../../../creusot-contracts/src/std/slice.rs" 18 20 18 30
  let%span sinvariant43 = "../../../../creusot-contracts/src/invariant.rs" 34 20 34 44
  let%span sinvariant44 = "../../../../creusot-contracts/src/invariant.rs" 24 8 24 18
<<<<<<< HEAD
  let%span sseq45 = "../../../../creusot-contracts/src/logic/seq.rs" 388 8 388 97
=======
  let%span sseq45 = "../../../../creusot-contracts/src/logic/seq.rs" 459 8 459 97
>>>>>>> 2c8506fb
  let%span sboxed46 = "../../../../creusot-contracts/src/std/boxed.rs" 28 8 28 18
  
  use prelude.prelude.Snapshot
  
  use prelude.prelude.Borrow
  
  use prelude.prelude.Opaque
  
  type t_NonNull'0  =
    { t_NonNull__pointer'0: opaque_ptr }
  
  type t_Unique'0  =
    { t_Unique__pointer'0: t_NonNull'0; t_Unique__qy95zmarker'0: () }
  
  use prelude.prelude.UIntSize
  
  type t_Cap'0  =
    { t_Cap__0'0: usize }
  
  type t_RawVec'0  =
    { t_RawVec__ptr'0: t_Unique'0; t_RawVec__cap'0: t_Cap'0; t_RawVec__alloc'0: () }
  
  type t_Vec'0  =
    { t_Vec__buf'0: t_RawVec'0; t_Vec__len'0: usize }
  
  predicate inv'6 (_1 : t_Vec'0)
  
  use prelude.prelude.UIntSize
  
  type t_T'0
  
  use seq.Seq
  
  use seq.Seq
  
  constant v_MAX'0 : usize = (18446744073709551615 : usize)
  
  use prelude.prelude.Int
  
  function view'2 (self : t_Vec'0) : Seq.seq t_T'0
  
  axiom view'2_spec : forall self : t_Vec'0 . [%#svec24] Seq.length (view'2 self) <= UIntSize.to_int (v_MAX'0 : usize)
  
  function view'3 (self : t_Vec'0) : Seq.seq t_T'0 =
    [%#smodel25] view'2 self
  
  use seq.Seq
  
  predicate inv'0 (_1 : Seq.seq usize)
  
  axiom inv_axiom'0 [@rewrite] : forall x : Seq.seq usize [inv'0 x] . inv'0 x = true
  
  type t_Range'0  =
    { t_Range__start'0: usize; t_Range__end'0: usize }
  
  predicate inv'1 (_1 : t_Range'0)
  
  axiom inv_axiom'1 [@rewrite] : forall x : t_Range'0 [inv'1 x] . inv'1 x = true
  
  predicate inv'2 (_1 : t_Vec'0)
  
  predicate inv'9 (_1 : Seq.seq t_T'0)
  
  predicate invariant'0 (self : t_Vec'0) =
    [%#svec41] inv'9 (view'2 self)
  
  axiom inv_axiom'2 [@rewrite] : forall x : t_Vec'0 [inv'2 x] . inv'2 x = invariant'0 x
  
  use prelude.prelude.Slice
  
  predicate inv'3 (_1 : slice t_T'0)
  
  use prelude.prelude.Slice
  
  function view'6 (self : slice t_T'0) : Seq.seq t_T'0
  
  axiom view'6_spec : forall self : slice t_T'0 . ([%#sslice40] view'6 self = Slice.id self)
  && ([%#sslice39] Seq.length (view'6 self) <= UIntSize.to_int (v_MAX'0 : usize))
  
  predicate invariant'1 (self : slice t_T'0) =
    [%#sslice42] inv'9 (view'6 self)
  
  axiom inv_axiom'3 [@rewrite] : forall x : slice t_T'0 [inv'3 x] . inv'3 x = invariant'1 x
  
  predicate inv'4 (_1 : borrowed (slice t_T'0))
  
  predicate invariant'2 (self : borrowed (slice t_T'0)) =
    [%#sinvariant43] inv'3 self.current /\ inv'3 self.final
  
  axiom inv_axiom'4 [@rewrite] : forall x : borrowed (slice t_T'0) [inv'4 x] . inv'4 x = invariant'2 x
  
  predicate inv'5 (_1 : borrowed (t_Vec'0))
  
  predicate invariant'3 (self : borrowed (t_Vec'0)) =
    [%#sinvariant43] inv'2 self.current /\ inv'2 self.final
  
  axiom inv_axiom'5 [@rewrite] : forall x : borrowed (t_Vec'0) [inv'5 x] . inv'5 x = invariant'3 x
  
  predicate invariant'4 (self : t_Vec'0) =
    [%#sinvariant44] inv'2 self
  
  axiom inv_axiom'6 [@rewrite] : forall x : t_Vec'0 [inv'6 x] . inv'6 x = invariant'4 x
  
  predicate inv'7 (_1 : borrowed (t_Range'0))
  
  axiom inv_axiom'7 [@rewrite] : forall x : borrowed (t_Range'0) [inv'7 x] . inv'7 x = true
  
  type t_Option'0  =
    | C_None'0
    | C_Some'0 usize
  
  predicate inv'8 (_1 : t_Option'0)
  
  axiom inv_axiom'8 [@rewrite] : forall x : t_Option'0 [inv'8 x] . inv'8 x = true
  
  use seq.Seq
  
  predicate inv'10 (_1 : t_T'0)
  
  predicate invariant'5 (self : Seq.seq t_T'0) =
    [%#sseq45] forall i : int . 0 <= i /\ i < Seq.length self  -> inv'10 (Seq.get self i)
  
  axiom inv_axiom'9 [@rewrite] : forall x : Seq.seq t_T'0 [inv'9 x] . inv'9 x = invariant'5 x
  
  predicate inv'11 (_1 : t_T'0)
  
  predicate invariant'6 (self : t_T'0) =
    [%#sboxed46] inv'11 self
  
  axiom inv_axiom'10 [@rewrite] : forall x : t_T'0 [inv'10 x] . inv'10 x = invariant'6 x
  
  let rec len'0 (self:t_Vec'0) (return'  (ret:usize))= {[@expl:precondition] inv'6 self}
    any
    [ return' (result:usize)-> {[%#svec10] UIntSize.to_int result = Seq.length (view'3 self)} (! return' {result}) ]
    
  
  predicate into_iter_pre'0 (self : t_Range'0) =
    [%#siter26] true
  
  predicate into_iter_post'0 (self : t_Range'0) (res : t_Range'0) =
    [%#siter27] self = res
  
  let rec into_iter'0 (self:t_Range'0) (return'  (ret:t_Range'0))= {[@expl:precondition] inv'1 self}
    {[@expl:precondition] [%#siter11] into_iter_pre'0 self}
    any [ return' (result:t_Range'0)-> {inv'1 result} {[%#siter11] into_iter_post'0 self result} (! return' {result}) ] 
  
  use prelude.prelude.Snapshot
  
  use seq.Seq
  
  use prelude.prelude.Snapshot
  
  use prelude.prelude.Snapshot
  
  use prelude.prelude.Snapshot
  
  use prelude.prelude.Snapshot
  
  function deep_model'0 (self : usize) : int =
    [%#snum36] UIntSize.to_int self
  
  use seq.Seq
  
  use seq.Seq
  
  predicate produces'0 (self : t_Range'0) (visited : Seq.seq usize) (o : t_Range'0) =
    [%#srange12] self.t_Range__end'0 = o.t_Range__end'0
    /\ deep_model'0 self.t_Range__start'0 <= deep_model'0 o.t_Range__start'0
    /\ (Seq.length visited > 0  -> deep_model'0 o.t_Range__start'0 <= deep_model'0 o.t_Range__end'0)
    /\ Seq.length visited = deep_model'0 o.t_Range__start'0 - deep_model'0 self.t_Range__start'0
    /\ (forall i : int . 0 <= i /\ i < Seq.length visited
     -> deep_model'0 (Seq.get visited i) = deep_model'0 self.t_Range__start'0 + i)
  
  function view'0 (self : borrowed (t_Vec'0)) : Seq.seq t_T'0 =
    [%#smodel13] view'2 self.current
  
  use prelude.prelude.Snapshot
  
  use prelude.prelude.Snapshot
  
  function view'4 (self : borrowed (t_Vec'0)) : Seq.seq t_T'0 =
    [%#smodel25] view'0 self
  
  function view'1 (self : Snapshot.snap_ty (borrowed (t_Vec'0))) : Seq.seq t_T'0 =
    [%#ssnapshot14] view'4 (Snapshot.inner self)
  
  use seq.Permut
  
  predicate permutation_of'0 (self : Seq.seq t_T'0) (o : Seq.seq t_T'0) =
    [%#sseq15] Permut.permut self o 0 (Seq.length self)
  
  predicate resolve'3 (self : borrowed (t_Range'0)) =
    [%#sresolve38] self.final = self.current
  
  predicate completed'0 (self : borrowed (t_Range'0)) =
    [%#srange37] resolve'3 self
    /\ deep_model'0 (self.current).t_Range__start'0 >= deep_model'0 (self.current).t_Range__end'0
  
  use seq.Seq
  
  let rec next'0 (self:borrowed (t_Range'0)) (return'  (ret:t_Option'0))= {[@expl:precondition] inv'7 self}
    any
    [ return' (result:t_Option'0)-> {inv'8 result}
      {[%#siter16] match result with
        | C_None'0 -> completed'0 self
        | C_Some'0 v -> produces'0 self.current (Seq.singleton v) self.final
        end}
      (! return' {result}) ]
    
  
  predicate resolve'0 (_1 : borrowed (t_Range'0)) =
    resolve'3 _1
  
  let rec v_Some'0 (input:t_Option'0) (ret  (field_0:usize))= any
    [ good (field_0:usize)-> {C_Some'0 field_0 = input} (! ret {field_0})
    | bad -> {forall field_0 : usize [C_Some'0 field_0 : t_Option'0] . C_Some'0 field_0 <> input} (! {false} any) ]
    
  
  use seq.Seq
  
  let rec rand_in_range'0 (l:usize) (u:usize) (return'  (ret:usize))= {[@expl:precondition] [%#s03_knuth_shuffle17] UIntSize.to_int l
    <= UIntSize.to_int u}
    any
    [ return' (result:usize)-> {[%#s03_knuth_shuffle18] UIntSize.to_int l <= UIntSize.to_int result
      /\ UIntSize.to_int result < UIntSize.to_int u}
      (! return' {result}) ]
    
  
  function view'5 (self : borrowed (slice t_T'0)) : Seq.seq t_T'0 =
    [%#smodel13] view'6 self.current
  
  let rec deref_mut'0 (self:borrowed (t_Vec'0)) (return'  (ret:borrowed (slice t_T'0)))= {[@expl:precondition] inv'5 self}
    any
    [ return' (result:borrowed (slice t_T'0))-> {inv'4 result}
      {[%#svec20] view'6 result.final = view'2 self.final}
      {[%#svec19] view'5 result = view'0 self}
      (! return' {result}) ]
    
  
  use seq.Permut
  
  let rec swap'0 (self:borrowed (slice t_T'0)) (a:usize) (b:usize) (return'  (ret:()))= {[@expl:precondition] inv'4 self}
    {[@expl:precondition] [%#sslice22] UIntSize.to_int b < Seq.length (view'5 self)}
    {[@expl:precondition] [%#sslice21] UIntSize.to_int a < Seq.length (view'5 self)}
    any
    [ return' (result:())-> {[%#sslice23] Permut.exchange (view'6 self.final) (view'5 self) (UIntSize.to_int a) (UIntSize.to_int b)}
      (! return' {result}) ]
    
  
  predicate resolve'4 (self : borrowed (slice t_T'0)) =
    [%#sresolve38] self.final = self.current
  
  predicate resolve'1 (_1 : borrowed (slice t_T'0)) =
    resolve'4 _1
  
  predicate resolve'5 (self : borrowed (t_Vec'0)) =
    [%#sresolve38] self.final = self.current
  
  predicate resolve'2 (_1 : borrowed (t_Vec'0)) =
    resolve'5 _1
  
  use prelude.prelude.Intrinsic
  
  use prelude.prelude.Snapshot
  
  use prelude.prelude.Snapshot
  
  function produces_refl'0 (self : t_Range'0) : ()
  
  axiom produces_refl'0_spec : forall self : t_Range'0 . ([%#srange28] inv'1 self)
   -> ([%#srange29] produces'0 self (Seq.empty  : Seq.seq usize) self)
  
  function produces_trans'0 (a : t_Range'0) (ab : Seq.seq usize) (b : t_Range'0) (bc : Seq.seq usize) (c : t_Range'0) : ()
    
  
  axiom produces_trans'0_spec : forall a : t_Range'0, ab : Seq.seq usize, b : t_Range'0, bc : Seq.seq usize, c : t_Range'0 . ([%#srange30] inv'1 a)
   -> ([%#srange31] inv'1 b)
   -> ([%#srange32] inv'1 c)
   -> ([%#srange33] produces'0 a ab b)
   -> ([%#srange34] produces'0 b bc c)  -> ([%#srange35] produces'0 a (Seq.(++) ab bc) c)
  
  meta "compute_max_steps" 1000000
  
  let rec knuth_shuffle'0 (v:borrowed (t_Vec'0)) (return'  (ret:()))= {[%#s03_knuth_shuffle8] inv'5 v}
    (! bb0
    [ bb0 = s0 [ s0 =  [ &old_v <- [%#s03_knuth_shuffle0] Snapshot.new v ] s1 | s1 = bb1 ] 
    | bb1 = s0 [ s0 = len'0 {v.current} (fun (_ret':usize) ->  [ &_7 <- _ret' ] s1) | s1 = bb2 ] 
    | bb2 = s0
      [ s0 =  [ &_6 <- { t_Range__start'0 = ([%#s03_knuth_shuffle1] (0 : usize)); t_Range__end'0 = _7 } ] s1
      | s1 = into_iter'0 {_6} (fun (_ret':t_Range'0) ->  [ &iter <- _ret' ] s2)
      | s2 = bb3 ]
      
    | bb3 = s0 [ s0 =  [ &iter_old <- [%#s03_knuth_shuffle2] Snapshot.new iter ] s1 | s1 = bb4 ] 
    | bb4 = s0
      [ s0 =  [ &produced <- [%#s03_knuth_shuffle3] Snapshot.new (Seq.empty  : Seq.seq usize) ] s1 | s1 = bb5 ]
      
    | bb5 = s0 [ s0 =  [ &old_6_0 <- Snapshot.new v ] s1 | s1 = bb6 ] 
    | bb6 = bb6
      [ bb6 = {[@expl:loop invariant] (Snapshot.inner old_6_0).final = v.final}
        {[@expl:loop invariant] [%#s03_knuth_shuffle4] permutation_of'0 (view'0 v) (view'1 old_v)}
        {[@expl:loop invariant] [%#s03_knuth_shuffle4] produces'0 (Snapshot.inner iter_old) (Snapshot.inner produced) iter}
        {[@expl:loop invariant] [%#s03_knuth_shuffle4] inv'1 iter}
        {[@expl:loop invariant] [%#s03_knuth_shuffle4] inv'0 (Snapshot.inner produced)}
        (! s0) [ s0 = bb7 ] 
        [ bb7 = s0
          [ s0 = Borrow.borrow_mut <t_Range'0> {iter}
              (fun (_ret':borrowed (t_Range'0)) ->  [ &_20 <- _ret' ]  [ &iter <- _ret'.final ] s1)
          | s1 = Borrow.borrow_final <t_Range'0> {_20.current} {Borrow.get_id _20}
              (fun (_ret':borrowed (t_Range'0)) ->
                 [ &_19 <- _ret' ] 
                 [ &_20 <- { _20 with current = _ret'.final } ] 
                s2)
          | s2 = next'0 {_19} (fun (_ret':t_Option'0) ->  [ &_18 <- _ret' ] s3)
          | s3 = bb8 ]
          
        | bb8 = s0
          [ s0 = -{resolve'0 _20}- s1
          | s1 = any [ br0 -> {_18 = C_None'0 } (! bb11) | br1 (x0:usize)-> {_18 = C_Some'0 x0} (! bb10) ]  ]
          
        | bb10 = bb12
        | bb12 = s0
          [ s0 = v_Some'0 {_18} (fun (r0'0:usize) ->  [ &__creusot_proc_iter_elem <- r0'0 ] s1)
          | s1 = 
            [ &_23 <- [%#s03_knuth_shuffle5] Snapshot.new (Seq.(++) (Snapshot.inner produced) (Seq.singleton __creusot_proc_iter_elem)) ]
            
            s2
          | s2 = bb13 ]
          
        | bb13 = s0
          [ s0 =  [ &produced <- _23 ] s1
          | s1 =  [ &n <- __creusot_proc_iter_elem ] s2
          | s2 = len'0 {v.current} (fun (_ret':usize) ->  [ &_27 <- _ret' ] s3)
          | s3 = bb14 ]
          
        | bb14 = s0
          [ s0 = UIntSize.sub {_27} {n} (fun (_ret':usize) ->  [ &upper <- _ret' ] s1)
          | s1 = rand_in_range'0 {[%#s03_knuth_shuffle6] (0 : usize)} {upper} (fun (_ret':usize) ->  [ &i <- _ret' ] s2)
          | s2 = bb15 ]
          
        | bb15 = s0
          [ s0 = {inv'2 v.current}
            Borrow.borrow_mut <t_Vec'0> {v.current}
              (fun (_ret':borrowed (t_Vec'0)) ->
                 [ &_35 <- _ret' ] 
                -{inv'2 _ret'.final}-
                 [ &v <- { v with current = _ret'.final } ] 
                s1)
          | s1 = deref_mut'0 {_35} (fun (_ret':borrowed (slice t_T'0)) ->  [ &_34 <- _ret' ] s2)
          | s2 = bb16 ]
          
        | bb16 = s0
          [ s0 = {inv'3 _34.current}
            Borrow.borrow_final <slice t_T'0> {_34.current} {Borrow.get_id _34}
              (fun (_ret':borrowed (slice t_T'0)) ->
                 [ &_33 <- _ret' ] 
                -{inv'3 _ret'.final}-
                 [ &_34 <- { _34 with current = _ret'.final } ] 
                s1)
          | s1 = UIntSize.sub {upper} {[%#s03_knuth_shuffle7] (1 : usize)} (fun (_ret':usize) ->  [ &_37 <- _ret' ] s2)
          | s2 = swap'0 {_33} {i} {_37} (fun (_ret':()) ->  [ &_32 <- _ret' ] s3)
          | s3 = bb17 ]
          
        | bb17 = s0 [ s0 = {[@expl:type invariant] inv'4 _34} s1 | s1 = -{resolve'1 _34}- s2 | s2 = bb6 ]  ]
         ]
      
    | bb11 = s0 [ s0 = {[@expl:type invariant] inv'5 v} s1 | s1 = -{resolve'2 v}- s2 | s2 = return' {_0} ]  ]
    )
    [ & _0 : () = any_l ()
    | & v : borrowed (t_Vec'0) = v
    | & old_v : Snapshot.snap_ty (borrowed (t_Vec'0)) = any_l ()
    | & iter : t_Range'0 = any_l ()
    | & _6 : t_Range'0 = any_l ()
    | & _7 : usize = any_l ()
    | & iter_old : Snapshot.snap_ty (t_Range'0) = any_l ()
    | & produced : Snapshot.snap_ty (Seq.seq usize) = any_l ()
    | & _18 : t_Option'0 = any_l ()
    | & _19 : borrowed (t_Range'0) = any_l ()
    | & _20 : borrowed (t_Range'0) = any_l ()
    | & __creusot_proc_iter_elem : usize = any_l ()
    | & _23 : Snapshot.snap_ty (Seq.seq usize) = any_l ()
    | & n : usize = any_l ()
    | & upper : usize = any_l ()
    | & _27 : usize = any_l ()
    | & i : usize = any_l ()
    | & _32 : () = any_l ()
    | & _33 : borrowed (slice t_T'0) = any_l ()
    | & _34 : borrowed (slice t_T'0) = any_l ()
    | & _35 : borrowed (t_Vec'0) = any_l ()
    | & _37 : usize = any_l ()
    | & old_6_0 : Snapshot.snap_ty (borrowed (t_Vec'0)) = any_l () ]
    
    [ return' (result:())-> {[@expl:postcondition] [%#s03_knuth_shuffle9] permutation_of'0 (view'2 v.final) (view'0 v)}
      (! return' {result}) ]
    
end<|MERGE_RESOLUTION|>--- conflicted
+++ resolved
@@ -9,23 +9,17 @@
   let%span s03_knuth_shuffle7 = "03_knuth_shuffle.rs" 22 26 22 27
   let%span s03_knuth_shuffle8 = "03_knuth_shuffle.rs" 13 24 13 25
   let%span s03_knuth_shuffle9 = "03_knuth_shuffle.rs" 12 0 12 36
-  let%span svec10 = "../../../../creusot-contracts/src/std/vec.rs" 84 26 84 48
+  let%span svec10 = "../../../../creusot-contracts/src/std/vec.rs" 83 26 83 48
   let%span siter11 = "../../../../creusot-contracts/src/std/iter.rs" 101 0 214 1
   let%span srange12 = "../../../../creusot-contracts/src/std/iter/range.rs" 22 8 28 9
-<<<<<<< HEAD
   let%span smodel13 = "../../../../creusot-contracts/src/model.rs" 106 8 106 22
   let%span ssnapshot14 = "../../../../creusot-contracts/src/snapshot.rs" 26 20 26 39
-  let%span sseq15 = "../../../../creusot-contracts/src/logic/seq.rs" 154 8 154 37
-=======
-  let%span smodel13 = "../../../../creusot-contracts/src/model.rs" 109 8 109 22
-  let%span ssnapshot14 = "../../../../creusot-contracts/src/snapshot.rs" 27 20 27 39
-  let%span sseq15 = "../../../../creusot-contracts/src/logic/seq.rs" 181 8 181 37
->>>>>>> 2c8506fb
+  let%span sseq15 = "../../../../creusot-contracts/src/logic/seq.rs" 170 8 170 37
   let%span siter16 = "../../../../creusot-contracts/src/std/iter.rs" 107 26 110 17
   let%span s03_knuth_shuffle17 = "03_knuth_shuffle.rs" 6 11 6 19
   let%span s03_knuth_shuffle18 = "03_knuth_shuffle.rs" 7 10 7 40
-  let%span svec19 = "../../../../creusot-contracts/src/std/vec.rs" 176 26 176 42
-  let%span svec20 = "../../../../creusot-contracts/src/std/vec.rs" 177 26 177 48
+  let%span svec19 = "../../../../creusot-contracts/src/std/vec.rs" 175 26 175 42
+  let%span svec20 = "../../../../creusot-contracts/src/std/vec.rs" 176 26 176 48
   let%span sslice21 = "../../../../creusot-contracts/src/std/slice.rs" 257 19 257 35
   let%span sslice22 = "../../../../creusot-contracts/src/std/slice.rs" 258 19 258 35
   let%span sslice23 = "../../../../creusot-contracts/src/std/slice.rs" 259 8 259 52
@@ -46,15 +40,11 @@
   let%span sresolve38 = "../../../../creusot-contracts/src/resolve.rs" 41 20 41 34
   let%span sslice39 = "../../../../creusot-contracts/src/std/slice.rs" 28 14 28 41
   let%span sslice40 = "../../../../creusot-contracts/src/std/slice.rs" 29 14 29 42
-  let%span svec41 = "../../../../creusot-contracts/src/std/vec.rs" 66 20 66 41
+  let%span svec41 = "../../../../creusot-contracts/src/std/vec.rs" 65 20 65 41
   let%span sslice42 = "../../../../creusot-contracts/src/std/slice.rs" 18 20 18 30
   let%span sinvariant43 = "../../../../creusot-contracts/src/invariant.rs" 34 20 34 44
   let%span sinvariant44 = "../../../../creusot-contracts/src/invariant.rs" 24 8 24 18
-<<<<<<< HEAD
-  let%span sseq45 = "../../../../creusot-contracts/src/logic/seq.rs" 388 8 388 97
-=======
-  let%span sseq45 = "../../../../creusot-contracts/src/logic/seq.rs" 459 8 459 97
->>>>>>> 2c8506fb
+  let%span sseq45 = "../../../../creusot-contracts/src/logic/seq.rs" 444 8 444 97
   let%span sboxed46 = "../../../../creusot-contracts/src/std/boxed.rs" 28 8 28 18
   
   use prelude.prelude.Snapshot
