--- conflicted
+++ resolved
@@ -1,29 +1,3 @@
-<<<<<<< HEAD
-
-=======
-module T_06_knights_tour__Point [#"06_knights_tour.rs" 5 0 5 12]
-  use prelude.prelude.IntSize
-  
-  use prelude.prelude.Int
-  
-  type t_Point  =
-    | C_Point isize isize
-  
-  let rec t_Point (input:t_Point) (ret  (x:isize) (y:isize))= any
-    [ good (x:isize) (y:isize)-> {C_Point x y = input} (! ret {x} {y}) ]
-    
-  
-  function t_Point__x (self : t_Point) : isize =
-    match self with
-      | C_Point a _ -> a
-      end
-  
-  function t_Point__y (self : t_Point) : isize =
-    match self with
-      | C_Point _ a -> a
-      end
-end
->>>>>>> dfce2a3a
 module M_06_knights_tour__qyi50474406909270761__clone [#"06_knights_tour.rs" 4 15 4 20] (* <Point as creusot_contracts::Clone> *)
   let%span s06_knights_tour0 = "06_knights_tour.rs" 4 15 4 20
   let%span sclone1 = "../../../../creusot-contracts/src/std/clone.rs" 7 0 20 1
@@ -122,14 +96,14 @@
   let%span s06_knights_tour3 = "06_knights_tour.rs" 39 14 39 25
   let%span s06_knights_tour4 = "06_knights_tour.rs" 44 28 44 29
   let%span s06_knights_tour5 = "06_knights_tour.rs" 43 26 43 48
-  let%span siter6 = "../../../../creusot-contracts/src/std/iter.rs" 51 4 53 71
-  let%span siter7 = "../../../../creusot-contracts/src/std/iter.rs" 54 15 54 51
-  let%span siter8 = "../../../../creusot-contracts/src/std/iter.rs" 55 15 55 70
-  let%span siter9 = "../../../../creusot-contracts/src/std/iter.rs" 57 21 57 25
-  let%span siter10 = "../../../../creusot-contracts/src/std/iter.rs" 57 27 57 31
-  let%span siter11 = "../../../../creusot-contracts/src/std/iter.rs" 56 14 56 88
-  let%span siter12 = "../../../../creusot-contracts/src/std/iter.rs" 57 4 60 61
-  let%span siter13 = "../../../../creusot-contracts/src/std/iter.rs" 171 16 173 83
+  let%span siter6 = "../../../../creusot-contracts/src/std/iter.rs" 53 4 55 71
+  let%span siter7 = "../../../../creusot-contracts/src/std/iter.rs" 56 15 56 51
+  let%span siter8 = "../../../../creusot-contracts/src/std/iter.rs" 57 15 57 70
+  let%span siter9 = "../../../../creusot-contracts/src/std/iter.rs" 59 21 59 25
+  let%span siter10 = "../../../../creusot-contracts/src/std/iter.rs" 59 27 59 31
+  let%span siter11 = "../../../../creusot-contracts/src/std/iter.rs" 58 14 58 88
+  let%span siter12 = "../../../../creusot-contracts/src/std/iter.rs" 59 4 62 61
+  let%span siter13 = "../../../../creusot-contracts/src/std/iter.rs" 173 16 175 83
   let%span s06_knights_tour14 = "06_knights_tour.rs" 31 8 35 9
   let%span svec15 = "../../../../creusot-contracts/src/std/vec.rs" 181 22 181 41
   let%span svec16 = "../../../../creusot-contracts/src/std/vec.rs" 182 12 182 78
@@ -143,25 +117,25 @@
   let%span srange24 = "../../../../creusot-contracts/src/std/iter/range.rs" 43 15 43 32
   let%span srange25 = "../../../../creusot-contracts/src/std/iter/range.rs" 44 14 44 42
   let%span srange26 = "../../../../creusot-contracts/src/std/iter/range.rs" 22 8 28 9
-  let%span smap_inv27 = "../../../../creusot-contracts/src/std/iter/map_inv.rs" 159 8 165 9
-  let%span smap_inv28 = "../../../../creusot-contracts/src/std/iter/map_inv.rs" 146 8 153 9
+  let%span smap_inv27 = "../../../../creusot-contracts/src/std/iter/map_inv.rs" 165 8 171 9
+  let%span smap_inv28 = "../../../../creusot-contracts/src/std/iter/map_inv.rs" 152 8 159 9
   let%span smap_inv29 = "../../../../creusot-contracts/src/std/iter/map_inv.rs" 15 8 18 9
-  let%span smap_inv30 = "../../../../creusot-contracts/src/std/iter/map_inv.rs" 41 8 54 9
-  let%span svec31 = "../../../../creusot-contracts/src/std/vec.rs" 287 20 287 32
+  let%span smap_inv30 = "../../../../creusot-contracts/src/std/iter/map_inv.rs" 45 8 58 9
+  let%span svec31 = "../../../../creusot-contracts/src/std/vec.rs" 289 20 289 32
   let%span sops32 = "../../../../creusot-contracts/src/logic/ops.rs" 20 8 20 31
   let%span sresolve33 = "../../../../creusot-contracts/src/resolve.rs" 41 20 41 34
   let%span snum34 = "../../../../creusot-contracts/src/std/num.rs" 21 16 21 35
   let%span srange35 = "../../../../creusot-contracts/src/std/iter/range.rs" 15 12 15 78
-  let%span smap_inv36 = "../../../../creusot-contracts/src/std/iter/map_inv.rs" 123 8 127 9
-  let%span smap_inv37 = "../../../../creusot-contracts/src/std/iter/map_inv.rs" 62 8 62 50
-  let%span smap_inv38 = "../../../../creusot-contracts/src/std/iter/map_inv.rs" 23 15 23 24
-  let%span smap_inv39 = "../../../../creusot-contracts/src/std/iter/map_inv.rs" 24 14 24 45
-  let%span smap_inv40 = "../../../../creusot-contracts/src/std/iter/map_inv.rs" 29 15 29 21
-  let%span smap_inv41 = "../../../../creusot-contracts/src/std/iter/map_inv.rs" 30 15 30 21
-  let%span smap_inv42 = "../../../../creusot-contracts/src/std/iter/map_inv.rs" 31 15 31 21
-  let%span smap_inv43 = "../../../../creusot-contracts/src/std/iter/map_inv.rs" 32 15 32 32
-  let%span smap_inv44 = "../../../../creusot-contracts/src/std/iter/map_inv.rs" 33 15 33 32
-  let%span smap_inv45 = "../../../../creusot-contracts/src/std/iter/map_inv.rs" 34 14 34 42
+  let%span smap_inv36 = "../../../../creusot-contracts/src/std/iter/map_inv.rs" 127 8 131 9
+  let%span smap_inv37 = "../../../../creusot-contracts/src/std/iter/map_inv.rs" 66 8 66 50
+  let%span smap_inv38 = "../../../../creusot-contracts/src/std/iter/map_inv.rs" 25 15 25 24
+  let%span smap_inv39 = "../../../../creusot-contracts/src/std/iter/map_inv.rs" 26 14 26 45
+  let%span smap_inv40 = "../../../../creusot-contracts/src/std/iter/map_inv.rs" 33 15 33 21
+  let%span smap_inv41 = "../../../../creusot-contracts/src/std/iter/map_inv.rs" 34 15 34 21
+  let%span smap_inv42 = "../../../../creusot-contracts/src/std/iter/map_inv.rs" 35 15 35 21
+  let%span smap_inv43 = "../../../../creusot-contracts/src/std/iter/map_inv.rs" 36 15 36 32
+  let%span smap_inv44 = "../../../../creusot-contracts/src/std/iter/map_inv.rs" 37 15 37 32
+  let%span smap_inv45 = "../../../../creusot-contracts/src/std/iter/map_inv.rs" 38 14 38 42
   let%span sinvariant46 = "../../../../creusot-contracts/src/invariant.rs" 34 20 34 44
   
   use prelude.prelude.UIntSize
@@ -171,13 +145,13 @@
   
   use prelude.prelude.Borrow
   
-  type m_06_knights_tour__qyi4580598960913230815__new__qy123zclosureqy35z3qy125z'0  =
+  type closure3'1  =
     { field_0'0: usize }
   
-  predicate resolve'2 (self : borrowed m_06_knights_tour__qyi4580598960913230815__new__qy123zclosureqy35z3qy125z'0) =
+  predicate resolve'2 (self : borrowed closure3'1) =
     [%#sresolve33] self.final = self.current
   
-  predicate resolve'0 (_1 : borrowed m_06_knights_tour__qyi4580598960913230815__new__qy123zclosureqy35z3qy125z'0) =
+  predicate resolve'0 (_1 : borrowed closure3'1) =
     resolve'2 _1
   
   predicate inv'0 (_1 : usize)
@@ -226,49 +200,20 @@
   
   axiom inv_axiom'1 [@rewrite] : forall x : t_Range'0 [inv'1 x] . inv'1 x = true
   
-  predicate inv'2 (_1 : m_06_knights_tour__qyi4580598960913230815__new__qy123zclosureqy35z3qy125z'0)
-  
-<<<<<<< HEAD
-  axiom inv_axiom'2 [@rewrite] : forall x : m_06_knights_tour__qyi4580598960913230815__new__qy123zclosureqy35z3qy125z'0 [inv'2 x] . inv'2 x
-  = true
-=======
-  function t_Range__start (self : t_Range 'idx) : 'idx =
-    match self with
-      | C_Range a _ -> a
-      end
-end
-module T_06_knights_tour__qyi4580598960913230815__new__qyClosure3 [#"06_knights_tour.rs" 43 16 43 50] (* Board *)
-  use prelude.prelude.UIntSize
->>>>>>> dfce2a3a
+  predicate inv'2 (_1 : closure3'1)
+  
+  axiom inv_axiom'2 [@rewrite] : forall x : closure3'1 [inv'2 x] . inv'2 x = true
   
   use prelude.prelude.Snapshot
   
   type t_MapInv'0  =
     { t_MapInv__iter'0: t_Range'0;
-      t_MapInv__func'0: m_06_knights_tour__qyi4580598960913230815__new__qy123zclosureqy35z3qy125z'0;
+      t_MapInv__func'0: closure3'1;
       t_MapInv__produced'0: Snapshot.snap_ty (Seq.seq usize) }
   
-<<<<<<< HEAD
   predicate inv'3 (_1 : t_MapInv'0)
   
   predicate invariant'0 (self : t_MapInv'0)
-=======
-  type m_06_knights_tour__qyi4580598960913230815__new__qyClosure3  =
-    | M_06_knights_tour__qyi4580598960913230815__new__qyClosure3 usize
-  
-  let rec m_06_knights_tour__qyi4580598960913230815__new__qyClosure3 (input:m_06_knights_tour__qyi4580598960913230815__new__qyClosure3) (ret  (size:usize))= any
-    [ good (size:usize)-> {M_06_knights_tour__qyi4580598960913230815__new__qyClosure3 size = input} (! ret {size}) ]
-    
-end
-module M_06_knights_tour__qyi4580598960913230815__new__qyClosure3 [#"06_knights_tour.rs" 43 16 43 50] (* Board *)
-  let%span s06_knights_tour0 = "06_knights_tour.rs" 44 28 44 29
-  let%span s06_knights_tour1 = "06_knights_tour.rs" 43 26 43 48
-  let%span svec2 = "../../../../creusot-contracts/src/std/vec.rs" 183 22 183 41
-  let%span svec3 = "../../../../creusot-contracts/src/std/vec.rs" 184 12 184 78
-  let%span svec4 = "../../../../creusot-contracts/src/std/vec.rs" 19 14 19 41
-  let%span sresolve5 = "../../../../creusot-contracts/src/resolve.rs" 41 20 41 34
-  let%span sops6 = "../../../../creusot-contracts/src/logic/ops.rs" 20 8 20 31
->>>>>>> dfce2a3a
   
   axiom inv_axiom'3 [@rewrite] : forall x : t_MapInv'0 [inv'3 x] . inv'3 x
   = (invariant'0 x
@@ -301,25 +246,11 @@
   type t_Vec'0  =
     { t_Vec__buf'0: t_RawVec'0; t_Vec__len'0: usize }
   
-<<<<<<< HEAD
   predicate inv'6 (_1 : t_Vec'0)
   
   axiom inv_axiom'6 [@rewrite] : forall x : t_Vec'0 [inv'6 x] . inv'6 x = true
   
   axiom inv_axiom'7 [@rewrite] : forall x : t_Vec'1 [inv'7 x] . inv'7 x = true
-=======
-  use T_06_knights_tour__qyi4580598960913230815__new__qyClosure3 as Closure'0
-  
-  function field_0'0 [#"06_knights_tour.rs" 43 16 43 50] (self : Closure'0.m_06_knights_tour__qyi4580598960913230815__new__qyClosure3) : usize
-    
-   =
-    let Closure'0.M_06_knights_tour__qyi4580598960913230815__new__qyClosure3 a = self in a
-  
-  predicate unnest'0 [#"06_knights_tour.rs" 43 16 43 50] (self : Closure'0.m_06_knights_tour__qyi4580598960913230815__new__qyClosure3) (_2 : Closure'0.m_06_knights_tour__qyi4580598960913230815__new__qyClosure3)
-    
-   =
-    field_0'0 _2 = field_0'0 self
->>>>>>> dfce2a3a
   
   predicate inv'8 (_1 : borrowed (t_Range'0))
   
@@ -329,17 +260,15 @@
   
   axiom inv_axiom'9 [@rewrite] : forall x : Seq.seq usize [inv'9 x] . inv'9 x = true
   
-  predicate inv'10 (_1 : borrowed m_06_knights_tour__qyi4580598960913230815__new__qy123zclosureqy35z3qy125z'0)
-  
-  axiom inv_axiom'10 [@rewrite] : forall x : borrowed m_06_knights_tour__qyi4580598960913230815__new__qy123zclosureqy35z3qy125z'0 [inv'10 x] . inv'10 x
-  = true
-  
-  use seq.Seq
-  
-  predicate inv'11 (_1 : Seq.seq (borrowed m_06_knights_tour__qyi4580598960913230815__new__qy123zclosureqy35z3qy125z'0))
-  
-  axiom inv_axiom'11 [@rewrite] : forall x : Seq.seq (borrowed m_06_knights_tour__qyi4580598960913230815__new__qy123zclosureqy35z3qy125z'0) [inv'11 x] . inv'11 x
-  = true
+  predicate inv'10 (_1 : borrowed closure3'1)
+  
+  axiom inv_axiom'10 [@rewrite] : forall x : borrowed closure3'1 [inv'10 x] . inv'10 x = true
+  
+  use seq.Seq
+  
+  predicate inv'11 (_1 : Seq.seq (borrowed closure3'1))
+  
+  axiom inv_axiom'11 [@rewrite] : forall x : Seq.seq (borrowed closure3'1) [inv'11 x] . inv'11 x = true
   
   let rec from_elem'0 (elem:usize) (n:usize) (return'  (ret:t_Vec'1))= {[@expl:precondition] inv'0 elem}
     any
@@ -349,57 +278,26 @@
       (! return' {result}) ]
     
   
-<<<<<<< HEAD
   use prelude.prelude.Intrinsic
   
-  predicate unnest'0 [#"06_knights_tour.rs" 43 16 43 50] (self : m_06_knights_tour__qyi4580598960913230815__new__qy123zclosureqy35z3qy125z'0) (_2 : m_06_knights_tour__qyi4580598960913230815__new__qy123zclosureqy35z3qy125z'0)
-    
-   =
+  predicate unnest'0 [#"06_knights_tour.rs" 43 16 43 50] (self : closure3'1) (_2 : closure3'1) =
     _2.field_0'0 = self.field_0'0
   
-  let rec closure3'0 (_1:borrowed m_06_knights_tour__qyi4580598960913230815__new__qy123zclosureqy35z3qy125z'0) (_2:usize) (_3:Snapshot.snap_ty (Seq.seq usize)) (return'  (ret:t_Vec'1))= (! bb0
+  let rec closure3'0 (_1:borrowed closure3'1) (_2:usize) (_3:Snapshot.snap_ty (Seq.seq usize)) (return'  (ret:t_Vec'1))= (! bb0
     [ bb0 = s0
       [ s0 = -{resolve'0 _1}- s1
       | s1 = from_elem'0 {[%#s06_knights_tour4] (0 : usize)} {(_1.current).field_0'0}
           (fun (_ret':t_Vec'1) ->  [ &res <- _ret' ] s2)
-=======
-  predicate resolve'1 (self : borrowed Closure'0.m_06_knights_tour__qyi4580598960913230815__new__qyClosure3) =
-    [%#sresolve5] self.final = self.current
-  
-  predicate resolve'0 (_1 : borrowed Closure'0.m_06_knights_tour__qyi4580598960913230815__new__qyClosure3) =
-    resolve'1 _1
-  
-  meta "compute_max_steps" 1000000
-  
-  let rec m_06_knights_tour__qyi4580598960913230815__new__qyClosure3 (_1:borrowed Closure'0.m_06_knights_tour__qyi4580598960913230815__new__qyClosure3) (_2:usize) (_3:Snapshot.snap_ty (Seq.seq usize)) (return'  (ret:Vec'0.t_Vec usize (Global'0.t_Global)))= (! bb0
-    [ bb0 = s0
-      [ s0 = -{resolve'0 _1}- s1
-      | s1 = Closure'0.m_06_knights_tour__qyi4580598960913230815__new__qyClosure3 {_1.current}
-          (fun (r'0:usize) ->
-            from_elem'0 {[%#s06_knights_tour0] (0 : usize)} {r'0}
-              (fun (_ret':Vec'0.t_Vec usize (Global'0.t_Global)) ->  [ &res <- _ret' ] s2))
->>>>>>> dfce2a3a
       | s2 = bb1 ]
       
     | bb1 = bb2
     | bb2 = s0 [ s0 =  [ &_0 <- res ] s1 | s1 = bb3 ] 
     | bb3 = return' {_0} ]
-    )
-<<<<<<< HEAD
-    [ & _0 : t_Vec'1 = any_l ()
-    | & _1 : borrowed m_06_knights_tour__qyi4580598960913230815__new__qy123zclosureqy35z3qy125z'0 = _1
-    | & res : t_Vec'1 = any_l () ]
-=======
-    [ & _0 : Vec'0.t_Vec usize (Global'0.t_Global) = any_l ()
-    | & _1 : borrowed Closure'0.m_06_knights_tour__qyi4580598960913230815__new__qyClosure3 = _1
-    | & res : Vec'0.t_Vec usize (Global'0.t_Global) = any_l () ]
->>>>>>> dfce2a3a
-    
+    ) [ & _0 : t_Vec'1 = any_l () | & _1 : borrowed closure3'1 = _1 | & res : t_Vec'1 = any_l () ] 
     [ return' (result:t_Vec'1)-> {[@expl:postcondition] unnest'0 _1.current _1.final}
       {[@expl:postcondition] [%#s06_knights_tour5] Seq.length (view'0 result) = UIntSize.to_int (_1.final).field_0'0}
       (! return' {result}) ]
     
-<<<<<<< HEAD
   
   use seq.Seq
   
@@ -413,87 +311,12 @@
     /\ Seq.length visited = deep_model'0 o.t_Range__start'0 - deep_model'0 self.t_Range__start'0
     /\ (forall i : int . 0 <= i /\ i < Seq.length visited
      -> deep_model'0 (Seq.get visited i) = deep_model'0 self.t_Range__start'0 + i)
-=======
-end
-module M_06_knights_tour__qyi4580598960913230815__new [#"06_knights_tour.rs" 40 4 40 31] (* Board *)
-  let%span s06_knights_tour0 = "06_knights_tour.rs" 41 20 41 21
-  let%span s06_knights_tour1 = "06_knights_tour.rs" 37 15 37 28
-  let%span s06_knights_tour2 = "06_knights_tour.rs" 38 14 38 33
-  let%span s06_knights_tour3 = "06_knights_tour.rs" 39 14 39 25
-  let%span siter4 = "../../../../creusot-contracts/src/std/iter.rs" 53 4 55 71
-  let%span siter5 = "../../../../creusot-contracts/src/std/iter.rs" 56 15 56 51
-  let%span siter6 = "../../../../creusot-contracts/src/std/iter.rs" 57 15 57 70
-  let%span siter7 = "../../../../creusot-contracts/src/std/iter.rs" 59 21 59 25
-  let%span siter8 = "../../../../creusot-contracts/src/std/iter.rs" 59 27 59 31
-  let%span siter9 = "../../../../creusot-contracts/src/std/iter.rs" 58 14 58 88
-  let%span siter10 = "../../../../creusot-contracts/src/std/iter.rs" 59 4 62 61
-  let%span siter11 = "../../../../creusot-contracts/src/std/iter.rs" 173 16 175 83
-  let%span s06_knights_tour12 = "06_knights_tour.rs" 31 8 35 9
-  let%span srange13 = "../../../../creusot-contracts/src/std/iter/range.rs" 33 15 33 24
-  let%span srange14 = "../../../../creusot-contracts/src/std/iter/range.rs" 34 14 34 45
-  let%span srange15 = "../../../../creusot-contracts/src/std/iter/range.rs" 39 15 39 21
-  let%span srange16 = "../../../../creusot-contracts/src/std/iter/range.rs" 40 15 40 21
-  let%span srange17 = "../../../../creusot-contracts/src/std/iter/range.rs" 41 15 41 21
-  let%span srange18 = "../../../../creusot-contracts/src/std/iter/range.rs" 42 15 42 32
-  let%span srange19 = "../../../../creusot-contracts/src/std/iter/range.rs" 43 15 43 32
-  let%span srange20 = "../../../../creusot-contracts/src/std/iter/range.rs" 44 14 44 42
-  let%span srange21 = "../../../../creusot-contracts/src/std/iter/range.rs" 22 8 28 9
-  let%span smap_inv22 = "../../../../creusot-contracts/src/std/iter/map_inv.rs" 165 8 171 9
-  let%span smap_inv23 = "../../../../creusot-contracts/src/std/iter/map_inv.rs" 152 8 159 9
-  let%span smap_inv24 = "../../../../creusot-contracts/src/std/iter/map_inv.rs" 15 8 18 9
-  let%span smap_inv25 = "../../../../creusot-contracts/src/std/iter/map_inv.rs" 45 8 58 9
-  let%span svec26 = "../../../../creusot-contracts/src/std/vec.rs" 292 20 292 32
-  let%span svec27 = "../../../../creusot-contracts/src/std/vec.rs" 19 14 19 41
-  let%span sops28 = "../../../../creusot-contracts/src/logic/ops.rs" 20 8 20 31
-  let%span snum29 = "../../../../creusot-contracts/src/std/num.rs" 22 16 22 35
-  let%span srange30 = "../../../../creusot-contracts/src/std/iter/range.rs" 15 12 15 78
-  let%span smap_inv31 = "../../../../creusot-contracts/src/std/iter/map_inv.rs" 127 8 131 9
-  let%span smap_inv32 = "../../../../creusot-contracts/src/std/iter/map_inv.rs" 66 8 66 50
-  let%span smap_inv33 = "../../../../creusot-contracts/src/std/iter/map_inv.rs" 25 15 25 24
-  let%span smap_inv34 = "../../../../creusot-contracts/src/std/iter/map_inv.rs" 26 14 26 45
-  let%span smap_inv35 = "../../../../creusot-contracts/src/std/iter/map_inv.rs" 33 15 33 21
-  let%span smap_inv36 = "../../../../creusot-contracts/src/std/iter/map_inv.rs" 34 15 34 21
-  let%span smap_inv37 = "../../../../creusot-contracts/src/std/iter/map_inv.rs" 35 15 35 21
-  let%span smap_inv38 = "../../../../creusot-contracts/src/std/iter/map_inv.rs" 36 15 36 32
-  let%span smap_inv39 = "../../../../creusot-contracts/src/std/iter/map_inv.rs" 37 15 37 32
-  let%span smap_inv40 = "../../../../creusot-contracts/src/std/iter/map_inv.rs" 38 14 38 42
-  let%span sresolve41 = "../../../../creusot-contracts/src/resolve.rs" 41 20 41 34
-  let%span sinvariant42 = "../../../../creusot-contracts/src/invariant.rs" 34 20 34 44
-  
-  use T_06_knights_tour__qyi4580598960913230815__new__qyClosure3 as Closure'0
-  
-  use prelude.prelude.Borrow
-  
-  use seq.Seq
-  
-  predicate inv'11 (_1 : Seq.seq (borrowed Closure'0.m_06_knights_tour__qyi4580598960913230815__new__qyClosure3))
-  
-  axiom inv_axiom'11 [@rewrite] : forall x : Seq.seq (borrowed Closure'0.m_06_knights_tour__qyi4580598960913230815__new__qyClosure3) [inv'11 x] . inv'11 x
-  = true
-  
-  use T_alloc__alloc__Global as Global'0
-  
-  use prelude.prelude.UIntSize
-  
-  use prelude.prelude.Int
-  
-  use T_alloc__vec__Vec as Vec'0
-  
-  predicate inv'10 (_1 : Vec'0.t_Vec usize (Global'0.t_Global))
-  
-  axiom inv_axiom'10 [@rewrite] : forall x : Vec'0.t_Vec usize (Global'0.t_Global) [inv'10 x] . inv'10 x = true
-  
-  predicate inv'9 (_1 : borrowed Closure'0.m_06_knights_tour__qyi4580598960913230815__new__qyClosure3)
-  
-  axiom inv_axiom'9 [@rewrite] : forall x : borrowed Closure'0.m_06_knights_tour__qyi4580598960913230815__new__qyClosure3 [inv'9 x] . inv'9 x
-  = true
->>>>>>> dfce2a3a
-  
-  use seq.Seq
-  
-  use prelude.prelude.Snapshot
-  
-  predicate precondition'0 [#"06_knights_tour.rs" 43 16 43 50] (self : m_06_knights_tour__qyi4580598960913230815__new__qy123zclosureqy35z3qy125z'0) (args : (usize, Snapshot.snap_ty (Seq.seq usize)))
+  
+  use seq.Seq
+  
+  use prelude.prelude.Snapshot
+  
+  predicate precondition'0 [#"06_knights_tour.rs" 43 16 43 50] (self : closure3'1) (args : (usize, Snapshot.snap_ty (Seq.seq usize)))
     
    =
     let (_2, _3) = args in true
@@ -505,45 +328,31 @@
     [%#srange35] resolve'4 self
     /\ deep_model'0 (self.current).t_Range__start'0 >= deep_model'0 (self.current).t_Range__end'0
   
-  predicate next_precondition'0 (iter : t_Range'0) (func : m_06_knights_tour__qyi4580598960913230815__new__qy123zclosureqy35z3qy125z'0) (produced : Seq.seq usize)
-    
-   =
+  predicate next_precondition'0 (iter : t_Range'0) (func : closure3'1) (produced : Seq.seq usize) =
     [%#smap_inv36] forall e : usize, i : t_Range'0 . inv'0 e /\ inv'1 i /\ produces'0 iter (Seq.singleton e) i
      -> precondition'0 func (e, Snapshot.new produced)
   
   use seq.Seq
   
-<<<<<<< HEAD
-  predicate postcondition_mut'0 [#"06_knights_tour.rs" 43 16 43 50] (self : borrowed m_06_knights_tour__qyi4580598960913230815__new__qy123zclosureqy35z3qy125z'0) (args : (usize, Snapshot.snap_ty (Seq.seq usize))) (result : t_Vec'1)
+  predicate postcondition_mut'0 [#"06_knights_tour.rs" 43 16 43 50] (self : borrowed closure3'1) (args : (usize, Snapshot.snap_ty (Seq.seq usize))) (result : t_Vec'1)
     
    =
     (let (_2, _3) = args in Seq.length (view'0 result) = UIntSize.to_int (self.final).field_0'0)
     /\ unnest'0 self.current self.final
   
-  predicate preservation'0 (iter : t_Range'0) (func : m_06_knights_tour__qyi4580598960913230815__new__qy123zclosureqy35z3qy125z'0)
-=======
-  function field_0'0 [#"06_knights_tour.rs" 43 16 43 50] (self : Closure'0.m_06_knights_tour__qyi4580598960913230815__new__qyClosure3) : usize
-    
-   =
-    let Closure'0.M_06_knights_tour__qyi4580598960913230815__new__qyClosure3 a = self in a
-  
-  predicate unnest'0 [#"06_knights_tour.rs" 43 16 43 50] (self : Closure'0.m_06_knights_tour__qyi4580598960913230815__new__qyClosure3) (_2 : Closure'0.m_06_knights_tour__qyi4580598960913230815__new__qyClosure3)
->>>>>>> dfce2a3a
-    
-   =
-    [%#smap_inv28] forall s : Seq.seq usize, e1 : usize, e2 : usize, f : borrowed m_06_knights_tour__qyi4580598960913230815__new__qy123zclosureqy35z3qy125z'0, b : t_Vec'1, i : t_Range'0 . inv'9 s
+  predicate preservation'0 (iter : t_Range'0) (func : closure3'1) =
+    [%#smap_inv28] forall s : Seq.seq usize, e1 : usize, e2 : usize, f : borrowed closure3'1, b : t_Vec'1, i : t_Range'0 . inv'9 s
     /\ inv'0 e1 /\ inv'0 e2 /\ inv'10 f /\ inv'7 b /\ inv'1 i /\ unnest'0 func f.current
      -> produces'0 iter (Seq.snoc (Seq.snoc s e1) e2) i
      -> precondition'0 f.current (e1, Snapshot.new s)
      -> postcondition_mut'0 f (e1, Snapshot.new s) b  -> precondition'0 f.final (e2, Snapshot.new (Seq.snoc s e1))
   
   predicate reinitialize'0 (_1 : ()) =
-    [%#smap_inv27] forall iter : borrowed (t_Range'0), func : m_06_knights_tour__qyi4580598960913230815__new__qy123zclosureqy35z3qy125z'0 . inv'8 iter
-    /\ inv'2 func
+    [%#smap_inv27] forall iter : borrowed (t_Range'0), func : closure3'1 . inv'8 iter /\ inv'2 func
      -> completed'1 iter
      -> next_precondition'0 iter.final func (Seq.empty  : Seq.seq usize) /\ preservation'0 iter.final func
   
-  let rec map_inv'0 (self:t_Range'0) (func:m_06_knights_tour__qyi4580598960913230815__new__qy123zclosureqy35z3qy125z'0) (return'  (ret:t_MapInv'0))= {[@expl:precondition] [%#siter10] inv'2 func}
+  let rec map_inv'0 (self:t_Range'0) (func:closure3'1) (return'  (ret:t_MapInv'0))= {[@expl:precondition] [%#siter10] inv'2 func}
     {[@expl:precondition] [%#siter9] inv'1 self}
     {[@expl:precondition] [%#siter8] preservation'0 self func}
     {[@expl:precondition] [%#siter7] reinitialize'0 ()}
@@ -561,27 +370,14 @@
   predicate resolve'5 (_1 : t_Range'0) =
     true
   
-<<<<<<< HEAD
-  predicate resolve'7 [#"06_knights_tour.rs" 43 16 43 50] (_1 : m_06_knights_tour__qyi4580598960913230815__new__qy123zclosureqy35z3qy125z'0)
-=======
-  predicate postcondition_mut'0 [#"06_knights_tour.rs" 43 16 43 50] (self : borrowed Closure'0.m_06_knights_tour__qyi4580598960913230815__new__qyClosure3) (args : (usize, Snapshot.snap_ty (Seq.seq usize))) (result : Vec'0.t_Vec usize (Global'0.t_Global))
->>>>>>> dfce2a3a
-    
-   =
+  predicate resolve'7 [#"06_knights_tour.rs" 43 16 43 50] (_1 : closure3'1) =
     true
   
-  predicate resolve'6 (_1 : m_06_knights_tour__qyi4580598960913230815__new__qy123zclosureqy35z3qy125z'0) =
+  predicate resolve'6 (_1 : closure3'1) =
     resolve'7 _1
   
-<<<<<<< HEAD
   predicate resolve'3 (self : t_MapInv'0) =
     [%#smap_inv37] resolve'5 self.t_MapInv__iter'0 /\ resolve'6 self.t_MapInv__func'0
-=======
-  predicate precondition'0 [#"06_knights_tour.rs" 43 16 43 50] (self : Closure'0.m_06_knights_tour__qyi4580598960913230815__new__qyClosure3) (args : (usize, Snapshot.snap_ty (Seq.seq usize)))
-    
-   =
-    let (_2, _3) = args in true
->>>>>>> dfce2a3a
   
   predicate resolve'1 (_1 : t_MapInv'0) =
     resolve'3 _1
@@ -607,17 +403,9 @@
   
   use seq.Seq
   
-<<<<<<< HEAD
   predicate produces'1 [@inline:trivial] (self : t_MapInv'0) (visited : Seq.seq (t_Vec'1)) (succ : t_MapInv'0) =
     [%#smap_inv30] unnest'0 self.t_MapInv__func'0 succ.t_MapInv__func'0
-    /\ (exists fs : Seq.seq (borrowed m_06_knights_tour__qyi4580598960913230815__new__qy123zclosureqy35z3qy125z'0) . inv'11 fs
-=======
-  predicate produces'1 [@inline:trivial] (self : MapInv'0.t_MapInv (Range'0.t_Range usize) usize Closure'0.m_06_knights_tour__qyi4580598960913230815__new__qyClosure3) (visited : Seq.seq (Vec'0.t_Vec usize (Global'0.t_Global))) (succ : MapInv'0.t_MapInv (Range'0.t_Range usize) usize Closure'0.m_06_knights_tour__qyi4580598960913230815__new__qyClosure3)
-    
-   =
-    [%#smap_inv25] unnest'0 (T_creusot_contracts__stdqy35z1__iter__map_inv__MapInv.t_MapInv__func self) (T_creusot_contracts__stdqy35z1__iter__map_inv__MapInv.t_MapInv__func succ)
-    /\ (exists fs : Seq.seq (borrowed Closure'0.m_06_knights_tour__qyi4580598960913230815__new__qyClosure3) . inv'11 fs
->>>>>>> dfce2a3a
+    /\ (exists fs : Seq.seq (borrowed closure3'1) . inv'11 fs
     /\ Seq.length fs = Seq.length visited
     /\ (exists s : Seq.seq usize . inv'9 s
     /\ Seq.length s = Seq.length visited
@@ -631,7 +419,6 @@
       /\ (Seq.get fs (Seq.length visited - 1)).final = succ.t_MapInv__func'0
     )
     /\ (forall i : int . 0 <= i /\ i < Seq.length visited
-<<<<<<< HEAD
      -> unnest'0 self.t_MapInv__func'0 (Seq.get fs i).current
     /\ precondition'0 (Seq.get fs i).current (Seq.get s i, Snapshot.new (Seq.(++) (Snapshot.inner self.t_MapInv__produced'0) (Seq.([..]) s 0 i)))
     /\ postcondition_mut'0 (Seq.get fs i) (Seq.get s i, Snapshot.new (Seq.(++) (Snapshot.inner self.t_MapInv__produced'0) (Seq.([..]) s 0 i))) (Seq.get visited i))))
@@ -639,28 +426,10 @@
   function view'1 (self : t_Vec'0) : Seq.seq (t_Vec'1)
   
   axiom view'1_spec : forall self : t_Vec'0 . [%#svec17] Seq.length (view'1 self) <= UIntSize.to_int (v_MAX'0 : usize)
-=======
-     -> unnest'0 (T_creusot_contracts__stdqy35z1__iter__map_inv__MapInv.t_MapInv__func self) (Seq.get fs i).current
-    /\ precondition'0 (Seq.get fs i).current (Seq.get s i, Snapshot.new (Seq.(++) (Snapshot.inner (T_creusot_contracts__stdqy35z1__iter__map_inv__MapInv.t_MapInv__produced self)) (Seq.([..]) s 0 i)))
-    /\ postcondition_mut'0 (Seq.get fs i) (Seq.get s i, Snapshot.new (Seq.(++) (Snapshot.inner (T_creusot_contracts__stdqy35z1__iter__map_inv__MapInv.t_MapInv__produced self)) (Seq.([..]) s 0 i))) (Seq.get visited i))))
-  
-  predicate inv'3 (_1 : MapInv'0.t_MapInv (Range'0.t_Range usize) usize Closure'0.m_06_knights_tour__qyi4580598960913230815__new__qyClosure3)
-    
-  
-  function produces_trans'3 (a : MapInv'0.t_MapInv (Range'0.t_Range usize) usize Closure'0.m_06_knights_tour__qyi4580598960913230815__new__qyClosure3) (ab : Seq.seq (Vec'0.t_Vec usize (Global'0.t_Global))) (b : MapInv'0.t_MapInv (Range'0.t_Range usize) usize Closure'0.m_06_knights_tour__qyi4580598960913230815__new__qyClosure3) (bc : Seq.seq (Vec'0.t_Vec usize (Global'0.t_Global))) (c : MapInv'0.t_MapInv (Range'0.t_Range usize) usize Closure'0.m_06_knights_tour__qyi4580598960913230815__new__qyClosure3) : ()
-    
-  
-  axiom produces_trans'3_spec : forall a : MapInv'0.t_MapInv (Range'0.t_Range usize) usize Closure'0.m_06_knights_tour__qyi4580598960913230815__new__qyClosure3, ab : Seq.seq (Vec'0.t_Vec usize (Global'0.t_Global)), b : MapInv'0.t_MapInv (Range'0.t_Range usize) usize Closure'0.m_06_knights_tour__qyi4580598960913230815__new__qyClosure3, bc : Seq.seq (Vec'0.t_Vec usize (Global'0.t_Global)), c : MapInv'0.t_MapInv (Range'0.t_Range usize) usize Closure'0.m_06_knights_tour__qyi4580598960913230815__new__qyClosure3 . ([%#smap_inv35] inv'3 a)
-   -> ([%#smap_inv36] inv'3 b)
-   -> ([%#smap_inv37] inv'3 c)
-   -> ([%#smap_inv38] produces'1 a ab b)
-   -> ([%#smap_inv39] produces'1 b bc c)  -> ([%#smap_inv40] produces'1 a (Seq.(++) ab bc) c)
->>>>>>> dfce2a3a
   
   predicate from_iter_post'0 (prod : Seq.seq (t_Vec'1)) (res : t_Vec'0) =
     [%#svec31] prod = view'1 res
   
-<<<<<<< HEAD
   let rec collect'0 (self:t_MapInv'0) (return'  (ret:t_Vec'0))= {[@expl:precondition] inv'3 self}
     any
     [ return' (result:t_Vec'0)-> {inv'6 result}
@@ -676,42 +445,6 @@
   
   function index_logic'0 [@inline:trivial] (self : t_Vec'0) (ix : int) : t_Vec'1 =
     [%#sops32] Seq.get (view'1 self) ix
-=======
-  function produces_refl'3 (self : MapInv'0.t_MapInv (Range'0.t_Range usize) usize Closure'0.m_06_knights_tour__qyi4580598960913230815__new__qyClosure3) : ()
-    
-  
-  axiom produces_refl'3_spec : forall self : MapInv'0.t_MapInv (Range'0.t_Range usize) usize Closure'0.m_06_knights_tour__qyi4580598960913230815__new__qyClosure3 . ([%#smap_inv33] inv'3 self)
-   -> ([%#smap_inv34] produces'1 self (Seq.empty  : Seq.seq (Vec'0.t_Vec usize (Global'0.t_Global))) self)
-  
-  predicate inv'5 (_1 : Seq.seq (Vec'0.t_Vec usize (Global'0.t_Global)))
-  
-  axiom inv_axiom'5 [@rewrite] : forall x : Seq.seq (Vec'0.t_Vec usize (Global'0.t_Global)) [inv'5 x] . inv'5 x = true
-  
-  predicate invariant'1 (self : borrowed (MapInv'0.t_MapInv (Range'0.t_Range usize) usize Closure'0.m_06_knights_tour__qyi4580598960913230815__new__qyClosure3))
-    
-   =
-    [%#sinvariant42] inv'3 self.current /\ inv'3 self.final
-  
-  predicate inv'4 (_1 : borrowed (MapInv'0.t_MapInv (Range'0.t_Range usize) usize Closure'0.m_06_knights_tour__qyi4580598960913230815__new__qyClosure3))
-    
-  
-  axiom inv_axiom'4 [@rewrite] : forall x : borrowed (MapInv'0.t_MapInv (Range'0.t_Range usize) usize Closure'0.m_06_knights_tour__qyi4580598960913230815__new__qyClosure3) [inv'4 x] . inv'4 x
-  = invariant'1 x
-  
-  predicate invariant'0 (self : MapInv'0.t_MapInv (Range'0.t_Range usize) usize Closure'0.m_06_knights_tour__qyi4580598960913230815__new__qyClosure3)
-    
-  
-  axiom inv_axiom'3 [@rewrite] : forall x : MapInv'0.t_MapInv (Range'0.t_Range usize) usize Closure'0.m_06_knights_tour__qyi4580598960913230815__new__qyClosure3 [inv'3 x] . inv'3 x
-  = (invariant'0 x
-  /\ match x with
-    | MapInv'0.C_MapInv iter func produced -> true
-    end)
-  
-  predicate inv'2 (_1 : Closure'0.m_06_knights_tour__qyi4580598960913230815__new__qyClosure3)
-  
-  axiom inv_axiom'2 [@rewrite] : forall x : Closure'0.m_06_knights_tour__qyi4580598960913230815__new__qyClosure3 [inv'2 x] . inv'2 x
-  = true
->>>>>>> dfce2a3a
   
   predicate wf'0 [#"06_knights_tour.rs" 30 4 30 23] (self : t_Board'0) =
     [%#s06_knights_tour14] UIntSize.to_int self.t_Board__size'0 <= 1000
@@ -726,108 +459,23 @@
   axiom produces_refl'1_spec : forall self : t_Range'0 . ([%#srange18] inv'1 self)
    -> ([%#srange19] produces'0 self (Seq.empty  : Seq.seq usize) self)
   
-<<<<<<< HEAD
   function produces_trans'1 (a : t_Range'0) (ab : Seq.seq usize) (b : t_Range'0) (bc : Seq.seq usize) (c : t_Range'0) : ()
-=======
-  axiom inv_axiom'0 [@rewrite] : forall x : usize [inv'0 x] . inv'0 x = true
-  
-  function produces_trans'1 (a : Range'0.t_Range usize) (ab : Seq.seq usize) (b : Range'0.t_Range usize) (bc : Seq.seq usize) (c : Range'0.t_Range usize) : ()
-    
-  
-  axiom produces_trans'1_spec : forall a : Range'0.t_Range usize, ab : Seq.seq usize, b : Range'0.t_Range usize, bc : Seq.seq usize, c : Range'0.t_Range usize . ([%#srange15] inv'1 a)
-   -> ([%#srange16] inv'1 b)
-   -> ([%#srange17] inv'1 c)
-   -> ([%#srange18] produces'0 a ab b)
-   -> ([%#srange19] produces'0 b bc c)  -> ([%#srange20] produces'0 a (Seq.(++) ab bc) c)
-  
-  function produces_refl'1 (self : Range'0.t_Range usize) : ()
-  
-  axiom produces_refl'1_spec : forall self : Range'0.t_Range usize . ([%#srange13] inv'1 self)
-   -> ([%#srange14] produces'0 self (Seq.empty  : Seq.seq usize) self)
-  
-  function view'0 (self : Vec'0.t_Vec (Vec'0.t_Vec usize (Global'0.t_Global)) (Global'0.t_Global)) : Seq.seq (Vec'0.t_Vec usize (Global'0.t_Global))
-    
-  
-  axiom view'0_spec : forall self : Vec'0.t_Vec (Vec'0.t_Vec usize (Global'0.t_Global)) (Global'0.t_Global) . [%#svec27] Seq.length (view'0 self)
-  <= UIntSize.to_int (v_MAX'0 : usize)
-  
-  function index_logic'0 [@inline:trivial] (self : Vec'0.t_Vec (Vec'0.t_Vec usize (Global'0.t_Global)) (Global'0.t_Global)) (ix : int) : Vec'0.t_Vec usize (Global'0.t_Global)
-    
-   =
-    [%#sops28] Seq.get (view'0 self) ix
-  
-  use T_06_knights_tour__Board as T_06_knights_tour__Board
-  
-  use T_06_knights_tour__Board as T_06_knights_tour__Board
-  
-  use T_06_knights_tour__Board as Board'0
-  
-  predicate wf'0 [#"06_knights_tour.rs" 30 4 30 23] (self : Board'0.t_Board) =
-    [%#s06_knights_tour12] UIntSize.to_int (T_06_knights_tour__Board.t_Board__size self) <= 1000
-    /\ Seq.length (view'0 (T_06_knights_tour__Board.t_Board__field self))
-    = UIntSize.to_int (T_06_knights_tour__Board.t_Board__size self)
-    /\ (forall i : int . 0 <= i /\ i < UIntSize.to_int (T_06_knights_tour__Board.t_Board__size self)
-     -> Seq.length (view'1 (index_logic'0 (T_06_knights_tour__Board.t_Board__field self) i))
-    = UIntSize.to_int (T_06_knights_tour__Board.t_Board__size self))
-  
-  use prelude.prelude.Intrinsic
-  
-  predicate from_iter_post'0 (prod : Seq.seq (Vec'0.t_Vec usize (Global'0.t_Global))) (res : Vec'0.t_Vec (Vec'0.t_Vec usize (Global'0.t_Global)) (Global'0.t_Global))
-    
-   =
-    [%#svec26] prod = view'0 res
-  
-  predicate resolve'2 (self : borrowed (Range'0.t_Range usize)) =
-    [%#sresolve41] self.final = self.current
-  
-  predicate completed'1 (self : borrowed (Range'0.t_Range usize)) =
-    [%#srange30] resolve'2 self
-    /\ deep_model'0 (T_core__ops__range__Range.t_Range__start self.current)
-    >= deep_model'0 (T_core__ops__range__Range.t_Range__end self.current)
-  
-  predicate completed'0 (self : borrowed (MapInv'0.t_MapInv (Range'0.t_Range usize) usize Closure'0.m_06_knights_tour__qyi4580598960913230815__new__qyClosure3))
-    
-   =
-    [%#smap_inv24] Snapshot.inner (T_creusot_contracts__stdqy35z1__iter__map_inv__MapInv.t_MapInv__produced self.final)
-    = (Seq.empty  : Seq.seq usize)
-    /\ completed'1 (Borrow.borrow_logic (T_creusot_contracts__stdqy35z1__iter__map_inv__MapInv.t_MapInv__iter self.current) (T_creusot_contracts__stdqy35z1__iter__map_inv__MapInv.t_MapInv__iter self.final) (Borrow.inherit_id (Borrow.get_id self) 1))
-    /\ T_creusot_contracts__stdqy35z1__iter__map_inv__MapInv.t_MapInv__func self.current
-    = T_creusot_contracts__stdqy35z1__iter__map_inv__MapInv.t_MapInv__func self.final
-  
-  predicate resolve'5 [#"06_knights_tour.rs" 43 16 43 50] (_1 : Closure'0.m_06_knights_tour__qyi4580598960913230815__new__qyClosure3)
->>>>>>> dfce2a3a
-    
-  
-<<<<<<< HEAD
+    
+  
   axiom produces_trans'1_spec : forall a : t_Range'0, ab : Seq.seq usize, b : t_Range'0, bc : Seq.seq usize, c : t_Range'0 . ([%#srange20] inv'1 a)
    -> ([%#srange21] inv'1 b)
    -> ([%#srange22] inv'1 c)
    -> ([%#srange23] produces'0 a ab b)
    -> ([%#srange24] produces'0 b bc c)  -> ([%#srange25] produces'0 a (Seq.(++) ab bc) c)
-=======
-  predicate resolve'4 (_1 : Closure'0.m_06_knights_tour__qyi4580598960913230815__new__qyClosure3) =
-    resolve'5 _1
->>>>>>> dfce2a3a
   
   function produces_refl'2 (self : t_Range'0) : ()
   
-<<<<<<< HEAD
   axiom produces_refl'2_spec : forall self : t_Range'0 . ([%#srange18] inv'1 self)
    -> ([%#srange19] produces'0 self (Seq.empty  : Seq.seq usize) self)
   
   function produces_trans'2 (a : t_Range'0) (ab : Seq.seq usize) (b : t_Range'0) (bc : Seq.seq usize) (c : t_Range'0) : ()
-=======
-  predicate resolve'1 (self : MapInv'0.t_MapInv (Range'0.t_Range usize) usize Closure'0.m_06_knights_tour__qyi4580598960913230815__new__qyClosure3)
-    
-   =
-    [%#smap_inv32] resolve'3 (T_creusot_contracts__stdqy35z1__iter__map_inv__MapInv.t_MapInv__iter self)
-    /\ resolve'4 (T_creusot_contracts__stdqy35z1__iter__map_inv__MapInv.t_MapInv__func self)
-  
-  predicate resolve'0 (_1 : MapInv'0.t_MapInv (Range'0.t_Range usize) usize Closure'0.m_06_knights_tour__qyi4580598960913230815__new__qyClosure3)
->>>>>>> dfce2a3a
-    
-  
-<<<<<<< HEAD
+    
+  
   axiom produces_trans'2_spec : forall a : t_Range'0, ab : Seq.seq usize, b : t_Range'0, bc : Seq.seq usize, c : t_Range'0 . ([%#srange20] inv'1 a)
    -> ([%#srange21] inv'1 b)
    -> ([%#srange22] inv'1 c)
@@ -844,77 +492,22 @@
   use seq.Seq
   
   function produces_trans'3 (a : t_MapInv'0) (ab : Seq.seq (t_Vec'1)) (b : t_MapInv'0) (bc : Seq.seq (t_Vec'1)) (c : t_MapInv'0) : ()
-=======
-  let rec collect'0 (self:MapInv'0.t_MapInv (Range'0.t_Range usize) usize Closure'0.m_06_knights_tour__qyi4580598960913230815__new__qyClosure3) (return'  (ret:Vec'0.t_Vec (Vec'0.t_Vec usize (Global'0.t_Global)) (Global'0.t_Global)))= {[@expl:precondition] inv'3 self}
-    any
-    [ return' (result:Vec'0.t_Vec (Vec'0.t_Vec usize (Global'0.t_Global)) (Global'0.t_Global))-> {inv'6 result}
-      {[%#siter11] exists done' : borrowed (MapInv'0.t_MapInv (Range'0.t_Range usize) usize Closure'0.m_06_knights_tour__qyi4580598960913230815__new__qyClosure3), prod : Seq.seq (Vec'0.t_Vec usize (Global'0.t_Global)) . inv'4 done'
-      /\ inv'5 prod
-      /\ resolve'0 done'.final
-      /\ completed'0 done' /\ produces'1 self prod done'.current /\ from_iter_post'0 prod result}
-      (! return' {result}) ]
-    
-  
-  use seq.Seq
-  
-  predicate preservation'0 (iter : Range'0.t_Range usize) (func : Closure'0.m_06_knights_tour__qyi4580598960913230815__new__qyClosure3)
-    
-   =
-    [%#smap_inv23] forall s : Seq.seq usize, e1 : usize, e2 : usize, f : borrowed Closure'0.m_06_knights_tour__qyi4580598960913230815__new__qyClosure3, b : Vec'0.t_Vec usize (Global'0.t_Global), i : Range'0.t_Range usize . inv'8 s
-    /\ inv'0 e1 /\ inv'0 e2 /\ inv'9 f /\ inv'10 b /\ inv'1 i /\ unnest'0 func f.current
-     -> produces'0 iter (Seq.snoc (Seq.snoc s e1) e2) i
-     -> precondition'0 f.current (e1, Snapshot.new s)
-     -> postcondition_mut'0 f (e1, Snapshot.new s) b  -> precondition'0 f.final (e2, Snapshot.new (Seq.snoc s e1))
-  
-  use seq.Seq
-  
-  predicate next_precondition'0 (iter : Range'0.t_Range usize) (func : Closure'0.m_06_knights_tour__qyi4580598960913230815__new__qyClosure3) (produced : Seq.seq usize)
->>>>>>> dfce2a3a
-    
-  
-<<<<<<< HEAD
+    
+  
   axiom produces_trans'3_spec : forall a : t_MapInv'0, ab : Seq.seq (t_Vec'1), b : t_MapInv'0, bc : Seq.seq (t_Vec'1), c : t_MapInv'0 . ([%#smap_inv40] inv'3 a)
    -> ([%#smap_inv41] inv'3 b)
    -> ([%#smap_inv42] inv'3 c)
    -> ([%#smap_inv43] produces'1 a ab b)
    -> ([%#smap_inv44] produces'1 b bc c)  -> ([%#smap_inv45] produces'1 a (Seq.(++) ab bc) c)
-=======
-  predicate reinitialize'0 (_1 : ()) =
-    [%#smap_inv22] forall iter : borrowed (Range'0.t_Range usize), func : Closure'0.m_06_knights_tour__qyi4580598960913230815__new__qyClosure3 . inv'7 iter
-    /\ inv'2 func
-     -> completed'1 iter
-     -> next_precondition'0 iter.final func (Seq.empty  : Seq.seq usize) /\ preservation'0 iter.final func
-  
-  let rec map_inv'0 (self:Range'0.t_Range usize) (func:Closure'0.m_06_knights_tour__qyi4580598960913230815__new__qyClosure3) (return'  (ret:MapInv'0.t_MapInv (Range'0.t_Range usize) usize Closure'0.m_06_knights_tour__qyi4580598960913230815__new__qyClosure3))= {[@expl:precondition] [%#siter8] inv'2 func}
-    {[@expl:precondition] [%#siter7] inv'1 self}
-    {[@expl:precondition] [%#siter6] preservation'0 self func}
-    {[@expl:precondition] [%#siter5] reinitialize'0 ()}
-    {[@expl:precondition] [%#siter4] forall e : usize, i2 : Range'0.t_Range usize . inv'0 e /\ inv'1 i2
-     -> produces'0 self (Seq.singleton e) i2  -> precondition'0 func (e, Snapshot.new (Seq.empty  : Seq.seq usize))}
-    any
-    [ return' (result:MapInv'0.t_MapInv (Range'0.t_Range usize) usize Closure'0.m_06_knights_tour__qyi4580598960913230815__new__qyClosure3)-> {[%#siter10] inv'3 result}
-      {[%#siter9] result = MapInv'0.C_MapInv self func (Snapshot.new (Seq.empty  : Seq.seq usize))}
-      (! return' {result}) ]
-    
->>>>>>> dfce2a3a
   
   meta "compute_max_steps" 1000000
   
   let rec new'0 (size:usize) (return'  (ret:t_Board'0))= {[%#s06_knights_tour1] UIntSize.to_int size <= 1000}
     (! bb0
     [ bb0 = s0
-<<<<<<< HEAD
       [ s0 =  [ &_7 <- { t_Range__start'0 = ([%#s06_knights_tour0] (0 : usize)); t_Range__end'0 = size } ] s1
       | s1 =  [ &_9 <- { field_0'0 = size } ] s2
       | s2 = map_inv'0 {_7} {_9} (fun (_ret':t_MapInv'0) ->  [ &_6 <- _ret' ] s3)
-=======
-      [ s0 =  [ &_7 <- Range'0.C_Range ([%#s06_knights_tour0] (0 : usize)) size ] s1
-      | s1 =  [ &_9 <- Closure'0.M_06_knights_tour__qyi4580598960913230815__new__qyClosure3 size ] s2
-      | s2 = map_inv'0 {_7} {_9}
-          (fun (_ret':MapInv'0.t_MapInv (Range'0.t_Range usize) usize Closure'0.m_06_knights_tour__qyi4580598960913230815__new__qyClosure3) ->
-             [ &_6 <- _ret' ] 
-            s3)
->>>>>>> dfce2a3a
       | s3 = bb1 ]
       
     | bb1 = s0 [ s0 = collect'0 {_6} (fun (_ret':t_Vec'0) ->  [ &rows <- _ret' ] s1) | s1 = bb2 ] 
@@ -924,17 +517,10 @@
     )
     [ & _0 : t_Board'0 = any_l ()
     | & size : usize = size
-<<<<<<< HEAD
     | & rows : t_Vec'0 = any_l ()
     | & _6 : t_MapInv'0 = any_l ()
     | & _7 : t_Range'0 = any_l ()
-    | & _9 : m_06_knights_tour__qyi4580598960913230815__new__qy123zclosureqy35z3qy125z'0 = any_l () ]
-=======
-    | & rows : Vec'0.t_Vec (Vec'0.t_Vec usize (Global'0.t_Global)) (Global'0.t_Global) = any_l ()
-    | & _6 : MapInv'0.t_MapInv (Range'0.t_Range usize) usize Closure'0.m_06_knights_tour__qyi4580598960913230815__new__qyClosure3 = any_l ()
-    | & _7 : Range'0.t_Range usize = any_l ()
-    | & _9 : Closure'0.m_06_knights_tour__qyi4580598960913230815__new__qyClosure3 = any_l () ]
->>>>>>> dfce2a3a
+    | & _9 : closure3'1 = any_l () ]
     
     [ return' (result:t_Board'0)-> {[@expl:postcondition] [%#s06_knights_tour3] wf'0 result}
       {[@expl:postcondition] [%#s06_knights_tour2] result.t_Board__size'0 = size}
@@ -1167,15 +753,9 @@
   let%span s06_knights_tour9 = "06_knights_tour.rs" 69 15 69 32
   let%span s06_knights_tour10 = "06_knights_tour.rs" 93 10 93 28
   let%span s06_knights_tour11 = "06_knights_tour.rs" 94 0 94 130
-<<<<<<< HEAD
-  let%span siter12 = "../../../../creusot-contracts/src/std/iter.rs" 99 0 212 1
+  let%span siter12 = "../../../../creusot-contracts/src/std/iter.rs" 101 0 214 1
   let%span svec13 = "../../../../creusot-contracts/src/std/vec.rs" 266 12 266 41
-  let%span siter14 = "../../../../creusot-contracts/src/std/iter.rs" 105 26 108 17
-=======
-  let%span siter12 = "../../../../creusot-contracts/src/std/iter.rs" 101 0 214 1
-  let%span svec13 = "../../../../creusot-contracts/src/std/vec.rs" 269 12 269 41
   let%span siter14 = "../../../../creusot-contracts/src/std/iter.rs" 107 26 110 17
->>>>>>> dfce2a3a
   let%span s06_knights_tour15 = "06_knights_tour.rs" 12 15 12 52
   let%span s06_knights_tour16 = "06_knights_tour.rs" 13 15 13 52
   let%span s06_knights_tour17 = "06_knights_tour.rs" 14 15 14 46
@@ -1188,29 +768,16 @@
   let%span s06_knights_tour24 = "06_knights_tour.rs" 63 12 63 75
   let%span svec25 = "../../../../creusot-contracts/src/std/vec.rs" 18 14 18 41
   let%span sops26 = "../../../../creusot-contracts/src/logic/ops.rs" 20 8 20 31
-<<<<<<< HEAD
   let%span svec27 = "../../../../creusot-contracts/src/std/vec.rs" 192 20 192 24
   let%span svec28 = "../../../../creusot-contracts/src/std/vec.rs" 198 20 198 33
   let%span svec29 = "../../../../creusot-contracts/src/std/vec.rs" 272 14 272 45
   let%span svec30 = "../../../../creusot-contracts/src/std/vec.rs" 270 4 270 10
-  let%span svec31 = "../../../../creusot-contracts/src/std/vec.rs" 277 15 277 32
-  let%span svec32 = "../../../../creusot-contracts/src/std/vec.rs" 278 15 278 32
-  let%span svec33 = "../../../../creusot-contracts/src/std/vec.rs" 279 14 279 42
-  let%span svec34 = "../../../../creusot-contracts/src/std/vec.rs" 275 4 275 10
-  let%span svec35 = "../../../../creusot-contracts/src/std/vec.rs" 259 20 259 57
-=======
-  let%span svec27 = "../../../../creusot-contracts/src/std/vec.rs" 194 20 194 24
-  let%span svec28 = "../../../../creusot-contracts/src/std/vec.rs" 200 20 200 33
-  let%span svec29 = "../../../../creusot-contracts/src/std/vec.rs" 275 14 275 45
-  let%span svec30 = "../../../../creusot-contracts/src/std/vec.rs" 273 4 273 10
-  let%span svec31 = "../../../../creusot-contracts/src/std/vec.rs" 282 15 282 32
-  let%span svec32 = "../../../../creusot-contracts/src/std/vec.rs" 283 15 283 32
-  let%span svec33 = "../../../../creusot-contracts/src/std/vec.rs" 284 14 284 42
-  let%span svec34 = "../../../../creusot-contracts/src/std/vec.rs" 280 4 280 10
-  let%span svec35 = "../../../../creusot-contracts/src/std/vec.rs" 262 20 262 57
->>>>>>> dfce2a3a
-  let%span sresolve36 = "../../../../creusot-contracts/src/resolve.rs" 41 20 41 34
-  let%span smodel37 = "../../../../creusot-contracts/src/model.rs" 106 8 106 22
+  let%span svec31 = "../../../../creusot-contracts/src/std/vec.rs" 279 15 279 32
+  let%span svec32 = "../../../../creusot-contracts/src/std/vec.rs" 280 15 280 32
+  let%span svec33 = "../../../../creusot-contracts/src/std/vec.rs" 281 14 281 42
+  let%span svec34 = "../../../../creusot-contracts/src/std/vec.rs" 259 20 259 57
+  let%span sresolve35 = "../../../../creusot-contracts/src/resolve.rs" 41 20 41 34
+  let%span smodel36 = "../../../../creusot-contracts/src/model.rs" 106 8 106 22
   
   use prelude.prelude.UIntSize
   
@@ -1333,13 +900,13 @@
     [%#svec13] view'1 self = Seq.(++) visited (view'1 rhs)
   
   predicate resolve'1 (self : borrowed (t_IntoIter'0)) =
-    [%#sresolve36] self.final = self.current
+    [%#sresolve35] self.final = self.current
   
   function view'4 (self : borrowed (t_IntoIter'0)) : Seq.seq (isize, isize) =
-    [%#smodel37] view'1 self.current
+    [%#smodel36] view'1 self.current
   
   predicate completed'0 (self : borrowed (t_IntoIter'0)) =
-    [%#svec35] resolve'1 self /\ view'4 self = (Seq.empty  : Seq.seq (isize, isize))
+    [%#svec34] resolve'1 self /\ view'4 self = (Seq.empty  : Seq.seq (isize, isize))
   
   use seq.Seq
   
@@ -1458,8 +1025,6 @@
   
   function produces_trans'0 (a : t_IntoIter'0) (ab : Seq.seq (isize, isize)) (b : t_IntoIter'0) (bc : Seq.seq (isize, isize)) (c : t_IntoIter'0) : ()
     
-   =
-    [%#svec34] ()
   
   axiom produces_trans'0_spec : forall a : t_IntoIter'0, ab : Seq.seq (isize, isize), b : t_IntoIter'0, bc : Seq.seq (isize, isize), c : t_IntoIter'0 . ([%#svec31] produces'0 a ab b)
    -> ([%#svec32] produces'0 b bc c)  -> ([%#svec33] produces'0 a (Seq.(++) ab bc) c)
@@ -1794,48 +1359,26 @@
   let%span s06_knights_tour2 = "06_knights_tour.rs" 112 4 113 74
   let%span s06_knights_tour3 = "06_knights_tour.rs" 112 4 113 74
   let%span s06_knights_tour4 = "06_knights_tour.rs" 108 0 109 62
-<<<<<<< HEAD
-  let%span siter5 = "../../../../creusot-contracts/src/std/iter.rs" 99 0 212 1
+  let%span siter5 = "../../../../creusot-contracts/src/std/iter.rs" 101 0 214 1
   let%span sslice6 = "../../../../creusot-contracts/src/std/slice.rs" 405 12 405 66
   let%span smodel7 = "../../../../creusot-contracts/src/model.rs" 88 8 88 22
   let%span sops8 = "../../../../creusot-contracts/src/logic/ops.rs" 20 8 20 31
-  let%span siter9 = "../../../../creusot-contracts/src/std/iter.rs" 105 26 108 17
+  let%span siter9 = "../../../../creusot-contracts/src/std/iter.rs" 107 26 110 17
   let%span svec10 = "../../../../creusot-contracts/src/std/vec.rs" 206 20 206 24
   let%span svec11 = "../../../../creusot-contracts/src/std/vec.rs" 212 20 212 34
-  let%span sslice12 = "../../../../creusot-contracts/src/std/slice.rs" 411 14 411 45
-  let%span sslice13 = "../../../../creusot-contracts/src/std/slice.rs" 409 4 409 10
-  let%span sslice14 = "../../../../creusot-contracts/src/std/slice.rs" 416 15 416 32
-  let%span sslice15 = "../../../../creusot-contracts/src/std/slice.rs" 417 15 417 32
-  let%span sslice16 = "../../../../creusot-contracts/src/std/slice.rs" 418 14 418 42
-  let%span sslice17 = "../../../../creusot-contracts/src/std/slice.rs" 414 4 414 10
-  let%span sslice18 = "../../../../creusot-contracts/src/std/slice.rs" 96 14 96 41
-  let%span sslice19 = "../../../../creusot-contracts/src/std/slice.rs" 97 4 97 82
-  let%span svec20 = "../../../../creusot-contracts/src/std/vec.rs" 18 14 18 41
-  let%span sslice21 = "../../../../creusot-contracts/src/std/slice.rs" 398 20 398 61
-=======
-  let%span siter5 = "../../../../creusot-contracts/src/std/iter.rs" 101 0 214 1
-  let%span sslice6 = "../../../../creusot-contracts/src/std/slice.rs" 410 12 410 66
-  let%span smodel7 = "../../../../creusot-contracts/src/model.rs" 91 8 91 22
-  let%span sops8 = "../../../../creusot-contracts/src/logic/ops.rs" 20 8 20 31
-  let%span siter9 = "../../../../creusot-contracts/src/std/iter.rs" 107 26 110 17
-  let%span svec10 = "../../../../creusot-contracts/src/std/vec.rs" 208 20 208 24
-  let%span svec11 = "../../../../creusot-contracts/src/std/vec.rs" 214 20 214 34
-  let%span sslice12 = "../../../../creusot-contracts/src/std/slice.rs" 418 14 418 45
-  let%span sslice13 = "../../../../creusot-contracts/src/std/slice.rs" 416 4 416 10
-  let%span sslice14 = "../../../../creusot-contracts/src/std/slice.rs" 425 15 425 32
-  let%span sslice15 = "../../../../creusot-contracts/src/std/slice.rs" 426 15 426 32
-  let%span sslice16 = "../../../../creusot-contracts/src/std/slice.rs" 427 14 427 42
-  let%span sslice17 = "../../../../creusot-contracts/src/std/slice.rs" 423 4 423 10
-  let%span sslice18 = "../../../../creusot-contracts/src/std/slice.rs" 100 14 100 41
-  let%span sslice19 = "../../../../creusot-contracts/src/std/slice.rs" 101 4 101 82
-  let%span svec20 = "../../../../creusot-contracts/src/std/vec.rs" 19 14 19 41
-  let%span sslice21 = "../../../../creusot-contracts/src/std/slice.rs" 403 20 403 61
->>>>>>> dfce2a3a
-  let%span sresolve22 = "../../../../creusot-contracts/src/resolve.rs" 41 20 41 34
-  let%span sops23 = "../../../../creusot-contracts/src/logic/ops.rs" 42 8 42 31
-  let%span smodel24 = "../../../../creusot-contracts/src/model.rs" 106 8 106 22
-  let%span sslice25 = "../../../../creusot-contracts/src/std/slice.rs" 28 14 28 41
-  let%span sslice26 = "../../../../creusot-contracts/src/std/slice.rs" 29 14 29 42
+  let%span sslice12 = "../../../../creusot-contracts/src/std/slice.rs" 413 14 413 45
+  let%span sslice13 = "../../../../creusot-contracts/src/std/slice.rs" 420 15 420 32
+  let%span sslice14 = "../../../../creusot-contracts/src/std/slice.rs" 421 15 421 32
+  let%span sslice15 = "../../../../creusot-contracts/src/std/slice.rs" 422 14 422 42
+  let%span sslice16 = "../../../../creusot-contracts/src/std/slice.rs" 96 14 96 41
+  let%span sslice17 = "../../../../creusot-contracts/src/std/slice.rs" 97 4 97 82
+  let%span svec18 = "../../../../creusot-contracts/src/std/vec.rs" 18 14 18 41
+  let%span sslice19 = "../../../../creusot-contracts/src/std/slice.rs" 398 20 398 61
+  let%span sresolve20 = "../../../../creusot-contracts/src/resolve.rs" 41 20 41 34
+  let%span sops21 = "../../../../creusot-contracts/src/logic/ops.rs" 42 8 42 31
+  let%span smodel22 = "../../../../creusot-contracts/src/model.rs" 106 8 106 22
+  let%span sslice23 = "../../../../creusot-contracts/src/std/slice.rs" 28 14 28 41
+  let%span sslice24 = "../../../../creusot-contracts/src/std/slice.rs" 29 14 29 42
   
   use prelude.prelude.Borrow
   
@@ -1887,7 +1430,7 @@
   
   function view'2 (self : t_Vec'0) : Seq.seq (usize, t_Point'0)
   
-  axiom view'2_spec : forall self : t_Vec'0 . [%#svec20] Seq.length (view'2 self) <= UIntSize.to_int (v_MAX'0 : usize)
+  axiom view'2_spec : forall self : t_Vec'0 . [%#svec18] Seq.length (view'2 self) <= UIntSize.to_int (v_MAX'0 : usize)
   
   function view'0 (self : t_Vec'0) : Seq.seq (usize, t_Point'0) =
     [%#smodel7] view'2 self
@@ -1900,8 +1443,8 @@
   
   function view'5 (self : slice (usize, t_Point'0)) : Seq.seq (usize, t_Point'0)
   
-  axiom view'5_spec : forall self : slice (usize, t_Point'0) . ([%#sslice26] view'5 self = Slice.id self)
-  && ([%#sslice25] Seq.length (view'5 self) <= UIntSize.to_int (v_MAX'0 : usize))
+  axiom view'5_spec : forall self : slice (usize, t_Point'0) . ([%#sslice24] view'5 self = Slice.id self)
+  && ([%#sslice23] Seq.length (view'5 self) <= UIntSize.to_int (v_MAX'0 : usize))
   
   function view'3 (self : slice (usize, t_Point'0)) : Seq.seq (usize, t_Point'0) =
     [%#smodel7] view'5 self
@@ -1948,13 +1491,13 @@
   use seq.Seq
   
   function index_logic'1 [@inline:trivial] (self : slice (usize, t_Point'0)) (ix : int) : (usize, t_Point'0) =
-    [%#sops23] Seq.get (view'5 self) ix
+    [%#sops21] Seq.get (view'5 self) ix
   
   function to_ref_seq'0 (self : slice (usize, t_Point'0)) : Seq.seq (usize, t_Point'0)
   
-  axiom to_ref_seq'0_spec : forall self : slice (usize, t_Point'0) . ([%#sslice19] forall i : int . 0 <= i
+  axiom to_ref_seq'0_spec : forall self : slice (usize, t_Point'0) . ([%#sslice17] forall i : int . 0 <= i
   /\ i < Seq.length (to_ref_seq'0 self)  -> Seq.get (to_ref_seq'0 self) i = index_logic'1 self i)
-  && ([%#sslice18] Seq.length (to_ref_seq'0 self) = Seq.length (view'3 self))
+  && ([%#sslice16] Seq.length (to_ref_seq'0 self) = Seq.length (view'3 self))
   
   use seq.Seq
   
@@ -1965,15 +1508,15 @@
     [%#sops8] Seq.get (view'2 self) ix
   
   predicate resolve'1 (self : borrowed (t_Iter'0)) =
-    [%#sresolve22] self.final = self.current
+    [%#sresolve20] self.final = self.current
   
   function view'4 (self : borrowed (t_Iter'0)) : slice (usize, t_Point'0) =
-    [%#smodel24] view'1 self.current
+    [%#smodel22] view'1 self.current
   
   use seq.Seq
   
   predicate completed'0 (self : borrowed (t_Iter'0)) =
-    [%#sslice21] resolve'1 self /\ view'5 (view'4 self) = (Seq.empty  : Seq.seq (usize, t_Point'0))
+    [%#sslice19] resolve'1 self /\ view'5 (view'4 self) = (Seq.empty  : Seq.seq (usize, t_Point'0))
   
   use seq.Seq
   
@@ -2002,18 +1545,15 @@
   
   use prelude.prelude.Snapshot
   
-  function produces_refl'0 (self : t_Iter'0) : () =
-    [%#sslice13] ()
+  function produces_refl'0 (self : t_Iter'0) : ()
   
   axiom produces_refl'0_spec : forall self : t_Iter'0 . [%#sslice12] produces'0 self (Seq.empty  : Seq.seq (usize, t_Point'0)) self
   
   function produces_trans'0 (a : t_Iter'0) (ab : Seq.seq (usize, t_Point'0)) (b : t_Iter'0) (bc : Seq.seq (usize, t_Point'0)) (c : t_Iter'0) : ()
     
-   =
-    [%#sslice17] ()
-  
-  axiom produces_trans'0_spec : forall a : t_Iter'0, ab : Seq.seq (usize, t_Point'0), b : t_Iter'0, bc : Seq.seq (usize, t_Point'0), c : t_Iter'0 . ([%#sslice14] produces'0 a ab b)
-   -> ([%#sslice15] produces'0 b bc c)  -> ([%#sslice16] produces'0 a (Seq.(++) ab bc) c)
+  
+  axiom produces_trans'0_spec : forall a : t_Iter'0, ab : Seq.seq (usize, t_Point'0), b : t_Iter'0, bc : Seq.seq (usize, t_Point'0), c : t_Iter'0 . ([%#sslice13] produces'0 a ab b)
+   -> ([%#sslice14] produces'0 b bc c)  -> ([%#sslice15] produces'0 a (Seq.(++) ab bc) c)
   
   meta "compute_max_steps" 1000000
   
@@ -2155,13 +1695,8 @@
   let%span srange31 = "../../../../creusot-contracts/src/std/iter/range.rs" 22 8 28 9
   let%span s06_knights_tour32 = "06_knights_tour.rs" 31 8 35 9
   let%span s06_knights_tour33 = "06_knights_tour.rs" 63 12 63 75
-<<<<<<< HEAD
-  let%span siter34 = "../../../../creusot-contracts/src/std/iter.rs" 105 26 108 17
+  let%span siter34 = "../../../../creusot-contracts/src/std/iter.rs" 107 26 110 17
   let%span svec35 = "../../../../creusot-contracts/src/std/vec.rs" 75 26 75 44
-=======
-  let%span siter34 = "../../../../creusot-contracts/src/std/iter.rs" 107 26 110 17
-  let%span svec35 = "../../../../creusot-contracts/src/std/vec.rs" 77 26 77 44
->>>>>>> dfce2a3a
   let%span s06_knights_tour36 = "06_knights_tour.rs" 93 10 93 28
   let%span s06_knights_tour37 = "06_knights_tour.rs" 94 0 94 130
   let%span svec38 = "../../../../creusot-contracts/src/std/vec.rs" 266 12 266 41
@@ -2192,33 +1727,16 @@
   let%span snum63 = "../../../../creusot-contracts/src/std/num.rs" 21 16 21 35
   let%span srange64 = "../../../../creusot-contracts/src/std/iter/range.rs" 15 12 15 78
   let%span sresolve65 = "../../../../creusot-contracts/src/resolve.rs" 41 20 41 34
-<<<<<<< HEAD
   let%span svec66 = "../../../../creusot-contracts/src/std/vec.rs" 192 20 192 24
   let%span svec67 = "../../../../creusot-contracts/src/std/vec.rs" 198 20 198 33
   let%span svec68 = "../../../../creusot-contracts/src/std/vec.rs" 272 14 272 45
   let%span svec69 = "../../../../creusot-contracts/src/std/vec.rs" 270 4 270 10
-  let%span svec70 = "../../../../creusot-contracts/src/std/vec.rs" 277 15 277 32
-  let%span svec71 = "../../../../creusot-contracts/src/std/vec.rs" 278 15 278 32
-  let%span svec72 = "../../../../creusot-contracts/src/std/vec.rs" 279 14 279 42
-  let%span svec73 = "../../../../creusot-contracts/src/std/vec.rs" 275 4 275 10
-  let%span svec74 = "../../../../creusot-contracts/src/std/vec.rs" 259 20 259 57
-  let%span smodel75 = "../../../../creusot-contracts/src/model.rs" 106 8 106 22
-  let%span smodel76 = "../../../../creusot-contracts/src/model.rs" 88 8 88 22
-=======
-  let%span svec66 = "../../../../creusot-contracts/src/std/vec.rs" 194 20 194 24
-  let%span svec67 = "../../../../creusot-contracts/src/std/vec.rs" 200 20 200 33
-  let%span svec68 = "../../../../creusot-contracts/src/std/vec.rs" 275 14 275 45
-  let%span svec69 = "../../../../creusot-contracts/src/std/vec.rs" 273 4 273 10
-  let%span svec70 = "../../../../creusot-contracts/src/std/vec.rs" 282 15 282 32
-  let%span svec71 = "../../../../creusot-contracts/src/std/vec.rs" 283 15 283 32
-  let%span svec72 = "../../../../creusot-contracts/src/std/vec.rs" 284 14 284 42
-  let%span svec73 = "../../../../creusot-contracts/src/std/vec.rs" 280 4 280 10
-  let%span svec74 = "../../../../creusot-contracts/src/std/vec.rs" 262 20 262 57
-  let%span smodel75 = "../../../../creusot-contracts/src/model.rs" 109 8 109 22
-  let%span smodel76 = "../../../../creusot-contracts/src/model.rs" 91 8 91 22
-  
-  use T_06_knights_tour__Point as Point'0
->>>>>>> dfce2a3a
+  let%span svec70 = "../../../../creusot-contracts/src/std/vec.rs" 279 15 279 32
+  let%span svec71 = "../../../../creusot-contracts/src/std/vec.rs" 280 15 280 32
+  let%span svec72 = "../../../../creusot-contracts/src/std/vec.rs" 281 14 281 42
+  let%span svec73 = "../../../../creusot-contracts/src/std/vec.rs" 259 20 259 57
+  let%span smodel74 = "../../../../creusot-contracts/src/model.rs" 106 8 106 22
+  let%span smodel75 = "../../../../creusot-contracts/src/model.rs" 88 8 88 22
   
   use prelude.prelude.UIntSize
   
@@ -2558,10 +2076,10 @@
     [%#sresolve65] self.final = self.current
   
   function view'7 (self : borrowed (t_IntoIter'0)) : Seq.seq (isize, isize) =
-    [%#smodel75] view'4 self.current
+    [%#smodel74] view'4 self.current
   
   predicate completed'1 (self : borrowed (t_IntoIter'0)) =
-    [%#svec74] resolve'3 self /\ view'7 self = (Seq.empty  : Seq.seq (isize, isize))
+    [%#svec73] resolve'3 self /\ view'7 self = (Seq.empty  : Seq.seq (isize, isize))
   
   use seq.Seq
   
@@ -2610,7 +2128,7 @@
     any [ return' (result:usize)-> (! return' {result}) ] 
   
   function view'5 (self : borrowed (t_Vec'0)) : Seq.seq (usize, t_Point'0) =
-    [%#smodel75] view'0 self.current
+    [%#smodel74] view'0 self.current
   
   use seq.Seq
   
@@ -2623,7 +2141,7 @@
     | C_Some'2 (usize, t_Point'0)
   
   function view'6 (self : t_Vec'0) : Seq.seq (usize, t_Point'0) =
-    [%#smodel76] view'0 self
+    [%#smodel75] view'0 self
   
   let rec min'0 (v:t_Vec'0) (return'  (ret:t_Option'2))= any
     [ return' (result:t_Option'2)-> {[%#s06_knights_tour52] forall r : (usize, t_Point'0) . result = C_Some'2 r
@@ -2675,8 +2193,6 @@
   
   function produces_trans'1 (a : t_IntoIter'0) (ab : Seq.seq (isize, isize)) (b : t_IntoIter'0) (bc : Seq.seq (isize, isize)) (c : t_IntoIter'0) : ()
     
-   =
-    [%#svec73] ()
   
   axiom produces_trans'1_spec : forall a : t_IntoIter'0, ab : Seq.seq (isize, isize), b : t_IntoIter'0, bc : Seq.seq (isize, isize), c : t_IntoIter'0 . ([%#svec70] produces'1 a ab b)
    -> ([%#svec71] produces'1 b bc c)  -> ([%#svec72] produces'1 a (Seq.(++) ab bc) c)
