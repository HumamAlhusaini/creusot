--- conflicted
+++ resolved
@@ -4,32 +4,18 @@
   let%span s09_capacity2 = "09_capacity.rs" 10 16 10 17
   let%span s09_capacity3 = "09_capacity.rs" 6 26 6 27
   let%span s09_capacity4 = "09_capacity.rs" 4 10 4 33
-<<<<<<< HEAD
-  let%span s09_capacity5 = "09_capacity.rs" 5 0 5 69
+  let%span s09_capacity5 = "09_capacity.rs" 5 10 5 67
   let%span svec6 = "../../../../creusot-contracts/src/std/vec.rs" 118 26 118 43
   let%span svec7 = "../../../../creusot-contracts/src/std/vec.rs" 122 26 122 43
   let%span svec8 = "../../../../creusot-contracts/src/std/vec.rs" 126 26 126 43
   let%span svec9 = "../../../../creusot-contracts/src/std/vec.rs" 130 26 130 43
   let%span svec10 = "../../../../creusot-contracts/src/std/vec.rs" 18 14 18 41
   let%span smodel11 = "../../../../creusot-contracts/src/model.rs" 106 8 106 22
-=======
-  let%span s09_capacity5 = "09_capacity.rs" 5 10 5 67
-  let%span svec6 = "../../../../creusot-contracts/src/std/vec.rs" 121 26 121 43
-  let%span svec7 = "../../../../creusot-contracts/src/std/vec.rs" 125 26 125 43
-  let%span svec8 = "../../../../creusot-contracts/src/std/vec.rs" 129 26 129 43
-  let%span svec9 = "../../../../creusot-contracts/src/std/vec.rs" 133 26 133 43
-  let%span svec10 = "../../../../creusot-contracts/src/std/vec.rs" 19 14 19 41
-  let%span smodel11 = "../../../../creusot-contracts/src/model.rs" 109 8 109 22
->>>>>>> 716d5822
   let%span sops12 = "../../../../creusot-contracts/src/logic/ops.rs" 20 8 20 31
   let%span sresolve13 = "../../../../creusot-contracts/src/resolve.rs" 41 20 41 34
   let%span svec14 = "../../../../creusot-contracts/src/std/vec.rs" 65 20 65 41
   let%span sinvariant15 = "../../../../creusot-contracts/src/invariant.rs" 34 20 34 44
-<<<<<<< HEAD
-  let%span sseq16 = "../../../../creusot-contracts/src/logic/seq.rs" 444 8 444 97
-=======
-  let%span sseq16 = "../../../../creusot-contracts/src/logic/seq.rs" 459 20 459 95
->>>>>>> 716d5822
+  let%span sseq16 = "../../../../creusot-contracts/src/logic/seq.rs" 444 20 444 95
   let%span sboxed17 = "../../../../creusot-contracts/src/std/boxed.rs" 28 8 28 18
   
   use prelude.prelude.Borrow
@@ -204,11 +190,7 @@
   let%span sresolve4 = "../../../../creusot-contracts/src/resolve.rs" 41 20 41 34
   let%span svec5 = "../../../../creusot-contracts/src/std/vec.rs" 65 20 65 41
   let%span sinvariant6 = "../../../../creusot-contracts/src/invariant.rs" 34 20 34 44
-<<<<<<< HEAD
-  let%span sseq7 = "../../../../creusot-contracts/src/logic/seq.rs" 444 8 444 97
-=======
-  let%span sseq7 = "../../../../creusot-contracts/src/logic/seq.rs" 459 20 459 95
->>>>>>> 716d5822
+  let%span sseq7 = "../../../../creusot-contracts/src/logic/seq.rs" 444 20 444 95
   let%span sboxed8 = "../../../../creusot-contracts/src/std/boxed.rs" 28 8 28 18
   
   use prelude.prelude.Borrow
