--- conflicted
+++ resolved
@@ -74,7 +74,7 @@
   val inv9 (_x : Seq.seq usize) : bool
     ensures { result = inv9 _x }
     
-  axiom inv9 : forall x : Seq.seq usize . inv9 x = true
+  axiom inv9 : [#"../01.rs" 1 0 1 0] forall x : Seq.seq usize . inv9 x = true
   use prelude.UInt32
   predicate invariant8 (self : Seq.seq uint32) =
     [#"../../../../../creusot-contracts/src/invariant.rs" 8 8 8 12] true
@@ -85,7 +85,7 @@
   val inv8 (_x : Seq.seq uint32) : bool
     ensures { result = inv8 _x }
     
-  axiom inv8 : forall x : Seq.seq uint32 . inv8 x = true
+  axiom inv8 : [#"../01.rs" 1 0 1 0] forall x : Seq.seq uint32 . inv8 x = true
   use Alloc_Alloc_Global_Type as Alloc_Alloc_Global_Type
   use Alloc_Vec_Vec_Type as Alloc_Vec_Vec_Type
   use prelude.Int
@@ -108,7 +108,7 @@
   val invariant7 (self : Alloc_Vec_Vec_Type.t_vec uint32 (Alloc_Alloc_Global_Type.t_global)) : bool
     ensures { result = invariant7 self }
     
-  axiom inv7 : forall x : Alloc_Vec_Vec_Type.t_vec uint32 (Alloc_Alloc_Global_Type.t_global) . inv7 x = true
+  axiom inv7 : [#"../01.rs" 1 0 1 0] forall x : Alloc_Vec_Vec_Type.t_vec uint32 (Alloc_Alloc_Global_Type.t_global) . inv7 x = true
   use prelude.Borrow
   predicate invariant6 (self : borrowed uint32) =
     [#"../../../../../creusot-contracts/src/invariant.rs" 8 8 8 12] true
@@ -119,7 +119,7 @@
   val inv6 (_x : borrowed uint32) : bool
     ensures { result = inv6 _x }
     
-  axiom inv6 : forall x : borrowed uint32 . inv6 x = true
+  axiom inv6 : [#"../01.rs" 1 0 1 0] forall x : borrowed uint32 . inv6 x = true
   predicate invariant5 (self : usize) =
     [#"../../../../../creusot-contracts/src/invariant.rs" 8 8 8 12] true
   val invariant5 (self : usize) : bool
@@ -129,7 +129,7 @@
   val inv5 (_x : usize) : bool
     ensures { result = inv5 _x }
     
-  axiom inv5 : forall x : usize . inv5 x = true
+  axiom inv5 : [#"../01.rs" 1 0 1 0] forall x : usize . inv5 x = true
   predicate invariant4 (self : borrowed (Alloc_Vec_Vec_Type.t_vec uint32 (Alloc_Alloc_Global_Type.t_global))) =
     [#"../../../../../creusot-contracts/src/invariant.rs" 8 8 8 12] true
   val invariant4 (self : borrowed (Alloc_Vec_Vec_Type.t_vec uint32 (Alloc_Alloc_Global_Type.t_global))) : bool
@@ -139,7 +139,7 @@
   val inv4 (_x : borrowed (Alloc_Vec_Vec_Type.t_vec uint32 (Alloc_Alloc_Global_Type.t_global))) : bool
     ensures { result = inv4 _x }
     
-  axiom inv4 : forall x : borrowed (Alloc_Vec_Vec_Type.t_vec uint32 (Alloc_Alloc_Global_Type.t_global)) . inv4 x = true
+  axiom inv4 : [#"../01.rs" 1 0 1 0] forall x : borrowed (Alloc_Vec_Vec_Type.t_vec uint32 (Alloc_Alloc_Global_Type.t_global)) . inv4 x = true
   use Core_Option_Option_Type as Core_Option_Option_Type
   predicate invariant3 (self : Core_Option_Option_Type.t_option usize) =
     [#"../../../../../creusot-contracts/src/invariant.rs" 8 8 8 12] true
@@ -150,7 +150,7 @@
   val inv3 (_x : Core_Option_Option_Type.t_option usize) : bool
     ensures { result = inv3 _x }
     
-  axiom inv3 : forall x : Core_Option_Option_Type.t_option usize . inv3 x = true
+  axiom inv3 : [#"../01.rs" 1 0 1 0] forall x : Core_Option_Option_Type.t_option usize . inv3 x = true
   use Core_Ops_Range_Range_Type as Core_Ops_Range_Range_Type
   predicate invariant2 (self : borrowed (Core_Ops_Range_Range_Type.t_range usize)) =
     [#"../../../../../creusot-contracts/src/invariant.rs" 8 8 8 12] true
@@ -161,7 +161,7 @@
   val inv2 (_x : borrowed (Core_Ops_Range_Range_Type.t_range usize)) : bool
     ensures { result = inv2 _x }
     
-  axiom inv2 : forall x : borrowed (Core_Ops_Range_Range_Type.t_range usize) . inv2 x = true
+  axiom inv2 : [#"../01.rs" 1 0 1 0] forall x : borrowed (Core_Ops_Range_Range_Type.t_range usize) . inv2 x = true
   predicate invariant1 (self : Alloc_Vec_Vec_Type.t_vec uint32 (Alloc_Alloc_Global_Type.t_global)) =
     [#"../../../../../creusot-contracts/src/invariant.rs" 8 8 8 12] true
   val invariant1 (self : Alloc_Vec_Vec_Type.t_vec uint32 (Alloc_Alloc_Global_Type.t_global)) : bool
@@ -171,7 +171,7 @@
   val inv1 (_x : Alloc_Vec_Vec_Type.t_vec uint32 (Alloc_Alloc_Global_Type.t_global)) : bool
     ensures { result = inv1 _x }
     
-  axiom inv1 : forall x : Alloc_Vec_Vec_Type.t_vec uint32 (Alloc_Alloc_Global_Type.t_global) . inv1 x = true
+  axiom inv1 : [#"../01.rs" 1 0 1 0] forall x : Alloc_Vec_Vec_Type.t_vec uint32 (Alloc_Alloc_Global_Type.t_global) . inv1 x = true
   use seq.Seq
   predicate inv0 (_x : Core_Ops_Range_Range_Type.t_range usize)
   val inv0 (_x : Core_Ops_Range_Range_Type.t_range usize) : bool
@@ -217,7 +217,7 @@
   val invariant0 (self : Core_Ops_Range_Range_Type.t_range usize) : bool
     ensures { result = invariant0 self }
     
-  axiom inv0 : forall x : Core_Ops_Range_Range_Type.t_range usize . inv0 x = true
+  axiom inv0 : [#"../01.rs" 1 0 1 0] forall x : Core_Ops_Range_Range_Type.t_range usize . inv0 x = true
   use prelude.Ghost
   predicate resolve2 (self : borrowed (Alloc_Vec_Vec_Type.t_vec uint32 (Alloc_Alloc_Global_Type.t_global))) =
     [#"../../../../../creusot-contracts/src/resolve.rs" 25 20 25 34]  ^ self =  * self
@@ -361,24 +361,24 @@
     goto BB0
   }
   BB0 {
-    [#"../01.rs" 8 16 8 25] old_v <- ([#"../01.rs" 8 16 8 25] Ghost.new v);
+    old_v <- ([#"../01.rs" 8 16 8 25] Ghost.new v);
     goto BB1
   }
   BB1 {
-    [#"../01.rs" 11 16 11 23] _8 <- ([#"../01.rs" 11 16 11 23] len0 ([#"../01.rs" 11 16 11 23]  * v));
+    _8 <- ([#"../01.rs" 11 16 11 23] len0 ([#"../01.rs" 11 16 11 23]  * v));
     goto BB2
   }
   BB2 {
-    [#"../01.rs" 9 4 9 42] iter <- ([#"../01.rs" 9 4 9 42] into_iter0 ([#"../01.rs" 11 13 11 23] Core_Ops_Range_Range_Type.C_Range ([#"../01.rs" 11 13 11 14] [#"../01.rs" 11 13 11 14] (0 : usize)) _8));
+    iter <- ([#"../01.rs" 9 4 9 42] into_iter0 ([#"../01.rs" 11 13 11 23] Core_Ops_Range_Range_Type.C_Range ([#"../01.rs" 11 13 11 14] [#"../01.rs" 11 13 11 14] (0 : usize)) _8));
     _8 <- any usize;
     goto BB3
   }
   BB3 {
-    [#"../01.rs" 9 4 9 42] iter_old <- ([#"../01.rs" 9 4 9 42] Ghost.new iter);
+    iter_old <- ([#"../01.rs" 9 4 9 42] Ghost.new iter);
     goto BB4
   }
   BB4 {
-    [#"../01.rs" 9 4 9 42] produced <- ([#"../01.rs" 9 4 9 42] Ghost.new (Seq.empty ));
+    produced <- ([#"../01.rs" 9 4 9 42] Ghost.new (Seq.empty ));
     goto BB5
   }
   BB5 {
@@ -392,19 +392,11 @@
     goto BB7
   }
   BB7 {
-<<<<<<< HEAD
-    [#"../01.rs" 9 4 9 42] _21 <- Borrow.borrow_mut iter;
-    [#"../01.rs" 9 4 9 42] iter <-  ^ _21;
-    [#"../01.rs" 9 4 9 42] _20 <- Borrow.borrow_mut ( * _21);
-    [#"../01.rs" 9 4 9 42] _21 <- { _21 with current = ( ^ _20) };
-    [#"../01.rs" 9 4 9 42] _19 <- ([#"../01.rs" 9 4 9 42] next0 _20);
-=======
     _21 <- Borrow.borrow_mut iter;
     iter <-  ^ _21;
     _20 <- Borrow.borrow_mut ( * _21);
     _21 <- { _21 with current =  ^ _20 };
     _19 <- ([#"../01.rs" 9 4 9 42] next0 _20);
->>>>>>> aa6c5257
     _20 <- any borrowed (Core_Ops_Range_Range_Type.t_range usize);
     goto BB8
   }
@@ -417,7 +409,7 @@
   }
   BB9 {
     assume { resolve2 v };
-    [#"../01.rs" 9 4 9 42] _0 <- ([#"../01.rs" 9 4 9 42] ());
+    _0 <- ([#"../01.rs" 9 4 9 42] ());
     return _0
   }
   BB10 {
@@ -425,35 +417,25 @@
   }
   BB11 {
     assume { resolve2 v };
-    assert { [#"../01.rs" 9 4 9 42] false };
     absurd
   }
   BB12 {
-    [#"../../../../../creusot-contracts-proc/src/lib.rs" 664 0 664 51] __creusot_proc_iter_elem <- ([#"../../../../../creusot-contracts-proc/src/lib.rs" 664 0 664 51] Core_Option_Option_Type.some_0 _19);
-    [#"../01.rs" 9 4 9 42] _24 <- ([#"../01.rs" 9 4 9 42] Ghost.new (Seq.(++) (Ghost.inner produced) (Seq.singleton __creusot_proc_iter_elem)));
+    __creusot_proc_iter_elem <- Core_Option_Option_Type.some_0 _19;
+    _24 <- ([#"../01.rs" 9 4 9 42] Ghost.new (Seq.(++) (Ghost.inner produced) (Seq.singleton __creusot_proc_iter_elem)));
     goto BB13
   }
   BB13 {
-<<<<<<< HEAD
-    [#"../01.rs" 9 4 9 42] produced <- ([#"../01.rs" 9 4 9 42] _24);
-    [#"../01.rs" 9 4 9 42] _24 <- any Ghost.ghost_ty (Seq.seq usize);
-    [#"../../../../../creusot-contracts-proc/src/lib.rs" 664 0 664 51] i <- ([#"../../../../../creusot-contracts-proc/src/lib.rs" 664 0 664 51] __creusot_proc_iter_elem);
-    [#"../01.rs" 12 8 12 9] _28 <- Borrow.borrow_mut ( * v);
-    [#"../01.rs" 12 8 12 9] v <- { v with current = ( ^ _28) };
-    [#"../01.rs" 12 8 12 12] _27 <- ([#"../01.rs" 12 8 12 12] index_mut0 _28 ([#"../01.rs" 12 10 12 11] i));
-=======
     produced <- _24;
     _24 <- any Ghost.ghost_ty (Seq.seq usize);
     i <- __creusot_proc_iter_elem;
     _28 <- Borrow.borrow_mut ( * v);
     v <- { v with current =  ^ _28 };
     _27 <- ([#"../01.rs" 12 8 12 12] index_mut0 _28 i);
->>>>>>> aa6c5257
     _28 <- any borrowed (Alloc_Vec_Vec_Type.t_vec uint32 (Alloc_Alloc_Global_Type.t_global));
     goto BB14
   }
   BB14 {
-    [#"../01.rs" 12 8 12 16] _27 <- { _27 with current = ([#"../01.rs" 12 8 12 16] [#"../01.rs" 12 15 12 16] (0 : uint32)) };
+    _27 <- { _27 with current = ([#"../01.rs" 12 15 12 16] [#"../01.rs" 12 15 12 16] (0 : uint32)) };
     assume { resolve1 _27 };
     goto BB6
   }
