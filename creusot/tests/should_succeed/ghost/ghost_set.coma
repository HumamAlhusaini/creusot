<<<<<<< HEAD
=======
module T_creusot_contracts__ghost__GhostBox [#"../../../../creusot-contracts/src/ghost.rs" 27 0 27 22]
  type t_GhostBox 't =
    | C_GhostBox 't
  
  let rec t_GhostBox < 't > (input:t_GhostBox 't) (ret  (field_0:'t))= any
    [ good (field_0:'t)-> {C_GhostBox field_0 = input} (! ret {field_0}) ]
    
  
  function t_GhostBox__0 (self : t_GhostBox 't) : 't =
    match self with
      | C_GhostBox a -> a
      end
end
module T_ghost_set__ghost_map__qyClosure0 [#"ghost_set.rs" 6 4 34 5]
  use prelude.prelude.Int32
  
  use prelude.prelude.Int
  
  use set.Fset
  
  use T_creusot_contracts__ghost__GhostBox as GhostBox'0
  
  use prelude.prelude.Borrow
  
  type m_ghost_set__ghost_map__qyClosure0  =
    | M_ghost_set__ghost_map__qyClosure0 (borrowed (GhostBox'0.t_GhostBox (Fset.fset int32)))
  
  let rec m_ghost_set__ghost_map__qyClosure0 (input:m_ghost_set__ghost_map__qyClosure0) (ret  (set:borrowed (GhostBox'0.t_GhostBox (Fset.fset int32))))= any
    [ good (set:borrowed (GhostBox'0.t_GhostBox (Fset.fset int32)))-> {M_ghost_set__ghost_map__qyClosure0 set = input}
      (! ret {set}) ]
    
end
module M_ghost_set__ghost_map__qyClosure0 [#"ghost_set.rs" 6 4 34 5]
  let%span sghost_set0 = "ghost_set.rs" 7 22 7 53
  let%span sghost_set1 = "ghost_set.rs" 8 25 8 26
  let%span sghost_set2 = "ghost_set.rs" 10 22 10 63
  let%span sghost_set3 = "ghost_set.rs" 11 22 11 34
  let%span sghost_set4 = "ghost_set.rs" 12 28 12 29
  let%span sghost_set5 = "ghost_set.rs" 12 31 12 32
  let%span sghost_set6 = "ghost_set.rs" 12 34 12 35
  let%span sghost_set7 = "ghost_set.rs" 14 45 14 46
  let%span sghost_set8 = "ghost_set.rs" 15 46 15 47
  let%span sghost_set9 = "ghost_set.rs" 17 22 17 54
  let%span sghost_set10 = "ghost_set.rs" 18 22 18 34
  let%span sghost_set11 = "ghost_set.rs" 19 22 19 62
  let%span sghost_set12 = "ghost_set.rs" 24 22 24 69
  let%span sghost_set13 = "ghost_set.rs" 25 22 25 41
  let%span sghost_set14 = "ghost_set.rs" 26 22 26 36
  let%span sghost_set15 = "ghost_set.rs" 31 22 31 31
  let%span sghost_set16 = "ghost_set.rs" 32 22 32 32
  let%span sghost_set17 = "ghost_set.rs" 33 22 33 32
  let%span sghost18 = "../../../../creusot-contracts/src/ghost.rs" 184 9 184 15
  let%span sfset19 = "../../../../creusot-contracts/src/logic/fset.rs" 35 8 35 26
  let%span sghost20 = "../../../../creusot-contracts/src/ghost.rs" 68 22 68 26
  let%span sghost21 = "../../../../creusot-contracts/src/ghost.rs" 68 4 68 48
  let%span sghost22 = "../../../../creusot-contracts/src/ghost.rs" 67 14 67 36
  let%span sfset23 = "../../../../creusot-contracts/src/logic/fset.rs" 232 35 232 40
  let%span sfset24 = "../../../../creusot-contracts/src/logic/fset.rs" 230 14 230 44
  let%span sfset25 = "../../../../creusot-contracts/src/logic/fset.rs" 231 14 231 48
  let%span sghost26 = "../../../../creusot-contracts/src/ghost.rs" 52 14 52 18
  let%span sghost27 = "../../../../creusot-contracts/src/ghost.rs" 52 4 52 36
  let%span sghost28 = "../../../../creusot-contracts/src/ghost.rs" 51 14 51 35
  let%span sfset29 = "../../../../creusot-contracts/src/logic/fset.rs" 176 14 176 34
  let%span sfset30 = "../../../../creusot-contracts/src/logic/fset.rs" 268 35 268 40
  let%span sfset31 = "../../../../creusot-contracts/src/logic/fset.rs" 266 14 266 45
  let%span sfset32 = "../../../../creusot-contracts/src/logic/fset.rs" 267 14 267 48
  let%span sfset33 = "../../../../creusot-contracts/src/logic/fset.rs" 198 33 198 38
  let%span sfset34 = "../../../../creusot-contracts/src/logic/fset.rs" 197 14 197 45
  let%span sghost35 = "../../../../creusot-contracts/src/ghost.rs" 148 15 148 16
  let%span sghost36 = "../../../../creusot-contracts/src/ghost.rs" 148 4 148 28
  let%span sghost37 = "../../../../creusot-contracts/src/ghost.rs" 146 14 146 28
  let%span sfset38 = "../../../../creusot-contracts/src/logic/fset.rs" 51 8 51 26
  let%span sresolve39 = "../../../../creusot-contracts/src/resolve.rs" 41 20 41 34
  let%span sfset40 = "../../../../creusot-contracts/src/logic/fset.rs" 75 8 75 26
  
  use T_creusot_contracts__ghost__GhostBox as GhostBox'0
  
  predicate inv'7 (_1 : GhostBox'0.t_GhostBox ())
  
  axiom inv_axiom'7 [@rewrite] : forall x : GhostBox'0.t_GhostBox () [inv'7 x] . inv'7 x = true
  
  predicate inv'6 (_1 : ())
  
  axiom inv_axiom'6 [@rewrite] : forall x : () [inv'6 x] . inv'6 x = true
  
  use prelude.prelude.Int32
  
  use prelude.prelude.Int
  
  use prelude.prelude.Borrow
  
  predicate inv'5 (_1 : int32)
  
  axiom inv_axiom'5 [@rewrite] : forall x : int32 [inv'5 x] . inv'5 x = true
  
  use set.Fset
  
  predicate inv'4 (_1 : Fset.fset int32)
  
  axiom inv_axiom'4 [@rewrite] : forall x : Fset.fset int32 [inv'4 x] . inv'4 x = true
  
  use T_creusot_contracts__ghost__GhostBox as GhostBox'0
  
  predicate inv'3 (_1 : GhostBox'0.t_GhostBox (Fset.fset int32))
  
  axiom inv_axiom'3 [@rewrite] : forall x : GhostBox'0.t_GhostBox (Fset.fset int32) [inv'3 x] . inv'3 x = true
  
  predicate inv'2 (_1 : int32)
  
  axiom inv_axiom'2 [@rewrite] : forall x : int32 [inv'2 x] . inv'2 x = true
  
  predicate inv'1 (_1 : borrowed (Fset.fset int32))
  
  axiom inv_axiom'1 [@rewrite] : forall x : borrowed (Fset.fset int32) [inv'1 x] . inv'1 x = true
  
  predicate inv'0 (_1 : borrowed (GhostBox'0.t_GhostBox (Fset.fset int32)))
  
  axiom inv_axiom'0 [@rewrite] : forall x : borrowed (GhostBox'0.t_GhostBox (Fset.fset int32)) [inv'0 x] . inv'0 x
  = true
  
  use prelude.prelude.Intrinsic
  
  use T_creusot_contracts__ghost__GhostBox as T_creusot_contracts__ghost__GhostBox
  
  let rec new'0 (x:()) (return'  (ret:GhostBox'0.t_GhostBox ()))= {[@expl:new 'x' type invariant] [%#sghost35] inv'6 x}
    any
    [ return' (result:GhostBox'0.t_GhostBox ())-> {[%#sghost36] inv'7 result}
      {[%#sghost37] T_creusot_contracts__ghost__GhostBox.t_GhostBox__0 result = x}
      (! return' {result}) ]
    
  
  predicate resolve'5 (self : borrowed (GhostBox'0.t_GhostBox (Fset.fset int32))) =
    [%#sresolve39] self.final = self.current
  
  predicate resolve'4 (_1 : borrowed (GhostBox'0.t_GhostBox (Fset.fset int32))) =
    resolve'5 _1
  
  use T_ghost_set__ghost_map__qyClosure0 as Closure'0
  
  function field_0'0 [#"ghost_set.rs" 6 4 34 5] (self : Closure'0.m_ghost_set__ghost_map__qyClosure0) : borrowed (GhostBox'0.t_GhostBox (Fset.fset int32))
    
   =
    let Closure'0.M_ghost_set__ghost_map__qyClosure0 a = self in a
  
  predicate resolve'3 [#"ghost_set.rs" 6 4 34 5] (_1 : Closure'0.m_ghost_set__ghost_map__qyClosure0) =
    resolve'4 (field_0'0 _1)
  
  predicate resolve'1 (_1 : Closure'0.m_ghost_set__ghost_map__qyClosure0) =
    resolve'3 _1
  
  use set.Fset
  
  predicate contains'0 [@inline:trivial] (self : Fset.fset int32) (e : int32) =
    [%#sfset19] Fset.mem e self
  
  let rec contains_ghost'0 (self:Fset.fset int32) (value:int32) (return'  (ret:bool))= {[@expl:contains_ghost 'value' type invariant] [%#sfset33] inv'5 value}
    any [ return' (result:bool)-> {[%#sfset34] result = contains'0 self value} (! return' {result}) ] 
  
  use set.Fset
  
  use set.Fset
  
  function remove'0 [@inline:trivial] (self : Fset.fset int32) (a : int32) : Fset.fset int32 =
    [%#sfset40] Fset.remove a self
  
  let rec remove_ghost'0 (self:borrowed (Fset.fset int32)) (value:int32) (return'  (ret:bool))= {[@expl:remove_ghost 'value' type invariant] [%#sfset30] inv'5 value}
    any
    [ return' (result:bool)-> {[%#sfset31] self.final = remove'0 self.current value}
      {[%#sfset32] result = contains'0 self.current value}
      (! return' {result}) ]
    
  
  let rec len_ghost'0 (self:Fset.fset int32) (return'  (ret:int))= any
    [ return' (result:int)-> {[%#sfset29] result = Fset.cardinal self} (! return' {result}) ]
    
  
  use T_creusot_contracts__ghost__GhostBox as T_creusot_contracts__ghost__GhostBox
  
  let rec deref'0 (self:GhostBox'0.t_GhostBox (Fset.fset int32)) (return'  (ret:Fset.fset int32))= {[@expl:deref 'self' type invariant] [%#sghost26] inv'3 self}
    any
    [ return' (result:Fset.fset int32)-> {[%#sghost27] inv'4 result}
      {[%#sghost28] T_creusot_contracts__ghost__GhostBox.t_GhostBox__0 self = result}
      (! return' {result}) ]
    
  
  predicate resolve'2 (self : borrowed (Fset.fset int32)) =
    [%#sresolve39] self.final = self.current
  
  predicate resolve'0 (_1 : borrowed (Fset.fset int32)) =
    resolve'2 _1
  
  use set.Fset
  
  function insert'0 [@inline:trivial] (self : Fset.fset int32) (e : int32) : Fset.fset int32 =
    [%#sfset38] Fset.add e self
  
  let rec insert_ghost'0 (self:borrowed (Fset.fset int32)) (value:int32) (return'  (ret:bool))= {[@expl:insert_ghost 'value' type invariant] [%#sfset23] inv'2 value}
    any
    [ return' (result:bool)-> {[%#sfset24] self.final = insert'0 self.current value}
      {[%#sfset25] result = (not contains'0 self.current value)}
      (! return' {result}) ]
    
  
  let rec deref_mut'0 (self:borrowed (GhostBox'0.t_GhostBox (Fset.fset int32))) (return'  (ret:borrowed (Fset.fset int32)))= {[@expl:deref_mut 'self' type invariant] [%#sghost20] inv'0 self}
    any
    [ return' (result:borrowed (Fset.fset int32))-> {[%#sghost21] inv'1 result}
      {[%#sghost22] result
      = Borrow.borrow_logic (T_creusot_contracts__ghost__GhostBox.t_GhostBox__0 self.current) (T_creusot_contracts__ghost__GhostBox.t_GhostBox__0 self.final) (Borrow.inherit_id (Borrow.get_id self) 1)}
      (! return' {result}) ]
    
  
  function inner_logic'0 (self : GhostBox'0.t_GhostBox (Fset.fset int32)) : Fset.fset int32 =
    [%#sghost18] T_creusot_contracts__ghost__GhostBox.t_GhostBox__0 self
  
  meta "compute_max_steps" 1000000
  
  let rec m_ghost_set__ghost_map__qyClosure0 (_1:Closure'0.m_ghost_set__ghost_map__qyClosure0) (return'  (ret:GhostBox'0.t_GhostBox ()))= bb0
    [ bb0 = s0
      [ s0 = {[@expl:assertion] [%#sghost_set0] forall k : int32 . not contains'0 (inner_logic'0 (field_0'0 _1).current) k}
        s1
      | s1 = Closure'0.m_ghost_set__ghost_map__qyClosure0 {_1}
          (fun (r'0:borrowed (GhostBox'0.t_GhostBox (Fset.fset int32))) ->
            Borrow.borrow_mut <GhostBox'0.t_GhostBox (Fset.fset int32)> {r'0.current}
              (fun (_ret':borrowed (GhostBox'0.t_GhostBox (Fset.fset int32))) ->
                 [ &_8 <- _ret' ] 
                 [ &_1 <- Closure'0.M_ghost_set__ghost_map__qyClosure0 ({ r'0 with current = _ret'.final ; }) ] 
                s2))
      | s2 = deref_mut'0 {_8} (fun (_ret':borrowed (Fset.fset int32)) ->  [ &_7 <- _ret' ] s3)
      | s3 = bb1 ]
      
    | bb1 = s0
      [ s0 = Borrow.borrow_final <Fset.fset int32> {_7.current} {Borrow.get_id _7}
          (fun (_ret':borrowed (Fset.fset int32)) ->
             [ &_6 <- _ret' ] 
             [ &_7 <- { _7 with current = _ret'.final ; } ] 
            s1)
      | s1 = insert_ghost'0 {_6} {[%#sghost_set1] (1 : int32)} (fun (_ret':bool) ->  [ &_5 <- _ret' ] s2)
      | s2 = bb2 ]
      
    | bb2 = s0
      [ s0 = -{resolve'0 _7}- s1
      | s1 = Closure'0.m_ghost_set__ghost_map__qyClosure0 {_1}
          (fun (r'0:borrowed (GhostBox'0.t_GhostBox (Fset.fset int32))) ->
            deref'0 {r'0.current} (fun (_ret':Fset.fset int32) ->  [ &_11 <- _ret' ] s2))
      | s2 = bb3 ]
      
    | bb3 = s0 [ s0 = len_ghost'0 {_11} (fun (_ret':int) ->  [ &length1 <- _ret' ] s1) | s1 = bb4 ] 
    | bb4 = s0
      [ s0 = {[@expl:assertion] [%#sghost_set2] contains'0 (inner_logic'0 (field_0'0 _1).current) (1 : int32)
        /\ not contains'0 (inner_logic'0 (field_0'0 _1).current) (2 : int32)}
        s1
      | s1 = {[@expl:assertion] [%#sghost_set3] length1 = 1} s2
      | s2 =  [ &_20 <- (([%#sghost_set4] (1 : int32)), ([%#sghost_set5] (2 : int32)), ([%#sghost_set6] (3 : int32))) ] 
        s3
      | s3 =  [ &x1 <- let (r'0, _, _) = _20 in r'0 ] s4
      | s4 =  [ &x2 <- let (_, r'1, _) = _20 in r'1 ] s5
      | s5 =  [ &x3 <- let (_, _, r'2) = _20 in r'2 ] s6
      | s6 = Closure'0.m_ghost_set__ghost_map__qyClosure0 {_1}
          (fun (r'3:borrowed (GhostBox'0.t_GhostBox (Fset.fset int32))) ->
            Borrow.borrow_mut <GhostBox'0.t_GhostBox (Fset.fset int32)> {r'3.current}
              (fun (_ret':borrowed (GhostBox'0.t_GhostBox (Fset.fset int32))) ->
                 [ &_24 <- _ret' ] 
                 [ &_1 <- Closure'0.M_ghost_set__ghost_map__qyClosure0 ({ r'3 with current = _ret'.final ; }) ] 
                s7))
      | s7 = deref_mut'0 {_24} (fun (_ret':borrowed (Fset.fset int32)) ->  [ &_23 <- _ret' ] s8)
      | s8 = bb5 ]
      
    | bb5 = s0
      [ s0 = Borrow.borrow_final <Fset.fset int32> {_23.current} {Borrow.get_id _23}
          (fun (_ret':borrowed (Fset.fset int32)) ->
             [ &_22 <- _ret' ] 
             [ &_23 <- { _23 with current = _ret'.final ; } ] 
            s1)
      | s1 = insert_ghost'0 {_22} {[%#sghost_set7] (2 : int32)} (fun (_ret':bool) ->  [ &inserted_true <- _ret' ] s2)
      | s2 = bb6 ]
      
    | bb6 = s0
      [ s0 = -{resolve'0 _23}- s1
      | s1 = Closure'0.m_ghost_set__ghost_map__qyClosure0 {_1}
          (fun (r'0:borrowed (GhostBox'0.t_GhostBox (Fset.fset int32))) ->
            Borrow.borrow_mut <GhostBox'0.t_GhostBox (Fset.fset int32)> {r'0.current}
              (fun (_ret':borrowed (GhostBox'0.t_GhostBox (Fset.fset int32))) ->
                 [ &_28 <- _ret' ] 
                 [ &_1 <- Closure'0.M_ghost_set__ghost_map__qyClosure0 ({ r'0 with current = _ret'.final ; }) ] 
                s2))
      | s2 = deref_mut'0 {_28} (fun (_ret':borrowed (Fset.fset int32)) ->  [ &_27 <- _ret' ] s3)
      | s3 = bb7 ]
      
    | bb7 = s0
      [ s0 = Borrow.borrow_final <Fset.fset int32> {_27.current} {Borrow.get_id _27}
          (fun (_ret':borrowed (Fset.fset int32)) ->
             [ &_26 <- _ret' ] 
             [ &_27 <- { _27 with current = _ret'.final ; } ] 
            s1)
      | s1 = insert_ghost'0 {_26} {[%#sghost_set8] (2 : int32)} (fun (_ret':bool) ->  [ &inserted_false <- _ret' ] s2)
      | s2 = bb8 ]
      
    | bb8 = s0
      [ s0 = -{resolve'0 _27}- s1
      | s1 = Closure'0.m_ghost_set__ghost_map__qyClosure0 {_1}
          (fun (r'0:borrowed (GhostBox'0.t_GhostBox (Fset.fset int32))) ->
            deref'0 {r'0.current} (fun (_ret':Fset.fset int32) ->  [ &_31 <- _ret' ] s2))
      | s2 = bb9 ]
      
    | bb9 = s0 [ s0 = len_ghost'0 {_31} (fun (_ret':int) ->  [ &length2 <- _ret' ] s1) | s1 = bb10 ] 
    | bb10 = s0
      [ s0 = {[@expl:assertion] [%#sghost_set9] inserted_true /\ not inserted_false} s1
      | s1 = {[@expl:assertion] [%#sghost_set10] length2 = 2} s2
      | s2 = {[@expl:assertion] [%#sghost_set11] contains'0 (inner_logic'0 (field_0'0 _1).current) (1 : int32)
        /\ contains'0 (inner_logic'0 (field_0'0 _1).current) (2 : int32)}
        s3
      | s3 = Closure'0.m_ghost_set__ghost_map__qyClosure0 {_1}
          (fun (r'0:borrowed (GhostBox'0.t_GhostBox (Fset.fset int32))) ->
            Borrow.borrow_mut <GhostBox'0.t_GhostBox (Fset.fset int32)> {r'0.current}
              (fun (_ret':borrowed (GhostBox'0.t_GhostBox (Fset.fset int32))) ->
                 [ &_42 <- _ret' ] 
                 [ &_1 <- Closure'0.M_ghost_set__ghost_map__qyClosure0 ({ r'0 with current = _ret'.final ; }) ] 
                s4))
      | s4 = deref_mut'0 {_42} (fun (_ret':borrowed (Fset.fset int32)) ->  [ &_41 <- _ret' ] s5)
      | s5 = bb11 ]
      
    | bb11 = s0
      [ s0 = Borrow.borrow_final <Fset.fset int32> {_41.current} {Borrow.get_id _41}
          (fun (_ret':borrowed (Fset.fset int32)) ->
             [ &_40 <- _ret' ] 
             [ &_41 <- { _41 with current = _ret'.final ; } ] 
            s1)
      | s1 =  [ &_44 <- x3 ] s2
      | s2 = remove_ghost'0 {_40} {_44} (fun (_ret':bool) ->  [ &remove_false1 <- _ret' ] s3)
      | s3 = bb12 ]
      
    | bb12 = s0
      [ s0 = -{resolve'0 _41}- s1
      | s1 = Closure'0.m_ghost_set__ghost_map__qyClosure0 {_1}
          (fun (r'0:borrowed (GhostBox'0.t_GhostBox (Fset.fset int32))) ->
            Borrow.borrow_mut <GhostBox'0.t_GhostBox (Fset.fset int32)> {r'0.current}
              (fun (_ret':borrowed (GhostBox'0.t_GhostBox (Fset.fset int32))) ->
                 [ &_48 <- _ret' ] 
                 [ &_1 <- Closure'0.M_ghost_set__ghost_map__qyClosure0 ({ r'0 with current = _ret'.final ; }) ] 
                s2))
      | s2 = deref_mut'0 {_48} (fun (_ret':borrowed (Fset.fset int32)) ->  [ &_47 <- _ret' ] s3)
      | s3 = bb13 ]
      
    | bb13 = s0
      [ s0 = Borrow.borrow_final <Fset.fset int32> {_47.current} {Borrow.get_id _47}
          (fun (_ret':borrowed (Fset.fset int32)) ->
             [ &_46 <- _ret' ] 
             [ &_47 <- { _47 with current = _ret'.final ; } ] 
            s1)
      | s1 =  [ &_50 <- x2 ] s2
      | s2 = remove_ghost'0 {_46} {_50} (fun (_ret':bool) ->  [ &remove_true <- _ret' ] s3)
      | s3 = bb14 ]
      
    | bb14 = s0
      [ s0 = -{resolve'0 _47}- s1
      | s1 = Closure'0.m_ghost_set__ghost_map__qyClosure0 {_1}
          (fun (r'0:borrowed (GhostBox'0.t_GhostBox (Fset.fset int32))) ->
            Borrow.borrow_final <GhostBox'0.t_GhostBox (Fset.fset int32)> {r'0.current} {Borrow.get_id r'0}
              (fun (_ret':borrowed (GhostBox'0.t_GhostBox (Fset.fset int32))) ->
                 [ &_54 <- _ret' ] 
                 [ &_1 <- Closure'0.M_ghost_set__ghost_map__qyClosure0 ({ r'0 with current = _ret'.final ; }) ] 
                s2))
      | s2 = deref_mut'0 {_54} (fun (_ret':borrowed (Fset.fset int32)) ->  [ &_53 <- _ret' ] s3)
      | s3 = bb15 ]
      
    | bb15 = s0
      [ s0 = Borrow.borrow_final <Fset.fset int32> {_53.current} {Borrow.get_id _53}
          (fun (_ret':borrowed (Fset.fset int32)) ->
             [ &_52 <- _ret' ] 
             [ &_53 <- { _53 with current = _ret'.final ; } ] 
            s1)
      | s1 =  [ &_56 <- x2 ] s2
      | s2 = remove_ghost'0 {_52} {_56} (fun (_ret':bool) ->  [ &remove_false2 <- _ret' ] s3)
      | s3 = bb16 ]
      
    | bb16 = s0
      [ s0 = -{resolve'0 _53}- s1
      | s1 = {[@expl:assertion] [%#sghost_set12] not remove_false1 /\ remove_true /\ not remove_false2} s2
      | s2 = {[@expl:assertion] [%#sghost_set13] not contains'0 (inner_logic'0 (field_0'0 _1).current) (2 : int32)} s3
      | s3 = {[@expl:assertion] [%#sghost_set14] Fset.cardinal (inner_logic'0 (field_0'0 _1).current) = 1} s4
      | s4 = Closure'0.m_ghost_set__ghost_map__qyClosure0 {_1}
          (fun (r'0:borrowed (GhostBox'0.t_GhostBox (Fset.fset int32))) ->
            deref'0 {r'0.current} (fun (_ret':Fset.fset int32) ->  [ &_65 <- _ret' ] s5))
      | s5 = bb17 ]
      
    | bb17 = s0
      [ s0 =  [ &_68 <- x1 ] s1
      | s1 = contains_ghost'0 {_65} {_68} (fun (_ret':bool) ->  [ &contains1 <- _ret' ] s2)
      | s2 = bb18 ]
      
    | bb18 = s0
      [ s0 = Closure'0.m_ghost_set__ghost_map__qyClosure0 {_1}
          (fun (r'0:borrowed (GhostBox'0.t_GhostBox (Fset.fset int32))) ->
            deref'0 {r'0.current} (fun (_ret':Fset.fset int32) ->  [ &_71 <- _ret' ] s1))
      | s1 = bb19 ]
      
    | bb19 = s0
      [ s0 =  [ &_74 <- x2 ] s1
      | s1 = contains_ghost'0 {_71} {_74} (fun (_ret':bool) ->  [ &contains2 <- _ret' ] s2)
      | s2 = bb20 ]
      
    | bb20 = s0
      [ s0 = Closure'0.m_ghost_set__ghost_map__qyClosure0 {_1}
          (fun (r'0:borrowed (GhostBox'0.t_GhostBox (Fset.fset int32))) ->
            deref'0 {r'0.current} (fun (_ret':Fset.fset int32) ->  [ &_77 <- _ret' ] s1))
      | s1 = bb21 ]
      
    | bb21 = s0
      [ s0 =  [ &_80 <- x3 ] s1
      | s1 = contains_ghost'0 {_77} {_80} (fun (_ret':bool) ->  [ &contains3 <- _ret' ] s2)
      | s2 = bb22 ]
      
    | bb22 = s0
      [ s0 = -{resolve'1 _1}- s1
      | s1 = {[@expl:assertion] [%#sghost_set15] contains1} s2
      | s2 = {[@expl:assertion] [%#sghost_set16] not contains2} s3
      | s3 = {[@expl:assertion] [%#sghost_set17] not contains3} s4
      | s4 = new'0 {_2} (fun (_ret':GhostBox'0.t_GhostBox ()) ->  [ &_0 <- _ret' ] s5)
      | s5 = bb23 ]
      
    | bb23 = return' {_0} ]
    
    [ & _0 : GhostBox'0.t_GhostBox () = any_l ()
    | & _1 : Closure'0.m_ghost_set__ghost_map__qyClosure0 = _1
    | & _2 : () = any_l ()
    | & _5 : bool = any_l ()
    | & _6 : borrowed (Fset.fset int32) = any_l ()
    | & _7 : borrowed (Fset.fset int32) = any_l ()
    | & _8 : borrowed (GhostBox'0.t_GhostBox (Fset.fset int32)) = any_l ()
    | & length1 : int = any_l ()
    | & _11 : Fset.fset int32 = any_l ()
    | & x1 : int32 = any_l ()
    | & x2 : int32 = any_l ()
    | & x3 : int32 = any_l ()
    | & _20 : (int32, int32, int32) = any_l ()
    | & inserted_true : bool = any_l ()
    | & _22 : borrowed (Fset.fset int32) = any_l ()
    | & _23 : borrowed (Fset.fset int32) = any_l ()
    | & _24 : borrowed (GhostBox'0.t_GhostBox (Fset.fset int32)) = any_l ()
    | & inserted_false : bool = any_l ()
    | & _26 : borrowed (Fset.fset int32) = any_l ()
    | & _27 : borrowed (Fset.fset int32) = any_l ()
    | & _28 : borrowed (GhostBox'0.t_GhostBox (Fset.fset int32)) = any_l ()
    | & length2 : int = any_l ()
    | & _31 : Fset.fset int32 = any_l ()
    | & remove_false1 : bool = any_l ()
    | & _40 : borrowed (Fset.fset int32) = any_l ()
    | & _41 : borrowed (Fset.fset int32) = any_l ()
    | & _42 : borrowed (GhostBox'0.t_GhostBox (Fset.fset int32)) = any_l ()
    | & _44 : int32 = any_l ()
    | & remove_true : bool = any_l ()
    | & _46 : borrowed (Fset.fset int32) = any_l ()
    | & _47 : borrowed (Fset.fset int32) = any_l ()
    | & _48 : borrowed (GhostBox'0.t_GhostBox (Fset.fset int32)) = any_l ()
    | & _50 : int32 = any_l ()
    | & remove_false2 : bool = any_l ()
    | & _52 : borrowed (Fset.fset int32) = any_l ()
    | & _53 : borrowed (Fset.fset int32) = any_l ()
    | & _54 : borrowed (GhostBox'0.t_GhostBox (Fset.fset int32)) = any_l ()
    | & _56 : int32 = any_l ()
    | & contains1 : bool = any_l ()
    | & _65 : Fset.fset int32 = any_l ()
    | & _68 : int32 = any_l ()
    | & contains2 : bool = any_l ()
    | & _71 : Fset.fset int32 = any_l ()
    | & _74 : int32 = any_l ()
    | & contains3 : bool = any_l ()
    | & _77 : Fset.fset int32 = any_l ()
    | & _80 : int32 = any_l () ]
     [ return' (result:GhostBox'0.t_GhostBox ())-> return' {result} ] 
end
>>>>>>> 34cd6190
module M_ghost_set__ghost_map [#"ghost_set.rs" 4 0 4 18]
  let%span sghost_set0 = "ghost_set.rs" 5 18 5 36
  let%span sfset1 = "../../../../creusot-contracts/src/logic/fset.rs" 141 14 141 31
  let%span sghost_set2 = "ghost_set.rs" 7 22 7 53
  let%span sghost_set3 = "ghost_set.rs" 8 25 8 26
  let%span sghost_set4 = "ghost_set.rs" 10 22 10 63
  let%span sghost_set5 = "ghost_set.rs" 11 22 11 34
  let%span sghost_set6 = "ghost_set.rs" 12 28 12 29
  let%span sghost_set7 = "ghost_set.rs" 12 31 12 32
  let%span sghost_set8 = "ghost_set.rs" 12 34 12 35
  let%span sghost_set9 = "ghost_set.rs" 14 45 14 46
  let%span sghost_set10 = "ghost_set.rs" 15 46 15 47
  let%span sghost_set11 = "ghost_set.rs" 17 22 17 54
  let%span sghost_set12 = "ghost_set.rs" 18 22 18 34
  let%span sghost_set13 = "ghost_set.rs" 19 22 19 62
  let%span sghost_set14 = "ghost_set.rs" 24 22 24 69
  let%span sghost_set15 = "ghost_set.rs" 25 22 25 41
  let%span sghost_set16 = "ghost_set.rs" 26 22 26 36
  let%span sghost_set17 = "ghost_set.rs" 31 22 31 31
  let%span sghost_set18 = "ghost_set.rs" 32 22 32 32
  let%span sghost_set19 = "ghost_set.rs" 33 22 33 32
  let%span sghost20 = "../../../../creusot-contracts/src/ghost.rs" 183 9 183 15
  let%span sfset21 = "../../../../creusot-contracts/src/logic/fset.rs" 35 8 35 26
  let%span sghost22 = "../../../../creusot-contracts/src/ghost.rs" 68 22 68 26
<<<<<<< HEAD
  let%span sghost23 = "../../../../creusot-contracts/src/ghost.rs" 67 14 67 36
  let%span sghost24 = "../../../../creusot-contracts/src/ghost.rs" 68 4 68 48
  let%span sfset25 = "../../../../creusot-contracts/src/logic/fset.rs" 224 35 224 40
  let%span sfset26 = "../../../../creusot-contracts/src/logic/fset.rs" 222 14 222 44
  let%span sfset27 = "../../../../creusot-contracts/src/logic/fset.rs" 223 14 223 48
  let%span sghost28 = "../../../../creusot-contracts/src/ghost.rs" 52 14 52 18
  let%span sghost29 = "../../../../creusot-contracts/src/ghost.rs" 51 14 51 35
  let%span sghost30 = "../../../../creusot-contracts/src/ghost.rs" 52 4 52 36
  let%span sfset31 = "../../../../creusot-contracts/src/logic/fset.rs" 168 14 168 34
  let%span sfset32 = "../../../../creusot-contracts/src/logic/fset.rs" 260 35 260 40
  let%span sfset33 = "../../../../creusot-contracts/src/logic/fset.rs" 258 14 258 45
  let%span sfset34 = "../../../../creusot-contracts/src/logic/fset.rs" 259 14 259 48
  let%span sfset35 = "../../../../creusot-contracts/src/logic/fset.rs" 190 33 190 38
  let%span sfset36 = "../../../../creusot-contracts/src/logic/fset.rs" 189 14 189 45
  let%span sghost37 = "../../../../creusot-contracts/src/ghost.rs" 147 15 147 16
  let%span sghost38 = "../../../../creusot-contracts/src/ghost.rs" 145 14 145 28
  let%span sghost39 = "../../../../creusot-contracts/src/ghost.rs" 147 4 147 28
  let%span sfset40 = "../../../../creusot-contracts/src/logic/fset.rs" 50 8 50 26
=======
  let%span sghost23 = "../../../../creusot-contracts/src/ghost.rs" 68 4 68 48
  let%span sghost24 = "../../../../creusot-contracts/src/ghost.rs" 67 14 67 36
  let%span sfset25 = "../../../../creusot-contracts/src/logic/fset.rs" 232 35 232 40
  let%span sfset26 = "../../../../creusot-contracts/src/logic/fset.rs" 230 14 230 44
  let%span sfset27 = "../../../../creusot-contracts/src/logic/fset.rs" 231 14 231 48
  let%span sghost28 = "../../../../creusot-contracts/src/ghost.rs" 52 14 52 18
  let%span sghost29 = "../../../../creusot-contracts/src/ghost.rs" 52 4 52 36
  let%span sghost30 = "../../../../creusot-contracts/src/ghost.rs" 51 14 51 35
  let%span sfset31 = "../../../../creusot-contracts/src/logic/fset.rs" 176 14 176 34
  let%span sfset32 = "../../../../creusot-contracts/src/logic/fset.rs" 268 35 268 40
  let%span sfset33 = "../../../../creusot-contracts/src/logic/fset.rs" 266 14 266 45
  let%span sfset34 = "../../../../creusot-contracts/src/logic/fset.rs" 267 14 267 48
  let%span sfset35 = "../../../../creusot-contracts/src/logic/fset.rs" 198 33 198 38
  let%span sfset36 = "../../../../creusot-contracts/src/logic/fset.rs" 197 14 197 45
  let%span sghost37 = "../../../../creusot-contracts/src/ghost.rs" 148 15 148 16
  let%span sghost38 = "../../../../creusot-contracts/src/ghost.rs" 148 4 148 28
  let%span sghost39 = "../../../../creusot-contracts/src/ghost.rs" 146 14 146 28
  let%span sfset40 = "../../../../creusot-contracts/src/logic/fset.rs" 51 8 51 26
>>>>>>> 34cd6190
  let%span sresolve41 = "../../../../creusot-contracts/src/resolve.rs" 41 20 41 34
  let%span sfset42 = "../../../../creusot-contracts/src/logic/fset.rs" 72 8 72 26
  
  use prelude.prelude.Int32
  
  use set.Fset
  
  type t_GhostBox'0  =
    { t_GhostBox__0'0: Fset.fset int32 }
  
  function inner_logic'0 (self : t_GhostBox'0) : Fset.fset int32 =
    [%#sghost20] self.t_GhostBox__0'0
  
  use set.Fset
  
  use prelude.prelude.Borrow
  
  predicate inv'0 (_1 : borrowed (t_GhostBox'0))
  
  axiom inv_axiom'0 [@rewrite] : forall x : borrowed (t_GhostBox'0) [inv'0 x] . inv'0 x = true
  
  predicate inv'1 (_1 : borrowed (Fset.fset int32))
  
  axiom inv_axiom'1 [@rewrite] : forall x : borrowed (Fset.fset int32) [inv'1 x] . inv'1 x = true
  
  predicate inv'2 (_1 : int32)
  
  axiom inv_axiom'2 [@rewrite] : forall x : int32 [inv'2 x] . inv'2 x = true
  
  predicate inv'3 (_1 : t_GhostBox'0)
  
  axiom inv_axiom'3 [@rewrite] : forall x : t_GhostBox'0 [inv'3 x] . inv'3 x = true
  
  predicate inv'4 (_1 : Fset.fset int32)
  
  axiom inv_axiom'4 [@rewrite] : forall x : Fset.fset int32 [inv'4 x] . inv'4 x = true
  
  predicate inv'5 (_1 : int32)
  
  axiom inv_axiom'5 [@rewrite] : forall x : int32 [inv'5 x] . inv'5 x = true
  
  predicate inv'6 (_1 : ())
  
  axiom inv_axiom'6 [@rewrite] : forall x : () [inv'6 x] . inv'6 x = true
  
  type t_GhostBox'1  =
    { t_GhostBox__0'1: () }
  
  predicate inv'7 (_1 : t_GhostBox'1)
  
  axiom inv_axiom'7 [@rewrite] : forall x : t_GhostBox'1 [inv'7 x] . inv'7 x = true
  
  let rec new'0 (_1:()) (return'  (ret:t_GhostBox'0))= any
    [ return' (result:t_GhostBox'0)-> {[%#sfset1] Fset.is_empty (inner_logic'0 result)} (! return' {result}) ]
    
  
  use set.Fset
  
  predicate contains'0 [@inline:trivial] (self : Fset.fset int32) (e : int32) =
    [%#sfset21] Fset.mem e self
  
<<<<<<< HEAD
  let rec deref_mut'0 (self:borrowed (t_GhostBox'0)) (return'  (ret:borrowed (Fset.fset int32)))= {[@expl:precondition] [%#sghost22] inv'0 self}
    any
    [ return' (result:borrowed (Fset.fset int32))-> {[%#sghost24] inv'1 result}
      {[%#sghost23] result
      = Borrow.borrow_logic (self.current).t_GhostBox__0'0 (self.final).t_GhostBox__0'0 (Borrow.inherit_id (Borrow.get_id self) 1)}
=======
  let rec new'1 (x:()) (return'  (ret:GhostBox'0.t_GhostBox ()))= {[@expl:new 'x' type invariant] [%#sghost37] inv'6 x}
    any
    [ return' (result:GhostBox'0.t_GhostBox ())-> {[%#sghost38] inv'7 result}
      {[%#sghost39] T_creusot_contracts__ghost__GhostBox.t_GhostBox__0 result = x}
>>>>>>> 34cd6190
      (! return' {result}) ]
    
  
  use set.Fset
  
  function insert'0 [@inline:trivial] (self : Fset.fset int32) (e : int32) : Fset.fset int32 =
    [%#sfset40] Fset.add e self
  
  let rec insert_ghost'0 (self:borrowed (Fset.fset int32)) (value:int32) (return'  (ret:bool))= {[@expl:precondition] [%#sfset25] inv'2 value}
    any
    [ return' (result:bool)-> {[%#sfset27] result = (not contains'0 self.current value)}
      {[%#sfset26] self.final = insert'0 self.current value}
      (! return' {result}) ]
    
  
  predicate resolve'2 (self : borrowed (Fset.fset int32)) =
    [%#sresolve41] self.final = self.current
  
  predicate resolve'0 (_1 : borrowed (Fset.fset int32)) =
    resolve'2 _1
  
  let rec deref'0 (self:t_GhostBox'0) (return'  (ret:Fset.fset int32))= {[@expl:precondition] [%#sghost28] inv'3 self}
    any
    [ return' (result:Fset.fset int32)-> {[%#sghost30] inv'4 result}
      {[%#sghost29] self.t_GhostBox__0'0 = result}
      (! return' {result}) ]
    
  
  use set.Fset
  
<<<<<<< HEAD
  use prelude.prelude.Int
=======
  let rec contains_ghost'0 (self:Fset.fset int32) (value:int32) (return'  (ret:bool))= {[@expl:contains_ghost 'value' type invariant] [%#sfset35] inv'5 value}
    any [ return' (result:bool)-> {[%#sfset36] result = contains'0 self value} (! return' {result}) ] 
>>>>>>> 34cd6190
  
  let rec len_ghost'0 (self:Fset.fset int32) (return'  (ret:int))= any
    [ return' (result:int)-> {[%#sfset31] result = Fset.cardinal self} (! return' {result}) ]
    
  
  use set.Fset
  
  function remove'0 [@inline:trivial] (self : Fset.fset int32) (a : int32) : Fset.fset int32 =
    [%#sfset42] Fset.remove a self
  
  let rec remove_ghost'0 (self:borrowed (Fset.fset int32)) (value:int32) (return'  (ret:bool))= {[@expl:remove_ghost 'value' type invariant] [%#sfset32] inv'5 value}
    any
    [ return' (result:bool)-> {[%#sfset33] self.final = remove'0 self.current value}
      {[%#sfset34] result = contains'0 self.current value}
      (! return' {result}) ]
    
  
  let rec contains_ghost'0 (self:Fset.fset int32) (value:int32) (return'  (ret:bool))= {[@expl:precondition] [%#sfset35] inv'5 value}
    any [ return' (result:bool)-> {[%#sfset36] result = contains'0 self value} (! return' {result}) ] 
  
<<<<<<< HEAD
  type closure0'1  =
    { field_0'0: borrowed (t_GhostBox'0) }
=======
  let rec deref'0 (self:GhostBox'0.t_GhostBox (Fset.fset int32)) (return'  (ret:Fset.fset int32))= {[@expl:deref 'self' type invariant] [%#sghost28] inv'3 self}
    any
    [ return' (result:Fset.fset int32)-> {[%#sghost29] inv'4 result}
      {[%#sghost30] T_creusot_contracts__ghost__GhostBox.t_GhostBox__0 self = result}
      (! return' {result}) ]
    
>>>>>>> 34cd6190
  
  predicate resolve'5 (self : borrowed (t_GhostBox'0)) =
    [%#sresolve41] self.final = self.current
  
  predicate resolve'4 (_1 : borrowed (t_GhostBox'0)) =
    resolve'5 _1
  
  predicate resolve'3 [#"ghost_set.rs" 6 4 34 5] (_1 : closure0'1) =
    resolve'4 _1.field_0'0
  
<<<<<<< HEAD
  predicate resolve'1 (_1 : closure0'1) =
    resolve'3 _1
  
  let rec new'1 (x:()) (return'  (ret:t_GhostBox'1))= {[@expl:precondition] [%#sghost37] inv'6 x}
    any
    [ return' (result:t_GhostBox'1)-> {[%#sghost39] inv'7 result}
      {[%#sghost38] result.t_GhostBox__0'1 = x}
=======
  let rec insert_ghost'0 (self:borrowed (Fset.fset int32)) (value:int32) (return'  (ret:bool))= {[@expl:insert_ghost 'value' type invariant] [%#sfset25] inv'2 value}
    any
    [ return' (result:bool)-> {[%#sfset26] self.final = insert'0 self.current value}
      {[%#sfset27] result = (not contains'0 self.current value)}
      (! return' {result}) ]
    
  
  let rec deref_mut'0 (self:borrowed (GhostBox'0.t_GhostBox (Fset.fset int32))) (return'  (ret:borrowed (Fset.fset int32)))= {[@expl:deref_mut 'self' type invariant] [%#sghost22] inv'0 self}
    any
    [ return' (result:borrowed (Fset.fset int32))-> {[%#sghost23] inv'1 result}
      {[%#sghost24] result
      = Borrow.borrow_logic (T_creusot_contracts__ghost__GhostBox.t_GhostBox__0 self.current) (T_creusot_contracts__ghost__GhostBox.t_GhostBox__0 self.final) (Borrow.inherit_id (Borrow.get_id self) 1)}
>>>>>>> 34cd6190
      (! return' {result}) ]
    
  
  use prelude.prelude.Intrinsic
  
  let rec closure0'0 (_1:closure0'1) (return'  (ret:t_GhostBox'1))= bb0
    [ bb0 = s0
      [ s0 = {[@expl:assertion] [%#sghost_set2] forall k : int32 . not contains'0 (inner_logic'0 (_1.field_0'0).current) k}
        s1
      | s1 = Borrow.borrow_mut <t_GhostBox'0> {(_1.field_0'0).current}
          (fun (_ret':borrowed (t_GhostBox'0)) ->
             [ &_8 <- _ret' ] 
             [ &_1 <- { field_0'0 = { _1.field_0'0 with current = _ret'.final } } ] 
            s2)
      | s2 = deref_mut'0 {_8} (fun (_ret':borrowed (Fset.fset int32)) ->  [ &_7 <- _ret' ] s3)
      | s3 = bb1 ]
      
    | bb1 = s0
      [ s0 = Borrow.borrow_final <Fset.fset int32> {_7.current} {Borrow.get_id _7}
          (fun (_ret':borrowed (Fset.fset int32)) ->  [ &_6 <- _ret' ]  [ &_7 <- { _7 with current = _ret'.final } ] s1)
      | s1 = insert_ghost'0 {_6} {[%#sghost_set3] (1 : int32)} (fun (_ret':bool) ->  [ &_5 <- _ret' ] s2)
      | s2 = bb2 ]
      
    | bb2 = s0
      [ s0 = -{resolve'0 _7}- s1
      | s1 = deref'0 {(_1.field_0'0).current} (fun (_ret':Fset.fset int32) ->  [ &_11 <- _ret' ] s2)
      | s2 = bb3 ]
      
    | bb3 = s0 [ s0 = len_ghost'0 {_11} (fun (_ret':int) ->  [ &length1 <- _ret' ] s1) | s1 = bb4 ] 
    | bb4 = s0
      [ s0 = {[@expl:assertion] [%#sghost_set4] contains'0 (inner_logic'0 (_1.field_0'0).current) (1 : int32)
        /\ not contains'0 (inner_logic'0 (_1.field_0'0).current) (2 : int32)}
        s1
      | s1 = {[@expl:assertion] [%#sghost_set5] length1 = 1} s2
      | s2 =  [ &_20 <- (([%#sghost_set6] (1 : int32)), ([%#sghost_set7] (2 : int32)), ([%#sghost_set8] (3 : int32))) ] 
        s3
      | s3 =  [ &x1 <- let (r'0, _, _) = _20 in r'0 ] s4
      | s4 =  [ &x2 <- let (_, r'1, _) = _20 in r'1 ] s5
      | s5 =  [ &x3 <- let (_, _, r'2) = _20 in r'2 ] s6
      | s6 = Borrow.borrow_mut <t_GhostBox'0> {(_1.field_0'0).current}
          (fun (_ret':borrowed (t_GhostBox'0)) ->
             [ &_24 <- _ret' ] 
             [ &_1 <- { field_0'0 = { _1.field_0'0 with current = _ret'.final } } ] 
            s7)
      | s7 = deref_mut'0 {_24} (fun (_ret':borrowed (Fset.fset int32)) ->  [ &_23 <- _ret' ] s8)
      | s8 = bb5 ]
      
    | bb5 = s0
      [ s0 = Borrow.borrow_final <Fset.fset int32> {_23.current} {Borrow.get_id _23}
          (fun (_ret':borrowed (Fset.fset int32)) ->
             [ &_22 <- _ret' ] 
             [ &_23 <- { _23 with current = _ret'.final } ] 
            s1)
      | s1 = insert_ghost'0 {_22} {[%#sghost_set9] (2 : int32)} (fun (_ret':bool) ->  [ &inserted_true <- _ret' ] s2)
      | s2 = bb6 ]
      
    | bb6 = s0
      [ s0 = -{resolve'0 _23}- s1
      | s1 = Borrow.borrow_mut <t_GhostBox'0> {(_1.field_0'0).current}
          (fun (_ret':borrowed (t_GhostBox'0)) ->
             [ &_28 <- _ret' ] 
             [ &_1 <- { field_0'0 = { _1.field_0'0 with current = _ret'.final } } ] 
            s2)
      | s2 = deref_mut'0 {_28} (fun (_ret':borrowed (Fset.fset int32)) ->  [ &_27 <- _ret' ] s3)
      | s3 = bb7 ]
      
    | bb7 = s0
      [ s0 = Borrow.borrow_final <Fset.fset int32> {_27.current} {Borrow.get_id _27}
          (fun (_ret':borrowed (Fset.fset int32)) ->
             [ &_26 <- _ret' ] 
             [ &_27 <- { _27 with current = _ret'.final } ] 
            s1)
      | s1 = insert_ghost'0 {_26} {[%#sghost_set10] (2 : int32)} (fun (_ret':bool) ->  [ &inserted_false <- _ret' ] s2)
      | s2 = bb8 ]
      
    | bb8 = s0
      [ s0 = -{resolve'0 _27}- s1
      | s1 = deref'0 {(_1.field_0'0).current} (fun (_ret':Fset.fset int32) ->  [ &_31 <- _ret' ] s2)
      | s2 = bb9 ]
      
    | bb9 = s0 [ s0 = len_ghost'0 {_31} (fun (_ret':int) ->  [ &length2 <- _ret' ] s1) | s1 = bb10 ] 
    | bb10 = s0
      [ s0 = {[@expl:assertion] [%#sghost_set11] inserted_true /\ not inserted_false} s1
      | s1 = {[@expl:assertion] [%#sghost_set12] length2 = 2} s2
      | s2 = {[@expl:assertion] [%#sghost_set13] contains'0 (inner_logic'0 (_1.field_0'0).current) (1 : int32)
        /\ contains'0 (inner_logic'0 (_1.field_0'0).current) (2 : int32)}
        s3
      | s3 = Borrow.borrow_mut <t_GhostBox'0> {(_1.field_0'0).current}
          (fun (_ret':borrowed (t_GhostBox'0)) ->
             [ &_42 <- _ret' ] 
             [ &_1 <- { field_0'0 = { _1.field_0'0 with current = _ret'.final } } ] 
            s4)
      | s4 = deref_mut'0 {_42} (fun (_ret':borrowed (Fset.fset int32)) ->  [ &_41 <- _ret' ] s5)
      | s5 = bb11 ]
      
    | bb11 = s0
      [ s0 = Borrow.borrow_final <Fset.fset int32> {_41.current} {Borrow.get_id _41}
          (fun (_ret':borrowed (Fset.fset int32)) ->
             [ &_40 <- _ret' ] 
             [ &_41 <- { _41 with current = _ret'.final } ] 
            s1)
      | s1 =  [ &_44 <- x3 ] s2
      | s2 = remove_ghost'0 {_40} {_44} (fun (_ret':bool) ->  [ &remove_false1 <- _ret' ] s3)
      | s3 = bb12 ]
      
    | bb12 = s0
      [ s0 = -{resolve'0 _41}- s1
      | s1 = Borrow.borrow_mut <t_GhostBox'0> {(_1.field_0'0).current}
          (fun (_ret':borrowed (t_GhostBox'0)) ->
             [ &_48 <- _ret' ] 
             [ &_1 <- { field_0'0 = { _1.field_0'0 with current = _ret'.final } } ] 
            s2)
      | s2 = deref_mut'0 {_48} (fun (_ret':borrowed (Fset.fset int32)) ->  [ &_47 <- _ret' ] s3)
      | s3 = bb13 ]
      
    | bb13 = s0
      [ s0 = Borrow.borrow_final <Fset.fset int32> {_47.current} {Borrow.get_id _47}
          (fun (_ret':borrowed (Fset.fset int32)) ->
             [ &_46 <- _ret' ] 
             [ &_47 <- { _47 with current = _ret'.final } ] 
            s1)
      | s1 =  [ &_50 <- x2 ] s2
      | s2 = remove_ghost'0 {_46} {_50} (fun (_ret':bool) ->  [ &remove_true <- _ret' ] s3)
      | s3 = bb14 ]
      
    | bb14 = s0
      [ s0 = -{resolve'0 _47}- s1
      | s1 = Borrow.borrow_final <t_GhostBox'0> {(_1.field_0'0).current} {Borrow.get_id _1.field_0'0}
          (fun (_ret':borrowed (t_GhostBox'0)) ->
             [ &_54 <- _ret' ] 
             [ &_1 <- { field_0'0 = { _1.field_0'0 with current = _ret'.final } } ] 
            s2)
      | s2 = deref_mut'0 {_54} (fun (_ret':borrowed (Fset.fset int32)) ->  [ &_53 <- _ret' ] s3)
      | s3 = bb15 ]
      
    | bb15 = s0
      [ s0 = Borrow.borrow_final <Fset.fset int32> {_53.current} {Borrow.get_id _53}
          (fun (_ret':borrowed (Fset.fset int32)) ->
             [ &_52 <- _ret' ] 
             [ &_53 <- { _53 with current = _ret'.final } ] 
            s1)
      | s1 =  [ &_56 <- x2 ] s2
      | s2 = remove_ghost'0 {_52} {_56} (fun (_ret':bool) ->  [ &remove_false2 <- _ret' ] s3)
      | s3 = bb16 ]
      
    | bb16 = s0
      [ s0 = -{resolve'0 _53}- s1
      | s1 = {[@expl:assertion] [%#sghost_set14] not remove_false1 /\ remove_true /\ not remove_false2} s2
      | s2 = {[@expl:assertion] [%#sghost_set15] not contains'0 (inner_logic'0 (_1.field_0'0).current) (2 : int32)} s3
      | s3 = {[@expl:assertion] [%#sghost_set16] Fset.cardinal (inner_logic'0 (_1.field_0'0).current) = 1} s4
      | s4 = deref'0 {(_1.field_0'0).current} (fun (_ret':Fset.fset int32) ->  [ &_65 <- _ret' ] s5)
      | s5 = bb17 ]
      
    | bb17 = s0
      [ s0 =  [ &_68 <- x1 ] s1
      | s1 = contains_ghost'0 {_65} {_68} (fun (_ret':bool) ->  [ &contains1 <- _ret' ] s2)
      | s2 = bb18 ]
      
    | bb18 = s0
      [ s0 = deref'0 {(_1.field_0'0).current} (fun (_ret':Fset.fset int32) ->  [ &_71 <- _ret' ] s1) | s1 = bb19 ]
      
    | bb19 = s0
      [ s0 =  [ &_74 <- x2 ] s1
      | s1 = contains_ghost'0 {_71} {_74} (fun (_ret':bool) ->  [ &contains2 <- _ret' ] s2)
      | s2 = bb20 ]
      
    | bb20 = s0
      [ s0 = deref'0 {(_1.field_0'0).current} (fun (_ret':Fset.fset int32) ->  [ &_77 <- _ret' ] s1) | s1 = bb21 ]
      
    | bb21 = s0
      [ s0 =  [ &_80 <- x3 ] s1
      | s1 = contains_ghost'0 {_77} {_80} (fun (_ret':bool) ->  [ &contains3 <- _ret' ] s2)
      | s2 = bb22 ]
      
    | bb22 = s0
      [ s0 = -{resolve'1 _1}- s1
      | s1 = {[@expl:assertion] [%#sghost_set17] contains1} s2
      | s2 = {[@expl:assertion] [%#sghost_set18] not contains2} s3
      | s3 = {[@expl:assertion] [%#sghost_set19] not contains3} s4
      | s4 = new'1 {_2} (fun (_ret':t_GhostBox'1) ->  [ &_0 <- _ret' ] s5)
      | s5 = bb23 ]
      
    | bb23 = return' {_0} ]
    
    [ & _0 : t_GhostBox'1 = any_l ()
    | & _1 : closure0'1 = _1
    | & _2 : () = any_l ()
    | & _5 : bool = any_l ()
    | & _6 : borrowed (Fset.fset int32) = any_l ()
    | & _7 : borrowed (Fset.fset int32) = any_l ()
    | & _8 : borrowed (t_GhostBox'0) = any_l ()
    | & length1 : int = any_l ()
    | & _11 : Fset.fset int32 = any_l ()
    | & x1 : int32 = any_l ()
    | & x2 : int32 = any_l ()
    | & x3 : int32 = any_l ()
    | & _20 : (int32, int32, int32) = any_l ()
    | & inserted_true : bool = any_l ()
    | & _22 : borrowed (Fset.fset int32) = any_l ()
    | & _23 : borrowed (Fset.fset int32) = any_l ()
    | & _24 : borrowed (t_GhostBox'0) = any_l ()
    | & inserted_false : bool = any_l ()
    | & _26 : borrowed (Fset.fset int32) = any_l ()
    | & _27 : borrowed (Fset.fset int32) = any_l ()
    | & _28 : borrowed (t_GhostBox'0) = any_l ()
    | & length2 : int = any_l ()
    | & _31 : Fset.fset int32 = any_l ()
    | & remove_false1 : bool = any_l ()
    | & _40 : borrowed (Fset.fset int32) = any_l ()
    | & _41 : borrowed (Fset.fset int32) = any_l ()
    | & _42 : borrowed (t_GhostBox'0) = any_l ()
    | & _44 : int32 = any_l ()
    | & remove_true : bool = any_l ()
    | & _46 : borrowed (Fset.fset int32) = any_l ()
    | & _47 : borrowed (Fset.fset int32) = any_l ()
    | & _48 : borrowed (t_GhostBox'0) = any_l ()
    | & _50 : int32 = any_l ()
    | & remove_false2 : bool = any_l ()
    | & _52 : borrowed (Fset.fset int32) = any_l ()
    | & _53 : borrowed (Fset.fset int32) = any_l ()
    | & _54 : borrowed (t_GhostBox'0) = any_l ()
    | & _56 : int32 = any_l ()
    | & contains1 : bool = any_l ()
    | & _65 : Fset.fset int32 = any_l ()
    | & _68 : int32 = any_l ()
    | & contains2 : bool = any_l ()
    | & _71 : Fset.fset int32 = any_l ()
    | & _74 : int32 = any_l ()
    | & contains3 : bool = any_l ()
    | & _77 : Fset.fset int32 = any_l ()
    | & _80 : int32 = any_l () ]
     [ return' (result:t_GhostBox'1)-> return' {result} ] 
  
  meta "compute_max_steps" 1000000
  
  let rec ghost_map'0 (_1:()) (return'  (ret:()))= (! bb0
    [ bb0 = s0 [ s0 = new'0 {[%#sghost_set0] ()} (fun (_ret':t_GhostBox'0) ->  [ &set <- _ret' ] s1) | s1 = bb1 ] 
    | bb1 = s0
      [ s0 = Borrow.borrow_mut <t_GhostBox'0> {set}
          (fun (_ret':borrowed (t_GhostBox'0)) ->  [ &_4 <- _ret' ]  [ &set <- _ret'.final ] s1)
      | s1 =  [ &_3 <- { field_0'0 = _4 } ] s2
      | s2 = closure0'0 {_3} (fun (_ret':t_GhostBox'1) ->  [ &_2 <- _ret' ] s3)
      | s3 = bb2 ]
      
    | bb2 = bb3
    | bb3 = bb4
    | bb4 = return' {_0} ]
    )
    [ & _0 : () = any_l ()
    | & set : t_GhostBox'0 = any_l ()
    | & _2 : t_GhostBox'1 = any_l ()
    | & _3 : closure0'1 = any_l ()
    | & _4 : borrowed (t_GhostBox'0) = any_l ()
    | & _5 : () = any_l () ]
     [ return' (result:())-> (! return' {result}) ] 
end<|MERGE_RESOLUTION|>--- conflicted
+++ resolved
@@ -1,477 +1,3 @@
-<<<<<<< HEAD
-=======
-module T_creusot_contracts__ghost__GhostBox [#"../../../../creusot-contracts/src/ghost.rs" 27 0 27 22]
-  type t_GhostBox 't =
-    | C_GhostBox 't
-  
-  let rec t_GhostBox < 't > (input:t_GhostBox 't) (ret  (field_0:'t))= any
-    [ good (field_0:'t)-> {C_GhostBox field_0 = input} (! ret {field_0}) ]
-    
-  
-  function t_GhostBox__0 (self : t_GhostBox 't) : 't =
-    match self with
-      | C_GhostBox a -> a
-      end
-end
-module T_ghost_set__ghost_map__qyClosure0 [#"ghost_set.rs" 6 4 34 5]
-  use prelude.prelude.Int32
-  
-  use prelude.prelude.Int
-  
-  use set.Fset
-  
-  use T_creusot_contracts__ghost__GhostBox as GhostBox'0
-  
-  use prelude.prelude.Borrow
-  
-  type m_ghost_set__ghost_map__qyClosure0  =
-    | M_ghost_set__ghost_map__qyClosure0 (borrowed (GhostBox'0.t_GhostBox (Fset.fset int32)))
-  
-  let rec m_ghost_set__ghost_map__qyClosure0 (input:m_ghost_set__ghost_map__qyClosure0) (ret  (set:borrowed (GhostBox'0.t_GhostBox (Fset.fset int32))))= any
-    [ good (set:borrowed (GhostBox'0.t_GhostBox (Fset.fset int32)))-> {M_ghost_set__ghost_map__qyClosure0 set = input}
-      (! ret {set}) ]
-    
-end
-module M_ghost_set__ghost_map__qyClosure0 [#"ghost_set.rs" 6 4 34 5]
-  let%span sghost_set0 = "ghost_set.rs" 7 22 7 53
-  let%span sghost_set1 = "ghost_set.rs" 8 25 8 26
-  let%span sghost_set2 = "ghost_set.rs" 10 22 10 63
-  let%span sghost_set3 = "ghost_set.rs" 11 22 11 34
-  let%span sghost_set4 = "ghost_set.rs" 12 28 12 29
-  let%span sghost_set5 = "ghost_set.rs" 12 31 12 32
-  let%span sghost_set6 = "ghost_set.rs" 12 34 12 35
-  let%span sghost_set7 = "ghost_set.rs" 14 45 14 46
-  let%span sghost_set8 = "ghost_set.rs" 15 46 15 47
-  let%span sghost_set9 = "ghost_set.rs" 17 22 17 54
-  let%span sghost_set10 = "ghost_set.rs" 18 22 18 34
-  let%span sghost_set11 = "ghost_set.rs" 19 22 19 62
-  let%span sghost_set12 = "ghost_set.rs" 24 22 24 69
-  let%span sghost_set13 = "ghost_set.rs" 25 22 25 41
-  let%span sghost_set14 = "ghost_set.rs" 26 22 26 36
-  let%span sghost_set15 = "ghost_set.rs" 31 22 31 31
-  let%span sghost_set16 = "ghost_set.rs" 32 22 32 32
-  let%span sghost_set17 = "ghost_set.rs" 33 22 33 32
-  let%span sghost18 = "../../../../creusot-contracts/src/ghost.rs" 184 9 184 15
-  let%span sfset19 = "../../../../creusot-contracts/src/logic/fset.rs" 35 8 35 26
-  let%span sghost20 = "../../../../creusot-contracts/src/ghost.rs" 68 22 68 26
-  let%span sghost21 = "../../../../creusot-contracts/src/ghost.rs" 68 4 68 48
-  let%span sghost22 = "../../../../creusot-contracts/src/ghost.rs" 67 14 67 36
-  let%span sfset23 = "../../../../creusot-contracts/src/logic/fset.rs" 232 35 232 40
-  let%span sfset24 = "../../../../creusot-contracts/src/logic/fset.rs" 230 14 230 44
-  let%span sfset25 = "../../../../creusot-contracts/src/logic/fset.rs" 231 14 231 48
-  let%span sghost26 = "../../../../creusot-contracts/src/ghost.rs" 52 14 52 18
-  let%span sghost27 = "../../../../creusot-contracts/src/ghost.rs" 52 4 52 36
-  let%span sghost28 = "../../../../creusot-contracts/src/ghost.rs" 51 14 51 35
-  let%span sfset29 = "../../../../creusot-contracts/src/logic/fset.rs" 176 14 176 34
-  let%span sfset30 = "../../../../creusot-contracts/src/logic/fset.rs" 268 35 268 40
-  let%span sfset31 = "../../../../creusot-contracts/src/logic/fset.rs" 266 14 266 45
-  let%span sfset32 = "../../../../creusot-contracts/src/logic/fset.rs" 267 14 267 48
-  let%span sfset33 = "../../../../creusot-contracts/src/logic/fset.rs" 198 33 198 38
-  let%span sfset34 = "../../../../creusot-contracts/src/logic/fset.rs" 197 14 197 45
-  let%span sghost35 = "../../../../creusot-contracts/src/ghost.rs" 148 15 148 16
-  let%span sghost36 = "../../../../creusot-contracts/src/ghost.rs" 148 4 148 28
-  let%span sghost37 = "../../../../creusot-contracts/src/ghost.rs" 146 14 146 28
-  let%span sfset38 = "../../../../creusot-contracts/src/logic/fset.rs" 51 8 51 26
-  let%span sresolve39 = "../../../../creusot-contracts/src/resolve.rs" 41 20 41 34
-  let%span sfset40 = "../../../../creusot-contracts/src/logic/fset.rs" 75 8 75 26
-  
-  use T_creusot_contracts__ghost__GhostBox as GhostBox'0
-  
-  predicate inv'7 (_1 : GhostBox'0.t_GhostBox ())
-  
-  axiom inv_axiom'7 [@rewrite] : forall x : GhostBox'0.t_GhostBox () [inv'7 x] . inv'7 x = true
-  
-  predicate inv'6 (_1 : ())
-  
-  axiom inv_axiom'6 [@rewrite] : forall x : () [inv'6 x] . inv'6 x = true
-  
-  use prelude.prelude.Int32
-  
-  use prelude.prelude.Int
-  
-  use prelude.prelude.Borrow
-  
-  predicate inv'5 (_1 : int32)
-  
-  axiom inv_axiom'5 [@rewrite] : forall x : int32 [inv'5 x] . inv'5 x = true
-  
-  use set.Fset
-  
-  predicate inv'4 (_1 : Fset.fset int32)
-  
-  axiom inv_axiom'4 [@rewrite] : forall x : Fset.fset int32 [inv'4 x] . inv'4 x = true
-  
-  use T_creusot_contracts__ghost__GhostBox as GhostBox'0
-  
-  predicate inv'3 (_1 : GhostBox'0.t_GhostBox (Fset.fset int32))
-  
-  axiom inv_axiom'3 [@rewrite] : forall x : GhostBox'0.t_GhostBox (Fset.fset int32) [inv'3 x] . inv'3 x = true
-  
-  predicate inv'2 (_1 : int32)
-  
-  axiom inv_axiom'2 [@rewrite] : forall x : int32 [inv'2 x] . inv'2 x = true
-  
-  predicate inv'1 (_1 : borrowed (Fset.fset int32))
-  
-  axiom inv_axiom'1 [@rewrite] : forall x : borrowed (Fset.fset int32) [inv'1 x] . inv'1 x = true
-  
-  predicate inv'0 (_1 : borrowed (GhostBox'0.t_GhostBox (Fset.fset int32)))
-  
-  axiom inv_axiom'0 [@rewrite] : forall x : borrowed (GhostBox'0.t_GhostBox (Fset.fset int32)) [inv'0 x] . inv'0 x
-  = true
-  
-  use prelude.prelude.Intrinsic
-  
-  use T_creusot_contracts__ghost__GhostBox as T_creusot_contracts__ghost__GhostBox
-  
-  let rec new'0 (x:()) (return'  (ret:GhostBox'0.t_GhostBox ()))= {[@expl:new 'x' type invariant] [%#sghost35] inv'6 x}
-    any
-    [ return' (result:GhostBox'0.t_GhostBox ())-> {[%#sghost36] inv'7 result}
-      {[%#sghost37] T_creusot_contracts__ghost__GhostBox.t_GhostBox__0 result = x}
-      (! return' {result}) ]
-    
-  
-  predicate resolve'5 (self : borrowed (GhostBox'0.t_GhostBox (Fset.fset int32))) =
-    [%#sresolve39] self.final = self.current
-  
-  predicate resolve'4 (_1 : borrowed (GhostBox'0.t_GhostBox (Fset.fset int32))) =
-    resolve'5 _1
-  
-  use T_ghost_set__ghost_map__qyClosure0 as Closure'0
-  
-  function field_0'0 [#"ghost_set.rs" 6 4 34 5] (self : Closure'0.m_ghost_set__ghost_map__qyClosure0) : borrowed (GhostBox'0.t_GhostBox (Fset.fset int32))
-    
-   =
-    let Closure'0.M_ghost_set__ghost_map__qyClosure0 a = self in a
-  
-  predicate resolve'3 [#"ghost_set.rs" 6 4 34 5] (_1 : Closure'0.m_ghost_set__ghost_map__qyClosure0) =
-    resolve'4 (field_0'0 _1)
-  
-  predicate resolve'1 (_1 : Closure'0.m_ghost_set__ghost_map__qyClosure0) =
-    resolve'3 _1
-  
-  use set.Fset
-  
-  predicate contains'0 [@inline:trivial] (self : Fset.fset int32) (e : int32) =
-    [%#sfset19] Fset.mem e self
-  
-  let rec contains_ghost'0 (self:Fset.fset int32) (value:int32) (return'  (ret:bool))= {[@expl:contains_ghost 'value' type invariant] [%#sfset33] inv'5 value}
-    any [ return' (result:bool)-> {[%#sfset34] result = contains'0 self value} (! return' {result}) ] 
-  
-  use set.Fset
-  
-  use set.Fset
-  
-  function remove'0 [@inline:trivial] (self : Fset.fset int32) (a : int32) : Fset.fset int32 =
-    [%#sfset40] Fset.remove a self
-  
-  let rec remove_ghost'0 (self:borrowed (Fset.fset int32)) (value:int32) (return'  (ret:bool))= {[@expl:remove_ghost 'value' type invariant] [%#sfset30] inv'5 value}
-    any
-    [ return' (result:bool)-> {[%#sfset31] self.final = remove'0 self.current value}
-      {[%#sfset32] result = contains'0 self.current value}
-      (! return' {result}) ]
-    
-  
-  let rec len_ghost'0 (self:Fset.fset int32) (return'  (ret:int))= any
-    [ return' (result:int)-> {[%#sfset29] result = Fset.cardinal self} (! return' {result}) ]
-    
-  
-  use T_creusot_contracts__ghost__GhostBox as T_creusot_contracts__ghost__GhostBox
-  
-  let rec deref'0 (self:GhostBox'0.t_GhostBox (Fset.fset int32)) (return'  (ret:Fset.fset int32))= {[@expl:deref 'self' type invariant] [%#sghost26] inv'3 self}
-    any
-    [ return' (result:Fset.fset int32)-> {[%#sghost27] inv'4 result}
-      {[%#sghost28] T_creusot_contracts__ghost__GhostBox.t_GhostBox__0 self = result}
-      (! return' {result}) ]
-    
-  
-  predicate resolve'2 (self : borrowed (Fset.fset int32)) =
-    [%#sresolve39] self.final = self.current
-  
-  predicate resolve'0 (_1 : borrowed (Fset.fset int32)) =
-    resolve'2 _1
-  
-  use set.Fset
-  
-  function insert'0 [@inline:trivial] (self : Fset.fset int32) (e : int32) : Fset.fset int32 =
-    [%#sfset38] Fset.add e self
-  
-  let rec insert_ghost'0 (self:borrowed (Fset.fset int32)) (value:int32) (return'  (ret:bool))= {[@expl:insert_ghost 'value' type invariant] [%#sfset23] inv'2 value}
-    any
-    [ return' (result:bool)-> {[%#sfset24] self.final = insert'0 self.current value}
-      {[%#sfset25] result = (not contains'0 self.current value)}
-      (! return' {result}) ]
-    
-  
-  let rec deref_mut'0 (self:borrowed (GhostBox'0.t_GhostBox (Fset.fset int32))) (return'  (ret:borrowed (Fset.fset int32)))= {[@expl:deref_mut 'self' type invariant] [%#sghost20] inv'0 self}
-    any
-    [ return' (result:borrowed (Fset.fset int32))-> {[%#sghost21] inv'1 result}
-      {[%#sghost22] result
-      = Borrow.borrow_logic (T_creusot_contracts__ghost__GhostBox.t_GhostBox__0 self.current) (T_creusot_contracts__ghost__GhostBox.t_GhostBox__0 self.final) (Borrow.inherit_id (Borrow.get_id self) 1)}
-      (! return' {result}) ]
-    
-  
-  function inner_logic'0 (self : GhostBox'0.t_GhostBox (Fset.fset int32)) : Fset.fset int32 =
-    [%#sghost18] T_creusot_contracts__ghost__GhostBox.t_GhostBox__0 self
-  
-  meta "compute_max_steps" 1000000
-  
-  let rec m_ghost_set__ghost_map__qyClosure0 (_1:Closure'0.m_ghost_set__ghost_map__qyClosure0) (return'  (ret:GhostBox'0.t_GhostBox ()))= bb0
-    [ bb0 = s0
-      [ s0 = {[@expl:assertion] [%#sghost_set0] forall k : int32 . not contains'0 (inner_logic'0 (field_0'0 _1).current) k}
-        s1
-      | s1 = Closure'0.m_ghost_set__ghost_map__qyClosure0 {_1}
-          (fun (r'0:borrowed (GhostBox'0.t_GhostBox (Fset.fset int32))) ->
-            Borrow.borrow_mut <GhostBox'0.t_GhostBox (Fset.fset int32)> {r'0.current}
-              (fun (_ret':borrowed (GhostBox'0.t_GhostBox (Fset.fset int32))) ->
-                 [ &_8 <- _ret' ] 
-                 [ &_1 <- Closure'0.M_ghost_set__ghost_map__qyClosure0 ({ r'0 with current = _ret'.final ; }) ] 
-                s2))
-      | s2 = deref_mut'0 {_8} (fun (_ret':borrowed (Fset.fset int32)) ->  [ &_7 <- _ret' ] s3)
-      | s3 = bb1 ]
-      
-    | bb1 = s0
-      [ s0 = Borrow.borrow_final <Fset.fset int32> {_7.current} {Borrow.get_id _7}
-          (fun (_ret':borrowed (Fset.fset int32)) ->
-             [ &_6 <- _ret' ] 
-             [ &_7 <- { _7 with current = _ret'.final ; } ] 
-            s1)
-      | s1 = insert_ghost'0 {_6} {[%#sghost_set1] (1 : int32)} (fun (_ret':bool) ->  [ &_5 <- _ret' ] s2)
-      | s2 = bb2 ]
-      
-    | bb2 = s0
-      [ s0 = -{resolve'0 _7}- s1
-      | s1 = Closure'0.m_ghost_set__ghost_map__qyClosure0 {_1}
-          (fun (r'0:borrowed (GhostBox'0.t_GhostBox (Fset.fset int32))) ->
-            deref'0 {r'0.current} (fun (_ret':Fset.fset int32) ->  [ &_11 <- _ret' ] s2))
-      | s2 = bb3 ]
-      
-    | bb3 = s0 [ s0 = len_ghost'0 {_11} (fun (_ret':int) ->  [ &length1 <- _ret' ] s1) | s1 = bb4 ] 
-    | bb4 = s0
-      [ s0 = {[@expl:assertion] [%#sghost_set2] contains'0 (inner_logic'0 (field_0'0 _1).current) (1 : int32)
-        /\ not contains'0 (inner_logic'0 (field_0'0 _1).current) (2 : int32)}
-        s1
-      | s1 = {[@expl:assertion] [%#sghost_set3] length1 = 1} s2
-      | s2 =  [ &_20 <- (([%#sghost_set4] (1 : int32)), ([%#sghost_set5] (2 : int32)), ([%#sghost_set6] (3 : int32))) ] 
-        s3
-      | s3 =  [ &x1 <- let (r'0, _, _) = _20 in r'0 ] s4
-      | s4 =  [ &x2 <- let (_, r'1, _) = _20 in r'1 ] s5
-      | s5 =  [ &x3 <- let (_, _, r'2) = _20 in r'2 ] s6
-      | s6 = Closure'0.m_ghost_set__ghost_map__qyClosure0 {_1}
-          (fun (r'3:borrowed (GhostBox'0.t_GhostBox (Fset.fset int32))) ->
-            Borrow.borrow_mut <GhostBox'0.t_GhostBox (Fset.fset int32)> {r'3.current}
-              (fun (_ret':borrowed (GhostBox'0.t_GhostBox (Fset.fset int32))) ->
-                 [ &_24 <- _ret' ] 
-                 [ &_1 <- Closure'0.M_ghost_set__ghost_map__qyClosure0 ({ r'3 with current = _ret'.final ; }) ] 
-                s7))
-      | s7 = deref_mut'0 {_24} (fun (_ret':borrowed (Fset.fset int32)) ->  [ &_23 <- _ret' ] s8)
-      | s8 = bb5 ]
-      
-    | bb5 = s0
-      [ s0 = Borrow.borrow_final <Fset.fset int32> {_23.current} {Borrow.get_id _23}
-          (fun (_ret':borrowed (Fset.fset int32)) ->
-             [ &_22 <- _ret' ] 
-             [ &_23 <- { _23 with current = _ret'.final ; } ] 
-            s1)
-      | s1 = insert_ghost'0 {_22} {[%#sghost_set7] (2 : int32)} (fun (_ret':bool) ->  [ &inserted_true <- _ret' ] s2)
-      | s2 = bb6 ]
-      
-    | bb6 = s0
-      [ s0 = -{resolve'0 _23}- s1
-      | s1 = Closure'0.m_ghost_set__ghost_map__qyClosure0 {_1}
-          (fun (r'0:borrowed (GhostBox'0.t_GhostBox (Fset.fset int32))) ->
-            Borrow.borrow_mut <GhostBox'0.t_GhostBox (Fset.fset int32)> {r'0.current}
-              (fun (_ret':borrowed (GhostBox'0.t_GhostBox (Fset.fset int32))) ->
-                 [ &_28 <- _ret' ] 
-                 [ &_1 <- Closure'0.M_ghost_set__ghost_map__qyClosure0 ({ r'0 with current = _ret'.final ; }) ] 
-                s2))
-      | s2 = deref_mut'0 {_28} (fun (_ret':borrowed (Fset.fset int32)) ->  [ &_27 <- _ret' ] s3)
-      | s3 = bb7 ]
-      
-    | bb7 = s0
-      [ s0 = Borrow.borrow_final <Fset.fset int32> {_27.current} {Borrow.get_id _27}
-          (fun (_ret':borrowed (Fset.fset int32)) ->
-             [ &_26 <- _ret' ] 
-             [ &_27 <- { _27 with current = _ret'.final ; } ] 
-            s1)
-      | s1 = insert_ghost'0 {_26} {[%#sghost_set8] (2 : int32)} (fun (_ret':bool) ->  [ &inserted_false <- _ret' ] s2)
-      | s2 = bb8 ]
-      
-    | bb8 = s0
-      [ s0 = -{resolve'0 _27}- s1
-      | s1 = Closure'0.m_ghost_set__ghost_map__qyClosure0 {_1}
-          (fun (r'0:borrowed (GhostBox'0.t_GhostBox (Fset.fset int32))) ->
-            deref'0 {r'0.current} (fun (_ret':Fset.fset int32) ->  [ &_31 <- _ret' ] s2))
-      | s2 = bb9 ]
-      
-    | bb9 = s0 [ s0 = len_ghost'0 {_31} (fun (_ret':int) ->  [ &length2 <- _ret' ] s1) | s1 = bb10 ] 
-    | bb10 = s0
-      [ s0 = {[@expl:assertion] [%#sghost_set9] inserted_true /\ not inserted_false} s1
-      | s1 = {[@expl:assertion] [%#sghost_set10] length2 = 2} s2
-      | s2 = {[@expl:assertion] [%#sghost_set11] contains'0 (inner_logic'0 (field_0'0 _1).current) (1 : int32)
-        /\ contains'0 (inner_logic'0 (field_0'0 _1).current) (2 : int32)}
-        s3
-      | s3 = Closure'0.m_ghost_set__ghost_map__qyClosure0 {_1}
-          (fun (r'0:borrowed (GhostBox'0.t_GhostBox (Fset.fset int32))) ->
-            Borrow.borrow_mut <GhostBox'0.t_GhostBox (Fset.fset int32)> {r'0.current}
-              (fun (_ret':borrowed (GhostBox'0.t_GhostBox (Fset.fset int32))) ->
-                 [ &_42 <- _ret' ] 
-                 [ &_1 <- Closure'0.M_ghost_set__ghost_map__qyClosure0 ({ r'0 with current = _ret'.final ; }) ] 
-                s4))
-      | s4 = deref_mut'0 {_42} (fun (_ret':borrowed (Fset.fset int32)) ->  [ &_41 <- _ret' ] s5)
-      | s5 = bb11 ]
-      
-    | bb11 = s0
-      [ s0 = Borrow.borrow_final <Fset.fset int32> {_41.current} {Borrow.get_id _41}
-          (fun (_ret':borrowed (Fset.fset int32)) ->
-             [ &_40 <- _ret' ] 
-             [ &_41 <- { _41 with current = _ret'.final ; } ] 
-            s1)
-      | s1 =  [ &_44 <- x3 ] s2
-      | s2 = remove_ghost'0 {_40} {_44} (fun (_ret':bool) ->  [ &remove_false1 <- _ret' ] s3)
-      | s3 = bb12 ]
-      
-    | bb12 = s0
-      [ s0 = -{resolve'0 _41}- s1
-      | s1 = Closure'0.m_ghost_set__ghost_map__qyClosure0 {_1}
-          (fun (r'0:borrowed (GhostBox'0.t_GhostBox (Fset.fset int32))) ->
-            Borrow.borrow_mut <GhostBox'0.t_GhostBox (Fset.fset int32)> {r'0.current}
-              (fun (_ret':borrowed (GhostBox'0.t_GhostBox (Fset.fset int32))) ->
-                 [ &_48 <- _ret' ] 
-                 [ &_1 <- Closure'0.M_ghost_set__ghost_map__qyClosure0 ({ r'0 with current = _ret'.final ; }) ] 
-                s2))
-      | s2 = deref_mut'0 {_48} (fun (_ret':borrowed (Fset.fset int32)) ->  [ &_47 <- _ret' ] s3)
-      | s3 = bb13 ]
-      
-    | bb13 = s0
-      [ s0 = Borrow.borrow_final <Fset.fset int32> {_47.current} {Borrow.get_id _47}
-          (fun (_ret':borrowed (Fset.fset int32)) ->
-             [ &_46 <- _ret' ] 
-             [ &_47 <- { _47 with current = _ret'.final ; } ] 
-            s1)
-      | s1 =  [ &_50 <- x2 ] s2
-      | s2 = remove_ghost'0 {_46} {_50} (fun (_ret':bool) ->  [ &remove_true <- _ret' ] s3)
-      | s3 = bb14 ]
-      
-    | bb14 = s0
-      [ s0 = -{resolve'0 _47}- s1
-      | s1 = Closure'0.m_ghost_set__ghost_map__qyClosure0 {_1}
-          (fun (r'0:borrowed (GhostBox'0.t_GhostBox (Fset.fset int32))) ->
-            Borrow.borrow_final <GhostBox'0.t_GhostBox (Fset.fset int32)> {r'0.current} {Borrow.get_id r'0}
-              (fun (_ret':borrowed (GhostBox'0.t_GhostBox (Fset.fset int32))) ->
-                 [ &_54 <- _ret' ] 
-                 [ &_1 <- Closure'0.M_ghost_set__ghost_map__qyClosure0 ({ r'0 with current = _ret'.final ; }) ] 
-                s2))
-      | s2 = deref_mut'0 {_54} (fun (_ret':borrowed (Fset.fset int32)) ->  [ &_53 <- _ret' ] s3)
-      | s3 = bb15 ]
-      
-    | bb15 = s0
-      [ s0 = Borrow.borrow_final <Fset.fset int32> {_53.current} {Borrow.get_id _53}
-          (fun (_ret':borrowed (Fset.fset int32)) ->
-             [ &_52 <- _ret' ] 
-             [ &_53 <- { _53 with current = _ret'.final ; } ] 
-            s1)
-      | s1 =  [ &_56 <- x2 ] s2
-      | s2 = remove_ghost'0 {_52} {_56} (fun (_ret':bool) ->  [ &remove_false2 <- _ret' ] s3)
-      | s3 = bb16 ]
-      
-    | bb16 = s0
-      [ s0 = -{resolve'0 _53}- s1
-      | s1 = {[@expl:assertion] [%#sghost_set12] not remove_false1 /\ remove_true /\ not remove_false2} s2
-      | s2 = {[@expl:assertion] [%#sghost_set13] not contains'0 (inner_logic'0 (field_0'0 _1).current) (2 : int32)} s3
-      | s3 = {[@expl:assertion] [%#sghost_set14] Fset.cardinal (inner_logic'0 (field_0'0 _1).current) = 1} s4
-      | s4 = Closure'0.m_ghost_set__ghost_map__qyClosure0 {_1}
-          (fun (r'0:borrowed (GhostBox'0.t_GhostBox (Fset.fset int32))) ->
-            deref'0 {r'0.current} (fun (_ret':Fset.fset int32) ->  [ &_65 <- _ret' ] s5))
-      | s5 = bb17 ]
-      
-    | bb17 = s0
-      [ s0 =  [ &_68 <- x1 ] s1
-      | s1 = contains_ghost'0 {_65} {_68} (fun (_ret':bool) ->  [ &contains1 <- _ret' ] s2)
-      | s2 = bb18 ]
-      
-    | bb18 = s0
-      [ s0 = Closure'0.m_ghost_set__ghost_map__qyClosure0 {_1}
-          (fun (r'0:borrowed (GhostBox'0.t_GhostBox (Fset.fset int32))) ->
-            deref'0 {r'0.current} (fun (_ret':Fset.fset int32) ->  [ &_71 <- _ret' ] s1))
-      | s1 = bb19 ]
-      
-    | bb19 = s0
-      [ s0 =  [ &_74 <- x2 ] s1
-      | s1 = contains_ghost'0 {_71} {_74} (fun (_ret':bool) ->  [ &contains2 <- _ret' ] s2)
-      | s2 = bb20 ]
-      
-    | bb20 = s0
-      [ s0 = Closure'0.m_ghost_set__ghost_map__qyClosure0 {_1}
-          (fun (r'0:borrowed (GhostBox'0.t_GhostBox (Fset.fset int32))) ->
-            deref'0 {r'0.current} (fun (_ret':Fset.fset int32) ->  [ &_77 <- _ret' ] s1))
-      | s1 = bb21 ]
-      
-    | bb21 = s0
-      [ s0 =  [ &_80 <- x3 ] s1
-      | s1 = contains_ghost'0 {_77} {_80} (fun (_ret':bool) ->  [ &contains3 <- _ret' ] s2)
-      | s2 = bb22 ]
-      
-    | bb22 = s0
-      [ s0 = -{resolve'1 _1}- s1
-      | s1 = {[@expl:assertion] [%#sghost_set15] contains1} s2
-      | s2 = {[@expl:assertion] [%#sghost_set16] not contains2} s3
-      | s3 = {[@expl:assertion] [%#sghost_set17] not contains3} s4
-      | s4 = new'0 {_2} (fun (_ret':GhostBox'0.t_GhostBox ()) ->  [ &_0 <- _ret' ] s5)
-      | s5 = bb23 ]
-      
-    | bb23 = return' {_0} ]
-    
-    [ & _0 : GhostBox'0.t_GhostBox () = any_l ()
-    | & _1 : Closure'0.m_ghost_set__ghost_map__qyClosure0 = _1
-    | & _2 : () = any_l ()
-    | & _5 : bool = any_l ()
-    | & _6 : borrowed (Fset.fset int32) = any_l ()
-    | & _7 : borrowed (Fset.fset int32) = any_l ()
-    | & _8 : borrowed (GhostBox'0.t_GhostBox (Fset.fset int32)) = any_l ()
-    | & length1 : int = any_l ()
-    | & _11 : Fset.fset int32 = any_l ()
-    | & x1 : int32 = any_l ()
-    | & x2 : int32 = any_l ()
-    | & x3 : int32 = any_l ()
-    | & _20 : (int32, int32, int32) = any_l ()
-    | & inserted_true : bool = any_l ()
-    | & _22 : borrowed (Fset.fset int32) = any_l ()
-    | & _23 : borrowed (Fset.fset int32) = any_l ()
-    | & _24 : borrowed (GhostBox'0.t_GhostBox (Fset.fset int32)) = any_l ()
-    | & inserted_false : bool = any_l ()
-    | & _26 : borrowed (Fset.fset int32) = any_l ()
-    | & _27 : borrowed (Fset.fset int32) = any_l ()
-    | & _28 : borrowed (GhostBox'0.t_GhostBox (Fset.fset int32)) = any_l ()
-    | & length2 : int = any_l ()
-    | & _31 : Fset.fset int32 = any_l ()
-    | & remove_false1 : bool = any_l ()
-    | & _40 : borrowed (Fset.fset int32) = any_l ()
-    | & _41 : borrowed (Fset.fset int32) = any_l ()
-    | & _42 : borrowed (GhostBox'0.t_GhostBox (Fset.fset int32)) = any_l ()
-    | & _44 : int32 = any_l ()
-    | & remove_true : bool = any_l ()
-    | & _46 : borrowed (Fset.fset int32) = any_l ()
-    | & _47 : borrowed (Fset.fset int32) = any_l ()
-    | & _48 : borrowed (GhostBox'0.t_GhostBox (Fset.fset int32)) = any_l ()
-    | & _50 : int32 = any_l ()
-    | & remove_false2 : bool = any_l ()
-    | & _52 : borrowed (Fset.fset int32) = any_l ()
-    | & _53 : borrowed (Fset.fset int32) = any_l ()
-    | & _54 : borrowed (GhostBox'0.t_GhostBox (Fset.fset int32)) = any_l ()
-    | & _56 : int32 = any_l ()
-    | & contains1 : bool = any_l ()
-    | & _65 : Fset.fset int32 = any_l ()
-    | & _68 : int32 = any_l ()
-    | & contains2 : bool = any_l ()
-    | & _71 : Fset.fset int32 = any_l ()
-    | & _74 : int32 = any_l ()
-    | & contains3 : bool = any_l ()
-    | & _77 : Fset.fset int32 = any_l ()
-    | & _80 : int32 = any_l () ]
-     [ return' (result:GhostBox'0.t_GhostBox ())-> return' {result} ] 
-end
->>>>>>> 34cd6190
 module M_ghost_set__ghost_map [#"ghost_set.rs" 4 0 4 18]
   let%span sghost_set0 = "ghost_set.rs" 5 18 5 36
   let%span sfset1 = "../../../../creusot-contracts/src/logic/fset.rs" 141 14 141 31
@@ -496,15 +22,14 @@
   let%span sghost20 = "../../../../creusot-contracts/src/ghost.rs" 183 9 183 15
   let%span sfset21 = "../../../../creusot-contracts/src/logic/fset.rs" 35 8 35 26
   let%span sghost22 = "../../../../creusot-contracts/src/ghost.rs" 68 22 68 26
-<<<<<<< HEAD
-  let%span sghost23 = "../../../../creusot-contracts/src/ghost.rs" 67 14 67 36
-  let%span sghost24 = "../../../../creusot-contracts/src/ghost.rs" 68 4 68 48
+  let%span sghost23 = "../../../../creusot-contracts/src/ghost.rs" 68 4 68 48
+  let%span sghost24 = "../../../../creusot-contracts/src/ghost.rs" 67 14 67 36
   let%span sfset25 = "../../../../creusot-contracts/src/logic/fset.rs" 224 35 224 40
   let%span sfset26 = "../../../../creusot-contracts/src/logic/fset.rs" 222 14 222 44
   let%span sfset27 = "../../../../creusot-contracts/src/logic/fset.rs" 223 14 223 48
   let%span sghost28 = "../../../../creusot-contracts/src/ghost.rs" 52 14 52 18
-  let%span sghost29 = "../../../../creusot-contracts/src/ghost.rs" 51 14 51 35
-  let%span sghost30 = "../../../../creusot-contracts/src/ghost.rs" 52 4 52 36
+  let%span sghost29 = "../../../../creusot-contracts/src/ghost.rs" 52 4 52 36
+  let%span sghost30 = "../../../../creusot-contracts/src/ghost.rs" 51 14 51 35
   let%span sfset31 = "../../../../creusot-contracts/src/logic/fset.rs" 168 14 168 34
   let%span sfset32 = "../../../../creusot-contracts/src/logic/fset.rs" 260 35 260 40
   let%span sfset33 = "../../../../creusot-contracts/src/logic/fset.rs" 258 14 258 45
@@ -512,29 +37,9 @@
   let%span sfset35 = "../../../../creusot-contracts/src/logic/fset.rs" 190 33 190 38
   let%span sfset36 = "../../../../creusot-contracts/src/logic/fset.rs" 189 14 189 45
   let%span sghost37 = "../../../../creusot-contracts/src/ghost.rs" 147 15 147 16
-  let%span sghost38 = "../../../../creusot-contracts/src/ghost.rs" 145 14 145 28
-  let%span sghost39 = "../../../../creusot-contracts/src/ghost.rs" 147 4 147 28
+  let%span sghost38 = "../../../../creusot-contracts/src/ghost.rs" 147 4 147 28
+  let%span sghost39 = "../../../../creusot-contracts/src/ghost.rs" 145 14 145 28
   let%span sfset40 = "../../../../creusot-contracts/src/logic/fset.rs" 50 8 50 26
-=======
-  let%span sghost23 = "../../../../creusot-contracts/src/ghost.rs" 68 4 68 48
-  let%span sghost24 = "../../../../creusot-contracts/src/ghost.rs" 67 14 67 36
-  let%span sfset25 = "../../../../creusot-contracts/src/logic/fset.rs" 232 35 232 40
-  let%span sfset26 = "../../../../creusot-contracts/src/logic/fset.rs" 230 14 230 44
-  let%span sfset27 = "../../../../creusot-contracts/src/logic/fset.rs" 231 14 231 48
-  let%span sghost28 = "../../../../creusot-contracts/src/ghost.rs" 52 14 52 18
-  let%span sghost29 = "../../../../creusot-contracts/src/ghost.rs" 52 4 52 36
-  let%span sghost30 = "../../../../creusot-contracts/src/ghost.rs" 51 14 51 35
-  let%span sfset31 = "../../../../creusot-contracts/src/logic/fset.rs" 176 14 176 34
-  let%span sfset32 = "../../../../creusot-contracts/src/logic/fset.rs" 268 35 268 40
-  let%span sfset33 = "../../../../creusot-contracts/src/logic/fset.rs" 266 14 266 45
-  let%span sfset34 = "../../../../creusot-contracts/src/logic/fset.rs" 267 14 267 48
-  let%span sfset35 = "../../../../creusot-contracts/src/logic/fset.rs" 198 33 198 38
-  let%span sfset36 = "../../../../creusot-contracts/src/logic/fset.rs" 197 14 197 45
-  let%span sghost37 = "../../../../creusot-contracts/src/ghost.rs" 148 15 148 16
-  let%span sghost38 = "../../../../creusot-contracts/src/ghost.rs" 148 4 148 28
-  let%span sghost39 = "../../../../creusot-contracts/src/ghost.rs" 146 14 146 28
-  let%span sfset40 = "../../../../creusot-contracts/src/logic/fset.rs" 51 8 51 26
->>>>>>> 34cd6190
   let%span sresolve41 = "../../../../creusot-contracts/src/resolve.rs" 41 20 41 34
   let%span sfset42 = "../../../../creusot-contracts/src/logic/fset.rs" 72 8 72 26
   
@@ -596,18 +101,11 @@
   predicate contains'0 [@inline:trivial] (self : Fset.fset int32) (e : int32) =
     [%#sfset21] Fset.mem e self
   
-<<<<<<< HEAD
-  let rec deref_mut'0 (self:borrowed (t_GhostBox'0)) (return'  (ret:borrowed (Fset.fset int32)))= {[@expl:precondition] [%#sghost22] inv'0 self}
+  let rec deref_mut'0 (self:borrowed (t_GhostBox'0)) (return'  (ret:borrowed (Fset.fset int32)))= {[@expl:deref_mut 'self' type invariant] [%#sghost22] inv'0 self}
     any
-    [ return' (result:borrowed (Fset.fset int32))-> {[%#sghost24] inv'1 result}
-      {[%#sghost23] result
+    [ return' (result:borrowed (Fset.fset int32))-> {[%#sghost23] inv'1 result}
+      {[%#sghost24] result
       = Borrow.borrow_logic (self.current).t_GhostBox__0'0 (self.final).t_GhostBox__0'0 (Borrow.inherit_id (Borrow.get_id self) 1)}
-=======
-  let rec new'1 (x:()) (return'  (ret:GhostBox'0.t_GhostBox ()))= {[@expl:new 'x' type invariant] [%#sghost37] inv'6 x}
-    any
-    [ return' (result:GhostBox'0.t_GhostBox ())-> {[%#sghost38] inv'7 result}
-      {[%#sghost39] T_creusot_contracts__ghost__GhostBox.t_GhostBox__0 result = x}
->>>>>>> 34cd6190
       (! return' {result}) ]
     
   
@@ -616,10 +114,10 @@
   function insert'0 [@inline:trivial] (self : Fset.fset int32) (e : int32) : Fset.fset int32 =
     [%#sfset40] Fset.add e self
   
-  let rec insert_ghost'0 (self:borrowed (Fset.fset int32)) (value:int32) (return'  (ret:bool))= {[@expl:precondition] [%#sfset25] inv'2 value}
+  let rec insert_ghost'0 (self:borrowed (Fset.fset int32)) (value:int32) (return'  (ret:bool))= {[@expl:insert_ghost 'value' type invariant] [%#sfset25] inv'2 value}
     any
-    [ return' (result:bool)-> {[%#sfset27] result = (not contains'0 self.current value)}
-      {[%#sfset26] self.final = insert'0 self.current value}
+    [ return' (result:bool)-> {[%#sfset26] self.final = insert'0 self.current value}
+      {[%#sfset27] result = (not contains'0 self.current value)}
       (! return' {result}) ]
     
   
@@ -629,21 +127,16 @@
   predicate resolve'0 (_1 : borrowed (Fset.fset int32)) =
     resolve'2 _1
   
-  let rec deref'0 (self:t_GhostBox'0) (return'  (ret:Fset.fset int32))= {[@expl:precondition] [%#sghost28] inv'3 self}
+  let rec deref'0 (self:t_GhostBox'0) (return'  (ret:Fset.fset int32))= {[@expl:deref 'self' type invariant] [%#sghost28] inv'3 self}
     any
-    [ return' (result:Fset.fset int32)-> {[%#sghost30] inv'4 result}
-      {[%#sghost29] self.t_GhostBox__0'0 = result}
+    [ return' (result:Fset.fset int32)-> {[%#sghost29] inv'4 result}
+      {[%#sghost30] self.t_GhostBox__0'0 = result}
       (! return' {result}) ]
     
   
   use set.Fset
   
-<<<<<<< HEAD
   use prelude.prelude.Int
-=======
-  let rec contains_ghost'0 (self:Fset.fset int32) (value:int32) (return'  (ret:bool))= {[@expl:contains_ghost 'value' type invariant] [%#sfset35] inv'5 value}
-    any [ return' (result:bool)-> {[%#sfset36] result = contains'0 self value} (! return' {result}) ] 
->>>>>>> 34cd6190
   
   let rec len_ghost'0 (self:Fset.fset int32) (return'  (ret:int))= any
     [ return' (result:int)-> {[%#sfset31] result = Fset.cardinal self} (! return' {result}) ]
@@ -661,20 +154,11 @@
       (! return' {result}) ]
     
   
-  let rec contains_ghost'0 (self:Fset.fset int32) (value:int32) (return'  (ret:bool))= {[@expl:precondition] [%#sfset35] inv'5 value}
+  let rec contains_ghost'0 (self:Fset.fset int32) (value:int32) (return'  (ret:bool))= {[@expl:contains_ghost 'value' type invariant] [%#sfset35] inv'5 value}
     any [ return' (result:bool)-> {[%#sfset36] result = contains'0 self value} (! return' {result}) ] 
   
-<<<<<<< HEAD
   type closure0'1  =
     { field_0'0: borrowed (t_GhostBox'0) }
-=======
-  let rec deref'0 (self:GhostBox'0.t_GhostBox (Fset.fset int32)) (return'  (ret:Fset.fset int32))= {[@expl:deref 'self' type invariant] [%#sghost28] inv'3 self}
-    any
-    [ return' (result:Fset.fset int32)-> {[%#sghost29] inv'4 result}
-      {[%#sghost30] T_creusot_contracts__ghost__GhostBox.t_GhostBox__0 self = result}
-      (! return' {result}) ]
-    
->>>>>>> 34cd6190
   
   predicate resolve'5 (self : borrowed (t_GhostBox'0)) =
     [%#sresolve41] self.final = self.current
@@ -685,28 +169,13 @@
   predicate resolve'3 [#"ghost_set.rs" 6 4 34 5] (_1 : closure0'1) =
     resolve'4 _1.field_0'0
   
-<<<<<<< HEAD
   predicate resolve'1 (_1 : closure0'1) =
     resolve'3 _1
   
-  let rec new'1 (x:()) (return'  (ret:t_GhostBox'1))= {[@expl:precondition] [%#sghost37] inv'6 x}
+  let rec new'1 (x:()) (return'  (ret:t_GhostBox'1))= {[@expl:new 'x' type invariant] [%#sghost37] inv'6 x}
     any
-    [ return' (result:t_GhostBox'1)-> {[%#sghost39] inv'7 result}
-      {[%#sghost38] result.t_GhostBox__0'1 = x}
-=======
-  let rec insert_ghost'0 (self:borrowed (Fset.fset int32)) (value:int32) (return'  (ret:bool))= {[@expl:insert_ghost 'value' type invariant] [%#sfset25] inv'2 value}
-    any
-    [ return' (result:bool)-> {[%#sfset26] self.final = insert'0 self.current value}
-      {[%#sfset27] result = (not contains'0 self.current value)}
-      (! return' {result}) ]
-    
-  
-  let rec deref_mut'0 (self:borrowed (GhostBox'0.t_GhostBox (Fset.fset int32))) (return'  (ret:borrowed (Fset.fset int32)))= {[@expl:deref_mut 'self' type invariant] [%#sghost22] inv'0 self}
-    any
-    [ return' (result:borrowed (Fset.fset int32))-> {[%#sghost23] inv'1 result}
-      {[%#sghost24] result
-      = Borrow.borrow_logic (T_creusot_contracts__ghost__GhostBox.t_GhostBox__0 self.current) (T_creusot_contracts__ghost__GhostBox.t_GhostBox__0 self.final) (Borrow.inherit_id (Borrow.get_id self) 1)}
->>>>>>> 34cd6190
+    [ return' (result:t_GhostBox'1)-> {[%#sghost38] inv'7 result}
+      {[%#sghost39] result.t_GhostBox__0'1 = x}
       (! return' {result}) ]
     
   
