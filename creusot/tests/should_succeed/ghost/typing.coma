--- conflicted
+++ resolved
@@ -70,22 +70,14 @@
   
   predicate inv'1 (_1 : GhostBox'0.t_GhostBox (NonCopy'0.t_NonCopy))
   
-<<<<<<< HEAD
-  axiom inv'1 [@rewrite] : forall x : GhostBox'0.t_ghostbox (NonCopy'0.t_noncopy) . inv'1 x = true
-=======
-  axiom inv'1 : forall x : GhostBox'0.t_GhostBox (NonCopy'0.t_NonCopy) . inv'1 x = true
->>>>>>> c3369865
+  axiom inv'1 [@rewrite] : forall x : GhostBox'0.t_GhostBox (NonCopy'0.t_NonCopy) . inv'1 x = true
   
   predicate invariant'0 (self : NonCopy'0.t_NonCopy) =
     [%#span1] true
   
   predicate inv'0 (_1 : NonCopy'0.t_NonCopy)
   
-<<<<<<< HEAD
-  axiom inv'0 [@rewrite] : forall x : NonCopy'0.t_noncopy . inv'0 x = true
-=======
-  axiom inv'0 : forall x : NonCopy'0.t_NonCopy . inv'0 x = true
->>>>>>> c3369865
+  axiom inv'0 [@rewrite] : forall x : NonCopy'0.t_NonCopy . inv'0 x = true
   
   use prelude.prelude.Int32
   
@@ -150,22 +142,14 @@
   
   predicate inv'1 (_1 : GhostBox'0.t_GhostBox (NonCopy'0.t_NonCopy))
   
-<<<<<<< HEAD
-  axiom inv'1 [@rewrite] : forall x : GhostBox'0.t_ghostbox (NonCopy'0.t_noncopy) . inv'1 x = true
-=======
-  axiom inv'1 : forall x : GhostBox'0.t_GhostBox (NonCopy'0.t_NonCopy) . inv'1 x = true
->>>>>>> c3369865
+  axiom inv'1 [@rewrite] : forall x : GhostBox'0.t_GhostBox (NonCopy'0.t_NonCopy) . inv'1 x = true
   
   predicate invariant'0 (self : NonCopy'0.t_NonCopy) =
     [%#span1] true
   
   predicate inv'0 (_1 : NonCopy'0.t_NonCopy)
   
-<<<<<<< HEAD
-  axiom inv'0 [@rewrite] : forall x : NonCopy'0.t_noncopy . inv'0 x = true
-=======
-  axiom inv'0 : forall x : NonCopy'0.t_NonCopy . inv'0 x = true
->>>>>>> c3369865
+  axiom inv'0 [@rewrite] : forall x : NonCopy'0.t_NonCopy . inv'0 x = true
   
   use prelude.prelude.Int32
   
@@ -230,22 +214,14 @@
   
   predicate inv'1 (_1 : GhostBox'0.t_GhostBox (NonCopy'0.t_NonCopy))
   
-<<<<<<< HEAD
-  axiom inv'1 [@rewrite] : forall x : GhostBox'0.t_ghostbox (NonCopy'0.t_noncopy) . inv'1 x = true
-=======
-  axiom inv'1 : forall x : GhostBox'0.t_GhostBox (NonCopy'0.t_NonCopy) . inv'1 x = true
->>>>>>> c3369865
+  axiom inv'1 [@rewrite] : forall x : GhostBox'0.t_GhostBox (NonCopy'0.t_NonCopy) . inv'1 x = true
   
   predicate invariant'0 (self : NonCopy'0.t_NonCopy) =
     [%#span1] true
   
   predicate inv'0 (_1 : NonCopy'0.t_NonCopy)
   
-<<<<<<< HEAD
-  axiom inv'0 [@rewrite] : forall x : NonCopy'0.t_noncopy . inv'0 x = true
-=======
-  axiom inv'0 : forall x : NonCopy'0.t_NonCopy . inv'0 x = true
->>>>>>> c3369865
+  axiom inv'0 [@rewrite] : forall x : NonCopy'0.t_NonCopy . inv'0 x = true
   
   use prelude.prelude.Int32
   
@@ -335,11 +311,7 @@
   
   predicate inv'7 (_1 : NonCopy'0.t_NonCopy)
   
-<<<<<<< HEAD
-  axiom inv'7 [@rewrite] : forall x : NonCopy'0.t_noncopy . inv'7 x = true
-=======
-  axiom inv'7 : forall x : NonCopy'0.t_NonCopy . inv'7 x = true
->>>>>>> c3369865
+  axiom inv'7 [@rewrite] : forall x : NonCopy'0.t_NonCopy . inv'7 x = true
   
   use T_creusot_contracts__ghost__GhostBox as GhostBox'0
   
@@ -348,22 +320,14 @@
   
   predicate inv'6 (_1 : GhostBox'0.t_GhostBox (NonCopy'0.t_NonCopy))
   
-<<<<<<< HEAD
-  axiom inv'6 [@rewrite] : forall x : GhostBox'0.t_ghostbox (NonCopy'0.t_noncopy) . inv'6 x = true
-=======
-  axiom inv'6 : forall x : GhostBox'0.t_GhostBox (NonCopy'0.t_NonCopy) . inv'6 x = true
->>>>>>> c3369865
+  axiom inv'6 [@rewrite] : forall x : GhostBox'0.t_GhostBox (NonCopy'0.t_NonCopy) . inv'6 x = true
   
   predicate invariant'5 (self : GhostBox'0.t_GhostBox ()) =
     [%#span1] true
   
   predicate inv'5 (_1 : GhostBox'0.t_GhostBox ())
   
-<<<<<<< HEAD
-  axiom inv'5 [@rewrite] : forall x : GhostBox'0.t_ghostbox () . inv'5 x = true
-=======
-  axiom inv'5 : forall x : GhostBox'0.t_GhostBox () . inv'5 x = true
->>>>>>> c3369865
+  axiom inv'5 [@rewrite] : forall x : GhostBox'0.t_GhostBox () . inv'5 x = true
   
   predicate invariant'4 (self : ()) =
     [%#span1] true
@@ -379,44 +343,28 @@
   
   predicate inv'3 (_1 : borrowed (NonCopy'0.t_NonCopy))
   
-<<<<<<< HEAD
-  axiom inv'3 [@rewrite] : forall x : borrowed (NonCopy'0.t_noncopy) . inv'3 x = true
-=======
-  axiom inv'3 : forall x : borrowed (NonCopy'0.t_NonCopy) . inv'3 x = true
->>>>>>> c3369865
+  axiom inv'3 [@rewrite] : forall x : borrowed (NonCopy'0.t_NonCopy) . inv'3 x = true
   
   predicate invariant'2 (self : borrowed (GhostBox'0.t_GhostBox (NonCopy'0.t_NonCopy))) =
     [%#span2] inv'6 self.current /\ inv'6 self.final
   
   predicate inv'2 (_1 : borrowed (GhostBox'0.t_GhostBox (NonCopy'0.t_NonCopy)))
   
-<<<<<<< HEAD
-  axiom inv'2 [@rewrite] : forall x : borrowed (GhostBox'0.t_ghostbox (NonCopy'0.t_noncopy)) . inv'2 x = true
-=======
-  axiom inv'2 : forall x : borrowed (GhostBox'0.t_GhostBox (NonCopy'0.t_NonCopy)) . inv'2 x = true
->>>>>>> c3369865
+  axiom inv'2 [@rewrite] : forall x : borrowed (GhostBox'0.t_GhostBox (NonCopy'0.t_NonCopy)) . inv'2 x = true
   
   predicate invariant'1 (self : NonCopy'0.t_NonCopy) =
     [%#span3] inv'7 self
   
   predicate inv'1 (_1 : NonCopy'0.t_NonCopy)
   
-<<<<<<< HEAD
-  axiom inv'1 [@rewrite] : forall x : NonCopy'0.t_noncopy . inv'1 x = true
-=======
-  axiom inv'1 : forall x : NonCopy'0.t_NonCopy . inv'1 x = true
->>>>>>> c3369865
+  axiom inv'1 [@rewrite] : forall x : NonCopy'0.t_NonCopy . inv'1 x = true
   
   predicate invariant'0 (self : GhostBox'0.t_GhostBox (NonCopy'0.t_NonCopy)) =
     [%#span3] inv'6 self
   
   predicate inv'0 (_1 : GhostBox'0.t_GhostBox (NonCopy'0.t_NonCopy))
   
-<<<<<<< HEAD
-  axiom inv'0 [@rewrite] : forall x : GhostBox'0.t_ghostbox (NonCopy'0.t_noncopy) . inv'0 x = true
-=======
-  axiom inv'0 : forall x : GhostBox'0.t_GhostBox (NonCopy'0.t_NonCopy) . inv'0 x = true
->>>>>>> c3369865
+  axiom inv'0 [@rewrite] : forall x : GhostBox'0.t_GhostBox (NonCopy'0.t_NonCopy) . inv'0 x = true
   
   use prelude.prelude.Intrinsic
   
@@ -561,11 +509,7 @@
   
   predicate inv'7 (_1 : GhostBox'0.t_GhostBox ())
   
-<<<<<<< HEAD
-  axiom inv'7 [@rewrite] : forall x : GhostBox'0.t_ghostbox () . inv'7 x = true
-=======
-  axiom inv'7 : forall x : GhostBox'0.t_GhostBox () . inv'7 x = true
->>>>>>> c3369865
+  axiom inv'7 [@rewrite] : forall x : GhostBox'0.t_GhostBox () . inv'7 x = true
   
   predicate invariant'6 (self : ()) =
     [%#span2] true
@@ -585,11 +529,7 @@
   
   predicate inv'5 (_1 : borrowed (NonCopy'0.t_NonCopy))
   
-<<<<<<< HEAD
-  axiom inv'5 [@rewrite] : forall x : borrowed (NonCopy'0.t_noncopy) . inv'5 x = true
-=======
-  axiom inv'5 : forall x : borrowed (NonCopy'0.t_NonCopy) . inv'5 x = true
->>>>>>> c3369865
+  axiom inv'5 [@rewrite] : forall x : borrowed (NonCopy'0.t_NonCopy) . inv'5 x = true
   
   predicate inv'1 (_1 : GhostBox'0.t_GhostBox (NonCopy'0.t_NonCopy))
   
@@ -598,51 +538,31 @@
   
   predicate inv'4 (_1 : borrowed (GhostBox'0.t_GhostBox (NonCopy'0.t_NonCopy)))
   
-<<<<<<< HEAD
-  axiom inv'4 [@rewrite] : forall x : borrowed (GhostBox'0.t_ghostbox (NonCopy'0.t_noncopy)) . inv'4 x = true
-=======
-  axiom inv'4 : forall x : borrowed (GhostBox'0.t_GhostBox (NonCopy'0.t_NonCopy)) . inv'4 x = true
->>>>>>> c3369865
+  axiom inv'4 [@rewrite] : forall x : borrowed (GhostBox'0.t_GhostBox (NonCopy'0.t_NonCopy)) . inv'4 x = true
   
   predicate invariant'3 (self : NonCopy'0.t_NonCopy) =
     [%#span4] inv'0 self
   
   predicate inv'3 (_1 : NonCopy'0.t_NonCopy)
   
-<<<<<<< HEAD
-  axiom inv'3 [@rewrite] : forall x : NonCopy'0.t_noncopy . inv'3 x = true
-=======
-  axiom inv'3 : forall x : NonCopy'0.t_NonCopy . inv'3 x = true
->>>>>>> c3369865
+  axiom inv'3 [@rewrite] : forall x : NonCopy'0.t_NonCopy . inv'3 x = true
   
   predicate invariant'2 (self : GhostBox'0.t_GhostBox (NonCopy'0.t_NonCopy)) =
     [%#span4] inv'1 self
   
   predicate inv'2 (_1 : GhostBox'0.t_GhostBox (NonCopy'0.t_NonCopy))
   
-<<<<<<< HEAD
-  axiom inv'2 [@rewrite] : forall x : GhostBox'0.t_ghostbox (NonCopy'0.t_noncopy) . inv'2 x = true
-=======
-  axiom inv'2 : forall x : GhostBox'0.t_GhostBox (NonCopy'0.t_NonCopy) . inv'2 x = true
->>>>>>> c3369865
+  axiom inv'2 [@rewrite] : forall x : GhostBox'0.t_GhostBox (NonCopy'0.t_NonCopy) . inv'2 x = true
   
   predicate invariant'1 (self : GhostBox'0.t_GhostBox (NonCopy'0.t_NonCopy)) =
     [%#span2] true
   
-<<<<<<< HEAD
-  axiom inv'1 [@rewrite] : forall x : GhostBox'0.t_ghostbox (NonCopy'0.t_noncopy) . inv'1 x = true
-=======
-  axiom inv'1 : forall x : GhostBox'0.t_GhostBox (NonCopy'0.t_NonCopy) . inv'1 x = true
->>>>>>> c3369865
+  axiom inv'1 [@rewrite] : forall x : GhostBox'0.t_GhostBox (NonCopy'0.t_NonCopy) . inv'1 x = true
   
   predicate invariant'0 (self : NonCopy'0.t_NonCopy) =
     [%#span2] true
   
-<<<<<<< HEAD
-  axiom inv'0 [@rewrite] : forall x : NonCopy'0.t_noncopy . inv'0 x = true
-=======
-  axiom inv'0 : forall x : NonCopy'0.t_NonCopy . inv'0 x = true
->>>>>>> c3369865
+  axiom inv'0 [@rewrite] : forall x : NonCopy'0.t_NonCopy . inv'0 x = true
   
   use prelude.prelude.Intrinsic
   
@@ -879,11 +799,7 @@
   
   predicate inv'1 (_1 : GhostBox'0.t_GhostBox ())
   
-<<<<<<< HEAD
-  axiom inv'1 [@rewrite] : forall x : GhostBox'0.t_ghostbox () . inv'1 x = true
-=======
-  axiom inv'1 : forall x : GhostBox'0.t_GhostBox () . inv'1 x = true
->>>>>>> c3369865
+  axiom inv'1 [@rewrite] : forall x : GhostBox'0.t_GhostBox () . inv'1 x = true
   
   predicate invariant'0 (self : ()) =
     [%#span0] true
@@ -955,11 +871,7 @@
   
   predicate inv'1 (_1 : GhostBox'0.t_GhostBox ())
   
-<<<<<<< HEAD
-  axiom inv'1 [@rewrite] : forall x : GhostBox'0.t_ghostbox () . inv'1 x = true
-=======
-  axiom inv'1 : forall x : GhostBox'0.t_GhostBox () . inv'1 x = true
->>>>>>> c3369865
+  axiom inv'1 [@rewrite] : forall x : GhostBox'0.t_GhostBox () . inv'1 x = true
   
   predicate invariant'0 (self : ()) =
     [%#span5] true
