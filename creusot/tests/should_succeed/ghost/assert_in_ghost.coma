<<<<<<< HEAD

=======
module T_creusot_contracts__ghost__GhostBox [#"../../../../creusot-contracts/src/ghost.rs" 27 0 27 22]
  type t_GhostBox 't =
    | C_GhostBox 't
  
  let rec t_GhostBox < 't > (input:t_GhostBox 't) (ret  (field_0:'t))= any
    [ good (field_0:'t)-> {C_GhostBox field_0 = input} (! ret {field_0}) ]
    
  
  function t_GhostBox__0 (self : t_GhostBox 't) : 't =
    match self with
      | C_GhostBox a -> a
      end
end
module T_assert_in_ghost__ghost_only__qyClosure0 [#"assert_in_ghost.rs" 5 4 8 5]
  type m_assert_in_ghost__ghost_only__qyClosure0  =
    | M_assert_in_ghost__ghost_only__qyClosure0
  
  let rec m_assert_in_ghost__ghost_only__qyClosure0 (input:m_assert_in_ghost__ghost_only__qyClosure0) (ret  )= any
    [ good -> {M_assert_in_ghost__ghost_only__qyClosure0  = input} (! ret) ]
    
end
module M_assert_in_ghost__ghost_only__qyClosure0 [#"assert_in_ghost.rs" 5 4 8 5]
  let%span sassert_in_ghost0 = "assert_in_ghost.rs" 6 16 6 20
  let%span sassert_in_ghost1 = "assert_in_ghost.rs" 7 22 7 31
  let%span sghost2 = "../../../../creusot-contracts/src/ghost.rs" 148 15 148 16
  let%span sghost3 = "../../../../creusot-contracts/src/ghost.rs" 146 14 146 28
  let%span sghost4 = "../../../../creusot-contracts/src/ghost.rs" 148 4 148 28
  
  use T_creusot_contracts__ghost__GhostBox as GhostBox'0
  
  predicate inv'1 (_1 : GhostBox'0.t_GhostBox ())
  
  axiom inv_axiom'1 [@rewrite] : forall x : GhostBox'0.t_GhostBox () [inv'1 x] . inv'1 x = true
  
  predicate inv'0 (_1 : ())
  
  axiom inv_axiom'0 [@rewrite] : forall x : () [inv'0 x] . inv'0 x = true
  
  use T_assert_in_ghost__ghost_only__qyClosure0 as Closure'0
  
  use prelude.prelude.Intrinsic
  
  use T_creusot_contracts__ghost__GhostBox as T_creusot_contracts__ghost__GhostBox
  
  let rec new'0 (x:()) (return'  (ret:GhostBox'0.t_GhostBox ()))= {[@expl:precondition] [%#sghost2] inv'0 x}
    any
    [ return' (result:GhostBox'0.t_GhostBox ())-> {[%#sghost4] inv'1 result}
      {[%#sghost3] T_creusot_contracts__ghost__GhostBox.t_GhostBox__0 result = x}
      (! return' {result}) ]
    
  
  use prelude.prelude.Int32
  
  use prelude.prelude.Int
  
  meta "compute_max_steps" 1000000
  
  let rec m_assert_in_ghost__ghost_only__qyClosure0 (_1:Closure'0.m_assert_in_ghost__ghost_only__qyClosure0) (return'  (ret:GhostBox'0.t_GhostBox ()))= bb0
    [ bb0 = s0
      [ s0 =  [ &x <- [%#sassert_in_ghost0] (1 : int32) ] s1
      | s1 = {[@expl:assertion] [%#sassert_in_ghost1] x = (1 : int32)} s2
      | s2 = new'0 {_2} (fun (_ret':GhostBox'0.t_GhostBox ()) ->  [ &_0 <- _ret' ] s3)
      | s3 = bb1 ]
      
    | bb1 = return' {_0} ]
     [ & _0 : GhostBox'0.t_GhostBox () = any_l () | & _2 : () = any_l () | & x : int32 = any_l () ] 
    [ return' (result:GhostBox'0.t_GhostBox ())-> return' {result} ]
    
end
>>>>>>> dfce2a3a
module M_assert_in_ghost__ghost_only [#"assert_in_ghost.rs" 4 0 4 19]
  let%span sassert_in_ghost0 = "assert_in_ghost.rs" 6 16 6 20
  let%span sassert_in_ghost1 = "assert_in_ghost.rs" 7 22 7 31
  let%span sghost2 = "../../../../creusot-contracts/src/ghost.rs" 148 15 148 16
  let%span sghost3 = "../../../../creusot-contracts/src/ghost.rs" 146 14 146 28
  let%span sghost4 = "../../../../creusot-contracts/src/ghost.rs" 148 4 148 28
  
  use prelude.prelude.Int32
  
  predicate inv'0 (_1 : ())
  
  type t_GhostBox'0  =
    { t_GhostBox__0'0: () }
  
  predicate inv'1 (_1 : t_GhostBox'0)
  
  axiom inv_axiom'0 [@rewrite] : forall x : () [inv'0 x] . inv'0 x = true
  
  axiom inv_axiom'1 [@rewrite] : forall x : t_GhostBox'0 [inv'1 x] . inv'1 x = true
  
  let rec new'0 (x:()) (return'  (ret:t_GhostBox'0))= {[@expl:precondition] [%#sghost2] inv'0 x}
    any
    [ return' (result:t_GhostBox'0)-> {[%#sghost4] inv'1 result}
      {[%#sghost3] result.t_GhostBox__0'0 = x}
      (! return' {result}) ]
    
  
<<<<<<< HEAD
  use prelude.prelude.Intrinsic
  
  let rec closure0'0 (_1:()) (return'  (ret:t_GhostBox'0))= bb0
=======
  use prelude.prelude.Int32
  
  use prelude.prelude.Int
  
  use T_assert_in_ghost__ghost_only__qyClosure0 as Closure'0
  
  let rec closure0'0 (_1:Closure'0.m_assert_in_ghost__ghost_only__qyClosure0) (return'  (ret:GhostBox'0.t_GhostBox ()))= bb0
>>>>>>> dfce2a3a
    [ bb0 = s0
      [ s0 =  [ &x <- [%#sassert_in_ghost0] (1 : int32) ] s1
      | s1 = {[@expl:assertion] [%#sassert_in_ghost1] x = (1 : int32)} s2
      | s2 = new'0 {_2} (fun (_ret':t_GhostBox'0) ->  [ &_0 <- _ret' ] s3)
      | s3 = bb1 ]
      
    | bb1 = return' {_0} ]
     [ & _0 : t_GhostBox'0 = any_l () | & _2 : () = any_l () | & x : int32 = any_l () ] 
    [ return' (result:t_GhostBox'0)-> return' {result} ]
    
  
  meta "compute_max_steps" 1000000
  
  let rec ghost_only'0 (_1:()) (return'  (ret:()))= (! bb0
    [ bb0 = s0
<<<<<<< HEAD
      [ s0 =  [ &_2 <- () ] s1 | s1 = closure0'0 {_2} (fun (_ret':t_GhostBox'0) ->  [ &_1 <- _ret' ] s2) | s2 = bb1 ]
      
    | bb1 = bb2
    | bb2 = return' {_0} ]
    ) [ & _0 : () = any_l () | & _1 : t_GhostBox'0 = any_l () | & _2 : () = any_l () | & _3 : () = any_l () ] 
    [ return' (result:())-> (! return' {result}) ]
    
end
=======
      [ s0 =  [ &_2 <- Closure'0.M_assert_in_ghost__ghost_only__qyClosure0 ] s1
      | s1 = closure0'0 {_2} (fun (_ret':GhostBox'0.t_GhostBox ()) ->  [ &_1 <- _ret' ] s2)
      | s2 = bb1 ]
      
    | bb1 = bb2
    | bb2 = return' {_0} ]
    )
    [ & _0 : () = any_l ()
    | & _1 : GhostBox'0.t_GhostBox () = any_l ()
    | & _2 : Closure'0.m_assert_in_ghost__ghost_only__qyClosure0 = any_l ()
    | & _3 : () = any_l () ]
     [ return' (result:())-> (! return' {result}) ] 
end
module T_assert_in_ghost__ghost_capture__qyClosure0 [#"assert_in_ghost.rs" 14 4 17 5]
  use prelude.prelude.Int32
  
  use prelude.prelude.Int
  
  use prelude.prelude.Borrow
  
  type m_assert_in_ghost__ghost_capture__qyClosure0  =
    | M_assert_in_ghost__ghost_capture__qyClosure0 int32
  
  let rec m_assert_in_ghost__ghost_capture__qyClosure0 (input:m_assert_in_ghost__ghost_capture__qyClosure0) (ret  (x:int32))= any
    [ good (x:int32)-> {M_assert_in_ghost__ghost_capture__qyClosure0 x = input} (! ret {x}) ]
    
end
module M_assert_in_ghost__ghost_capture__qyClosure0 [#"assert_in_ghost.rs" 14 4 17 5]
  let%span sassert_in_ghost0 = "assert_in_ghost.rs" 16 22 16 32
  let%span sghost1 = "../../../../creusot-contracts/src/ghost.rs" 148 15 148 16
  let%span sghost2 = "../../../../creusot-contracts/src/ghost.rs" 146 14 146 28
  let%span sghost3 = "../../../../creusot-contracts/src/ghost.rs" 148 4 148 28
  
  use T_creusot_contracts__ghost__GhostBox as GhostBox'0
  
  predicate inv'1 (_1 : GhostBox'0.t_GhostBox ())
  
  axiom inv_axiom'1 [@rewrite] : forall x : GhostBox'0.t_GhostBox () [inv'1 x] . inv'1 x = true
  
  predicate inv'0 (_1 : ())
  
  axiom inv_axiom'0 [@rewrite] : forall x : () [inv'0 x] . inv'0 x = true
  
  use prelude.prelude.Intrinsic
  
  use T_creusot_contracts__ghost__GhostBox as T_creusot_contracts__ghost__GhostBox
  
  let rec new'0 (x:()) (return'  (ret:GhostBox'0.t_GhostBox ()))= {[@expl:precondition] [%#sghost1] inv'0 x}
    any
    [ return' (result:GhostBox'0.t_GhostBox ())-> {[%#sghost3] inv'1 result}
      {[%#sghost2] T_creusot_contracts__ghost__GhostBox.t_GhostBox__0 result = x}
      (! return' {result}) ]
    
  
  use prelude.prelude.Int32
  
  use prelude.prelude.Int
  
  use prelude.prelude.Borrow
  
  use T_assert_in_ghost__ghost_capture__qyClosure0 as Closure'0
  
  meta "compute_max_steps" 1000000
  
  let rec m_assert_in_ghost__ghost_capture__qyClosure0 (_1:Closure'0.m_assert_in_ghost__ghost_capture__qyClosure0) (return'  (ret:GhostBox'0.t_GhostBox ()))= bb0
    [ bb0 = s0
      [ s0 = Closure'0.m_assert_in_ghost__ghost_capture__qyClosure0 {_1} (fun (r'0:int32) ->  [ &y <- r'0 ] s1)
      | s1 = {[@expl:assertion] [%#sassert_in_ghost0] y = (42 : int32)} s2
      | s2 = new'0 {_2} (fun (_ret':GhostBox'0.t_GhostBox ()) ->  [ &_0 <- _ret' ] s3)
      | s3 = bb1 ]
      
    | bb1 = return' {_0} ]
    
    [ & _0 : GhostBox'0.t_GhostBox () = any_l ()
    | & _1 : Closure'0.m_assert_in_ghost__ghost_capture__qyClosure0 = _1
    | & _2 : () = any_l ()
    | & y : int32 = any_l () ]
     [ return' (result:GhostBox'0.t_GhostBox ())-> return' {result} ] 
end
>>>>>>> dfce2a3a
module M_assert_in_ghost__ghost_capture [#"assert_in_ghost.rs" 11 0 11 22]
  let%span sassert_in_ghost0 = "assert_in_ghost.rs" 12 12 12 17
  let%span sassert_in_ghost1 = "assert_in_ghost.rs" 16 22 16 32
  let%span sghost2 = "../../../../creusot-contracts/src/ghost.rs" 148 15 148 16
  let%span sghost3 = "../../../../creusot-contracts/src/ghost.rs" 146 14 146 28
  let%span sghost4 = "../../../../creusot-contracts/src/ghost.rs" 148 4 148 28
  
  use prelude.prelude.Int32
  
  predicate inv'0 (_1 : ())
  
  type t_GhostBox'0  =
    { t_GhostBox__0'0: () }
  
  predicate inv'1 (_1 : t_GhostBox'0)
  
  axiom inv_axiom'0 [@rewrite] : forall x : () [inv'0 x] . inv'0 x = true
  
  axiom inv_axiom'1 [@rewrite] : forall x : t_GhostBox'0 [inv'1 x] . inv'1 x = true
  
  let rec new'0 (x:()) (return'  (ret:t_GhostBox'0))= {[@expl:precondition] [%#sghost2] inv'0 x}
    any
    [ return' (result:t_GhostBox'0)-> {[%#sghost4] inv'1 result}
      {[%#sghost3] result.t_GhostBox__0'0 = x}
      (! return' {result}) ]
    
  
  use prelude.prelude.Intrinsic
  
  use prelude.prelude.Borrow
  
<<<<<<< HEAD
  type m_assert_in_ghost__ghost_capture__qy123zclosureqy35z0qy125z'0  =
    { field_0'0: int32 }
  
  let rec closure0'0 (_1:m_assert_in_ghost__ghost_capture__qy123zclosureqy35z0qy125z'0) (return'  (ret:t_GhostBox'0))= bb0
    [ bb0 = s0
      [ s0 =  [ &y <- _1.field_0'0 ] s1
=======
  use T_assert_in_ghost__ghost_capture__qyClosure0 as Closure'0
  
  let rec closure0'0 (_1:Closure'0.m_assert_in_ghost__ghost_capture__qyClosure0) (return'  (ret:GhostBox'0.t_GhostBox ()))= bb0
    [ bb0 = s0
      [ s0 = Closure'0.m_assert_in_ghost__ghost_capture__qyClosure0 {_1} (fun (r'0:int32) ->  [ &y <- r'0 ] s1)
>>>>>>> dfce2a3a
      | s1 = {[@expl:assertion] [%#sassert_in_ghost1] y = (42 : int32)} s2
      | s2 = new'0 {_2} (fun (_ret':t_GhostBox'0) ->  [ &_0 <- _ret' ] s3)
      | s3 = bb1 ]
      
    | bb1 = return' {_0} ]
    
<<<<<<< HEAD
    [ & _0 : t_GhostBox'0 = any_l ()
    | & _1 : m_assert_in_ghost__ghost_capture__qy123zclosureqy35z0qy125z'0 = _1
=======
    [ & _0 : GhostBox'0.t_GhostBox () = any_l ()
    | & _1 : Closure'0.m_assert_in_ghost__ghost_capture__qyClosure0 = _1
>>>>>>> dfce2a3a
    | & _2 : () = any_l ()
    | & y : int32 = any_l () ]
     [ return' (result:t_GhostBox'0)-> return' {result} ] 
  
  meta "compute_max_steps" 1000000
  
  let rec ghost_capture'0 (_1:()) (return'  (ret:()))= (! bb0
    [ bb0 = s0
      [ s0 =  [ &x <- [%#sassert_in_ghost0] (42 : int32) ] s1
<<<<<<< HEAD
      | s1 =  [ &_3 <- { field_0'0 = x } ] s2
      | s2 = closure0'0 {_3} (fun (_ret':t_GhostBox'0) ->  [ &_2 <- _ret' ] s3)
=======
      | s1 =  [ &_3 <- Closure'0.M_assert_in_ghost__ghost_capture__qyClosure0 x ] s2
      | s2 = closure0'0 {_3} (fun (_ret':GhostBox'0.t_GhostBox ()) ->  [ &_2 <- _ret' ] s3)
>>>>>>> dfce2a3a
      | s3 = bb1 ]
      
    | bb1 = bb2
    | bb2 = return' {_0} ]
    )
    [ & _0 : () = any_l ()
    | & x : int32 = any_l ()
<<<<<<< HEAD
    | & _2 : t_GhostBox'0 = any_l ()
    | & _3 : m_assert_in_ghost__ghost_capture__qy123zclosureqy35z0qy125z'0 = any_l ()
    | & _5 : () = any_l () ]
     [ return' (result:())-> (! return' {result}) ] 
end
=======
    | & _2 : GhostBox'0.t_GhostBox () = any_l ()
    | & _3 : Closure'0.m_assert_in_ghost__ghost_capture__qyClosure0 = any_l ()
    | & _5 : () = any_l () ]
     [ return' (result:())-> (! return' {result}) ] 
end
module T_assert_in_ghost__ghost_mutate__qyClosure0 [#"assert_in_ghost.rs" 21 16 21 37]
  type m_assert_in_ghost__ghost_mutate__qyClosure0  =
    | M_assert_in_ghost__ghost_mutate__qyClosure0
  
  let rec m_assert_in_ghost__ghost_mutate__qyClosure0 (input:m_assert_in_ghost__ghost_mutate__qyClosure0) (ret  )= any
    [ good -> {M_assert_in_ghost__ghost_mutate__qyClosure0  = input} (! ret) ]
    
end
module M_assert_in_ghost__ghost_mutate__qyClosure0 [#"assert_in_ghost.rs" 21 16 21 37]
  let%span sassert_in_ghost0 = "assert_in_ghost.rs" 21 25 21 29
  let%span sassert_in_ghost1 = "assert_in_ghost.rs" 21 31 21 35
  let%span sghost2 = "../../../../creusot-contracts/src/ghost.rs" 148 15 148 16
  let%span sghost3 = "../../../../creusot-contracts/src/ghost.rs" 146 14 146 28
  let%span sghost4 = "../../../../creusot-contracts/src/ghost.rs" 148 4 148 28
  
  use prelude.prelude.Int32
  
  use prelude.prelude.Int
  
  use T_creusot_contracts__ghost__GhostBox as GhostBox'0
  
  predicate inv'1 (_1 : GhostBox'0.t_GhostBox (int32, int32))
  
  axiom inv_axiom'1 [@rewrite] : forall x : GhostBox'0.t_GhostBox (int32, int32) [inv'1 x] . inv'1 x = true
  
  predicate inv'0 (_1 : (int32, int32))
  
  axiom inv_axiom'0 [@rewrite] : forall x : (int32, int32) [inv'0 x] . inv'0 x = true
  
  use T_assert_in_ghost__ghost_mutate__qyClosure0 as Closure'0
  
  use prelude.prelude.Intrinsic
  
  use T_creusot_contracts__ghost__GhostBox as T_creusot_contracts__ghost__GhostBox
  
  let rec new'0 (x:(int32, int32)) (return'  (ret:GhostBox'0.t_GhostBox (int32, int32)))= {[@expl:precondition] [%#sghost2] inv'0 x}
    any
    [ return' (result:GhostBox'0.t_GhostBox (int32, int32))-> {[%#sghost4] inv'1 result}
      {[%#sghost3] T_creusot_contracts__ghost__GhostBox.t_GhostBox__0 result = x}
      (! return' {result}) ]
    
  
  meta "compute_max_steps" 1000000
  
  let rec m_assert_in_ghost__ghost_mutate__qyClosure0 (_1:Closure'0.m_assert_in_ghost__ghost_mutate__qyClosure0) (return'  (ret:GhostBox'0.t_GhostBox (int32, int32)))= bb0
    [ bb0 = s0
      [ s0 =  [ &_2 <- (([%#sassert_in_ghost0] (2 : int32)), ([%#sassert_in_ghost1] (3 : int32))) ] s1
      | s1 = new'0 {_2} (fun (_ret':GhostBox'0.t_GhostBox (int32, int32)) ->  [ &_0 <- _ret' ] s2)
      | s2 = bb1 ]
      
    | bb1 = return' {_0} ]
     [ & _0 : GhostBox'0.t_GhostBox (int32, int32) = any_l () | & _2 : (int32, int32) = any_l () ] 
    [ return' (result:GhostBox'0.t_GhostBox (int32, int32))-> return' {result} ]
    
end
module T_assert_in_ghost__ghost_mutate__qyClosure1 [#"assert_in_ghost.rs" 23 4 25 5]
  use prelude.prelude.Int32
  
  use prelude.prelude.Int
  
  use T_creusot_contracts__ghost__GhostBox as GhostBox'0
  
  use prelude.prelude.Borrow
  
  type m_assert_in_ghost__ghost_mutate__qyClosure1  =
    | M_assert_in_ghost__ghost_mutate__qyClosure1 (borrowed (GhostBox'0.t_GhostBox (int32, int32)))
  
  let rec m_assert_in_ghost__ghost_mutate__qyClosure1 (input:m_assert_in_ghost__ghost_mutate__qyClosure1) (ret  (p:borrowed (GhostBox'0.t_GhostBox (int32, int32))))= any
    [ good (p:borrowed (GhostBox'0.t_GhostBox (int32, int32)))-> {M_assert_in_ghost__ghost_mutate__qyClosure1 p = input}
      (! ret {p}) ]
    
end
module M_assert_in_ghost__ghost_mutate__qyClosure1 [#"assert_in_ghost.rs" 23 4 25 5]
  let%span sassert_in_ghost0 = "assert_in_ghost.rs" 24 14 24 15
  let%span sghost1 = "../../../../creusot-contracts/src/ghost.rs" 68 22 68 26
  let%span sghost2 = "../../../../creusot-contracts/src/ghost.rs" 67 14 67 36
  let%span sghost3 = "../../../../creusot-contracts/src/ghost.rs" 68 4 68 48
  let%span sghost4 = "../../../../creusot-contracts/src/ghost.rs" 148 15 148 16
  let%span sghost5 = "../../../../creusot-contracts/src/ghost.rs" 146 14 146 28
  let%span sghost6 = "../../../../creusot-contracts/src/ghost.rs" 148 4 148 28
  let%span sresolve7 = "../../../../creusot-contracts/src/resolve.rs" 41 20 41 34
  
  use T_creusot_contracts__ghost__GhostBox as GhostBox'0
  
  predicate inv'3 (_1 : GhostBox'0.t_GhostBox ())
  
  axiom inv_axiom'3 [@rewrite] : forall x : GhostBox'0.t_GhostBox () [inv'3 x] . inv'3 x = true
  
  predicate inv'2 (_1 : ())
  
  axiom inv_axiom'2 [@rewrite] : forall x : () [inv'2 x] . inv'2 x = true
  
  use prelude.prelude.Int32
  
  use prelude.prelude.Int
  
  use prelude.prelude.Borrow
  
  predicate inv'1 (_1 : borrowed (int32, int32))
  
  axiom inv_axiom'1 [@rewrite] : forall x : borrowed (int32, int32) [inv'1 x] . inv'1 x = true
  
  use T_creusot_contracts__ghost__GhostBox as GhostBox'0
  
  predicate inv'0 (_1 : borrowed (GhostBox'0.t_GhostBox (int32, int32)))
  
  axiom inv_axiom'0 [@rewrite] : forall x : borrowed (GhostBox'0.t_GhostBox (int32, int32)) [inv'0 x] . inv'0 x = true
  
  use prelude.prelude.Intrinsic
  
  use T_creusot_contracts__ghost__GhostBox as T_creusot_contracts__ghost__GhostBox
  
  let rec new'0 (x:()) (return'  (ret:GhostBox'0.t_GhostBox ()))= {[@expl:precondition] [%#sghost4] inv'2 x}
    any
    [ return' (result:GhostBox'0.t_GhostBox ())-> {[%#sghost6] inv'3 result}
      {[%#sghost5] T_creusot_contracts__ghost__GhostBox.t_GhostBox__0 result = x}
      (! return' {result}) ]
    
  
  predicate resolve'5 (self : borrowed (GhostBox'0.t_GhostBox (int32, int32))) =
    [%#sresolve7] self.final = self.current
  
  predicate resolve'4 (_1 : borrowed (GhostBox'0.t_GhostBox (int32, int32))) =
    resolve'5 _1
  
  use T_assert_in_ghost__ghost_mutate__qyClosure1 as Closure'0
  
  function field_0'0 [#"assert_in_ghost.rs" 23 4 25 5] (self : Closure'0.m_assert_in_ghost__ghost_mutate__qyClosure1) : borrowed (GhostBox'0.t_GhostBox (int32, int32))
    
   =
    let Closure'0.M_assert_in_ghost__ghost_mutate__qyClosure1 a = self in a
  
  predicate resolve'3 [#"assert_in_ghost.rs" 23 4 25 5] (_1 : Closure'0.m_assert_in_ghost__ghost_mutate__qyClosure1) =
    resolve'4 (field_0'0 _1)
  
  predicate resolve'1 (_1 : Closure'0.m_assert_in_ghost__ghost_mutate__qyClosure1) =
    resolve'3 _1
  
  predicate resolve'2 (self : borrowed (int32, int32)) =
    [%#sresolve7] self.final = self.current
  
  predicate resolve'0 (_1 : borrowed (int32, int32)) =
    resolve'2 _1
  
  use T_creusot_contracts__ghost__GhostBox as T_creusot_contracts__ghost__GhostBox
  
  let rec deref_mut'0 (self:borrowed (GhostBox'0.t_GhostBox (int32, int32))) (return'  (ret:borrowed (int32, int32)))= {[@expl:precondition] [%#sghost1] inv'0 self}
    any
    [ return' (result:borrowed (int32, int32))-> {[%#sghost3] inv'1 result}
      {[%#sghost2] result
      = Borrow.borrow_logic (T_creusot_contracts__ghost__GhostBox.t_GhostBox__0 self.current) (T_creusot_contracts__ghost__GhostBox.t_GhostBox__0 self.final) (Borrow.inherit_id (Borrow.get_id self) 1)}
      (! return' {result}) ]
    
  
  meta "compute_max_steps" 1000000
  
  let rec m_assert_in_ghost__ghost_mutate__qyClosure1 (_1:Closure'0.m_assert_in_ghost__ghost_mutate__qyClosure1) (return'  (ret:GhostBox'0.t_GhostBox ()))= bb0
    [ bb0 = s0
      [ s0 = Closure'0.m_assert_in_ghost__ghost_mutate__qyClosure1 {_1}
          (fun (r'0:borrowed (GhostBox'0.t_GhostBox (int32, int32))) ->
            Borrow.borrow_final <GhostBox'0.t_GhostBox (int32, int32)> {r'0.current} {Borrow.get_id r'0}
              (fun (_ret':borrowed (GhostBox'0.t_GhostBox (int32, int32))) ->
                 [ &_4 <- _ret' ] 
                
                [ &_1 <- Closure'0.M_assert_in_ghost__ghost_mutate__qyClosure1 ({ r'0 with current = _ret'.final ; }) ]
                
                s1))
      | s1 = deref_mut'0 {_4} (fun (_ret':borrowed (int32, int32)) ->  [ &_3 <- _ret' ] s2)
      | s2 = bb1 ]
      
    | bb1 = s0
      [ s0 = 
        [ &_3 <- { _3 with current = (let (_, r'1) = _3.current in (([%#sassert_in_ghost0] (4 : int32)), r'1)) ; } ]
        
        s1
      | s1 = -{resolve'0 _3}- s2
      | s2 = -{resolve'1 _1}- s3
      | s3 = new'0 {_2} (fun (_ret':GhostBox'0.t_GhostBox ()) ->  [ &_0 <- _ret' ] s4)
      | s4 = bb2 ]
      
    | bb2 = return' {_0} ]
    
    [ & _0 : GhostBox'0.t_GhostBox () = any_l ()
    | & _1 : Closure'0.m_assert_in_ghost__ghost_mutate__qyClosure1 = _1
    | & _2 : () = any_l ()
    | & _3 : borrowed (int32, int32) = any_l ()
    | & _4 : borrowed (GhostBox'0.t_GhostBox (int32, int32)) = any_l () ]
     [ return' (result:GhostBox'0.t_GhostBox ())-> return' {result} ] 
end
module T_assert_in_ghost__ghost_mutate__qyClosure2 [#"assert_in_ghost.rs" 27 4 30 5]
  use prelude.prelude.Int32
  
  use prelude.prelude.Int
  
  use T_creusot_contracts__ghost__GhostBox as GhostBox'0
  
  use prelude.prelude.Borrow
  
  type m_assert_in_ghost__ghost_mutate__qyClosure2  =
    | M_assert_in_ghost__ghost_mutate__qyClosure2 (GhostBox'0.t_GhostBox (int32, int32))
  
  let rec m_assert_in_ghost__ghost_mutate__qyClosure2 (input:m_assert_in_ghost__ghost_mutate__qyClosure2) (ret  (p:GhostBox'0.t_GhostBox (int32, int32)))= any
    [ good (p:GhostBox'0.t_GhostBox (int32, int32))-> {M_assert_in_ghost__ghost_mutate__qyClosure2 p = input}
      (! ret {p}) ]
    
end
module M_assert_in_ghost__ghost_mutate__qyClosure2 [#"assert_in_ghost.rs" 27 4 30 5]
  let%span sassert_in_ghost0 = "assert_in_ghost.rs" 28 22 28 33
  let%span sassert_in_ghost1 = "assert_in_ghost.rs" 29 22 29 33
  let%span sghost2 = "../../../../creusot-contracts/src/ghost.rs" 184 9 184 15
  let%span sghost3 = "../../../../creusot-contracts/src/ghost.rs" 148 15 148 16
  let%span sghost4 = "../../../../creusot-contracts/src/ghost.rs" 146 14 146 28
  let%span sghost5 = "../../../../creusot-contracts/src/ghost.rs" 148 4 148 28
  
  use T_creusot_contracts__ghost__GhostBox as GhostBox'0
  
  predicate inv'1 (_1 : GhostBox'0.t_GhostBox ())
  
  axiom inv_axiom'1 [@rewrite] : forall x : GhostBox'0.t_GhostBox () [inv'1 x] . inv'1 x = true
  
  predicate inv'0 (_1 : ())
  
  axiom inv_axiom'0 [@rewrite] : forall x : () [inv'0 x] . inv'0 x = true
  
  use T_assert_in_ghost__ghost_mutate__qyClosure2 as Closure'0
  
  use prelude.prelude.Intrinsic
  
  use T_creusot_contracts__ghost__GhostBox as T_creusot_contracts__ghost__GhostBox
  
  let rec new'0 (x:()) (return'  (ret:GhostBox'0.t_GhostBox ()))= {[@expl:precondition] [%#sghost3] inv'0 x}
    any
    [ return' (result:GhostBox'0.t_GhostBox ())-> {[%#sghost5] inv'1 result}
      {[%#sghost4] T_creusot_contracts__ghost__GhostBox.t_GhostBox__0 result = x}
      (! return' {result}) ]
    
  
  use prelude.prelude.Int32
  
  use prelude.prelude.Int
  
  use T_creusot_contracts__ghost__GhostBox as T_creusot_contracts__ghost__GhostBox
  
  use T_creusot_contracts__ghost__GhostBox as GhostBox'0
  
  function inner_logic'0 (self : GhostBox'0.t_GhostBox (int32, int32)) : (int32, int32) =
    [%#sghost2] T_creusot_contracts__ghost__GhostBox.t_GhostBox__0 self
  
  use prelude.prelude.Borrow
  
  function field_0'0 [#"assert_in_ghost.rs" 27 4 30 5] (self : Closure'0.m_assert_in_ghost__ghost_mutate__qyClosure2) : GhostBox'0.t_GhostBox (int32, int32)
    
   =
    let Closure'0.M_assert_in_ghost__ghost_mutate__qyClosure2 a = self in a
  
  meta "compute_max_steps" 1000000
  
  let rec m_assert_in_ghost__ghost_mutate__qyClosure2 (_1:Closure'0.m_assert_in_ghost__ghost_mutate__qyClosure2) (return'  (ret:GhostBox'0.t_GhostBox ()))= bb0
    [ bb0 = s0
      [ s0 = {[@expl:assertion] [%#sassert_in_ghost0] (let (a, _) = inner_logic'0 (field_0'0 _1) in a) = (4 : int32)} s1
      | s1 = {[@expl:assertion] [%#sassert_in_ghost1] (let (_, a) = inner_logic'0 (field_0'0 _1) in a) = (3 : int32)} s2
      | s2 = new'0 {_2} (fun (_ret':GhostBox'0.t_GhostBox ()) ->  [ &_0 <- _ret' ] s3)
      | s3 = bb1 ]
      
    | bb1 = return' {_0} ]
    
    [ & _0 : GhostBox'0.t_GhostBox () = any_l ()
    | & _1 : Closure'0.m_assert_in_ghost__ghost_mutate__qyClosure2 = _1
    | & _2 : () = any_l () ]
     [ return' (result:GhostBox'0.t_GhostBox ())-> return' {result} ] 
end
>>>>>>> dfce2a3a
module M_assert_in_ghost__ghost_mutate [#"assert_in_ghost.rs" 20 0 20 21]
  let%span sassert_in_ghost0 = "assert_in_ghost.rs" 21 25 21 29
  let%span sassert_in_ghost1 = "assert_in_ghost.rs" 21 31 21 35
  let%span sassert_in_ghost2 = "assert_in_ghost.rs" 24 14 24 15
  let%span sassert_in_ghost3 = "assert_in_ghost.rs" 28 22 28 33
  let%span sassert_in_ghost4 = "assert_in_ghost.rs" 29 22 29 33
  let%span sghost5 = "../../../../creusot-contracts/src/ghost.rs" 148 15 148 16
  let%span sghost6 = "../../../../creusot-contracts/src/ghost.rs" 146 14 146 28
  let%span sghost7 = "../../../../creusot-contracts/src/ghost.rs" 148 4 148 28
  let%span sghost8 = "../../../../creusot-contracts/src/ghost.rs" 68 22 68 26
  let%span sghost9 = "../../../../creusot-contracts/src/ghost.rs" 67 14 67 36
  let%span sghost10 = "../../../../creusot-contracts/src/ghost.rs" 68 4 68 48
  let%span sghost11 = "../../../../creusot-contracts/src/ghost.rs" 184 9 184 15
  let%span sresolve12 = "../../../../creusot-contracts/src/resolve.rs" 41 20 41 34
  
  use prelude.prelude.Int32
  
  predicate inv'0 (_1 : (int32, int32))
  
  type t_GhostBox'0  =
    { t_GhostBox__0'0: (int32, int32) }
  
  predicate inv'1 (_1 : t_GhostBox'0)
  
  axiom inv_axiom'0 [@rewrite] : forall x : (int32, int32) [inv'0 x] . inv'0 x = true
  
  axiom inv_axiom'1 [@rewrite] : forall x : t_GhostBox'0 [inv'1 x] . inv'1 x = true
  
  use prelude.prelude.Borrow
  
  predicate inv'2 (_1 : borrowed (t_GhostBox'0))
  
  axiom inv_axiom'2 [@rewrite] : forall x : borrowed (t_GhostBox'0) [inv'2 x] . inv'2 x = true
  
  predicate inv'3 (_1 : borrowed (int32, int32))
  
  axiom inv_axiom'3 [@rewrite] : forall x : borrowed (int32, int32) [inv'3 x] . inv'3 x = true
  
  predicate inv'4 (_1 : ())
  
  axiom inv_axiom'4 [@rewrite] : forall x : () [inv'4 x] . inv'4 x = true
  
  type t_GhostBox'1  =
    { t_GhostBox__0'1: () }
  
  predicate inv'5 (_1 : t_GhostBox'1)
  
  axiom inv_axiom'5 [@rewrite] : forall x : t_GhostBox'1 [inv'5 x] . inv'5 x = true
  
  let rec new'0 (x:(int32, int32)) (return'  (ret:t_GhostBox'0))= {[@expl:precondition] [%#sghost5] inv'0 x}
    any
    [ return' (result:t_GhostBox'0)-> {[%#sghost7] inv'1 result}
      {[%#sghost6] result.t_GhostBox__0'0 = x}
      (! return' {result}) ]
    
  
<<<<<<< HEAD
  use prelude.prelude.Intrinsic
  
  let rec closure0'0 (_1:()) (return'  (ret:t_GhostBox'0))= bb0
=======
  use T_creusot_contracts__ghost__GhostBox as T_creusot_contracts__ghost__GhostBox
  
  function inner_logic'0 (self : GhostBox'0.t_GhostBox (int32, int32)) : (int32, int32) =
    [%#sghost11] T_creusot_contracts__ghost__GhostBox.t_GhostBox__0 self
  
  use T_assert_in_ghost__ghost_mutate__qyClosure2 as Closure'2
  
  function field_0'0 [#"assert_in_ghost.rs" 27 4 30 5] (self : Closure'2.m_assert_in_ghost__ghost_mutate__qyClosure2) : GhostBox'0.t_GhostBox (int32, int32)
    
   =
    let Closure'2.M_assert_in_ghost__ghost_mutate__qyClosure2 a = self in a
  
  let rec closure2'0 (_1:Closure'2.m_assert_in_ghost__ghost_mutate__qyClosure2) (return'  (ret:GhostBox'0.t_GhostBox ()))= bb0
>>>>>>> dfce2a3a
    [ bb0 = s0
      [ s0 =  [ &_2 <- (([%#sassert_in_ghost0] (2 : int32)), ([%#sassert_in_ghost1] (3 : int32))) ] s1
      | s1 = new'0 {_2} (fun (_ret':t_GhostBox'0) ->  [ &_0 <- _ret' ] s2)
      | s2 = bb1 ]
      
    | bb1 = return' {_0} ]
     [ & _0 : t_GhostBox'0 = any_l () | & _2 : (int32, int32) = any_l () ] 
    [ return' (result:t_GhostBox'0)-> return' {result} ]
    
  
  let rec deref_mut'0 (self:borrowed (t_GhostBox'0)) (return'  (ret:borrowed (int32, int32)))= {[@expl:precondition] [%#sghost8] inv'2 self}
    any
    [ return' (result:borrowed (int32, int32))-> {[%#sghost10] inv'3 result}
      {[%#sghost9] result
      = Borrow.borrow_logic (self.current).t_GhostBox__0'0 (self.final).t_GhostBox__0'0 (Borrow.inherit_id (Borrow.get_id self) 1)}
      (! return' {result}) ]
    
<<<<<<< HEAD
=======
    [ & _0 : GhostBox'0.t_GhostBox () = any_l ()
    | & _1 : Closure'2.m_assert_in_ghost__ghost_mutate__qyClosure2 = _1
    | & _2 : () = any_l () ]
     [ return' (result:GhostBox'0.t_GhostBox ())-> return' {result} ] 
>>>>>>> dfce2a3a
  
  predicate resolve'2 (self : borrowed (int32, int32)) =
    [%#sresolve12] self.final = self.current
  
  predicate resolve'0 (_1 : borrowed (int32, int32)) =
    resolve'2 _1
  
<<<<<<< HEAD
  type m_assert_in_ghost__ghost_mutate__qy123zclosureqy35z1qy125z'0  =
    { field_0'0: borrowed (t_GhostBox'0) }
  
  predicate resolve'5 (self : borrowed (t_GhostBox'0)) =
    [%#sresolve12] self.final = self.current
  
  predicate resolve'4 (_1 : borrowed (t_GhostBox'0)) =
    resolve'5 _1
  
  predicate resolve'3 [#"assert_in_ghost.rs" 23 4 25 5] (_1 : m_assert_in_ghost__ghost_mutate__qy123zclosureqy35z1qy125z'0)
    
   =
    resolve'4 _1.field_0'0
  
  predicate resolve'1 (_1 : m_assert_in_ghost__ghost_mutate__qy123zclosureqy35z1qy125z'0) =
=======
  use T_assert_in_ghost__ghost_mutate__qyClosure1 as Closure'1
  
  function field_0'1 [#"assert_in_ghost.rs" 23 4 25 5] (self : Closure'1.m_assert_in_ghost__ghost_mutate__qyClosure1) : borrowed (GhostBox'0.t_GhostBox (int32, int32))
    
   =
    let Closure'1.M_assert_in_ghost__ghost_mutate__qyClosure1 a = self in a
  
  predicate resolve'3 [#"assert_in_ghost.rs" 23 4 25 5] (_1 : Closure'1.m_assert_in_ghost__ghost_mutate__qyClosure1) =
    resolve'4 (field_0'1 _1)
  
  predicate resolve'1 (_1 : Closure'1.m_assert_in_ghost__ghost_mutate__qyClosure1) =
>>>>>>> dfce2a3a
    resolve'3 _1
  
  let rec new'1 (x:()) (return'  (ret:t_GhostBox'1))= {[@expl:precondition] [%#sghost5] inv'4 x}
    any
    [ return' (result:t_GhostBox'1)-> {[%#sghost7] inv'5 result}
      {[%#sghost6] result.t_GhostBox__0'1 = x}
      (! return' {result}) ]
    
  
<<<<<<< HEAD
  let rec closure1'0 (_1:m_assert_in_ghost__ghost_mutate__qy123zclosureqy35z1qy125z'0) (return'  (ret:t_GhostBox'1))= bb0
    [ bb0 = s0
      [ s0 = Borrow.borrow_final <t_GhostBox'0> {(_1.field_0'0).current} {Borrow.get_id _1.field_0'0}
          (fun (_ret':borrowed (t_GhostBox'0)) ->
             [ &_4 <- _ret' ] 
             [ &_1 <- { field_0'0 = { _1.field_0'0 with current = _ret'.final } } ] 
            s1)
=======
  let rec closure1'0 (_1:Closure'1.m_assert_in_ghost__ghost_mutate__qyClosure1) (return'  (ret:GhostBox'0.t_GhostBox ()))= bb0
    [ bb0 = s0
      [ s0 = Closure'1.m_assert_in_ghost__ghost_mutate__qyClosure1 {_1}
          (fun (r'0:borrowed (GhostBox'0.t_GhostBox (int32, int32))) ->
            Borrow.borrow_final <GhostBox'0.t_GhostBox (int32, int32)> {r'0.current} {Borrow.get_id r'0}
              (fun (_ret':borrowed (GhostBox'0.t_GhostBox (int32, int32))) ->
                 [ &_4 <- _ret' ] 
                
                [ &_1 <- Closure'1.M_assert_in_ghost__ghost_mutate__qyClosure1 ({ r'0 with current = _ret'.final ; }) ]
                
                s1))
>>>>>>> dfce2a3a
      | s1 = deref_mut'0 {_4} (fun (_ret':borrowed (int32, int32)) ->  [ &_3 <- _ret' ] s2)
      | s2 = bb1 ]
      
    | bb1 = s0
      [ s0 = 
        [ &_3 <- { _3 with current = (let (_, r'1) = _3.current in (([%#sassert_in_ghost2] (4 : int32)), r'1)) } ]
        
        s1
      | s1 = -{resolve'0 _3}- s2
      | s2 = -{resolve'1 _1}- s3
      | s3 = new'1 {_2} (fun (_ret':t_GhostBox'1) ->  [ &_0 <- _ret' ] s4)
      | s4 = bb2 ]
      
    | bb2 = return' {_0} ]
    
<<<<<<< HEAD
    [ & _0 : t_GhostBox'1 = any_l ()
    | & _1 : m_assert_in_ghost__ghost_mutate__qy123zclosureqy35z1qy125z'0 = _1
=======
    [ & _0 : GhostBox'0.t_GhostBox () = any_l ()
    | & _1 : Closure'1.m_assert_in_ghost__ghost_mutate__qyClosure1 = _1
>>>>>>> dfce2a3a
    | & _2 : () = any_l ()
    | & _3 : borrowed (int32, int32) = any_l ()
    | & _4 : borrowed (t_GhostBox'0) = any_l () ]
     [ return' (result:t_GhostBox'1)-> return' {result} ] 
  
  function inner_logic'0 (self : t_GhostBox'0) : (int32, int32)
  
  axiom inner_logic'0_spec : forall self : t_GhostBox'0 . [%#sghost11] inner_logic'0 self = self.t_GhostBox__0'0
  
<<<<<<< HEAD
  type m_assert_in_ghost__ghost_mutate__qy123zclosureqy35z2qy125z'0  =
    { field_0'1: t_GhostBox'0 }
  
  let rec closure2'0 (_1:m_assert_in_ghost__ghost_mutate__qy123zclosureqy35z2qy125z'0) (return'  (ret:t_GhostBox'1))= bb0
=======
  use T_assert_in_ghost__ghost_mutate__qyClosure0 as Closure'0
  
  let rec closure0'0 (_1:Closure'0.m_assert_in_ghost__ghost_mutate__qyClosure0) (return'  (ret:GhostBox'0.t_GhostBox (int32, int32)))= bb0
>>>>>>> dfce2a3a
    [ bb0 = s0
      [ s0 = {[@expl:assertion] [%#sassert_in_ghost3] (let (a, _) = inner_logic'0 _1.field_0'1 in a) = (4 : int32)} s1
      | s1 = {[@expl:assertion] [%#sassert_in_ghost4] (let (_, a) = inner_logic'0 _1.field_0'1 in a) = (3 : int32)} s2
      | s2 = new'1 {_2} (fun (_ret':t_GhostBox'1) ->  [ &_0 <- _ret' ] s3)
      | s3 = bb1 ]
      
    | bb1 = return' {_0} ]
    
    [ & _0 : t_GhostBox'1 = any_l ()
    | & _1 : m_assert_in_ghost__ghost_mutate__qy123zclosureqy35z2qy125z'0 = _1
    | & _2 : () = any_l () ]
     [ return' (result:t_GhostBox'1)-> return' {result} ] 
  
  meta "compute_max_steps" 1000000
  
  let rec ghost_mutate'0 (_1:()) (return'  (ret:()))= (! bb0
    [ bb0 = s0
<<<<<<< HEAD
      [ s0 =  [ &_2 <- () ] s1 | s1 = closure0'0 {_2} (fun (_ret':t_GhostBox'0) ->  [ &p <- _ret' ] s2) | s2 = bb1 ]
      
    | bb1 = s0
      [ s0 = Borrow.borrow_mut <t_GhostBox'0> {p}
          (fun (_ret':borrowed (t_GhostBox'0)) ->  [ &_6 <- _ret' ]  [ &p <- _ret'.final ] s1)
      | s1 =  [ &_5 <- { field_0'0 = _6 } ] s2
      | s2 = closure1'0 {_5} (fun (_ret':t_GhostBox'1) ->  [ &_4 <- _ret' ] s3)
=======
      [ s0 =  [ &_2 <- Closure'0.M_assert_in_ghost__ghost_mutate__qyClosure0 ] s1
      | s1 = closure0'0 {_2} (fun (_ret':GhostBox'0.t_GhostBox (int32, int32)) ->  [ &p <- _ret' ] s2)
      | s2 = bb1 ]
      
    | bb1 = s0
      [ s0 = Borrow.borrow_mut <GhostBox'0.t_GhostBox (int32, int32)> {p}
          (fun (_ret':borrowed (GhostBox'0.t_GhostBox (int32, int32))) ->  [ &_6 <- _ret' ]  [ &p <- _ret'.final ] s1)
      | s1 =  [ &_5 <- Closure'1.M_assert_in_ghost__ghost_mutate__qyClosure1 _6 ] s2
      | s2 = closure1'0 {_5} (fun (_ret':GhostBox'0.t_GhostBox ()) ->  [ &_4 <- _ret' ] s3)
>>>>>>> dfce2a3a
      | s3 = bb2 ]
      
    | bb2 = bb3
    | bb3 = s0
<<<<<<< HEAD
      [ s0 =  [ &_9 <- { field_0'1 = p } ] s1
      | s1 = closure2'0 {_9} (fun (_ret':t_GhostBox'1) ->  [ &_8 <- _ret' ] s2)
=======
      [ s0 =  [ &_9 <- Closure'2.M_assert_in_ghost__ghost_mutate__qyClosure2 p ] s1
      | s1 = closure2'0 {_9} (fun (_ret':GhostBox'0.t_GhostBox ()) ->  [ &_8 <- _ret' ] s2)
>>>>>>> dfce2a3a
      | s2 = bb4 ]
      
    | bb4 = bb5
    | bb5 = bb6
    | bb6 = return' {_0} ]
    )
    [ & _0 : () = any_l ()
<<<<<<< HEAD
    | & p : t_GhostBox'0 = any_l ()
    | & _2 : () = any_l ()
    | & _3 : () = any_l ()
    | & _4 : t_GhostBox'1 = any_l ()
    | & _5 : m_assert_in_ghost__ghost_mutate__qy123zclosureqy35z1qy125z'0 = any_l ()
    | & _6 : borrowed (t_GhostBox'0) = any_l ()
    | & _7 : () = any_l ()
    | & _8 : t_GhostBox'1 = any_l ()
    | & _9 : m_assert_in_ghost__ghost_mutate__qy123zclosureqy35z2qy125z'0 = any_l ()
=======
    | & p : GhostBox'0.t_GhostBox (int32, int32) = any_l ()
    | & _2 : Closure'0.m_assert_in_ghost__ghost_mutate__qyClosure0 = any_l ()
    | & _3 : () = any_l ()
    | & _4 : GhostBox'0.t_GhostBox () = any_l ()
    | & _5 : Closure'1.m_assert_in_ghost__ghost_mutate__qyClosure1 = any_l ()
    | & _6 : borrowed (GhostBox'0.t_GhostBox (int32, int32)) = any_l ()
    | & _7 : () = any_l ()
    | & _8 : GhostBox'0.t_GhostBox () = any_l ()
    | & _9 : Closure'2.m_assert_in_ghost__ghost_mutate__qyClosure2 = any_l ()
>>>>>>> dfce2a3a
    | & _11 : () = any_l () ]
     [ return' (result:())-> (! return' {result}) ] 
end<|MERGE_RESOLUTION|>--- conflicted
+++ resolved
@@ -1,76 +1,3 @@
-<<<<<<< HEAD
-
-=======
-module T_creusot_contracts__ghost__GhostBox [#"../../../../creusot-contracts/src/ghost.rs" 27 0 27 22]
-  type t_GhostBox 't =
-    | C_GhostBox 't
-  
-  let rec t_GhostBox < 't > (input:t_GhostBox 't) (ret  (field_0:'t))= any
-    [ good (field_0:'t)-> {C_GhostBox field_0 = input} (! ret {field_0}) ]
-    
-  
-  function t_GhostBox__0 (self : t_GhostBox 't) : 't =
-    match self with
-      | C_GhostBox a -> a
-      end
-end
-module T_assert_in_ghost__ghost_only__qyClosure0 [#"assert_in_ghost.rs" 5 4 8 5]
-  type m_assert_in_ghost__ghost_only__qyClosure0  =
-    | M_assert_in_ghost__ghost_only__qyClosure0
-  
-  let rec m_assert_in_ghost__ghost_only__qyClosure0 (input:m_assert_in_ghost__ghost_only__qyClosure0) (ret  )= any
-    [ good -> {M_assert_in_ghost__ghost_only__qyClosure0  = input} (! ret) ]
-    
-end
-module M_assert_in_ghost__ghost_only__qyClosure0 [#"assert_in_ghost.rs" 5 4 8 5]
-  let%span sassert_in_ghost0 = "assert_in_ghost.rs" 6 16 6 20
-  let%span sassert_in_ghost1 = "assert_in_ghost.rs" 7 22 7 31
-  let%span sghost2 = "../../../../creusot-contracts/src/ghost.rs" 148 15 148 16
-  let%span sghost3 = "../../../../creusot-contracts/src/ghost.rs" 146 14 146 28
-  let%span sghost4 = "../../../../creusot-contracts/src/ghost.rs" 148 4 148 28
-  
-  use T_creusot_contracts__ghost__GhostBox as GhostBox'0
-  
-  predicate inv'1 (_1 : GhostBox'0.t_GhostBox ())
-  
-  axiom inv_axiom'1 [@rewrite] : forall x : GhostBox'0.t_GhostBox () [inv'1 x] . inv'1 x = true
-  
-  predicate inv'0 (_1 : ())
-  
-  axiom inv_axiom'0 [@rewrite] : forall x : () [inv'0 x] . inv'0 x = true
-  
-  use T_assert_in_ghost__ghost_only__qyClosure0 as Closure'0
-  
-  use prelude.prelude.Intrinsic
-  
-  use T_creusot_contracts__ghost__GhostBox as T_creusot_contracts__ghost__GhostBox
-  
-  let rec new'0 (x:()) (return'  (ret:GhostBox'0.t_GhostBox ()))= {[@expl:precondition] [%#sghost2] inv'0 x}
-    any
-    [ return' (result:GhostBox'0.t_GhostBox ())-> {[%#sghost4] inv'1 result}
-      {[%#sghost3] T_creusot_contracts__ghost__GhostBox.t_GhostBox__0 result = x}
-      (! return' {result}) ]
-    
-  
-  use prelude.prelude.Int32
-  
-  use prelude.prelude.Int
-  
-  meta "compute_max_steps" 1000000
-  
-  let rec m_assert_in_ghost__ghost_only__qyClosure0 (_1:Closure'0.m_assert_in_ghost__ghost_only__qyClosure0) (return'  (ret:GhostBox'0.t_GhostBox ()))= bb0
-    [ bb0 = s0
-      [ s0 =  [ &x <- [%#sassert_in_ghost0] (1 : int32) ] s1
-      | s1 = {[@expl:assertion] [%#sassert_in_ghost1] x = (1 : int32)} s2
-      | s2 = new'0 {_2} (fun (_ret':GhostBox'0.t_GhostBox ()) ->  [ &_0 <- _ret' ] s3)
-      | s3 = bb1 ]
-      
-    | bb1 = return' {_0} ]
-     [ & _0 : GhostBox'0.t_GhostBox () = any_l () | & _2 : () = any_l () | & x : int32 = any_l () ] 
-    [ return' (result:GhostBox'0.t_GhostBox ())-> return' {result} ]
-    
-end
->>>>>>> dfce2a3a
 module M_assert_in_ghost__ghost_only [#"assert_in_ghost.rs" 4 0 4 19]
   let%span sassert_in_ghost0 = "assert_in_ghost.rs" 6 16 6 20
   let%span sassert_in_ghost1 = "assert_in_ghost.rs" 7 22 7 31
@@ -98,19 +25,9 @@
       (! return' {result}) ]
     
   
-<<<<<<< HEAD
   use prelude.prelude.Intrinsic
   
   let rec closure0'0 (_1:()) (return'  (ret:t_GhostBox'0))= bb0
-=======
-  use prelude.prelude.Int32
-  
-  use prelude.prelude.Int
-  
-  use T_assert_in_ghost__ghost_only__qyClosure0 as Closure'0
-  
-  let rec closure0'0 (_1:Closure'0.m_assert_in_ghost__ghost_only__qyClosure0) (return'  (ret:GhostBox'0.t_GhostBox ()))= bb0
->>>>>>> dfce2a3a
     [ bb0 = s0
       [ s0 =  [ &x <- [%#sassert_in_ghost0] (1 : int32) ] s1
       | s1 = {[@expl:assertion] [%#sassert_in_ghost1] x = (1 : int32)} s2
@@ -126,7 +43,6 @@
   
   let rec ghost_only'0 (_1:()) (return'  (ret:()))= (! bb0
     [ bb0 = s0
-<<<<<<< HEAD
       [ s0 =  [ &_2 <- () ] s1 | s1 = closure0'0 {_2} (fun (_ret':t_GhostBox'0) ->  [ &_1 <- _ret' ] s2) | s2 = bb1 ]
       
     | bb1 = bb2
@@ -135,87 +51,6 @@
     [ return' (result:())-> (! return' {result}) ]
     
 end
-=======
-      [ s0 =  [ &_2 <- Closure'0.M_assert_in_ghost__ghost_only__qyClosure0 ] s1
-      | s1 = closure0'0 {_2} (fun (_ret':GhostBox'0.t_GhostBox ()) ->  [ &_1 <- _ret' ] s2)
-      | s2 = bb1 ]
-      
-    | bb1 = bb2
-    | bb2 = return' {_0} ]
-    )
-    [ & _0 : () = any_l ()
-    | & _1 : GhostBox'0.t_GhostBox () = any_l ()
-    | & _2 : Closure'0.m_assert_in_ghost__ghost_only__qyClosure0 = any_l ()
-    | & _3 : () = any_l () ]
-     [ return' (result:())-> (! return' {result}) ] 
-end
-module T_assert_in_ghost__ghost_capture__qyClosure0 [#"assert_in_ghost.rs" 14 4 17 5]
-  use prelude.prelude.Int32
-  
-  use prelude.prelude.Int
-  
-  use prelude.prelude.Borrow
-  
-  type m_assert_in_ghost__ghost_capture__qyClosure0  =
-    | M_assert_in_ghost__ghost_capture__qyClosure0 int32
-  
-  let rec m_assert_in_ghost__ghost_capture__qyClosure0 (input:m_assert_in_ghost__ghost_capture__qyClosure0) (ret  (x:int32))= any
-    [ good (x:int32)-> {M_assert_in_ghost__ghost_capture__qyClosure0 x = input} (! ret {x}) ]
-    
-end
-module M_assert_in_ghost__ghost_capture__qyClosure0 [#"assert_in_ghost.rs" 14 4 17 5]
-  let%span sassert_in_ghost0 = "assert_in_ghost.rs" 16 22 16 32
-  let%span sghost1 = "../../../../creusot-contracts/src/ghost.rs" 148 15 148 16
-  let%span sghost2 = "../../../../creusot-contracts/src/ghost.rs" 146 14 146 28
-  let%span sghost3 = "../../../../creusot-contracts/src/ghost.rs" 148 4 148 28
-  
-  use T_creusot_contracts__ghost__GhostBox as GhostBox'0
-  
-  predicate inv'1 (_1 : GhostBox'0.t_GhostBox ())
-  
-  axiom inv_axiom'1 [@rewrite] : forall x : GhostBox'0.t_GhostBox () [inv'1 x] . inv'1 x = true
-  
-  predicate inv'0 (_1 : ())
-  
-  axiom inv_axiom'0 [@rewrite] : forall x : () [inv'0 x] . inv'0 x = true
-  
-  use prelude.prelude.Intrinsic
-  
-  use T_creusot_contracts__ghost__GhostBox as T_creusot_contracts__ghost__GhostBox
-  
-  let rec new'0 (x:()) (return'  (ret:GhostBox'0.t_GhostBox ()))= {[@expl:precondition] [%#sghost1] inv'0 x}
-    any
-    [ return' (result:GhostBox'0.t_GhostBox ())-> {[%#sghost3] inv'1 result}
-      {[%#sghost2] T_creusot_contracts__ghost__GhostBox.t_GhostBox__0 result = x}
-      (! return' {result}) ]
-    
-  
-  use prelude.prelude.Int32
-  
-  use prelude.prelude.Int
-  
-  use prelude.prelude.Borrow
-  
-  use T_assert_in_ghost__ghost_capture__qyClosure0 as Closure'0
-  
-  meta "compute_max_steps" 1000000
-  
-  let rec m_assert_in_ghost__ghost_capture__qyClosure0 (_1:Closure'0.m_assert_in_ghost__ghost_capture__qyClosure0) (return'  (ret:GhostBox'0.t_GhostBox ()))= bb0
-    [ bb0 = s0
-      [ s0 = Closure'0.m_assert_in_ghost__ghost_capture__qyClosure0 {_1} (fun (r'0:int32) ->  [ &y <- r'0 ] s1)
-      | s1 = {[@expl:assertion] [%#sassert_in_ghost0] y = (42 : int32)} s2
-      | s2 = new'0 {_2} (fun (_ret':GhostBox'0.t_GhostBox ()) ->  [ &_0 <- _ret' ] s3)
-      | s3 = bb1 ]
-      
-    | bb1 = return' {_0} ]
-    
-    [ & _0 : GhostBox'0.t_GhostBox () = any_l ()
-    | & _1 : Closure'0.m_assert_in_ghost__ghost_capture__qyClosure0 = _1
-    | & _2 : () = any_l ()
-    | & y : int32 = any_l () ]
-     [ return' (result:GhostBox'0.t_GhostBox ())-> return' {result} ] 
-end
->>>>>>> dfce2a3a
 module M_assert_in_ghost__ghost_capture [#"assert_in_ghost.rs" 11 0 11 22]
   let%span sassert_in_ghost0 = "assert_in_ghost.rs" 12 12 12 17
   let%span sassert_in_ghost1 = "assert_in_ghost.rs" 16 22 16 32
@@ -247,49 +82,28 @@
   
   use prelude.prelude.Borrow
   
-<<<<<<< HEAD
-  type m_assert_in_ghost__ghost_capture__qy123zclosureqy35z0qy125z'0  =
+  type closure0'1  =
     { field_0'0: int32 }
   
-  let rec closure0'0 (_1:m_assert_in_ghost__ghost_capture__qy123zclosureqy35z0qy125z'0) (return'  (ret:t_GhostBox'0))= bb0
+  let rec closure0'0 (_1:closure0'1) (return'  (ret:t_GhostBox'0))= bb0
     [ bb0 = s0
       [ s0 =  [ &y <- _1.field_0'0 ] s1
-=======
-  use T_assert_in_ghost__ghost_capture__qyClosure0 as Closure'0
-  
-  let rec closure0'0 (_1:Closure'0.m_assert_in_ghost__ghost_capture__qyClosure0) (return'  (ret:GhostBox'0.t_GhostBox ()))= bb0
-    [ bb0 = s0
-      [ s0 = Closure'0.m_assert_in_ghost__ghost_capture__qyClosure0 {_1} (fun (r'0:int32) ->  [ &y <- r'0 ] s1)
->>>>>>> dfce2a3a
       | s1 = {[@expl:assertion] [%#sassert_in_ghost1] y = (42 : int32)} s2
       | s2 = new'0 {_2} (fun (_ret':t_GhostBox'0) ->  [ &_0 <- _ret' ] s3)
       | s3 = bb1 ]
       
     | bb1 = return' {_0} ]
-    
-<<<<<<< HEAD
-    [ & _0 : t_GhostBox'0 = any_l ()
-    | & _1 : m_assert_in_ghost__ghost_capture__qy123zclosureqy35z0qy125z'0 = _1
-=======
-    [ & _0 : GhostBox'0.t_GhostBox () = any_l ()
-    | & _1 : Closure'0.m_assert_in_ghost__ghost_capture__qyClosure0 = _1
->>>>>>> dfce2a3a
-    | & _2 : () = any_l ()
-    | & y : int32 = any_l () ]
-     [ return' (result:t_GhostBox'0)-> return' {result} ] 
+     [ & _0 : t_GhostBox'0 = any_l () | & _1 : closure0'1 = _1 | & _2 : () = any_l () | & y : int32 = any_l () ] 
+    [ return' (result:t_GhostBox'0)-> return' {result} ]
+    
   
   meta "compute_max_steps" 1000000
   
   let rec ghost_capture'0 (_1:()) (return'  (ret:()))= (! bb0
     [ bb0 = s0
       [ s0 =  [ &x <- [%#sassert_in_ghost0] (42 : int32) ] s1
-<<<<<<< HEAD
       | s1 =  [ &_3 <- { field_0'0 = x } ] s2
       | s2 = closure0'0 {_3} (fun (_ret':t_GhostBox'0) ->  [ &_2 <- _ret' ] s3)
-=======
-      | s1 =  [ &_3 <- Closure'0.M_assert_in_ghost__ghost_capture__qyClosure0 x ] s2
-      | s2 = closure0'0 {_3} (fun (_ret':GhostBox'0.t_GhostBox ()) ->  [ &_2 <- _ret' ] s3)
->>>>>>> dfce2a3a
       | s3 = bb1 ]
       
     | bb1 = bb2
@@ -297,290 +111,11 @@
     )
     [ & _0 : () = any_l ()
     | & x : int32 = any_l ()
-<<<<<<< HEAD
     | & _2 : t_GhostBox'0 = any_l ()
-    | & _3 : m_assert_in_ghost__ghost_capture__qy123zclosureqy35z0qy125z'0 = any_l ()
+    | & _3 : closure0'1 = any_l ()
     | & _5 : () = any_l () ]
      [ return' (result:())-> (! return' {result}) ] 
 end
-=======
-    | & _2 : GhostBox'0.t_GhostBox () = any_l ()
-    | & _3 : Closure'0.m_assert_in_ghost__ghost_capture__qyClosure0 = any_l ()
-    | & _5 : () = any_l () ]
-     [ return' (result:())-> (! return' {result}) ] 
-end
-module T_assert_in_ghost__ghost_mutate__qyClosure0 [#"assert_in_ghost.rs" 21 16 21 37]
-  type m_assert_in_ghost__ghost_mutate__qyClosure0  =
-    | M_assert_in_ghost__ghost_mutate__qyClosure0
-  
-  let rec m_assert_in_ghost__ghost_mutate__qyClosure0 (input:m_assert_in_ghost__ghost_mutate__qyClosure0) (ret  )= any
-    [ good -> {M_assert_in_ghost__ghost_mutate__qyClosure0  = input} (! ret) ]
-    
-end
-module M_assert_in_ghost__ghost_mutate__qyClosure0 [#"assert_in_ghost.rs" 21 16 21 37]
-  let%span sassert_in_ghost0 = "assert_in_ghost.rs" 21 25 21 29
-  let%span sassert_in_ghost1 = "assert_in_ghost.rs" 21 31 21 35
-  let%span sghost2 = "../../../../creusot-contracts/src/ghost.rs" 148 15 148 16
-  let%span sghost3 = "../../../../creusot-contracts/src/ghost.rs" 146 14 146 28
-  let%span sghost4 = "../../../../creusot-contracts/src/ghost.rs" 148 4 148 28
-  
-  use prelude.prelude.Int32
-  
-  use prelude.prelude.Int
-  
-  use T_creusot_contracts__ghost__GhostBox as GhostBox'0
-  
-  predicate inv'1 (_1 : GhostBox'0.t_GhostBox (int32, int32))
-  
-  axiom inv_axiom'1 [@rewrite] : forall x : GhostBox'0.t_GhostBox (int32, int32) [inv'1 x] . inv'1 x = true
-  
-  predicate inv'0 (_1 : (int32, int32))
-  
-  axiom inv_axiom'0 [@rewrite] : forall x : (int32, int32) [inv'0 x] . inv'0 x = true
-  
-  use T_assert_in_ghost__ghost_mutate__qyClosure0 as Closure'0
-  
-  use prelude.prelude.Intrinsic
-  
-  use T_creusot_contracts__ghost__GhostBox as T_creusot_contracts__ghost__GhostBox
-  
-  let rec new'0 (x:(int32, int32)) (return'  (ret:GhostBox'0.t_GhostBox (int32, int32)))= {[@expl:precondition] [%#sghost2] inv'0 x}
-    any
-    [ return' (result:GhostBox'0.t_GhostBox (int32, int32))-> {[%#sghost4] inv'1 result}
-      {[%#sghost3] T_creusot_contracts__ghost__GhostBox.t_GhostBox__0 result = x}
-      (! return' {result}) ]
-    
-  
-  meta "compute_max_steps" 1000000
-  
-  let rec m_assert_in_ghost__ghost_mutate__qyClosure0 (_1:Closure'0.m_assert_in_ghost__ghost_mutate__qyClosure0) (return'  (ret:GhostBox'0.t_GhostBox (int32, int32)))= bb0
-    [ bb0 = s0
-      [ s0 =  [ &_2 <- (([%#sassert_in_ghost0] (2 : int32)), ([%#sassert_in_ghost1] (3 : int32))) ] s1
-      | s1 = new'0 {_2} (fun (_ret':GhostBox'0.t_GhostBox (int32, int32)) ->  [ &_0 <- _ret' ] s2)
-      | s2 = bb1 ]
-      
-    | bb1 = return' {_0} ]
-     [ & _0 : GhostBox'0.t_GhostBox (int32, int32) = any_l () | & _2 : (int32, int32) = any_l () ] 
-    [ return' (result:GhostBox'0.t_GhostBox (int32, int32))-> return' {result} ]
-    
-end
-module T_assert_in_ghost__ghost_mutate__qyClosure1 [#"assert_in_ghost.rs" 23 4 25 5]
-  use prelude.prelude.Int32
-  
-  use prelude.prelude.Int
-  
-  use T_creusot_contracts__ghost__GhostBox as GhostBox'0
-  
-  use prelude.prelude.Borrow
-  
-  type m_assert_in_ghost__ghost_mutate__qyClosure1  =
-    | M_assert_in_ghost__ghost_mutate__qyClosure1 (borrowed (GhostBox'0.t_GhostBox (int32, int32)))
-  
-  let rec m_assert_in_ghost__ghost_mutate__qyClosure1 (input:m_assert_in_ghost__ghost_mutate__qyClosure1) (ret  (p:borrowed (GhostBox'0.t_GhostBox (int32, int32))))= any
-    [ good (p:borrowed (GhostBox'0.t_GhostBox (int32, int32)))-> {M_assert_in_ghost__ghost_mutate__qyClosure1 p = input}
-      (! ret {p}) ]
-    
-end
-module M_assert_in_ghost__ghost_mutate__qyClosure1 [#"assert_in_ghost.rs" 23 4 25 5]
-  let%span sassert_in_ghost0 = "assert_in_ghost.rs" 24 14 24 15
-  let%span sghost1 = "../../../../creusot-contracts/src/ghost.rs" 68 22 68 26
-  let%span sghost2 = "../../../../creusot-contracts/src/ghost.rs" 67 14 67 36
-  let%span sghost3 = "../../../../creusot-contracts/src/ghost.rs" 68 4 68 48
-  let%span sghost4 = "../../../../creusot-contracts/src/ghost.rs" 148 15 148 16
-  let%span sghost5 = "../../../../creusot-contracts/src/ghost.rs" 146 14 146 28
-  let%span sghost6 = "../../../../creusot-contracts/src/ghost.rs" 148 4 148 28
-  let%span sresolve7 = "../../../../creusot-contracts/src/resolve.rs" 41 20 41 34
-  
-  use T_creusot_contracts__ghost__GhostBox as GhostBox'0
-  
-  predicate inv'3 (_1 : GhostBox'0.t_GhostBox ())
-  
-  axiom inv_axiom'3 [@rewrite] : forall x : GhostBox'0.t_GhostBox () [inv'3 x] . inv'3 x = true
-  
-  predicate inv'2 (_1 : ())
-  
-  axiom inv_axiom'2 [@rewrite] : forall x : () [inv'2 x] . inv'2 x = true
-  
-  use prelude.prelude.Int32
-  
-  use prelude.prelude.Int
-  
-  use prelude.prelude.Borrow
-  
-  predicate inv'1 (_1 : borrowed (int32, int32))
-  
-  axiom inv_axiom'1 [@rewrite] : forall x : borrowed (int32, int32) [inv'1 x] . inv'1 x = true
-  
-  use T_creusot_contracts__ghost__GhostBox as GhostBox'0
-  
-  predicate inv'0 (_1 : borrowed (GhostBox'0.t_GhostBox (int32, int32)))
-  
-  axiom inv_axiom'0 [@rewrite] : forall x : borrowed (GhostBox'0.t_GhostBox (int32, int32)) [inv'0 x] . inv'0 x = true
-  
-  use prelude.prelude.Intrinsic
-  
-  use T_creusot_contracts__ghost__GhostBox as T_creusot_contracts__ghost__GhostBox
-  
-  let rec new'0 (x:()) (return'  (ret:GhostBox'0.t_GhostBox ()))= {[@expl:precondition] [%#sghost4] inv'2 x}
-    any
-    [ return' (result:GhostBox'0.t_GhostBox ())-> {[%#sghost6] inv'3 result}
-      {[%#sghost5] T_creusot_contracts__ghost__GhostBox.t_GhostBox__0 result = x}
-      (! return' {result}) ]
-    
-  
-  predicate resolve'5 (self : borrowed (GhostBox'0.t_GhostBox (int32, int32))) =
-    [%#sresolve7] self.final = self.current
-  
-  predicate resolve'4 (_1 : borrowed (GhostBox'0.t_GhostBox (int32, int32))) =
-    resolve'5 _1
-  
-  use T_assert_in_ghost__ghost_mutate__qyClosure1 as Closure'0
-  
-  function field_0'0 [#"assert_in_ghost.rs" 23 4 25 5] (self : Closure'0.m_assert_in_ghost__ghost_mutate__qyClosure1) : borrowed (GhostBox'0.t_GhostBox (int32, int32))
-    
-   =
-    let Closure'0.M_assert_in_ghost__ghost_mutate__qyClosure1 a = self in a
-  
-  predicate resolve'3 [#"assert_in_ghost.rs" 23 4 25 5] (_1 : Closure'0.m_assert_in_ghost__ghost_mutate__qyClosure1) =
-    resolve'4 (field_0'0 _1)
-  
-  predicate resolve'1 (_1 : Closure'0.m_assert_in_ghost__ghost_mutate__qyClosure1) =
-    resolve'3 _1
-  
-  predicate resolve'2 (self : borrowed (int32, int32)) =
-    [%#sresolve7] self.final = self.current
-  
-  predicate resolve'0 (_1 : borrowed (int32, int32)) =
-    resolve'2 _1
-  
-  use T_creusot_contracts__ghost__GhostBox as T_creusot_contracts__ghost__GhostBox
-  
-  let rec deref_mut'0 (self:borrowed (GhostBox'0.t_GhostBox (int32, int32))) (return'  (ret:borrowed (int32, int32)))= {[@expl:precondition] [%#sghost1] inv'0 self}
-    any
-    [ return' (result:borrowed (int32, int32))-> {[%#sghost3] inv'1 result}
-      {[%#sghost2] result
-      = Borrow.borrow_logic (T_creusot_contracts__ghost__GhostBox.t_GhostBox__0 self.current) (T_creusot_contracts__ghost__GhostBox.t_GhostBox__0 self.final) (Borrow.inherit_id (Borrow.get_id self) 1)}
-      (! return' {result}) ]
-    
-  
-  meta "compute_max_steps" 1000000
-  
-  let rec m_assert_in_ghost__ghost_mutate__qyClosure1 (_1:Closure'0.m_assert_in_ghost__ghost_mutate__qyClosure1) (return'  (ret:GhostBox'0.t_GhostBox ()))= bb0
-    [ bb0 = s0
-      [ s0 = Closure'0.m_assert_in_ghost__ghost_mutate__qyClosure1 {_1}
-          (fun (r'0:borrowed (GhostBox'0.t_GhostBox (int32, int32))) ->
-            Borrow.borrow_final <GhostBox'0.t_GhostBox (int32, int32)> {r'0.current} {Borrow.get_id r'0}
-              (fun (_ret':borrowed (GhostBox'0.t_GhostBox (int32, int32))) ->
-                 [ &_4 <- _ret' ] 
-                
-                [ &_1 <- Closure'0.M_assert_in_ghost__ghost_mutate__qyClosure1 ({ r'0 with current = _ret'.final ; }) ]
-                
-                s1))
-      | s1 = deref_mut'0 {_4} (fun (_ret':borrowed (int32, int32)) ->  [ &_3 <- _ret' ] s2)
-      | s2 = bb1 ]
-      
-    | bb1 = s0
-      [ s0 = 
-        [ &_3 <- { _3 with current = (let (_, r'1) = _3.current in (([%#sassert_in_ghost0] (4 : int32)), r'1)) ; } ]
-        
-        s1
-      | s1 = -{resolve'0 _3}- s2
-      | s2 = -{resolve'1 _1}- s3
-      | s3 = new'0 {_2} (fun (_ret':GhostBox'0.t_GhostBox ()) ->  [ &_0 <- _ret' ] s4)
-      | s4 = bb2 ]
-      
-    | bb2 = return' {_0} ]
-    
-    [ & _0 : GhostBox'0.t_GhostBox () = any_l ()
-    | & _1 : Closure'0.m_assert_in_ghost__ghost_mutate__qyClosure1 = _1
-    | & _2 : () = any_l ()
-    | & _3 : borrowed (int32, int32) = any_l ()
-    | & _4 : borrowed (GhostBox'0.t_GhostBox (int32, int32)) = any_l () ]
-     [ return' (result:GhostBox'0.t_GhostBox ())-> return' {result} ] 
-end
-module T_assert_in_ghost__ghost_mutate__qyClosure2 [#"assert_in_ghost.rs" 27 4 30 5]
-  use prelude.prelude.Int32
-  
-  use prelude.prelude.Int
-  
-  use T_creusot_contracts__ghost__GhostBox as GhostBox'0
-  
-  use prelude.prelude.Borrow
-  
-  type m_assert_in_ghost__ghost_mutate__qyClosure2  =
-    | M_assert_in_ghost__ghost_mutate__qyClosure2 (GhostBox'0.t_GhostBox (int32, int32))
-  
-  let rec m_assert_in_ghost__ghost_mutate__qyClosure2 (input:m_assert_in_ghost__ghost_mutate__qyClosure2) (ret  (p:GhostBox'0.t_GhostBox (int32, int32)))= any
-    [ good (p:GhostBox'0.t_GhostBox (int32, int32))-> {M_assert_in_ghost__ghost_mutate__qyClosure2 p = input}
-      (! ret {p}) ]
-    
-end
-module M_assert_in_ghost__ghost_mutate__qyClosure2 [#"assert_in_ghost.rs" 27 4 30 5]
-  let%span sassert_in_ghost0 = "assert_in_ghost.rs" 28 22 28 33
-  let%span sassert_in_ghost1 = "assert_in_ghost.rs" 29 22 29 33
-  let%span sghost2 = "../../../../creusot-contracts/src/ghost.rs" 184 9 184 15
-  let%span sghost3 = "../../../../creusot-contracts/src/ghost.rs" 148 15 148 16
-  let%span sghost4 = "../../../../creusot-contracts/src/ghost.rs" 146 14 146 28
-  let%span sghost5 = "../../../../creusot-contracts/src/ghost.rs" 148 4 148 28
-  
-  use T_creusot_contracts__ghost__GhostBox as GhostBox'0
-  
-  predicate inv'1 (_1 : GhostBox'0.t_GhostBox ())
-  
-  axiom inv_axiom'1 [@rewrite] : forall x : GhostBox'0.t_GhostBox () [inv'1 x] . inv'1 x = true
-  
-  predicate inv'0 (_1 : ())
-  
-  axiom inv_axiom'0 [@rewrite] : forall x : () [inv'0 x] . inv'0 x = true
-  
-  use T_assert_in_ghost__ghost_mutate__qyClosure2 as Closure'0
-  
-  use prelude.prelude.Intrinsic
-  
-  use T_creusot_contracts__ghost__GhostBox as T_creusot_contracts__ghost__GhostBox
-  
-  let rec new'0 (x:()) (return'  (ret:GhostBox'0.t_GhostBox ()))= {[@expl:precondition] [%#sghost3] inv'0 x}
-    any
-    [ return' (result:GhostBox'0.t_GhostBox ())-> {[%#sghost5] inv'1 result}
-      {[%#sghost4] T_creusot_contracts__ghost__GhostBox.t_GhostBox__0 result = x}
-      (! return' {result}) ]
-    
-  
-  use prelude.prelude.Int32
-  
-  use prelude.prelude.Int
-  
-  use T_creusot_contracts__ghost__GhostBox as T_creusot_contracts__ghost__GhostBox
-  
-  use T_creusot_contracts__ghost__GhostBox as GhostBox'0
-  
-  function inner_logic'0 (self : GhostBox'0.t_GhostBox (int32, int32)) : (int32, int32) =
-    [%#sghost2] T_creusot_contracts__ghost__GhostBox.t_GhostBox__0 self
-  
-  use prelude.prelude.Borrow
-  
-  function field_0'0 [#"assert_in_ghost.rs" 27 4 30 5] (self : Closure'0.m_assert_in_ghost__ghost_mutate__qyClosure2) : GhostBox'0.t_GhostBox (int32, int32)
-    
-   =
-    let Closure'0.M_assert_in_ghost__ghost_mutate__qyClosure2 a = self in a
-  
-  meta "compute_max_steps" 1000000
-  
-  let rec m_assert_in_ghost__ghost_mutate__qyClosure2 (_1:Closure'0.m_assert_in_ghost__ghost_mutate__qyClosure2) (return'  (ret:GhostBox'0.t_GhostBox ()))= bb0
-    [ bb0 = s0
-      [ s0 = {[@expl:assertion] [%#sassert_in_ghost0] (let (a, _) = inner_logic'0 (field_0'0 _1) in a) = (4 : int32)} s1
-      | s1 = {[@expl:assertion] [%#sassert_in_ghost1] (let (_, a) = inner_logic'0 (field_0'0 _1) in a) = (3 : int32)} s2
-      | s2 = new'0 {_2} (fun (_ret':GhostBox'0.t_GhostBox ()) ->  [ &_0 <- _ret' ] s3)
-      | s3 = bb1 ]
-      
-    | bb1 = return' {_0} ]
-    
-    [ & _0 : GhostBox'0.t_GhostBox () = any_l ()
-    | & _1 : Closure'0.m_assert_in_ghost__ghost_mutate__qyClosure2 = _1
-    | & _2 : () = any_l () ]
-     [ return' (result:GhostBox'0.t_GhostBox ())-> return' {result} ] 
-end
->>>>>>> dfce2a3a
 module M_assert_in_ghost__ghost_mutate [#"assert_in_ghost.rs" 20 0 20 21]
   let%span sassert_in_ghost0 = "assert_in_ghost.rs" 21 25 21 29
   let%span sassert_in_ghost1 = "assert_in_ghost.rs" 21 31 21 35
@@ -637,25 +172,9 @@
       (! return' {result}) ]
     
   
-<<<<<<< HEAD
   use prelude.prelude.Intrinsic
   
   let rec closure0'0 (_1:()) (return'  (ret:t_GhostBox'0))= bb0
-=======
-  use T_creusot_contracts__ghost__GhostBox as T_creusot_contracts__ghost__GhostBox
-  
-  function inner_logic'0 (self : GhostBox'0.t_GhostBox (int32, int32)) : (int32, int32) =
-    [%#sghost11] T_creusot_contracts__ghost__GhostBox.t_GhostBox__0 self
-  
-  use T_assert_in_ghost__ghost_mutate__qyClosure2 as Closure'2
-  
-  function field_0'0 [#"assert_in_ghost.rs" 27 4 30 5] (self : Closure'2.m_assert_in_ghost__ghost_mutate__qyClosure2) : GhostBox'0.t_GhostBox (int32, int32)
-    
-   =
-    let Closure'2.M_assert_in_ghost__ghost_mutate__qyClosure2 a = self in a
-  
-  let rec closure2'0 (_1:Closure'2.m_assert_in_ghost__ghost_mutate__qyClosure2) (return'  (ret:GhostBox'0.t_GhostBox ()))= bb0
->>>>>>> dfce2a3a
     [ bb0 = s0
       [ s0 =  [ &_2 <- (([%#sassert_in_ghost0] (2 : int32)), ([%#sassert_in_ghost1] (3 : int32))) ] s1
       | s1 = new'0 {_2} (fun (_ret':t_GhostBox'0) ->  [ &_0 <- _ret' ] s2)
@@ -673,13 +192,6 @@
       = Borrow.borrow_logic (self.current).t_GhostBox__0'0 (self.final).t_GhostBox__0'0 (Borrow.inherit_id (Borrow.get_id self) 1)}
       (! return' {result}) ]
     
-<<<<<<< HEAD
-=======
-    [ & _0 : GhostBox'0.t_GhostBox () = any_l ()
-    | & _1 : Closure'2.m_assert_in_ghost__ghost_mutate__qyClosure2 = _1
-    | & _2 : () = any_l () ]
-     [ return' (result:GhostBox'0.t_GhostBox ())-> return' {result} ] 
->>>>>>> dfce2a3a
   
   predicate resolve'2 (self : borrowed (int32, int32)) =
     [%#sresolve12] self.final = self.current
@@ -687,8 +199,7 @@
   predicate resolve'0 (_1 : borrowed (int32, int32)) =
     resolve'2 _1
   
-<<<<<<< HEAD
-  type m_assert_in_ghost__ghost_mutate__qy123zclosureqy35z1qy125z'0  =
+  type closure1'1  =
     { field_0'0: borrowed (t_GhostBox'0) }
   
   predicate resolve'5 (self : borrowed (t_GhostBox'0)) =
@@ -697,25 +208,10 @@
   predicate resolve'4 (_1 : borrowed (t_GhostBox'0)) =
     resolve'5 _1
   
-  predicate resolve'3 [#"assert_in_ghost.rs" 23 4 25 5] (_1 : m_assert_in_ghost__ghost_mutate__qy123zclosureqy35z1qy125z'0)
-    
-   =
+  predicate resolve'3 [#"assert_in_ghost.rs" 23 4 25 5] (_1 : closure1'1) =
     resolve'4 _1.field_0'0
   
-  predicate resolve'1 (_1 : m_assert_in_ghost__ghost_mutate__qy123zclosureqy35z1qy125z'0) =
-=======
-  use T_assert_in_ghost__ghost_mutate__qyClosure1 as Closure'1
-  
-  function field_0'1 [#"assert_in_ghost.rs" 23 4 25 5] (self : Closure'1.m_assert_in_ghost__ghost_mutate__qyClosure1) : borrowed (GhostBox'0.t_GhostBox (int32, int32))
-    
-   =
-    let Closure'1.M_assert_in_ghost__ghost_mutate__qyClosure1 a = self in a
-  
-  predicate resolve'3 [#"assert_in_ghost.rs" 23 4 25 5] (_1 : Closure'1.m_assert_in_ghost__ghost_mutate__qyClosure1) =
-    resolve'4 (field_0'1 _1)
-  
-  predicate resolve'1 (_1 : Closure'1.m_assert_in_ghost__ghost_mutate__qyClosure1) =
->>>>>>> dfce2a3a
+  predicate resolve'1 (_1 : closure1'1) =
     resolve'3 _1
   
   let rec new'1 (x:()) (return'  (ret:t_GhostBox'1))= {[@expl:precondition] [%#sghost5] inv'4 x}
@@ -725,27 +221,13 @@
       (! return' {result}) ]
     
   
-<<<<<<< HEAD
-  let rec closure1'0 (_1:m_assert_in_ghost__ghost_mutate__qy123zclosureqy35z1qy125z'0) (return'  (ret:t_GhostBox'1))= bb0
+  let rec closure1'0 (_1:closure1'1) (return'  (ret:t_GhostBox'1))= bb0
     [ bb0 = s0
       [ s0 = Borrow.borrow_final <t_GhostBox'0> {(_1.field_0'0).current} {Borrow.get_id _1.field_0'0}
           (fun (_ret':borrowed (t_GhostBox'0)) ->
              [ &_4 <- _ret' ] 
              [ &_1 <- { field_0'0 = { _1.field_0'0 with current = _ret'.final } } ] 
             s1)
-=======
-  let rec closure1'0 (_1:Closure'1.m_assert_in_ghost__ghost_mutate__qyClosure1) (return'  (ret:GhostBox'0.t_GhostBox ()))= bb0
-    [ bb0 = s0
-      [ s0 = Closure'1.m_assert_in_ghost__ghost_mutate__qyClosure1 {_1}
-          (fun (r'0:borrowed (GhostBox'0.t_GhostBox (int32, int32))) ->
-            Borrow.borrow_final <GhostBox'0.t_GhostBox (int32, int32)> {r'0.current} {Borrow.get_id r'0}
-              (fun (_ret':borrowed (GhostBox'0.t_GhostBox (int32, int32))) ->
-                 [ &_4 <- _ret' ] 
-                
-                [ &_1 <- Closure'1.M_assert_in_ghost__ghost_mutate__qyClosure1 ({ r'0 with current = _ret'.final ; }) ]
-                
-                s1))
->>>>>>> dfce2a3a
       | s1 = deref_mut'0 {_4} (fun (_ret':borrowed (int32, int32)) ->  [ &_3 <- _ret' ] s2)
       | s2 = bb1 ]
       
@@ -761,32 +243,20 @@
       
     | bb2 = return' {_0} ]
     
-<<<<<<< HEAD
     [ & _0 : t_GhostBox'1 = any_l ()
-    | & _1 : m_assert_in_ghost__ghost_mutate__qy123zclosureqy35z1qy125z'0 = _1
-=======
-    [ & _0 : GhostBox'0.t_GhostBox () = any_l ()
-    | & _1 : Closure'1.m_assert_in_ghost__ghost_mutate__qyClosure1 = _1
->>>>>>> dfce2a3a
+    | & _1 : closure1'1 = _1
     | & _2 : () = any_l ()
     | & _3 : borrowed (int32, int32) = any_l ()
     | & _4 : borrowed (t_GhostBox'0) = any_l () ]
      [ return' (result:t_GhostBox'1)-> return' {result} ] 
   
-  function inner_logic'0 (self : t_GhostBox'0) : (int32, int32)
-  
-  axiom inner_logic'0_spec : forall self : t_GhostBox'0 . [%#sghost11] inner_logic'0 self = self.t_GhostBox__0'0
-  
-<<<<<<< HEAD
-  type m_assert_in_ghost__ghost_mutate__qy123zclosureqy35z2qy125z'0  =
+  function inner_logic'0 (self : t_GhostBox'0) : (int32, int32) =
+    [%#sghost11] self.t_GhostBox__0'0
+  
+  type closure2'1  =
     { field_0'1: t_GhostBox'0 }
   
-  let rec closure2'0 (_1:m_assert_in_ghost__ghost_mutate__qy123zclosureqy35z2qy125z'0) (return'  (ret:t_GhostBox'1))= bb0
-=======
-  use T_assert_in_ghost__ghost_mutate__qyClosure0 as Closure'0
-  
-  let rec closure0'0 (_1:Closure'0.m_assert_in_ghost__ghost_mutate__qyClosure0) (return'  (ret:GhostBox'0.t_GhostBox (int32, int32)))= bb0
->>>>>>> dfce2a3a
+  let rec closure2'0 (_1:closure2'1) (return'  (ret:t_GhostBox'1))= bb0
     [ bb0 = s0
       [ s0 = {[@expl:assertion] [%#sassert_in_ghost3] (let (a, _) = inner_logic'0 _1.field_0'1 in a) = (4 : int32)} s1
       | s1 = {[@expl:assertion] [%#sassert_in_ghost4] (let (_, a) = inner_logic'0 _1.field_0'1 in a) = (3 : int32)} s2
@@ -794,17 +264,14 @@
       | s3 = bb1 ]
       
     | bb1 = return' {_0} ]
-    
-    [ & _0 : t_GhostBox'1 = any_l ()
-    | & _1 : m_assert_in_ghost__ghost_mutate__qy123zclosureqy35z2qy125z'0 = _1
-    | & _2 : () = any_l () ]
-     [ return' (result:t_GhostBox'1)-> return' {result} ] 
+     [ & _0 : t_GhostBox'1 = any_l () | & _1 : closure2'1 = _1 | & _2 : () = any_l () ] 
+    [ return' (result:t_GhostBox'1)-> return' {result} ]
+    
   
   meta "compute_max_steps" 1000000
   
   let rec ghost_mutate'0 (_1:()) (return'  (ret:()))= (! bb0
     [ bb0 = s0
-<<<<<<< HEAD
       [ s0 =  [ &_2 <- () ] s1 | s1 = closure0'0 {_2} (fun (_ret':t_GhostBox'0) ->  [ &p <- _ret' ] s2) | s2 = bb1 ]
       
     | bb1 = s0
@@ -812,28 +279,12 @@
           (fun (_ret':borrowed (t_GhostBox'0)) ->  [ &_6 <- _ret' ]  [ &p <- _ret'.final ] s1)
       | s1 =  [ &_5 <- { field_0'0 = _6 } ] s2
       | s2 = closure1'0 {_5} (fun (_ret':t_GhostBox'1) ->  [ &_4 <- _ret' ] s3)
-=======
-      [ s0 =  [ &_2 <- Closure'0.M_assert_in_ghost__ghost_mutate__qyClosure0 ] s1
-      | s1 = closure0'0 {_2} (fun (_ret':GhostBox'0.t_GhostBox (int32, int32)) ->  [ &p <- _ret' ] s2)
-      | s2 = bb1 ]
-      
-    | bb1 = s0
-      [ s0 = Borrow.borrow_mut <GhostBox'0.t_GhostBox (int32, int32)> {p}
-          (fun (_ret':borrowed (GhostBox'0.t_GhostBox (int32, int32))) ->  [ &_6 <- _ret' ]  [ &p <- _ret'.final ] s1)
-      | s1 =  [ &_5 <- Closure'1.M_assert_in_ghost__ghost_mutate__qyClosure1 _6 ] s2
-      | s2 = closure1'0 {_5} (fun (_ret':GhostBox'0.t_GhostBox ()) ->  [ &_4 <- _ret' ] s3)
->>>>>>> dfce2a3a
       | s3 = bb2 ]
       
     | bb2 = bb3
     | bb3 = s0
-<<<<<<< HEAD
       [ s0 =  [ &_9 <- { field_0'1 = p } ] s1
       | s1 = closure2'0 {_9} (fun (_ret':t_GhostBox'1) ->  [ &_8 <- _ret' ] s2)
-=======
-      [ s0 =  [ &_9 <- Closure'2.M_assert_in_ghost__ghost_mutate__qyClosure2 p ] s1
-      | s1 = closure2'0 {_9} (fun (_ret':GhostBox'0.t_GhostBox ()) ->  [ &_8 <- _ret' ] s2)
->>>>>>> dfce2a3a
       | s2 = bb4 ]
       
     | bb4 = bb5
@@ -841,27 +292,15 @@
     | bb6 = return' {_0} ]
     )
     [ & _0 : () = any_l ()
-<<<<<<< HEAD
     | & p : t_GhostBox'0 = any_l ()
     | & _2 : () = any_l ()
     | & _3 : () = any_l ()
     | & _4 : t_GhostBox'1 = any_l ()
-    | & _5 : m_assert_in_ghost__ghost_mutate__qy123zclosureqy35z1qy125z'0 = any_l ()
+    | & _5 : closure1'1 = any_l ()
     | & _6 : borrowed (t_GhostBox'0) = any_l ()
     | & _7 : () = any_l ()
     | & _8 : t_GhostBox'1 = any_l ()
-    | & _9 : m_assert_in_ghost__ghost_mutate__qy123zclosureqy35z2qy125z'0 = any_l ()
-=======
-    | & p : GhostBox'0.t_GhostBox (int32, int32) = any_l ()
-    | & _2 : Closure'0.m_assert_in_ghost__ghost_mutate__qyClosure0 = any_l ()
-    | & _3 : () = any_l ()
-    | & _4 : GhostBox'0.t_GhostBox () = any_l ()
-    | & _5 : Closure'1.m_assert_in_ghost__ghost_mutate__qyClosure1 = any_l ()
-    | & _6 : borrowed (GhostBox'0.t_GhostBox (int32, int32)) = any_l ()
-    | & _7 : () = any_l ()
-    | & _8 : GhostBox'0.t_GhostBox () = any_l ()
-    | & _9 : Closure'2.m_assert_in_ghost__ghost_mutate__qyClosure2 = any_l ()
->>>>>>> dfce2a3a
+    | & _9 : closure2'1 = any_l ()
     | & _11 : () = any_l () ]
      [ return' (result:())-> (! return' {result}) ] 
 end