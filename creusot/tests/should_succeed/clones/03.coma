module M_03__prog [#"03.rs" 11 0 11 16]
  let%span s030 = "03.rs" 11 11 11 12
  let%span s031 = "03.rs" 10 10 10 16
  let%span s032 = "03.rs" 7 4 7 8
  
  type t_T'0
  
  predicate inv'0 (_1 : t_T'0)
  
  use prelude.prelude.Borrow
  
  predicate resolve'0 (_1 : t_T'0)
  
  use prelude.prelude.Intrinsic
  
  function omg'0 [#"03.rs" 6 0 6 24] (_x : t_T'0) : bool =
    [%#s032] true
  
  meta "compute_max_steps" 1000000
  
<<<<<<< HEAD
  let rec prog'0 (x:t_T'0) (return'  (ret:()))= {[%#s030] inv'0 x}
=======
  let rec prog (x:t) (return'  (ret:()))= {[@expl:prog 'x' type invariant] [%#s030] inv'0 x}
>>>>>>> 34cd6190
    (! bb0
    [ bb0 = s0 [ s0 = {[@expl:type invariant] inv'0 x} s1 | s1 = -{resolve'0 x}- s2 | s2 = bb1 ] 
    | bb1 = bb2
    | bb2 = return' {_0} ]
<<<<<<< HEAD
    ) [ & _0 : () = any_l () | & x : t_T'0 = x ] 
    [ return' (result:())-> {[@expl:postcondition] [%#s031] omg'0 x} (! return' {result}) ]
=======
    ) [ & _0 : () = any_l () | & x : t = x ] 
    [ return' (result:())-> {[@expl:prog ensures] [%#s031] omg'0 x} (! return' {result}) ]
>>>>>>> 34cd6190
    
end
module M_03__prog2 [#"03.rs" 14 0 14 14]
  let%span s030 = "03.rs" 15 9 15 10
  let%span s031 = "03.rs" 13 10 13 16
  let%span s032 = "03.rs" 11 11 11 12
  let%span s033 = "03.rs" 10 10 10 16
  let%span s034 = "03.rs" 7 4 7 8
  
  use prelude.prelude.Int32
  
  predicate inv'0 (_1 : int32)
  
  function omg'1 [#"03.rs" 6 0 6 24] (_x : int32) : bool =
    [%#s034] true
  
  axiom inv_axiom'0 [@rewrite] : forall x : int32 [inv'0 x] . inv'0 x = true
  
  let rec prog'0 (x:int32) (return'  (ret:()))= {[@expl:precondition] [%#s032] inv'0 x}
    any [ return' (result:())-> {[%#s033] omg'1 x} (! return' {result}) ] 
  
  use prelude.prelude.Intrinsic
  
  use prelude.prelude.Int
  
<<<<<<< HEAD
  function omg'0 [#"03.rs" 6 0 6 24] (_x : int) : bool =
    [%#s034] true
=======
  let rec prog'0 (x:int32) (return'  (ret:()))= {[@expl:prog 'x' type invariant] [%#s032] inv'0 x}
    any [ return' (result:())-> {[%#s033] omg'1 x} (! return' {result}) ] 
>>>>>>> 34cd6190
  
  meta "compute_max_steps" 1000000
  
  let rec prog2'0 (_1:()) (return'  (ret:()))= (! bb0
    [ bb0 = s0 [ s0 = prog'0 {[%#s030] (0 : int32)} (fun (_ret':()) ->  [ &_2 <- _ret' ] s1) | s1 = bb1 ] 
    | bb1 = return' {_0} ]
    ) [ & _0 : () = any_l () | & _2 : () = any_l () ] 
    [ return' (result:())-> {[@expl:prog2 ensures] [%#s031] omg'0 0} (! return' {result}) ]
    
end
module M_03__prog3 [#"03.rs" 19 0 19 14]
  let%span s030 = "03.rs" 18 10 18 21
  let%span s031 = "03.rs" 7 4 7 8
  
  use prelude.prelude.Intrinsic
  
  use prelude.prelude.Int
  
  function omg'0 [#"03.rs" 6 0 6 24] (_x : (int, int)) : bool =
    [%#s031] true
  
  meta "compute_max_steps" 1000000
  
<<<<<<< HEAD
  let rec prog3'0 (_1:()) (return'  (ret:()))= (! bb0 [ bb0 = return' {_0} ] ) [ & _0 : () = any_l () ] 
    [ return' (result:())-> {[@expl:postcondition] [%#s030] omg'0 (0, 0)} (! return' {result}) ]
=======
  let rec prog3 (_1:()) (return'  (ret:()))= (! bb0 [ bb0 = return' {_0} ] ) [ & _0 : () = any_l () ] 
    [ return' (result:())-> {[@expl:prog3 ensures] [%#s030] omg'0 (0, 0)} (! return' {result}) ]
>>>>>>> 34cd6190
    
end<|MERGE_RESOLUTION|>--- conflicted
+++ resolved
@@ -18,22 +18,13 @@
   
   meta "compute_max_steps" 1000000
   
-<<<<<<< HEAD
-  let rec prog'0 (x:t_T'0) (return'  (ret:()))= {[%#s030] inv'0 x}
-=======
-  let rec prog (x:t) (return'  (ret:()))= {[@expl:prog 'x' type invariant] [%#s030] inv'0 x}
->>>>>>> 34cd6190
+  let rec prog'0 (x:t_T'0) (return'  (ret:()))= {[@expl:prog 'x' type invariant] [%#s030] inv'0 x}
     (! bb0
     [ bb0 = s0 [ s0 = {[@expl:type invariant] inv'0 x} s1 | s1 = -{resolve'0 x}- s2 | s2 = bb1 ] 
     | bb1 = bb2
     | bb2 = return' {_0} ]
-<<<<<<< HEAD
     ) [ & _0 : () = any_l () | & x : t_T'0 = x ] 
-    [ return' (result:())-> {[@expl:postcondition] [%#s031] omg'0 x} (! return' {result}) ]
-=======
-    ) [ & _0 : () = any_l () | & x : t = x ] 
     [ return' (result:())-> {[@expl:prog ensures] [%#s031] omg'0 x} (! return' {result}) ]
->>>>>>> 34cd6190
     
 end
 module M_03__prog2 [#"03.rs" 14 0 14 14]
@@ -52,20 +43,15 @@
   
   axiom inv_axiom'0 [@rewrite] : forall x : int32 [inv'0 x] . inv'0 x = true
   
-  let rec prog'0 (x:int32) (return'  (ret:()))= {[@expl:precondition] [%#s032] inv'0 x}
+  let rec prog'0 (x:int32) (return'  (ret:()))= {[@expl:prog 'x' type invariant] [%#s032] inv'0 x}
     any [ return' (result:())-> {[%#s033] omg'1 x} (! return' {result}) ] 
   
   use prelude.prelude.Intrinsic
   
   use prelude.prelude.Int
   
-<<<<<<< HEAD
   function omg'0 [#"03.rs" 6 0 6 24] (_x : int) : bool =
     [%#s034] true
-=======
-  let rec prog'0 (x:int32) (return'  (ret:()))= {[@expl:prog 'x' type invariant] [%#s032] inv'0 x}
-    any [ return' (result:())-> {[%#s033] omg'1 x} (! return' {result}) ] 
->>>>>>> 34cd6190
   
   meta "compute_max_steps" 1000000
   
@@ -89,12 +75,7 @@
   
   meta "compute_max_steps" 1000000
   
-<<<<<<< HEAD
   let rec prog3'0 (_1:()) (return'  (ret:()))= (! bb0 [ bb0 = return' {_0} ] ) [ & _0 : () = any_l () ] 
-    [ return' (result:())-> {[@expl:postcondition] [%#s030] omg'0 (0, 0)} (! return' {result}) ]
-=======
-  let rec prog3 (_1:()) (return'  (ret:()))= (! bb0 [ bb0 = return' {_0} ] ) [ & _0 : () = any_l () ] 
     [ return' (result:())-> {[@expl:prog3 ensures] [%#s030] omg'0 (0, 0)} (! return' {result}) ]
->>>>>>> 34cd6190
     
 end