
module OneSideUpdate_MyInt_Type
  use prelude.UIntSize
  use prelude.Int
  type t_myint  =
    | C_MyInt usize
    
end
module OneSideUpdate_F
  use prelude.Borrow
  use OneSideUpdate_MyInt_Type as OneSideUpdate_MyInt_Type
  predicate resolve0 (self : borrowed (OneSideUpdate_MyInt_Type.t_myint)) =
    [#"../../../../creusot-contracts/src/resolve.rs" 25 20 25 34]  ^ self =  * self
  val resolve0 (self : borrowed (OneSideUpdate_MyInt_Type.t_myint)) : bool
    ensures { result = resolve0 self }
    
  use prelude.UIntSize
  use prelude.Int
  let rec cfg f [#"../one_side_update.rs" 5 0 5 10] [@cfg:stackify] [@cfg:subregion_analysis] (_1 : ()) : ()
   = [@vc:do_not_keep_trace] [@vc:sp]
  var _0 : ();
  var a : OneSideUpdate_MyInt_Type.t_myint;
  var b : borrowed (OneSideUpdate_MyInt_Type.t_myint);
  {
    goto BB0
  }
  BB0 {
    [#"../one_side_update.rs" 6 16 6 25] a <- ([#"../one_side_update.rs" 6 16 6 25] OneSideUpdate_MyInt_Type.C_MyInt ([#"../one_side_update.rs" 6 22 6 24] [#"../one_side_update.rs" 6 22 6 24] (10 : usize)));
    [#"../one_side_update.rs" 7 12 7 18] b <- Borrow.borrow_mut a;
    [#"../one_side_update.rs" 7 12 7 18] a <-  ^ b;
    switch ([#"../one_side_update.rs" 8 7 8 11] [#"../one_side_update.rs" 8 7 8 11] true)
      | False -> goto BB2
      | True -> goto BB1
      end
  }
  BB1 {
<<<<<<< HEAD
    assume { Resolve0.resolve b };
    [#"../one_side_update.rs" 8 12 10 5] _0 <- ([#"../one_side_update.rs" 8 12 10 5] ());
    goto BB3
  }
  BB2 {
    [#"../one_side_update.rs" 11 8 11 21] b <- { b with current = ([#"../one_side_update.rs" 11 13 11 21] OneSideUpdate_MyInt_Type.C_MyInt ([#"../one_side_update.rs" 11 19 11 20] [#"../one_side_update.rs" 11 19 11 20] (5 : usize))) };
    assume { Resolve0.resolve b };
    [#"../one_side_update.rs" 10 11 12 5] _0 <- ([#"../one_side_update.rs" 10 11 12 5] ());
=======
    assume { resolve0 b };
    _0 <- ([#"../one_side_update.rs" 8 12 10 5] ());
    goto BB3
  }
  BB2 {
    b <- { b with current = ([#"../one_side_update.rs" 11 13 11 21] OneSideUpdate_MyInt_Type.C_MyInt ([#"../one_side_update.rs" 11 19 11 20] [#"../one_side_update.rs" 11 19 11 20] (5 : usize))) };
    assume { resolve0 b };
    _0 <- ([#"../one_side_update.rs" 10 11 12 5] ());
>>>>>>> 62b454c8
    goto BB3
  }
  BB3 {
    return _0
  }
  
end<|MERGE_RESOLUTION|>--- conflicted
+++ resolved
@@ -25,25 +25,15 @@
     goto BB0
   }
   BB0 {
-    [#"../one_side_update.rs" 6 16 6 25] a <- ([#"../one_side_update.rs" 6 16 6 25] OneSideUpdate_MyInt_Type.C_MyInt ([#"../one_side_update.rs" 6 22 6 24] [#"../one_side_update.rs" 6 22 6 24] (10 : usize)));
-    [#"../one_side_update.rs" 7 12 7 18] b <- Borrow.borrow_mut a;
-    [#"../one_side_update.rs" 7 12 7 18] a <-  ^ b;
+    a <- ([#"../one_side_update.rs" 6 16 6 25] OneSideUpdate_MyInt_Type.C_MyInt ([#"../one_side_update.rs" 6 22 6 24] [#"../one_side_update.rs" 6 22 6 24] (10 : usize)));
+    b <- Borrow.borrow_mut a;
+    a <-  ^ b;
     switch ([#"../one_side_update.rs" 8 7 8 11] [#"../one_side_update.rs" 8 7 8 11] true)
       | False -> goto BB2
       | True -> goto BB1
       end
   }
   BB1 {
-<<<<<<< HEAD
-    assume { Resolve0.resolve b };
-    [#"../one_side_update.rs" 8 12 10 5] _0 <- ([#"../one_side_update.rs" 8 12 10 5] ());
-    goto BB3
-  }
-  BB2 {
-    [#"../one_side_update.rs" 11 8 11 21] b <- { b with current = ([#"../one_side_update.rs" 11 13 11 21] OneSideUpdate_MyInt_Type.C_MyInt ([#"../one_side_update.rs" 11 19 11 20] [#"../one_side_update.rs" 11 19 11 20] (5 : usize))) };
-    assume { Resolve0.resolve b };
-    [#"../one_side_update.rs" 10 11 12 5] _0 <- ([#"../one_side_update.rs" 10 11 12 5] ());
-=======
     assume { resolve0 b };
     _0 <- ([#"../one_side_update.rs" 8 12 10 5] ());
     goto BB3
@@ -52,7 +42,6 @@
     b <- { b with current = ([#"../one_side_update.rs" 11 13 11 21] OneSideUpdate_MyInt_Type.C_MyInt ([#"../one_side_update.rs" 11 19 11 20] [#"../one_side_update.rs" 11 19 11 20] (5 : usize))) };
     assume { resolve0 b };
     _0 <- ([#"../one_side_update.rs" 10 11 12 5] ());
->>>>>>> 62b454c8
     goto BB3
   }
   BB3 {
