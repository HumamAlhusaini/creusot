--- conflicted
+++ resolved
@@ -58,14 +58,9 @@
   
   meta "compute_max_steps" 1000000
   
-<<<<<<< HEAD
-  let rec incr'0 (t:borrowed (t_T'0)) (return'  (ret:()))= {[%#smapping_test4] Int32.to_int (t.current).t_T__a'0 < 1000}
-    {[%#smapping_test3] 0 <= Int32.to_int (t.current).t_T__a'0}
-=======
-  let rec incr (t:borrowed (T'0.t_T)) (return'  (ret:()))= {[@expl:incr requires #0] [%#smapping_test3] 0
-    <= Int32.to_int (T_mapping_test__T.t_T__a t.current)}
-    {[@expl:incr requires #1] [%#smapping_test4] Int32.to_int (T_mapping_test__T.t_T__a t.current) < 1000}
->>>>>>> 34cd6190
+  let rec incr'0 (t:borrowed (t_T'0)) (return'  (ret:()))= {[@expl:incr requires #0] [%#smapping_test3] 0
+    <= Int32.to_int (t.current).t_T__a'0}
+    {[@expl:incr requires #1] [%#smapping_test4] Int32.to_int (t.current).t_T__a'0 < 1000}
     (! bb0
     [ bb0 = s0 [ s0 =  [ &old_t <- [%#smapping_test0] Snapshot.new t ] s1 | s1 = bb1 ] 
     | bb1 = s0
@@ -77,17 +72,9 @@
         s3
       | s3 = return' {_0} ]
        ]
-<<<<<<< HEAD
     ) [ & _0 : () = any_l () | & t : borrowed (t_T'0) = t | & old_t : Snapshot.snap_ty (borrowed (t_T'0)) = any_l () ] 
-    [ return' (result:())-> {[@expl:postcondition] [%#smapping_test5] view'0 t.final
+    [ return' (result:())-> {[@expl:incr ensures] [%#smapping_test5] view'0 t.final
       = Map.set (view'2 t) (Int32.to_int (t.current).t_T__a'0) 1}
-=======
-    )
-    [ & _0 : () = any_l () | & t : borrowed (T'0.t_T) = t | & old_t : Snapshot.snap_ty (borrowed (T'0.t_T)) = any_l () ]
-    
-    [ return' (result:())-> {[@expl:incr ensures] [%#smapping_test5] view'0 t.final
-      = Map.set (view'2 t) (Int32.to_int (T_mapping_test__T.t_T__a t.current)) 1}
->>>>>>> 34cd6190
       (! return' {result}) ]
     
 end
@@ -127,17 +114,11 @@
   function view'1 (self : borrowed (t_T'0)) : Map.map int int =
     [%#smodel9] view'0 self.current
   
-<<<<<<< HEAD
   use map.Map
   
-  let rec incr'0 (t:borrowed (t_T'0)) (return'  (ret:()))= {[@expl:precondition] [%#smapping_test7] Int32.to_int (t.current).t_T__a'0
-    < 1000}
-    {[@expl:precondition] [%#smapping_test6] 0 <= Int32.to_int (t.current).t_T__a'0}
-=======
-  let rec incr'0 (t:borrowed (T'0.t_T)) (return'  (ret:()))= {[@expl:incr requires #0] [%#smapping_test7] 0
-    <= Int32.to_int (T_mapping_test__T.t_T__a t.current)}
-    {[@expl:incr requires #1] [%#smapping_test8] Int32.to_int (T_mapping_test__T.t_T__a t.current) < 1000}
->>>>>>> 34cd6190
+  let rec incr'0 (t:borrowed (t_T'0)) (return'  (ret:()))= {[@expl:incr requires #0] [%#smapping_test6] 0
+    <= Int32.to_int (t.current).t_T__a'0}
+    {[@expl:incr requires #1] [%#smapping_test7] Int32.to_int (t.current).t_T__a'0 < 1000}
     any
     [ return' (result:())-> {[%#smapping_test8] view'0 t.final
       = Map.set (view'1 t) (Int32.to_int (t.current).t_T__a'0) 1}
