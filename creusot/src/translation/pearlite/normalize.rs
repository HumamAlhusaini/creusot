use crate::{
<<<<<<< HEAD
    attributes::{get_builtin, is_box_new},
    pearlite::{self, Literal, Term, TermKind},
    traits::resolve_assoc_item_opt,
=======
    contracts_items::get_builtin,
    pearlite::{self, Literal, Term, TermKind},
    traits::TraitResolved,
>>>>>>> dfce2a3a
};
use rustc_hir::def_id::DefId;
use rustc_middle::ty::{ParamEnv, TyCtxt};

use super::{super_visit_mut_term, BinOp, TermVisitorMut};

pub(crate) fn normalize<'tcx>(
    tcx: TyCtxt<'tcx>,
    param_env: ParamEnv<'tcx>,
    mut term: Term<'tcx>,
) -> Term<'tcx> {
    NormalizeTerm { param_env, tcx }.visit_mut_term(&mut term);
    // FIXME: we should normalize here, but it diverges when normalizing specification of partial_eq
    // let term = tcx.normalize_erasing_regions(param_env, term);
    term
}

struct NormalizeTerm<'tcx> {
    param_env: ParamEnv<'tcx>,
    tcx: TyCtxt<'tcx>,
}

impl<'tcx> TermVisitorMut<'tcx> for NormalizeTerm<'tcx> {
    fn visit_mut_term(&mut self, term: &mut Term<'tcx>) {
        super_visit_mut_term(term, self);
        match &mut term.kind {
            TermKind::Call { id, subst, args } => {
<<<<<<< HEAD
                if self.tcx.trait_of_item(*id).is_some() {
                    let method = resolve_assoc_item_opt(self.tcx, self.param_env, *id, subst)
=======
                let method = if self.tcx.trait_of_item(*id).is_some() {
                    TraitResolved::resolve_item(self.tcx, self.param_env, *id, subst)
>>>>>>> dfce2a3a
                        .to_opt(*id, subst)
                        .unwrap_or_else(|| {
                            panic!("could not resolve trait instance {:?}", (*id, *subst))
                        });
                    *id = method.0;
                    *subst = method.1;
                }
                *subst = self.tcx.normalize_erasing_regions(self.param_env, *subst);

                if is_box_new(self.tcx, *id) {
                    let arg = args.remove(0);
                    *term = arg;
                    return;
                }

                if let Some(opt) = optimize_builtin(self.tcx, *id, args) {
                    term.kind = opt;
                }
            }
            TermKind::Item(id, subst) => {
<<<<<<< HEAD
                if self.tcx.trait_of_item(*id).is_some() {
                    let method = resolve_assoc_item_opt(self.tcx, self.param_env, *id, subst)
=======
                let method = if self.tcx.trait_of_item(*id).is_some() {
                    TraitResolved::resolve_item(self.tcx, self.param_env, *id, subst)
>>>>>>> dfce2a3a
                        .to_opt(*id, subst)
                        .unwrap_or_else(|| {
                            panic!("could not resolve trait instance {:?}", (*id, *subst))
                        });
                    *id = method.0;
                    *subst = method.1;
                }
            }
            _ => {}
        }
    }
}

fn optimize_builtin<'tcx>(
    tcx: TyCtxt<'tcx>,
    def_id: DefId,
    args: &mut Vec<Term<'tcx>>,
) -> Option<TermKind<'tcx>> {
    Some(match get_builtin(tcx, def_id)?.as_str() {
        "add_int" => TermKind::Binary {
            op: BinOp::Add,
            lhs: Box::new(args.remove(0)),
            rhs: Box::new(args.remove(0)),
        },
        "sub_int" => TermKind::Binary {
            op: BinOp::Sub,
            lhs: Box::new(args.remove(0)),
            rhs: Box::new(args.remove(0)),
        },
        "mul_int" => TermKind::Binary {
            op: BinOp::Mul,
            lhs: Box::new(args.remove(0)),
            rhs: Box::new(args.remove(0)),
        },
        "div_int" => TermKind::Binary {
            op: BinOp::Div,
            lhs: Box::new(args.remove(0)),
            rhs: Box::new(args.remove(0)),
        },
        "rem_int" => TermKind::Binary {
            op: BinOp::Rem,
            lhs: Box::new(args.remove(0)),
            rhs: Box::new(args.remove(0)),
        },
        "neg_int" => TermKind::Unary { op: pearlite::UnOp::Neg, arg: Box::new(args.remove(0)) },
        "int.Int.(<=)" => TermKind::Binary {
            op: BinOp::Le,
            lhs: Box::new(args.remove(0)),
            rhs: Box::new(args.remove(0)),
        },
        "int.Int.(<)" => TermKind::Binary {
            op: BinOp::Lt,
            lhs: Box::new(args.remove(0)),
            rhs: Box::new(args.remove(0)),
        },
        "int.Int.(>=)" => TermKind::Binary {
            op: BinOp::Ge,
            lhs: Box::new(args.remove(0)),
            rhs: Box::new(args.remove(0)),
        },
        "int.Int.(>)" => TermKind::Binary {
            op: BinOp::Gt,
            lhs: Box::new(args.remove(0)),
            rhs: Box::new(args.remove(0)),
        },
        "==" => TermKind::Binary {
            op: BinOp::Eq,
            lhs: Box::new(args.remove(0)),
            rhs: Box::new(args.remove(0)),
        },
        "!=" => TermKind::Binary {
            op: BinOp::Ne,
            lhs: Box::new(args.remove(0)),
            rhs: Box::new(args.remove(0)),
        },
        "prelude.prelude.UInt8.to_int"
            if let TermKind::Lit(Literal::MachUnsigned(c, _)) = args[0].kind =>
        {
            TermKind::Lit(Literal::Integer(c as i128))
        }
        "prelude.prelude.UInt16.to_int"
            if let TermKind::Lit(Literal::MachUnsigned(c, _)) = args[0].kind =>
        {
            TermKind::Lit(Literal::Integer(c as i128))
        }
        "prelude.prelude.UInt32.to_int"
            if let TermKind::Lit(Literal::MachUnsigned(c, _)) = args[0].kind =>
        {
            TermKind::Lit(Literal::Integer(c as i128))
        }
        "prelude.prelude.UInt64.to_int"
            if let TermKind::Lit(Literal::MachUnsigned(c, _)) = args[0].kind =>
        {
            TermKind::Lit(Literal::Integer(c as i128))
        }
        "prelude.prelude.UInt128.to_int"
            if let TermKind::Lit(Literal::MachUnsigned(c, _)) = args[0].kind =>
        {
            if c > isize::MAX as u128 {
                panic!("integer constant too large")
            }
            TermKind::Lit(Literal::Integer(c as i128))
        }
        "prelude.prelude.Int8.to_int"
            if let TermKind::Lit(Literal::MachSigned(c, _)) = args[0].kind =>
        {
            TermKind::Lit(Literal::Integer(c as i128))
        }
        "prelude.prelude.Int16.to_int"
            if let TermKind::Lit(Literal::MachSigned(c, _)) = args[0].kind =>
        {
            TermKind::Lit(Literal::Integer(c as i128))
        }
        "prelude.prelude.Int32.to_int"
            if let TermKind::Lit(Literal::MachSigned(c, _)) = args[0].kind =>
        {
            TermKind::Lit(Literal::Integer(c as i128))
        }
        "prelude.prelude.Int64.to_int"
            if let TermKind::Lit(Literal::MachSigned(c, _)) = args[0].kind =>
        {
            TermKind::Lit(Literal::Integer(c as i128))
        }
        "prelude.prelude.Int128.to_int"
            if let TermKind::Lit(Literal::MachSigned(c, _)) = args[0].kind =>
        {
            TermKind::Lit(Literal::Integer(c as i128))
        }
        "identity" => args.remove(0).kind,
        _ => return None,
    })
}<|MERGE_RESOLUTION|>--- conflicted
+++ resolved
@@ -1,13 +1,7 @@
 use crate::{
-<<<<<<< HEAD
-    attributes::{get_builtin, is_box_new},
-    pearlite::{self, Literal, Term, TermKind},
-    traits::resolve_assoc_item_opt,
-=======
-    contracts_items::get_builtin,
+    contracts_items::{get_builtin, is_box_new},
     pearlite::{self, Literal, Term, TermKind},
     traits::TraitResolved,
->>>>>>> dfce2a3a
 };
 use rustc_hir::def_id::DefId;
 use rustc_middle::ty::{ParamEnv, TyCtxt};
@@ -35,13 +29,8 @@
         super_visit_mut_term(term, self);
         match &mut term.kind {
             TermKind::Call { id, subst, args } => {
-<<<<<<< HEAD
                 if self.tcx.trait_of_item(*id).is_some() {
-                    let method = resolve_assoc_item_opt(self.tcx, self.param_env, *id, subst)
-=======
-                let method = if self.tcx.trait_of_item(*id).is_some() {
-                    TraitResolved::resolve_item(self.tcx, self.param_env, *id, subst)
->>>>>>> dfce2a3a
+                    let method = TraitResolved::resolve_item(self.tcx, self.param_env, *id, subst)
                         .to_opt(*id, subst)
                         .unwrap_or_else(|| {
                             panic!("could not resolve trait instance {:?}", (*id, *subst))
@@ -62,13 +51,8 @@
                 }
             }
             TermKind::Item(id, subst) => {
-<<<<<<< HEAD
                 if self.tcx.trait_of_item(*id).is_some() {
-                    let method = resolve_assoc_item_opt(self.tcx, self.param_env, *id, subst)
-=======
-                let method = if self.tcx.trait_of_item(*id).is_some() {
-                    TraitResolved::resolve_item(self.tcx, self.param_env, *id, subst)
->>>>>>> dfce2a3a
+                    let method = TraitResolved::resolve_item(self.tcx, self.param_env, *id, subst)
                         .to_opt(*id, subst)
                         .unwrap_or_else(|| {
                             panic!("could not resolve trait instance {:?}", (*id, *subst))
