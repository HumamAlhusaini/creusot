use std::cell::RefCell;

use crate::{
    backend::{Why3Generator, clone_map::elaborator::Expander, dependency::Dependency},
    contracts_items::{get_builtin, get_inv_function, is_bitwise},
    ctx::*,
    options::SpanMode,
    util::{erased_identity_for_item, path_of_span},
};
use elaborator::Strength;
use indexmap::{IndexMap, IndexSet};
use itertools::Itertools;
use once_map::unsync::OnceMap;
use petgraph::prelude::DiGraphMap;
use rustc_hir::{
    def::DefKind,
    def_id::{DefId, LocalDefId},
};
use rustc_macros::{TypeFoldable, TypeVisitable};
use rustc_middle::{
    mir::Promoted,
    ty::{self, GenericArgsRef, Ty, TyCtxt, TyKind, TypeFoldable, TypingEnv},
};
use rustc_span::{Span, Symbol};
use rustc_target::abi::{FieldIdx, VariantIdx};
use why3::{
    Ident, QName,
    declaration::{Attribute, Decl, Span as WSpan, TyDecl},
};

mod elaborator;

// Prelude modules
#[derive(Debug, Clone, Copy, PartialEq, Eq, Hash, PartialOrd, Ord, TypeVisitable, TypeFoldable)]
pub enum PreludeModule {
    Float32,
    Float64,
    Int,
    Int8,
    Int16,
    Int32,
    Int64,
    Int128,
    UInt8,
    UInt16,
    UInt32,
    UInt64,
    UInt128,
    Char,
    Bool,
    MutBorrow,
    Slice,
    Opaque,
    Any,
}

pub(crate) trait Namer<'tcx> {
    fn item(&self, def_id: DefId, subst: GenericArgsRef<'tcx>) -> QName {
        let node = Dependency::Item(def_id, subst);
        self.dependency(node).qname()
    }

    fn ty(&self, def_id: DefId, subst: GenericArgsRef<'tcx>) -> QName {
        let ty = match self.tcx().def_kind(def_id) {
            DefKind::Enum | DefKind::Struct | DefKind::Union => {
                Ty::new_adt(self.tcx(), self.tcx().adt_def(def_id), subst)
            }
            DefKind::AssocTy => Ty::new_projection(self.tcx(), def_id, subst),
            DefKind::Closure => Ty::new_closure(self.tcx(), def_id, subst),
            _ => unreachable!(),
        };

        self.dependency(Dependency::Type(ty)).qname()
    }

    fn ty_param(&self, ty: Ty<'tcx>) -> QName {
        assert!(matches!(ty.kind(), TyKind::Param(_)));
        self.dependency(Dependency::Type(ty)).qname()
    }

    fn constructor(&self, def_id: DefId, subst: GenericArgsRef<'tcx>) -> QName {
        let node = Dependency::Item(def_id, subst);
        self.dependency(node).qname()
    }

    fn ty_inv(&self, ty: Ty<'tcx>) -> QName {
        let def_id = get_inv_function(self.tcx());
        let subst = self.tcx().mk_args(&[ty::GenericArg::from(ty)]);
        self.item(def_id, subst)
    }

    /// Creates a name for a struct or closure projection ie: x.field1
    ///
    /// * `def_id` - The id of the type or closure being projected
    /// * `subst` - Substitution that type is being accessed at
    /// * `ix` - The field in that constructor being accessed.
    fn field(&self, def_id: DefId, subst: GenericArgsRef<'tcx>, ix: FieldIdx) -> QName {
        let node = match self.tcx().def_kind(def_id) {
            DefKind::Closure => Dependency::ClosureAccessor(def_id, subst, ix.as_u32()),
            DefKind::Struct | DefKind::Union => {
                let field_did =
                    self.tcx().adt_def(def_id).variants()[VariantIdx::ZERO].fields[ix].did;
                Dependency::Item(field_did, subst)
            }
            _ => unreachable!(),
        };

        self.dependency(node).qname()
    }

    fn eliminator(&self, def_id: DefId, subst: GenericArgsRef<'tcx>) -> QName {
        self.dependency(Dependency::Eliminator(def_id, subst)).qname()
    }

    fn promoted(&self, def_id: LocalDefId, prom: Promoted) -> QName {
        self.dependency(Dependency::Promoted(def_id, prom)).qname()
    }

    fn normalize<T: TypeFoldable<TyCtxt<'tcx>> + Copy>(
        &self,
        ctx: &TranslationCtx<'tcx>,
        ty: T,
    ) -> T;

    fn import_prelude_module(&self, module: PreludeModule) {
        self.dependency(Dependency::Builtin(module));
    }

    fn prelude_module_name(&self, module: PreludeModule) -> Box<[Ident]> {
        self.dependency(Dependency::Builtin(module));
        let qname: QName = match (module, self.bitwise_mode()) {
            (PreludeModule::Float32, _) => "creusot.float.Float32.".into(),
            (PreludeModule::Float64, _) => "creusot.float.Float64.".into(),
            (PreludeModule::Int, _) => "mach.int.Int.".into(),
<<<<<<< HEAD
            (PreludeModule::Int8, false) => "prelude.int.Int8.".into(),
            (PreludeModule::Int16, false) => "prelude.int.Int16.".into(),
            (PreludeModule::Int32, false) => "prelude.int.Int32.".into(),
            (PreludeModule::Int64, false) => "prelude.int.Int64.".into(),
            (PreludeModule::Int128, false) => "prelude.int.Int128.".into(),
            (PreludeModule::UInt8, false) => "prelude.int.UInt8.".into(),
            (PreludeModule::UInt16, false) => "prelude.int.UInt16.".into(),
            (PreludeModule::UInt32, false) => "prelude.int.UInt32.".into(),
            (PreludeModule::UInt64, false) => "prelude.int.UInt64.".into(),
            (PreludeModule::UInt128, false) => "prelude.int.UInt128.".into(),
            (PreludeModule::Int8, true) => "prelude.int.Int8BW.".into(),
            (PreludeModule::Int16, true) => "prelude.int.Int16BW.".into(),
            (PreludeModule::Int32, true) => "prelude.int.Int32BW.".into(),
            (PreludeModule::Int64, true) => "prelude.int.Int64BW.".into(),
            (PreludeModule::Int128, true) => "prelude.int.Int128BW.".into(),
            (PreludeModule::UInt8, true) => "prelude.int.UInt8BW.".into(),
            (PreludeModule::UInt16, true) => "prelude.int.UInt16BW.".into(),
            (PreludeModule::UInt32, true) => "prelude.int.UInt32BW.".into(),
            (PreludeModule::UInt64, true) => "prelude.int.UInt64BW.".into(),
            (PreludeModule::UInt128, true) => "prelude.int.UInt128BW.".into(),
            (PreludeModule::Char, _) => "prelude.prelude.Char.".into(),
            (PreludeModule::Opaque, _) => "prelude.prelude.Opaque.".into(),
            (PreludeModule::Bool, _) => "prelude.prelude.Bool.".into(),
            (PreludeModule::MutBorrow, _) => "prelude.prelude.MutBorrow.".into(),
=======
            (PreludeModule::Int8, false) => "creusot.int.Int8.".into(),
            (PreludeModule::Int16, false) => "creusot.int.Int16.".into(),
            (PreludeModule::Int32, false) => "creusot.int.Int32.".into(),
            (PreludeModule::Int64, false) => "creusot.int.Int64.".into(),
            (PreludeModule::Int128, false) => "creusot.int.Int128.".into(),
            (PreludeModule::UInt8, false) => "creusot.int.UInt8.".into(),
            (PreludeModule::UInt16, false) => "creusot.int.UInt16.".into(),
            (PreludeModule::UInt32, false) => "creusot.int.UInt32.".into(),
            (PreludeModule::UInt64, false) => "creusot.int.UInt64.".into(),
            (PreludeModule::UInt128, false) => "creusot.int.UInt128.".into(),
            (PreludeModule::Int8, true) => "creusot.int.Int8BW.".into(),
            (PreludeModule::Int16, true) => "creusot.int.Int16BW.".into(),
            (PreludeModule::Int32, true) => "creusot.int.Int32BW.".into(),
            (PreludeModule::Int64, true) => "creusot.int.Int64BW.".into(),
            (PreludeModule::Int128, true) => "creusot.int.Int128BW.".into(),
            (PreludeModule::UInt8, true) => "creusot.int.UInt8BW.".into(),
            (PreludeModule::UInt16, true) => "creusot.int.UInt16BW.".into(),
            (PreludeModule::UInt32, true) => "creusot.int.UInt32BW.".into(),
            (PreludeModule::UInt64, true) => "creusot.int.UInt64BW.".into(),
            (PreludeModule::UInt128, true) => "creusot.int.UInt128BW.".into(),
            (PreludeModule::Char, _) => "creusot.prelude.Char.".into(),
            (PreludeModule::Opaque, _) => "creusot.prelude.Opaque.".into(),
            (PreludeModule::Bool, _) => "creusot.prelude.Bool.".into(),
            (PreludeModule::Borrow, _) => "creusot.prelude.MutBorrow.".into(),
>>>>>>> 8de22653
            (PreludeModule::Slice, _) => {
                format!("creusot.slice.Slice{}.", self.tcx().sess.target.pointer_width).into()
            }
<<<<<<< HEAD
            (PreludeModule::Any, _) => "prelude.prelude.Any.".into(),
=======
            (PreludeModule::Intrinsic, _) => "creusot.prelude.Intrinsic.".into(),
>>>>>>> 8de22653
        };
        qname.module
    }

    fn from_prelude(&self, module: PreludeModule, name: &str) -> QName {
        QName { module: self.prelude_module_name(module), name: name.into() }.without_search_path()
    }

    fn dependency(&self, dep: Dependency<'tcx>) -> &Kind;

    fn tcx(&self) -> TyCtxt<'tcx>;

    fn span(&self, span: Span) -> Option<Attribute>;

    fn bitwise_mode(&self) -> bool;
}

impl<'tcx> Namer<'tcx> for CloneNames<'tcx> {
    // TODO: get rid of this. It feels like it should be unnecessary
    fn normalize<T: TypeFoldable<TyCtxt<'tcx>> + Copy>(
        &self,
        _: &TranslationCtx<'tcx>,
        ty: T,
    ) -> T {
        self.tcx().normalize_erasing_regions(self.typing_env, ty)
    }

    fn dependency(&self, key: Dependency<'tcx>) -> &Kind {
        let key = key.erase_regions(self.tcx);
        self.insert(self.tcx, key)
    }

    fn tcx(&self) -> TyCtxt<'tcx> {
        self.tcx
    }

    fn span(&self, span: Span) -> Option<Attribute> {
        let path = path_of_span(self.tcx, span, &self.span_mode)?;
        let cnt = self.spans.len();
        let name = self.spans.insert(span, |_| {
            Box::new((
                Symbol::intern(&format!("s{}{cnt}", path.file_stem().unwrap().to_str().unwrap())),
                cnt,
            ))
        });
        Some(Attribute::NamedSpan(name.0.to_string()))
    }

    fn bitwise_mode(&self) -> bool {
        self.bitwise_mode
    }
}

impl<'tcx> CloneNames<'tcx> {
    fn insert(&self, tcx: TyCtxt<'tcx>, key: Dependency<'tcx>) -> &Kind {
        self.names.insert(key, |_| {
            if let Some((did, _)) = key.did()
                && let Some(why3_modl) = get_builtin(tcx, did)
            {
                let why3_modl =
                    why3_modl.as_str().replace("$BW$", if self.bitwise_mode { "BW" } else { "" });
                let qname = QName::from(why3_modl);
                if qname.module.is_empty() {
                    return Box::new(Kind::Named(Symbol::intern(&qname.name)));
                } else {
                    return Box::new(Kind::UsedBuiltin(qname));
                }
            }
            Box::new(
                key.base_ident(tcx).map_or(Kind::Unnamed, |base| {
                    Kind::Named(self.counts.borrow_mut().freshen(base))
                }),
            )
        })
    }

    fn bitwise_mode(&self) -> bool {
        self.bitwise_mode
    }
}

impl<'tcx> Namer<'tcx> for Dependencies<'tcx> {
    fn normalize<T: TypeFoldable<TyCtxt<'tcx>> + Copy>(
        &self,
        ctx: &TranslationCtx<'tcx>,
        ty: T,
    ) -> T {
        self.tcx().normalize_erasing_regions(ctx.typing_env(self.self_id), ty)
    }

    fn tcx(&self) -> TyCtxt<'tcx> {
        self.tcx
    }

    fn dependency(&self, key: Dependency<'tcx>) -> &Kind {
        let key = key.erase_regions(self.tcx);
        self.dep_set.borrow_mut().insert(key);
        self.names.dependency(key)
    }

    fn span(&self, span: Span) -> Option<Attribute> {
        self.names.span(span)
    }

    fn bitwise_mode(&self) -> bool {
        self.names.bitwise_mode()
    }
}

pub(crate) struct Dependencies<'tcx> {
    tcx: TyCtxt<'tcx>,
    names: CloneNames<'tcx>,

    // A hacky thing which is used to remember the dependncies we need to seed the expander with
    dep_set: RefCell<IndexSet<Dependency<'tcx>>>,

    pub(crate) self_id: DefId,
    pub(crate) self_subst: GenericArgsRef<'tcx>,
}

#[derive(Default, Clone)]
pub(crate) struct NameSupply {
    name_counts: IndexMap<Symbol, usize>,
}

pub(crate) struct CloneNames<'tcx> {
    tcx: TyCtxt<'tcx>,
    // To normalize during dependency stuff (deprecated)
    typing_env: TypingEnv<'tcx>,
    // Internal state, used to determine whether we should emit spans at all
    span_mode: SpanMode,
    // Should we use the BW version of the machine integer prelude?
    bitwise_mode: bool,

    /// Freshens a symbol by appending a number to the end
    counts: RefCell<NameSupply>,
    /// Tracks the name given to each dependency
    names: OnceMap<Dependency<'tcx>, Box<Kind>>,
    /// Maps spans to a unique name
    spans: OnceMap<Span, Box<(Symbol, usize)>>,
}

impl<'tcx> CloneNames<'tcx> {
    fn new(
        tcx: TyCtxt<'tcx>,
        typing_env: TypingEnv<'tcx>,
        span_mode: SpanMode,
        bitwise_mode: bool,
    ) -> Self {
        CloneNames {
            tcx,
            typing_env,
            span_mode,
            bitwise_mode,
            counts: Default::default(),
            names: Default::default(),
            spans: Default::default(),
        }
    }
}

impl NameSupply {
    pub(crate) fn freshen(&mut self, sym: Symbol) -> Symbol {
        let count: usize = *self.name_counts.entry(sym).and_modify(|c| *c += 1).or_insert(0);
        // FIXME: if we don't do use the initial ident when count == 0, then the ident clashes
        // with local variables
        /*if count == 0 {
            sym
        } else {*/
        Symbol::intern(&format!("{sym}'{count}"))
        /*}*/
    }
}

#[derive(Clone, Debug, PartialEq, Eq, Hash)]
pub enum Kind {
    /// This does not corresponds to a defined symbol
    Unnamed,
    /// This symbol is locally defined
    Named(Symbol),
    /// Used, UsedBuiltin: the symbols in the last argument must be acompanied by a `use` statement in Why3
    UsedBuiltin(QName),
}

impl Kind {
    fn ident(&self) -> Ident {
        match self {
            Kind::Unnamed => panic!("Unnamed item"),
            Kind::Named(nm) => nm.as_str().into(),
            Kind::UsedBuiltin(_) => {
                panic!("cannot get ident of used module {self:?}")
            }
        }
    }

    fn qname(&self) -> QName {
        match self {
            Kind::Unnamed => panic!("Unnamed item"),
            Kind::Named(nm) => nm.as_str().into(),
            Kind::UsedBuiltin(qname) => qname.clone().without_search_path(),
        }
    }
}

impl<'tcx> Dependencies<'tcx> {
    pub(crate) fn new(ctx: &TranslationCtx<'tcx>, self_id: DefId) -> Self {
        let bw = is_bitwise(ctx.tcx, self_id);
        let names =
            CloneNames::new(ctx.tcx, ctx.typing_env(self_id), ctx.opts.span_mode.clone(), bw);
        debug!("cloning self: {:?}", self_id);
        let self_subst = erased_identity_for_item(ctx.tcx, self_id);
        let deps =
            Dependencies { tcx: ctx.tcx, self_id, self_subst, names, dep_set: Default::default() };

        let node = Dependency::Item(self_id, self_subst);
        deps.names.dependency(node);
        deps
    }

    pub(crate) fn provide_deps(mut self, ctx: &Why3Generator<'tcx>) -> Vec<Decl> {
        trace!("emitting dependencies for {:?}", self.self_id);
        let mut decls = Vec::new();

        let typing_env = ctx.typing_env(self.self_id);

        let self_node = Dependency::Item(self.self_id, self.self_subst);
        let graph = Expander::new(
            &mut self.names,
            self_node,
            typing_env,
            self.dep_set.into_inner().into_iter(),
        );

        // Update the clone graph with any new entries.
        let (graph, mut bodies) = graph.update_graph(ctx);

        for scc in petgraph::algo::tarjan_scc(&graph).into_iter() {
            if scc.iter().any(|node| node == &self_node) {
                assert_eq!(scc.len(), 1);
                bodies.remove(&scc[0]);
                continue;
            }

            // Then we construct a sub-graph ignoring weak edges.
            let mut subgraph = DiGraphMap::new();

            for n in &scc {
                subgraph.add_node(*n);
            }

            for n in &scc {
                for (_, t, str) in graph.edges_directed(*n, petgraph::Direction::Outgoing) {
                    if subgraph.contains_node(t) && *str == Strength::Strong {
                        subgraph.add_edge(*n, t, ());
                    }
                }
            }

            for scc in petgraph::algo::tarjan_scc(&subgraph).into_iter() {
                if scc.len() > 1
                    && scc.iter().any(|node| {
                        node.did().is_none_or(|(did, _)| {
                            !matches!(
                                self.tcx.def_kind(did),
                                DefKind::Struct
                                    | DefKind::Enum
                                    | DefKind::Union
                                    | DefKind::Variant
                                    | DefKind::Field
                            ) || get_builtin(self.tcx, did).is_some()
                        })
                    })
                {
                    ctx.crash_and_error(
                        ctx.def_span(scc[0].did().unwrap().0),
                        &format!("encountered a cycle during translation: {:?}", scc),
                    );
                }

                let mut bodies = scc
                    .iter()
                    .map(|node| bodies.remove(node).unwrap_or_else(|| panic!("not found {scc:?}")))
                    .collect::<Vec<_>>();

                if bodies.len() > 1 {
                    // Mutually recursive ADT
                    let tys = bodies
                        .into_iter()
                        .flatten()
                        .flat_map(|body| {
                            let Decl::TyDecl(TyDecl::Adt { tys }) = body else {
                                panic!("not an ADT decl")
                            };
                            tys
                        })
                        .collect();
                    decls.push(Decl::TyDecl(TyDecl::Adt { tys }))
                } else {
                    decls.extend(bodies.remove(0))
                }
            }
        }

        assert!(
            bodies.is_empty(),
            "unused bodies: {:?} for def {:?}",
            bodies.keys().collect::<Vec<_>>(),
            self.self_id
        );

        let spans: Box<[WSpan]> = self
            .names
            .spans
            .into_iter()
            .sorted_by_key(|(_, b)| b.1)
            .filter_map(|(sp, b)| {
                let (path, start_line, start_column, end_line, end_column) =
                    if let Some(Attribute::Span(path, l1, c1, l2, c2)) = ctx.span_attr(sp) {
                        (path, l1, c1, l2, c2)
                    } else {
                        return None;
                    };
                let name = b.0.as_str().into();
                Some(WSpan { name, path, start_line, start_column, end_line, end_column })
            })
            .collect();

        let dependencies = if spans.is_empty() {
            decls
        } else {
            let mut tmp = vec![Decl::LetSpans(spans)];
            tmp.extend(decls);
            tmp
        };

        dependencies
    }
}<|MERGE_RESOLUTION|>--- conflicted
+++ resolved
@@ -132,32 +132,6 @@
             (PreludeModule::Float32, _) => "creusot.float.Float32.".into(),
             (PreludeModule::Float64, _) => "creusot.float.Float64.".into(),
             (PreludeModule::Int, _) => "mach.int.Int.".into(),
-<<<<<<< HEAD
-            (PreludeModule::Int8, false) => "prelude.int.Int8.".into(),
-            (PreludeModule::Int16, false) => "prelude.int.Int16.".into(),
-            (PreludeModule::Int32, false) => "prelude.int.Int32.".into(),
-            (PreludeModule::Int64, false) => "prelude.int.Int64.".into(),
-            (PreludeModule::Int128, false) => "prelude.int.Int128.".into(),
-            (PreludeModule::UInt8, false) => "prelude.int.UInt8.".into(),
-            (PreludeModule::UInt16, false) => "prelude.int.UInt16.".into(),
-            (PreludeModule::UInt32, false) => "prelude.int.UInt32.".into(),
-            (PreludeModule::UInt64, false) => "prelude.int.UInt64.".into(),
-            (PreludeModule::UInt128, false) => "prelude.int.UInt128.".into(),
-            (PreludeModule::Int8, true) => "prelude.int.Int8BW.".into(),
-            (PreludeModule::Int16, true) => "prelude.int.Int16BW.".into(),
-            (PreludeModule::Int32, true) => "prelude.int.Int32BW.".into(),
-            (PreludeModule::Int64, true) => "prelude.int.Int64BW.".into(),
-            (PreludeModule::Int128, true) => "prelude.int.Int128BW.".into(),
-            (PreludeModule::UInt8, true) => "prelude.int.UInt8BW.".into(),
-            (PreludeModule::UInt16, true) => "prelude.int.UInt16BW.".into(),
-            (PreludeModule::UInt32, true) => "prelude.int.UInt32BW.".into(),
-            (PreludeModule::UInt64, true) => "prelude.int.UInt64BW.".into(),
-            (PreludeModule::UInt128, true) => "prelude.int.UInt128BW.".into(),
-            (PreludeModule::Char, _) => "prelude.prelude.Char.".into(),
-            (PreludeModule::Opaque, _) => "prelude.prelude.Opaque.".into(),
-            (PreludeModule::Bool, _) => "prelude.prelude.Bool.".into(),
-            (PreludeModule::MutBorrow, _) => "prelude.prelude.MutBorrow.".into(),
-=======
             (PreludeModule::Int8, false) => "creusot.int.Int8.".into(),
             (PreludeModule::Int16, false) => "creusot.int.Int16.".into(),
             (PreludeModule::Int32, false) => "creusot.int.Int32.".into(),
@@ -181,16 +155,11 @@
             (PreludeModule::Char, _) => "creusot.prelude.Char.".into(),
             (PreludeModule::Opaque, _) => "creusot.prelude.Opaque.".into(),
             (PreludeModule::Bool, _) => "creusot.prelude.Bool.".into(),
-            (PreludeModule::Borrow, _) => "creusot.prelude.MutBorrow.".into(),
->>>>>>> 8de22653
+            (PreludeModule::MutBorrow, _) => "creusot.prelude.MutBorrow.".into(),
             (PreludeModule::Slice, _) => {
                 format!("creusot.slice.Slice{}.", self.tcx().sess.target.pointer_width).into()
             }
-<<<<<<< HEAD
-            (PreludeModule::Any, _) => "prelude.prelude.Any.".into(),
-=======
-            (PreludeModule::Intrinsic, _) => "creusot.prelude.Intrinsic.".into(),
->>>>>>> 8de22653
+            (PreludeModule::Any, _) => "creusot.prelude.Any.".into(),
         };
         qname.module
     }
