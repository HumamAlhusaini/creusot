use std::{
    collections::{HashMap, HashSet, VecDeque},
    iter,
};

use crate::{
    attributes::{get_builtin, is_inv, is_resolve_function},
    backend::{
        clone_map::{CloneNames, Dependency, Kind},
        dependency::ClosureSpecKind,
        is_trusted_function,
        logic::{lower_logical_defn, spec_axiom},
        program,
<<<<<<< HEAD
        signature::sig_to_why3,
=======
        signature::named_sig_to_why3,
>>>>>>> dfce2a3a
        structural_resolve::structural_resolve,
        term::lower_pure,
        ty::{eliminator, translate_closure_ty, translate_ty, translate_tydecl},
        ty_inv::InvariantElaborator,
        Namer, TranslationCtx, Why3Generator,
    },
    constant::from_ty_const,
<<<<<<< HEAD
    ctx::{BodyId, ItemType},
    naming::ident_of,
=======
    contracts_items::{get_builtin, get_resolve_method, is_inv_function, is_resolve_function},
>>>>>>> dfce2a3a
    pearlite::{normalize, Term},
    specification::PreSignature,
    traits,
    util::{ident_of, PreSignature},
};
use petgraph::graphmap::DiGraphMap;
use rustc_hir::{def::DefKind, def_id::DefId};
use rustc_middle::ty::{
    Const, ConstKind, GenericArgsRef, ParamEnv, Ty, TyCtxt, TyKind, TypeFoldable, UnevaluatedConst,
};
use rustc_span::{Span, Symbol, DUMMY_SP};
use rustc_type_ir::EarlyBinder;
use why3::{
    declaration::{Axiom, Contract, Decl, DeclKind, LogicDecl, Signature, TyDecl, Use},
    exp::Binder,
    QName,
};

/// The `Expander` takes a list of 'root' dependencies (items explicitly requested by user code),
/// and expands this into a complete dependency graph.
pub(super) struct Expander<'a, 'tcx> {
    graph: DiGraphMap<Dependency<'tcx>, ()>,
    dep_bodies: HashMap<Dependency<'tcx>, Vec<Decl>>,
    namer: &'a mut CloneNames<'tcx>,
    self_key: Dependency<'tcx>,
    param_env: ParamEnv<'tcx>,
    expansion_queue: VecDeque<(Dependency<'tcx>, Dependency<'tcx>)>,
}

struct ExpansionProxy<'a, 'tcx> {
    namer: &'a mut CloneNames<'tcx>,
    expansion_queue: &'a mut VecDeque<(Dependency<'tcx>, Dependency<'tcx>)>,
    source: Dependency<'tcx>,
}

impl<'a, 'tcx> Namer<'tcx> for ExpansionProxy<'a, 'tcx> {
    fn normalize<T: TypeFoldable<TyCtxt<'tcx>> + Copy>(
        &self,
        ctx: &TranslationCtx<'tcx>,
        ty: T,
    ) -> T {
        self.namer.normalize(ctx, ty)
    }

<<<<<<< HEAD
    fn insert(&mut self, dep: Dependency<'tcx>) -> Kind {
        let dep = dep.erase_regions(self.tcx());
=======
    fn insert(&mut self, dep: Dependency<'tcx>) -> &Kind {
        let dep = dep.erase_regions(self.namer.tcx);
>>>>>>> dfce2a3a
        self.expansion_queue.push_back((self.source, dep));
        self.namer.insert(dep)
    }

    fn tcx(&self) -> TyCtxt<'tcx> {
        self.namer.tcx()
    }

    fn span(&mut self, span: Span) -> Option<why3::declaration::Attribute> {
        self.namer.span(span)
    }
}

trait DepElab {
    // type Sig;
    // type Contract;
    // type Body;

    fn expand<'tcx>(
        elab: &mut Expander<'_, 'tcx>,
        ctx: &mut Why3Generator<'tcx>,
        dep: Dependency<'tcx>,
    ) -> Vec<why3::declaration::Decl>;
}

struct ProgElab;

impl DepElab for ProgElab {
    fn expand<'tcx>(
        elab: &mut Expander<'_, 'tcx>,
        ctx: &mut Why3Generator<'tcx>,
        dep: Dependency<'tcx>,
    ) -> Vec<why3::declaration::Decl> {
<<<<<<< HEAD
        if let Dependency::Item(def_id, subst) = dep
            && ctx.def_kind(def_id) != DefKind::Closure
        {
            let sig = ctx.sig(def_id).clone();
            let sig = EarlyBinder::bind(sig).instantiate(ctx.tcx, subst);
            let sig = sig.normalize(ctx.tcx, elab.param_env);
            let sig = signature(ctx, elab, sig, dep);
            return vec![program::val(ctx, sig)];
        }

        // Inline the body of closures and promoted
        let mut names = elab.namer(dep);
        let name = names.insert(dep).ident();

        let bid = match dep {
            Dependency::Item(def_id, _) => BodyId { def_id: def_id.expect_local(), promoted: None },
            Dependency::Promoted(def_id, prom) => BodyId { def_id, promoted: Some(prom) },
            _ => unreachable!(),
=======
        let Some((def_id, subst)) = dep.did() else { return Vec::new() };

        let sig = ctx.sig(def_id).clone();
        let sig = EarlyBinder::bind(sig).instantiate(ctx.tcx, subst);
        let sig = sig.normalize(ctx.tcx, elab.param_env);
        let sig = signature(ctx, elab, sig, dep);
        if contracts_items::is_ghost_closure(ctx.tcx, def_id) {
            // Inline the body of ghost closures
            let mut coma = program::to_why(
                ctx,
                &mut elab.namer(dep),
                BodyId { def_id: def_id.expect_local(), promoted: None },
            );
            coma.name = sig.name;
            return vec![Decl::Coma(coma)];
>>>>>>> dfce2a3a
        };

        let coma = program::to_why(ctx, &mut names, name, bid);
        return vec![Decl::Coma(coma)];
    }
}

// What is the difference with `sig` below and `sigs` in logic?
fn signature<'tcx>(
    ctx: &mut Why3Generator<'tcx>,
    elab: &mut Expander<'_, 'tcx>,
    sig: PreSignature<'tcx>,
    dep: Dependency<'tcx>,
) -> Signature {
    let mut names = elab.namer(dep);
    let name = names.insert(dep).ident();
    let (def_id, _) = dep.did().unwrap();
    sig_to_why3(ctx, &mut names, name, &sig, def_id)
}

struct LogicElab;

// TODO refactor1!!!1
//
// The main thrust of refactorings would be to unify the different ways
// we generate logical definitions, ideally, we should only have one way to
// turn a Pearlite term into a Why3 declaration.
// Currently, we have specialcasing for invariant axioms and other various bits-and-bobs.
impl DepElab for LogicElab {
    fn expand<'tcx>(
        elab: &mut Expander<'_, 'tcx>,
        ctx: &mut Why3Generator<'tcx>,
        dep: Dependency<'tcx>,
    ) -> Vec<why3::declaration::Decl> {
        assert!(matches!(
            dep,
            Dependency::Item(_, _)
                | Dependency::TyInvAxiom(_)
                | Dependency::StructuralResolve(_)
                | Dependency::ClosureSpec(_, _, _)
        ));

        // TODO: Fold into `term`, but requires first some sort of
        // handling for axioms
        if let Dependency::TyInvAxiom(ty) = dep {
            return expand_ty_inv_axiom(elab, ctx, ty);
        }

        // TODO: getting rid of this requires breaking the dependency on `def_id` below.
        if let Dependency::StructuralResolve(ty) = dep {
            return expand_structural_resolve(elab, ctx, ty);
        }

        let (def_id, subst) = dep.did().unwrap();

<<<<<<< HEAD
        if is_inv(ctx.tcx, def_id) {
            elab.expansion_queue
                .push_back((Dependency::AllTyInvAxioms, Dependency::TyInvAxiom(subst.type_at(0))));
=======
        // This is the 'inv' symbol, which is defined using an axiom "TyInvAxiom".
        // We schedule this 'body' for expansion here by forcing it to be added to the expansion queue.
        if is_inv_function(ctx.tcx, def_id) {
            let ty = subst.type_at(0);
            let ty = ctx.try_normalize_erasing_regions(elab.param_env, ty).unwrap_or(ty);
            elab.expansion_queue.push_back((elab.self_key, Dependency::TyInvAxiom(ty)));
>>>>>>> dfce2a3a
        }

        let kind = if dep.is_closure_spec() {
            Some(DeclKind::Predicate)
        } else {
            match ctx.item_type(def_id) {
                ItemType::Logic { .. } => Some(DeclKind::Function),
                ItemType::Predicate { .. } => Some(DeclKind::Predicate),
                ItemType::Program | ItemType::Closure => None,
                ItemType::Constant => Some(DeclKind::Constant),
                _ => None,
            }
        };

        if let Some(b) = get_builtin(ctx.tcx, def_id) {
            return vec![Decl::UseDecl(Use {
                name: QName::from_string(b.as_str()).module_qname(),
                as_: None,
                export: false,
            })];
        }

        let sig = sig(ctx, dep);
        let mut sig = EarlyBinder::bind(sig).instantiate(ctx.tcx, subst);
        sig = sig.normalize(ctx.tcx, elab.param_env);

        let trait_resol = ctx
            .tcx
            .trait_of_item(def_id)
            .map(|_| traits::TraitResolved::resolve_item(ctx.tcx, elab.param_env, def_id, subst));

        let is_opaque = matches!(
            trait_resol,
<<<<<<< HEAD
            Some(traits::TraitResol::UnknownFound | traits::TraitResol::UnknownNotFound)
        ) || !ctx.is_transparent_from(def_id, elab.self_key.did().unwrap().0)
            || is_trusted_function(ctx.tcx, def_id);

        let mut sig = signature(ctx, elab, sig, dep);
        if !is_opaque && let Some(term) = term(ctx, elab.param_env, dep) {
            lower_logical_defn(ctx, &mut elab.namer(dep), sig, kind, term)
        } else {
            if let Some(DeclKind::Predicate) = kind {
=======
            Some(traits::TraitResolved::UnknownFound | traits::TraitResolved::UnknownNotFound)
        ) || elab
            .self_key
            .did()
            .is_some_and(|(self_did, _)| !ctx.is_transparent_from(def_id, self_did));

        if is_opaque {
            let mut sig = signature(ctx, elab, sig, dep);
            if let Some(LetKind::Predicate) = kind {
>>>>>>> dfce2a3a
                sig.retty = None;
            }
            val(ctx, sig, kind)
        }
    }
}

// TODO Deprecate and fold into LogicElab
fn expand_ty_inv_axiom<'tcx>(
    elab: &mut Expander<'_, 'tcx>,
    ctx: &mut Why3Generator<'tcx>,
    ty: Ty<'tcx>,
) -> Vec<Decl> {
    let param_env = elab.param_env;
    let mut names = elab.namer(Dependency::TyInvAxiom(ty));

    let mut elab = InvariantElaborator::new(param_env, ctx);
    let Some(term) = elab.elaborate_inv(ty, false) else { return vec![] };
    let rewrite = elab.rewrite;
    let exp = lower_pure(ctx, &mut names, &term);
    let axiom =
        Axiom { name: names.insert(Dependency::TyInvAxiom(ty)).qname().name, rewrite, axiom: exp };
    vec![Decl::Axiom(axiom)]
}

// TODO Deprecate and fold into LogicElab
fn expand_structural_resolve<'tcx>(
    elab: &mut Expander<'_, 'tcx>,
    ctx: &mut Why3Generator<'tcx>,
    ty: Ty<'tcx>,
) -> Vec<Decl> {
    let param_env = elab.param_env;
    let mut names = elab.namer(Dependency::StructuralResolve(ty));

    let (binder, term) = structural_resolve(ctx, ty);
    let exp = if let Some(mut term) = term {
        term = normalize(ctx.tcx, param_env, term);
        Some(lower_pure(ctx, &mut names, &term))
    } else {
        None
    };

    let binder =
        Binder::typed(ident_of(binder.0), translate_ty(ctx, &mut names, DUMMY_SP, binder.1));
    let sig = Signature {
        name: names.insert(Dependency::StructuralResolve(ty)).ident(),
        trigger: None,
        attrs: vec![],
        retty: None,
        args: vec![binder],
        contract: Contract::default(),
    };

    vec![Decl::predicate(sig, exp)]
}

pub fn resolve_term<'tcx>(
    ctx: &mut Why3Generator<'tcx>,
    param_env: ParamEnv<'tcx>,
    def_id: DefId,
    subst: GenericArgsRef<'tcx>,
) -> Option<Term<'tcx>> {
    let trait_meth_id = get_resolve_method(ctx.tcx);
    let sig = ctx.sig(def_id).clone();
    let mut pre_sig = EarlyBinder::bind(sig).instantiate(ctx.tcx, subst);
    pre_sig = pre_sig.normalize(ctx.tcx, param_env);

    let arg = Term::var(pre_sig.inputs[0].0, pre_sig.inputs[0].2);
    let body;

    if let TyKind::Closure(..) = subst[0].as_type().unwrap().kind() {
        // Closures have an "hacked" instance of Resolve
        body = Term::call(ctx.tcx, param_env, trait_meth_id, subst, vec![arg]);
    } else {
        match traits::TraitResolved::resolve_item(ctx.tcx, param_env, trait_meth_id, subst) {
            traits::TraitResolved::Instance(meth_did, meth_substs) => {
                // We know the instance => body points to it
                body = Term::call(ctx.tcx, param_env, meth_did, meth_substs, vec![arg]);
            }
            traits::TraitResolved::UnknownFound | traits::TraitResolved::UnknownNotFound => {
                // We don't know the instance => body is opaque
                return None;
            }
            traits::TraitResolved::NoInstance => {
                // We know there is no instance => body is true
                body = Term::mk_true(ctx.tcx);
            }
        }
    }
    Some(body)
}

struct TyElab;

impl DepElab for TyElab {
    fn expand<'tcx>(
        elab: &mut Expander<'_, 'tcx>,
        ctx: &mut Why3Generator<'tcx>,
        dep: Dependency<'tcx>,
    ) -> Vec<why3::declaration::Decl> {
        let Dependency::Type(ty) = dep else { unreachable!() };
        let param_env = elab.param_env;
        let mut names = elab.namer(dep);
        match ty.kind() {
<<<<<<< HEAD
            TyKind::Param(_) => vec![Decl::TyDecl(TyDecl::Opaque {
                ty_name: names.ty_param(ty).as_ident(),
                ty_params: vec![],
            })],
            TyKind::Alias(_, _) => {
                let (def_id, subst) = dep.did().unwrap();
                assert_eq!(
                    ctx.tcx.associated_item(def_id).container,
                    rustc_middle::ty::TraitContainer
                );
                vec![Decl::TyDecl(TyDecl::Opaque {
                    ty_name: names.ty(def_id, subst).as_ident(),
                    ty_params: vec![],
                })]
            }
            TyKind::Closure(did, subst) => translate_closure_ty(ctx, &mut names, *did, subst)
                .map_or(vec![], |d| vec![Decl::TyDecl(d)]),
            TyKind::Adt(adt_def, subst)
                if let Some(why3_modl) = get_builtin(ctx.tcx, adt_def.did()) =>
            {
                assert!(matches!(names.insert(dep), Kind::Used(_, _)));

                for ty in subst.types() {
                    translate_ty(ctx, &mut elab.namer(dep), DUMMY_SP, ty);
=======
            TyKind::Alias(_, _) => vec![ctx.assoc_ty_decl(&mut names, def_id, subst)],
            _ => {
                match names.insert(dep) {
                    Kind::Unnamed | Kind::Named(_) => {
                        // Locally available names.
                        // We return an empty vector because we have to return something,
                        // but it will be ignored anyway: it is inserted into a map at a
                        // key which will never be looked up.
                        vec![]
                    }
                    Kind::UsedBuiltin(name, _) => {
                        let use_decl = Use { name: name.clone(), as_: None, export: false };
                        vec![Decl::UseDecl(use_decl)]
                    }
                    Kind::Used(modl, alias, _) => {
                        let use_decl = Use {
                            as_: Some(alias.clone()),
                            name: modl.why3_name(ctx.prefix()),
                            export: false,
                        };
                        vec![Decl::UseDecl(use_decl)]
                    }
>>>>>>> dfce2a3a
                }

                let qname = QName::from_string(why3_modl.as_str());
                let use_decl = Use { as_: None, name: qname.module_qname(), export: false };
                vec![Decl::UseDecl(use_decl)]
            }
            TyKind::Adt(_, _) => {
                let (def_id, subst) = dep.did().unwrap();
                translate_tydecl(ctx, &mut names, (def_id, subst), param_env)
            }
            _ => unreachable!(),
        }
    }
}

impl<'a, 'tcx> Expander<'a, 'tcx> {
    pub fn new(
        namer: &'a mut CloneNames<'tcx>,
        self_key: Dependency<'tcx>,
        param_env: ParamEnv<'tcx>,
        initial: impl Iterator<Item = Dependency<'tcx>>,
    ) -> Self {
        let exp = Self {
            graph: Default::default(),
            namer,
            self_key,
            param_env,
            expansion_queue: initial
                .chain(iter::once(Dependency::AllTyInvAxioms))
                .map(|b| (self_key, b))
                .collect(),
            dep_bodies: Default::default(),
        };
        exp
    }

    fn namer(&mut self, source: Dependency<'tcx>) -> ExpansionProxy<'_, 'tcx> {
        ExpansionProxy {
            namer: &mut self.namer,
            expansion_queue: &mut self.expansion_queue,
            source,
        }
    }

    /// Expand the graph with new entries
    pub fn update_graph(
        mut self,
        ctx: &mut Why3Generator<'tcx>,
    ) -> (DiGraphMap<Dependency<'tcx>, ()>, HashMap<Dependency<'tcx>, Vec<Decl>>) {
        let mut visited = HashSet::new();
        while let Some((s, mut t)) = self.expansion_queue.pop_front() {
            if let Dependency::Item(item, substs) = t
                && ctx.trait_of_item(item).is_some()
                && let traits::TraitResol::Instance(did, subst) =
                    traits::resolve_assoc_item_opt(ctx.tcx, self.param_env, item, substs)
            {
                t = ctx.normalize_erasing_regions(
                    self.param_env,
                    Dependency::item(ctx.tcx, (did, subst)),
                )
            }
            self.graph.add_edge(s, t, ());

            if !visited.insert(t) {
                continue;
            }
            self.expand(ctx, t);
        }

        (self.graph, self.dep_bodies)
    }

    fn expand(&mut self, ctx: &mut Why3Generator<'tcx>, dep: Dependency<'tcx>) {
        expand_laws(self, ctx, dep);

        let decls = match dep {
            Dependency::Type(_) => TyElab::expand(self, ctx, dep),
<<<<<<< HEAD
            Dependency::Item(def_id, subst) => {
                if ctx.is_logical(def_id) || matches!(ctx.item_type(def_id), ItemType::Constant) {
                    LogicElab::expand(self, ctx, dep)
                } else if matches!(ctx.def_kind(def_id), DefKind::Field | DefKind::Variant) {
                    let mut namer = self.namer(dep);
                    namer.ty(ctx.parent(def_id), subst);
                    vec![]
=======
            Dependency::Item(def_id, _) => {
                if ctx.is_logical(def_id) {
                    LogicElab::expand(self, ctx, dep)
                } else if ctx.is_constant(dep.to_trans_id(ctx.tcx, self.param_env).unwrap()) {
                    LogicElab::expand(self, ctx, dep)
                } else if matches!(ctx.def_kind(def_id), DefKind::Field) {
                    let Kind::Used(modl, alias, _) = self.namer.insert(dep) else {
                        panic!() /* insert() only returns Used in this case */
                    };
                    let use_decl = Use {
                        as_: Some(alias.clone()),
                        name: modl.why3_name(ctx.prefix()),
                        export: false,
                    };
                    vec![Decl::UseDecl(use_decl)]
>>>>>>> dfce2a3a
                } else {
                    ProgElab::expand(self, ctx, dep)
                }
            }
            Dependency::TyInvAxiom(_) => LogicElab::expand(self, ctx, dep),
            Dependency::StructuralResolve(_) => LogicElab::expand(self, ctx, dep),
            Dependency::ClosureSpec(ClosureSpecKind::Accessor(_), _, _) => vec![],
            Dependency::ClosureSpec(_, _, _) => LogicElab::expand(self, ctx, dep),
            Dependency::Builtin(b) => {
                vec![Decl::UseDecl(Use { name: b.qname(), as_: None, export: false })]
            }
            Dependency::Eliminator(def_id, subst) => {
                vec![eliminator(ctx, &mut self.namer(dep), def_id, subst)]
            }
            Dependency::Promoted(_, _) => ProgElab::expand(self, ctx, dep),
            Dependency::AllTyInvAxioms => vec![],
        };

        // Make every declaration that creates a goal depend on every TyInvAxiom to make sure that
        // TyInvAxioms are visible at this point
        if decls.iter().any(|d| matches!(d, Decl::Coma(..) | Decl::Goal(_))) {
            self.expansion_queue.push_back((dep, Dependency::AllTyInvAxioms));
        }

        self.dep_bodies.insert(dep, decls);
    }
}

fn expand_laws<'tcx>(
    elab: &mut Expander<'_, 'tcx>,
    ctx: &mut Why3Generator<'tcx>,
    dep: Dependency<'tcx>,
) {
    let (self_did, _) = elab.self_key.did().unwrap();
    let Some((item_did, item_subst)) = dep.did() else {
        return;
    };

    let Some(item) = ctx.opt_associated_item(item_did) else { return };

    // Dont clone laws into the trait / impl which defines them.
    if let Some(self_item) = ctx.opt_associated_item(self_did)
        && self_item.container_id(ctx.tcx) == item.container_id(ctx.tcx)
    {
        return;
    }

    // TODO: Push out of graph expansion
    // If the function we are cloning into is `#[trusted]` there is no need for laws.
    // Similarily, if it has no body, there will be no proofs.
    if is_trusted_function(ctx.tcx, self_did) || !ctx.has_body(self_did) {
        return;
    }

    let tcx = ctx.tcx;
    let mut namer = elab.namer(elab.self_key);
    for law in ctx.laws(item.container_id(tcx)) {
        namer.insert(Dependency::item(tcx, (*law, item_subst)));
    }
}

pub fn val<'tcx>(
    ctx: &mut Why3Generator<'tcx>,
    mut sig: Signature,
    kind: Option<DeclKind>,
) -> Vec<Decl> {
    sig.contract.variant = Vec::new();
    if let Some(k) = kind {
        let ax = if !sig.contract.is_empty() { Some(spec_axiom(&sig)) } else { None };

        sig.contract = Default::default();
        if let DeclKind::Predicate = k {
            sig.retty = None;
        };

        if let DeclKind::Constant = k {
            return vec![Decl::LogicDecl(LogicDecl { kind, sig })];
        }

        let mut d = vec![Decl::LogicDecl(LogicDecl { kind, sig })];

        if let Some(ax) = ax {
            d.push(Decl::Axiom(ax))
        }
        d
    } else {
        vec![program::val(ctx, sig)]
    }
}

// Returns a resolved and normalized term for a dependency.
// Currently, it does not handle invariant axioms but otherwise returns all logical terms.
pub fn term<'tcx>(
    ctx: &mut Why3Generator<'tcx>,
    param_env: ParamEnv<'tcx>,
    dep: Dependency<'tcx>,
) -> Option<Term<'tcx>> {
    match dep {
        Dependency::Item(def_id, subst) => {
            if matches!(ctx.item_type(def_id), ItemType::Constant) {
                let uneval = UnevaluatedConst::new(def_id, subst);
                let constant = Const::new(ctx.tcx, ConstKind::Unevaluated(uneval));
                let ty = ctx.type_of(def_id).instantiate(ctx.tcx, subst);
                let ty = ctx.tcx.normalize_erasing_regions(param_env, ty);
                let span = ctx.def_span(def_id);
                let res = from_ty_const(&mut ctx.ctx, constant, ty, param_env, span);
                Some(res)
            } else if is_resolve_function(ctx.tcx, def_id) {
                resolve_term(ctx, param_env, def_id, subst)
            } else {
                let term = ctx.ctx.term(def_id).unwrap().clone();
                let term = normalize(
                    ctx.tcx,
                    param_env,
                    EarlyBinder::bind(term).instantiate(ctx.tcx, subst),
                );
                Some(term)
            }
        }
        Dependency::StructuralResolve(ty) => structural_resolve(ctx, ty).1,
        Dependency::ClosureSpec(cs, did, _) => {
            let c = ctx.ctx.closure_contract(did);
            match cs {
                ClosureSpecKind::PostconditionOnce => {
                    Some(c.postcond_once.as_ref().unwrap().1.clone())
                }
                ClosureSpecKind::PostconditionMut => {
                    Some(c.postcond_mut.as_ref().unwrap().1.clone())
                }
                ClosureSpecKind::Postcondition => Some(c.postcond.as_ref().unwrap().1.clone()),
                ClosureSpecKind::Precondition => Some(c.precond.1.clone()),
                ClosureSpecKind::Unnest => Some(c.unnest.as_ref().unwrap().1.clone()),
                ClosureSpecKind::Resolve => Some(c.resolve.1.clone()),
                ClosureSpecKind::Accessor(_) => unreachable!(),
            }
        }
        _ => unreachable!(),
    }
}

// Builds a presignature for a dependency, does not yet handle structural resolve or invariant axioms
// In the future, we should change this to also store the function name and simplify upstream
// code further.
pub fn sig<'tcx>(ctx: &mut Why3Generator<'tcx>, dep: Dependency<'tcx>) -> PreSignature<'tcx> {
    match dep {
        Dependency::Item(def_id, _) => ctx.sig(def_id).clone(),
        Dependency::ClosureSpec(ClosureSpecKind::PostconditionOnce, def_id, _) => {
            ctx.closure_contract(def_id).postcond_once.as_ref().unwrap().0.clone()
        }
        Dependency::ClosureSpec(ClosureSpecKind::PostconditionMut, def_id, _) => {
            ctx.closure_contract(def_id).postcond_mut.as_ref().unwrap().0.clone()
        }
        Dependency::ClosureSpec(ClosureSpecKind::Postcondition, def_id, _) => {
            ctx.closure_contract(def_id).postcond.as_ref().unwrap().0.clone()
        }
        Dependency::ClosureSpec(ClosureSpecKind::Precondition, def_id, _) => {
            ctx.closure_contract(def_id).precond.0.clone()
        }
        Dependency::ClosureSpec(ClosureSpecKind::Unnest, def_id, _) => {
            ctx.closure_contract(def_id).unnest.as_ref().unwrap().0.clone()
        }
        Dependency::ClosureSpec(ClosureSpecKind::Resolve, def_id, _) => {
            ctx.closure_contract(def_id).resolve.0.clone()
        }
        _ => unreachable!(),
    }
}<|MERGE_RESOLUTION|>--- conflicted
+++ resolved
@@ -4,18 +4,13 @@
 };
 
 use crate::{
-    attributes::{get_builtin, is_inv, is_resolve_function},
     backend::{
         clone_map::{CloneNames, Dependency, Kind},
         dependency::ClosureSpecKind,
         is_trusted_function,
         logic::{lower_logical_defn, spec_axiom},
         program,
-<<<<<<< HEAD
         signature::sig_to_why3,
-=======
-        signature::named_sig_to_why3,
->>>>>>> dfce2a3a
         structural_resolve::structural_resolve,
         term::lower_pure,
         ty::{eliminator, translate_closure_ty, translate_ty, translate_tydecl},
@@ -23,23 +18,19 @@
         Namer, TranslationCtx, Why3Generator,
     },
     constant::from_ty_const,
-<<<<<<< HEAD
+    contracts_items::{get_builtin, get_resolve_method, is_inv_function, is_resolve_function},
     ctx::{BodyId, ItemType},
     naming::ident_of,
-=======
-    contracts_items::{get_builtin, get_resolve_method, is_inv_function, is_resolve_function},
->>>>>>> dfce2a3a
     pearlite::{normalize, Term},
     specification::PreSignature,
-    traits,
-    util::{ident_of, PreSignature},
+    traits::{self, TraitResolved},
 };
 use petgraph::graphmap::DiGraphMap;
 use rustc_hir::{def::DefKind, def_id::DefId};
 use rustc_middle::ty::{
     Const, ConstKind, GenericArgsRef, ParamEnv, Ty, TyCtxt, TyKind, TypeFoldable, UnevaluatedConst,
 };
-use rustc_span::{Span, Symbol, DUMMY_SP};
+use rustc_span::{Span, DUMMY_SP};
 use rustc_type_ir::EarlyBinder;
 use why3::{
     declaration::{Axiom, Contract, Decl, DeclKind, LogicDecl, Signature, TyDecl, Use},
@@ -73,13 +64,8 @@
         self.namer.normalize(ctx, ty)
     }
 
-<<<<<<< HEAD
-    fn insert(&mut self, dep: Dependency<'tcx>) -> Kind {
+    fn insert(&mut self, dep: Dependency<'tcx>) -> &Kind {
         let dep = dep.erase_regions(self.tcx());
-=======
-    fn insert(&mut self, dep: Dependency<'tcx>) -> &Kind {
-        let dep = dep.erase_regions(self.namer.tcx);
->>>>>>> dfce2a3a
         self.expansion_queue.push_back((self.source, dep));
         self.namer.insert(dep)
     }
@@ -113,7 +99,6 @@
         ctx: &mut Why3Generator<'tcx>,
         dep: Dependency<'tcx>,
     ) -> Vec<why3::declaration::Decl> {
-<<<<<<< HEAD
         if let Dependency::Item(def_id, subst) = dep
             && ctx.def_kind(def_id) != DefKind::Closure
         {
@@ -132,23 +117,6 @@
             Dependency::Item(def_id, _) => BodyId { def_id: def_id.expect_local(), promoted: None },
             Dependency::Promoted(def_id, prom) => BodyId { def_id, promoted: Some(prom) },
             _ => unreachable!(),
-=======
-        let Some((def_id, subst)) = dep.did() else { return Vec::new() };
-
-        let sig = ctx.sig(def_id).clone();
-        let sig = EarlyBinder::bind(sig).instantiate(ctx.tcx, subst);
-        let sig = sig.normalize(ctx.tcx, elab.param_env);
-        let sig = signature(ctx, elab, sig, dep);
-        if contracts_items::is_ghost_closure(ctx.tcx, def_id) {
-            // Inline the body of ghost closures
-            let mut coma = program::to_why(
-                ctx,
-                &mut elab.namer(dep),
-                BodyId { def_id: def_id.expect_local(), promoted: None },
-            );
-            coma.name = sig.name;
-            return vec![Decl::Coma(coma)];
->>>>>>> dfce2a3a
         };
 
         let coma = program::to_why(ctx, &mut names, name, bid);
@@ -204,18 +172,9 @@
 
         let (def_id, subst) = dep.did().unwrap();
 
-<<<<<<< HEAD
-        if is_inv(ctx.tcx, def_id) {
+        if is_inv_function(ctx.tcx, def_id) {
             elab.expansion_queue
                 .push_back((Dependency::AllTyInvAxioms, Dependency::TyInvAxiom(subst.type_at(0))));
-=======
-        // This is the 'inv' symbol, which is defined using an axiom "TyInvAxiom".
-        // We schedule this 'body' for expansion here by forcing it to be added to the expansion queue.
-        if is_inv_function(ctx.tcx, def_id) {
-            let ty = subst.type_at(0);
-            let ty = ctx.try_normalize_erasing_regions(elab.param_env, ty).unwrap_or(ty);
-            elab.expansion_queue.push_back((elab.self_key, Dependency::TyInvAxiom(ty)));
->>>>>>> dfce2a3a
         }
 
         let kind = if dep.is_closure_spec() {
@@ -231,11 +190,8 @@
         };
 
         if let Some(b) = get_builtin(ctx.tcx, def_id) {
-            return vec![Decl::UseDecl(Use {
-                name: QName::from_string(b.as_str()).module_qname(),
-                as_: None,
-                export: false,
-            })];
+            let Some(name) = QName::from_string(b.as_str()).module_qname() else { return vec![] };
+            return vec![Decl::UseDecl(Use { name, as_: None, export: false })];
         }
 
         let sig = sig(ctx, dep);
@@ -249,8 +205,7 @@
 
         let is_opaque = matches!(
             trait_resol,
-<<<<<<< HEAD
-            Some(traits::TraitResol::UnknownFound | traits::TraitResol::UnknownNotFound)
+            Some(traits::TraitResolved::UnknownFound | traits::TraitResolved::UnknownNotFound)
         ) || !ctx.is_transparent_from(def_id, elab.self_key.did().unwrap().0)
             || is_trusted_function(ctx.tcx, def_id);
 
@@ -259,17 +214,6 @@
             lower_logical_defn(ctx, &mut elab.namer(dep), sig, kind, term)
         } else {
             if let Some(DeclKind::Predicate) = kind {
-=======
-            Some(traits::TraitResolved::UnknownFound | traits::TraitResolved::UnknownNotFound)
-        ) || elab
-            .self_key
-            .did()
-            .is_some_and(|(self_did, _)| !ctx.is_transparent_from(def_id, self_did));
-
-        if is_opaque {
-            let mut sig = signature(ctx, elab, sig, dep);
-            if let Some(LetKind::Predicate) = kind {
->>>>>>> dfce2a3a
                 sig.retty = None;
             }
             val(ctx, sig, kind)
@@ -374,7 +318,6 @@
         let param_env = elab.param_env;
         let mut names = elab.namer(dep);
         match ty.kind() {
-<<<<<<< HEAD
             TyKind::Param(_) => vec![Decl::TyDecl(TyDecl::Opaque {
                 ty_name: names.ty_param(ty).as_ident(),
                 ty_params: vec![],
@@ -395,38 +338,15 @@
             TyKind::Adt(adt_def, subst)
                 if let Some(why3_modl) = get_builtin(ctx.tcx, adt_def.did()) =>
             {
-                assert!(matches!(names.insert(dep), Kind::Used(_, _)));
+                assert!(matches!(names.insert(dep), Kind::UsedBuiltin(_, _)));
 
                 for ty in subst.types() {
                     translate_ty(ctx, &mut elab.namer(dep), DUMMY_SP, ty);
-=======
-            TyKind::Alias(_, _) => vec![ctx.assoc_ty_decl(&mut names, def_id, subst)],
-            _ => {
-                match names.insert(dep) {
-                    Kind::Unnamed | Kind::Named(_) => {
-                        // Locally available names.
-                        // We return an empty vector because we have to return something,
-                        // but it will be ignored anyway: it is inserted into a map at a
-                        // key which will never be looked up.
-                        vec![]
-                    }
-                    Kind::UsedBuiltin(name, _) => {
-                        let use_decl = Use { name: name.clone(), as_: None, export: false };
-                        vec![Decl::UseDecl(use_decl)]
-                    }
-                    Kind::Used(modl, alias, _) => {
-                        let use_decl = Use {
-                            as_: Some(alias.clone()),
-                            name: modl.why3_name(ctx.prefix()),
-                            export: false,
-                        };
-                        vec![Decl::UseDecl(use_decl)]
-                    }
->>>>>>> dfce2a3a
                 }
 
                 let qname = QName::from_string(why3_modl.as_str());
-                let use_decl = Use { as_: None, name: qname.module_qname(), export: false };
+                let Some(name) = qname.module_qname() else { return vec![] };
+                let use_decl = Use { as_: None, name, export: false };
                 vec![Decl::UseDecl(use_decl)]
             }
             TyKind::Adt(_, _) => {
@@ -476,8 +396,8 @@
         while let Some((s, mut t)) = self.expansion_queue.pop_front() {
             if let Dependency::Item(item, substs) = t
                 && ctx.trait_of_item(item).is_some()
-                && let traits::TraitResol::Instance(did, subst) =
-                    traits::resolve_assoc_item_opt(ctx.tcx, self.param_env, item, substs)
+                && let TraitResolved::Instance(did, subst) =
+                    TraitResolved::resolve_item(ctx.tcx, self.param_env, item, substs)
             {
                 t = ctx.normalize_erasing_regions(
                     self.param_env,
@@ -500,7 +420,6 @@
 
         let decls = match dep {
             Dependency::Type(_) => TyElab::expand(self, ctx, dep),
-<<<<<<< HEAD
             Dependency::Item(def_id, subst) => {
                 if ctx.is_logical(def_id) || matches!(ctx.item_type(def_id), ItemType::Constant) {
                     LogicElab::expand(self, ctx, dep)
@@ -508,23 +427,6 @@
                     let mut namer = self.namer(dep);
                     namer.ty(ctx.parent(def_id), subst);
                     vec![]
-=======
-            Dependency::Item(def_id, _) => {
-                if ctx.is_logical(def_id) {
-                    LogicElab::expand(self, ctx, dep)
-                } else if ctx.is_constant(dep.to_trans_id(ctx.tcx, self.param_env).unwrap()) {
-                    LogicElab::expand(self, ctx, dep)
-                } else if matches!(ctx.def_kind(def_id), DefKind::Field) {
-                    let Kind::Used(modl, alias, _) = self.namer.insert(dep) else {
-                        panic!() /* insert() only returns Used in this case */
-                    };
-                    let use_decl = Use {
-                        as_: Some(alias.clone()),
-                        name: modl.why3_name(ctx.prefix()),
-                        export: false,
-                    };
-                    vec![Decl::UseDecl(use_decl)]
->>>>>>> dfce2a3a
                 } else {
                     ProgElab::expand(self, ctx, dep)
                 }
