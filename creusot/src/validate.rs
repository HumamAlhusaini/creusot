--- conflicted
+++ resolved
@@ -9,36 +9,22 @@
 use rustc_span::Span;
 
 use crate::{
-<<<<<<< HEAD
-    attributes::{
-        get_builtin, is_law, is_logic, is_no_translate, is_open_inv_result, is_predicate,
-        is_prophetic, is_snapshot_closure, is_spec, is_trusted, opacity_witness_name,
+    contracts_items::{
+        get_builtin, is_ghost_deref, is_ghost_deref_mut, is_law, is_logic, is_no_translate, is_open_inv_result, is_predicate, is_prophetic, is_snapshot_closure, is_snapshot_deref, is_spec, is_trusted, opacity_witness_name
     },
     ctx::TranslationCtx,
-=======
-    contracts_items::{self, is_law, is_open_inv_result, is_trusted},
-    ctx::{parent_module, TranslationCtx},
->>>>>>> dfce2a3a
     error::{Error, InternalError},
     pearlite::{pearlite_stub, Stub},
     specification::contract_of,
     traits::TraitResolved,
     translation::pearlite::{super_visit_term, TermKind, TermVisitor},
-<<<<<<< HEAD
     util::parent_module,
-=======
-    util,
->>>>>>> dfce2a3a
 };
 
 pub(crate) fn validate_trusted(ctx: &mut TranslationCtx) {
     for def_id in ctx.hir_crate_items(()).definitions() {
         let def_id = def_id.to_def_id();
-<<<<<<< HEAD
         if get_builtin(ctx.tcx, def_id).is_some() && !is_trusted(ctx.tcx, def_id) {
-=======
-        if contracts_items::get_builtin(ctx.tcx, def_id).is_some() && !is_trusted(ctx.tcx, def_id) {
->>>>>>> dfce2a3a
             ctx.error(
                 ctx.def_span(def_id),
                 "Builtin declarations should be annotated with #[trusted].",
@@ -96,12 +82,8 @@
             }
         }
     }
-<<<<<<< HEAD
 
     if is_spec(ctx.tcx, item) {
-=======
-    if contracts_items::is_spec(ctx.tcx, item) {
->>>>>>> dfce2a3a
         return Some(());
     }
 
@@ -109,11 +91,7 @@
     let term = ctx.term(item)?.clone();
 
     if ctx.visibility(item) != Visibility::Restricted(parent_module(ctx.tcx, item))
-<<<<<<< HEAD
         && opacity_witness_name(ctx.tcx, item).is_none()
-=======
-        && contracts_items::opacity_witness_name(ctx.tcx, item).is_none()
->>>>>>> dfce2a3a
     {
         ctx.error(ctx.def_span(item), "Non private definitions must have an explicit transparency. Please add #[open(..)] to your definition").emit();
     }
@@ -150,9 +128,9 @@
             "mul" | "add" | "sub" | "div" | "rem" | "neg" | "box_new" | "deref_method"
             | "deref_mut_method" => true,
             _ => {
-                contracts_items::is_snapshot_deref(tcx, def_id)
-                    || contracts_items::is_ghost_deref(tcx, def_id)
-                    || contracts_items::is_ghost_deref_mut(tcx, def_id)
+                is_snapshot_deref(tcx, def_id)
+                    || is_ghost_deref(tcx, def_id)
+                    || is_ghost_deref_mut(tcx, def_id)
             }
         }
     } else {
@@ -265,11 +243,6 @@
 
 impl Purity {
     pub(crate) fn of_def_id<'tcx>(ctx: &mut TranslationCtx<'tcx>, def_id: DefId) -> Self {
-<<<<<<< HEAD
-=======
-        use contracts_items::{is_logic, is_predicate, is_prophetic, is_snapshot_closure, is_spec};
-
->>>>>>> dfce2a3a
         let is_snapshot = is_snapshot_closure(ctx.tcx, def_id);
         if is_predicate(ctx.tcx, def_id) && is_prophetic(ctx.tcx, def_id)
             || is_logic(ctx.tcx, def_id) && is_prophetic(ctx.tcx, def_id)
@@ -324,12 +297,7 @@
 
     let def_id = def_id.to_def_id();
     let purity = Purity::of_def_id(ctx, def_id);
-<<<<<<< HEAD
     if matches!(purity, Purity::Program { .. }) && is_no_translate(ctx.tcx, def_id) {
-=======
-    if matches!(purity, Purity::Program { .. }) && contracts_items::is_no_translate(ctx.tcx, def_id)
-    {
->>>>>>> dfce2a3a
         return;
     }
     let param_env = ctx.tcx.param_env(def_id);
@@ -350,7 +318,6 @@
 
 impl<'a, 'tcx> PurityVisitor<'a, 'tcx> {
     fn purity(&mut self, fun: thir::ExprId, func_did: DefId) -> Purity {
-        use contracts_items::{is_logic, is_predicate, is_prophetic};
         let stub = pearlite_stub(self.ctx.tcx, self.thir[fun].ty);
 
         if matches!(stub, Some(Stub::Fin))
@@ -360,11 +327,7 @@
             Purity::Logic { prophetic: true }
         } else if is_predicate(self.ctx.tcx, func_did)
             || is_logic(self.ctx.tcx, func_did)
-<<<<<<< HEAD
             || get_builtin(self.ctx.tcx, func_did).is_some()
-=======
-            || contracts_items::get_builtin(self.ctx.tcx, func_did).is_some()
->>>>>>> dfce2a3a
             || stub.is_some()
         {
             Purity::Logic { prophetic: false }
@@ -427,11 +390,7 @@
                 }
             }
             ExprKind::Closure(box ClosureExpr { closure_id, .. }) => {
-<<<<<<< HEAD
                 if is_spec(self.ctx.tcx, closure_id.into()) {
-=======
-                if contracts_items::is_spec(self.ctx.tcx, closure_id.into()) {
->>>>>>> dfce2a3a
                     return;
                 }
 
