--- conflicted
+++ resolved
@@ -38,7 +38,6 @@
 
 pub(crate) use crate::translated_item::*;
 
-<<<<<<< HEAD
 macro_rules! queryish {
     ($name:ident, $res:ty, $builder:ident) => {
         pub(crate) fn $name(&mut self, item: DefId) -> $res {
@@ -60,7 +59,8 @@
             &self.$name[&item]
         }
     };
-=======
+}
+
 #[derive(Clone, Copy, PartialEq, Eq, Hash)]
 pub struct BodyId {
     def_id: LocalDefId,
@@ -75,7 +75,6 @@
     pub fn def_id(self) -> DefId {
         self.def_id.to_def_id()
     }
->>>>>>> 8a8df584
 }
 
 // TODO: The state in here should be as opaque as possible...
@@ -91,14 +90,9 @@
     creusot_items: CreusotItems,
     extern_specs: HashMap<DefId, ExternSpec<'tcx>>,
     extern_spec_items: HashMap<LocalDefId, DefId>,
-<<<<<<< HEAD
     trait_impl: HashMap<DefId, TraitImpl<'tcx>>,
     sig: HashMap<DefId, PreSignature<'tcx>>,
-=======
-    impl_data: HashMap<DefId, TraitImpl<'tcx>>,
-    sigs: HashMap<DefId, PreSignature<'tcx>>,
     bodies: HashMap<LocalDefId, BodyAndPromoteds<'tcx>>,
->>>>>>> 8a8df584
 }
 
 impl<'tcx> Deref for TranslationCtx<'tcx> {
@@ -125,14 +119,9 @@
             extern_specs: Default::default(),
             extern_spec_items: Default::default(),
             fmir_body: Default::default(),
-<<<<<<< HEAD
             trait_impl: Default::default(),
             sig: Default::default(),
-=======
-            impl_data: Default::default(),
-            sigs: Default::default(),
             bodies: Default::default(),
->>>>>>> 8a8df584
         }
     }
 
