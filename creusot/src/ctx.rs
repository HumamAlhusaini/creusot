--- conflicted
+++ resolved
@@ -1,15 +1,10 @@
-use std::{collections::HashMap, ops::Deref};
-
-pub(crate) use crate::{backend::clone_map::*, translated_item::*};
-
 use crate::{
-    attributes::{
-        gather_params_open_inv, is_extern_spec, is_logic, is_predicate, is_prophetic,
+    backend::ty_inv::is_tyinv_trivial,
+    callbacks,
+    contracts_items::{
+        get_inv_function, is_extern_spec, is_logic, is_open_inv_param, is_predicate, is_prophetic,
         opacity_witness_name,
     },
-    backend::ty_inv::is_tyinv_trivial,
-    callbacks,
-    contracts_items::{self, get_inv_function},
     creusot_items::{self, CreusotItems},
     error::CreusotResult,
     metadata::{BinaryMetadata, Metadata},
@@ -27,6 +22,10 @@
     util::{erased_identity_for_item, parent_module},
 };
 use indexmap::IndexMap;
+use rustc_ast::{
+    visit::{walk_fn, FnKind, Visitor},
+    FnSig, NodeId,
+};
 use rustc_borrowck::consumers::BodyWithBorrowckFacts;
 use rustc_errors::{Diag, FatalAbort};
 use rustc_hir::{
@@ -36,16 +35,15 @@
 use rustc_macros::{TypeFoldable, TypeVisitable};
 use rustc_middle::{
     mir::{Body, Promoted, TerminatorKind},
-    ty::{Clause, GenericArg, GenericArgsRef, ParamEnv, Predicate, Ty, TyCtxt, Visibility},
+    ty::{
+        Clause, GenericArg, GenericArgsRef, ParamEnv, Predicate, ResolverAstLowering, Ty, TyCtxt,
+        Visibility,
+    },
 };
 use rustc_span::{Span, Symbol};
-<<<<<<< HEAD
-
-pub(crate) use crate::translated_item::*;
-=======
-use rustc_trait_selection::traits::SelectionContext;
-pub(crate) use util::ItemType;
->>>>>>> dfce2a3a
+use std::{collections::HashMap, ops::Deref};
+
+pub(crate) use crate::{backend::clone_map::*, translated_item::*};
 
 macro_rules! queryish {
     ($name:ident, $res:ty, $builder:ident) => {
@@ -172,6 +170,33 @@
     }
 }
 
+fn gather_params_open_inv(tcx: TyCtxt) -> HashMap<DefId, Vec<usize>> {
+    struct VisitFns<'a>(HashMap<DefId, Vec<usize>>, &'a ResolverAstLowering);
+    impl<'a> Visitor<'a> for VisitFns<'a> {
+        fn visit_fn(&mut self, fk: FnKind<'a>, _: Span, node: NodeId) {
+            let decl = match fk {
+                FnKind::Fn(_, _, FnSig { decl, .. }, _, _, _) => decl,
+                FnKind::Closure(_, decl, _) => decl,
+            };
+            let mut open_inv_params = vec![];
+            for (i, p) in decl.inputs.iter().enumerate() {
+                if is_open_inv_param(p) {
+                    open_inv_params.push(i);
+                }
+            }
+            let defid = self.1.node_id_to_def_id[&node].to_def_id();
+            assert!(self.0.insert(defid, open_inv_params).is_none());
+            walk_fn(self, fk)
+        }
+    }
+
+    let (resolver, cr) = &*tcx.resolver_for_lowering().borrow();
+
+    let mut visit = VisitFns(HashMap::new(), &resolver);
+    visit.visit_crate(&*cr);
+    visit.0
+}
+
 impl<'tcx, 'sess> TranslationCtx<'tcx> {
     pub(crate) fn new(tcx: TyCtxt<'tcx>, opts: Options) -> Self {
         let params_open_inv = gather_params_open_inv(tcx);
@@ -300,34 +325,6 @@
         self.tcx.dcx().struct_span_err(span, msg.to_string())
     }
 
-<<<<<<< HEAD
-    pub(crate) fn warn(&self, span: Span, msg: &str) -> Diag<'tcx, ()> {
-        self.tcx.dcx().struct_span_warn(span, msg.to_string())
-=======
-    fn add_binding_group(&mut self, def_ids: &IndexSet<DefId>) {
-        let repr = *def_ids.first().unwrap();
-        for i in def_ids {
-            self.representative_type.insert(*i, repr);
-        }
-    }
-
-    pub(crate) fn binding_group(&mut self, def_id: DefId) -> &IndexSet<DefId> {
-        if !self.representative_type.contains_key(&def_id) {
-            let bg = ty_binding_group(self.tcx, def_id);
-            self.add_binding_group(&bg);
-            self.ty_binding_groups.insert(self.representative_type(def_id), bg);
-        }
-
-        &self.ty_binding_groups[&self.representative_type(def_id)]
-    }
-
-    // Get the id of the type which represents a binding groups
-    // Panics a type hasn't yet been translated
-    pub(crate) fn representative_type(&self, def_id: DefId) -> DefId {
-        *self.representative_type.get(&def_id).unwrap_or_else(|| panic!("no key for {:?}", def_id))
->>>>>>> dfce2a3a
-    }
-
     queryish!(laws, &[DefId], laws_inner);
 
     // TODO Make private
@@ -358,11 +355,7 @@
             return Opacity(Visibility::Public);
         };
 
-<<<<<<< HEAD
         let witness = opacity_witness_name(self.tcx, item)
-=======
-        let witness = contracts_items::opacity_witness_name(self.tcx, item)
->>>>>>> dfce2a3a
             .and_then(|nm| self.creusot_item(nm))
             .map(|id| self.visibility(id))
             .unwrap_or_else(|| Visibility::Restricted(parent_module(self.tcx, item)));
@@ -420,7 +413,6 @@
         }
     }
 
-<<<<<<< HEAD
     pub(crate) fn has_body(&mut self, def_id: DefId) -> bool {
         if let Some(local_id) = def_id.as_local() {
             self.tcx.hir().maybe_body_owned_by(local_id).is_some()
@@ -428,12 +420,6 @@
             match self.item_type(def_id) {
                 ItemType::Logic { .. } | ItemType::Predicate { .. } => self.term(def_id).is_some(),
                 _ => false,
-=======
-    for def_id in ctx.tcx.hir().body_owners() {
-        if contracts_items::is_extern_spec(ctx.tcx, def_id.to_def_id()) {
-            if let Some(container) = ctx.opt_associated_item(def_id.to_def_id()) {
-                traits_or_impls.push(container.def_id)
->>>>>>> dfce2a3a
             }
         }
     }
